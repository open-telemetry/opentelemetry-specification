--- conflicted
+++ resolved
@@ -208,9 +208,6 @@
 
 ## SpanData
 
-<<<<<<< HEAD
-TODO: SpanData operations https://github.com/open-telemetry/opentelemetry-specification/issues/35
-=======
 `SpanData` is an immutable and final class. All getters of `SpanData` are thread
 safe and can be called any number of times.
 
@@ -297,5 +294,4 @@
 
 ### GetStatus
 
-Returns the `Status` of this `SpanData`.
->>>>>>> d3431827
+Returns the `Status` of this `SpanData`.