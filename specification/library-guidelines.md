--- conflicted
+++ resolved
@@ -103,11 +103,7 @@
 
 This decoupling of version numbers allows language library authors to make API and SDK package releases independently without the need to coordinate and match version numbers with the Specification.
 
-<<<<<<< HEAD
-Because API and SDK package version numbers are not coupled every API and SDK package release MUST clearly mention Specification version number that they implement. In addition if a particular version of SDK package is only compatible with a specific version of API package then this compatibility information MUST be also published by language library authors. Language library authors MUST include this information in the release notes. For example SDK package release notes may say: "SDK 0.3.4, use with API 0.1.0, implements OpenTelemetry Specification 0.1.0".
-=======
-Because API and SDK package version numbers are not coupled, every API and SDK package release MUST clearly mention the Specification version number that they implement. In addition, if a particular version of SDK package is only compatible with a specific version of API package, then this compatibility information must be also published by language library authors. Language library authors MUST include this information in the release notes. For example, the SDK package release notes may say: "SDK 0.3.4, use with API 0.1.0, implements OpenTelemetry Specification 0.1.0".
->>>>>>> d5d35212
+Because API and SDK package version numbers are not coupled, every API and SDK package release MUST clearly mention the Specification version number that they implement. In addition, if a particular version of SDK package is only compatible with a specific version of API package, then this compatibility information MUST be also published by language library authors. Language library authors MUST include this information in the release notes. For example, the SDK package release notes may say: "SDK 0.3.4, use with API 0.1.0, implements OpenTelemetry Specification 0.1.0".
 
 _TODO: How should third party library authors who use OpenTelemetry for instrumentation guide their end users to find the correct SDK package?_
 
