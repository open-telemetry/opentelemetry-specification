--- conflicted
+++ resolved
@@ -90,10 +90,6 @@
 
 ## Concurrency and Thread-Safety
 
-<<<<<<< HEAD
 See the [Concurrency and Thread-Safety](concurrency.md) specification for
 guidelines on what concurrency safeties should API implementations provide
-and how they should be documented.
-=======
-See [Concurrency and Thread-Safety](concurrency.md) specification for guidelines on what concurrency safeties should API implementations provide and how they should be documented.
->>>>>>> c73e63f0
+and how they should be documented.