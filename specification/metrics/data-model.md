--- conflicted
+++ resolved
@@ -873,11 +873,7 @@
 func MapToIndex(value float64) int {
     // Special case for power-of-two values.
     if frac, exp := math.Frexp(value); frac == 0.5 {
-<<<<<<< HEAD
-        return ((exp-1) << scale) - 1
-=======
         return ((exp - 1) << scale) - 1
->>>>>>> b9b24a63
     }
     scaleFactor := math.Ldexp(math.Log2E, scale)
     // Note: math.Floor(value) equals math.Ceil(value)-1 when value 
