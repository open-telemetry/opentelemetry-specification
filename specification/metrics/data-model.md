<!--- Hugo front matter used to generate the website version of this page:
linkTitle: Data Model
--->

# Metrics Data Model

**Status**: [Mixed](../document-status.md)

<details>
<summary>Table of Contents</summary>

<!-- toc -->

- [Overview](#overview)
- [Events => Data Stream => Timeseries](#events--data-stream--timeseries)
  * [Example Use-cases](#example-use-cases)
  * [Out of Scope Use-cases](#out-of-scope-use-cases)
- [Model Details](#model-details)
  * [Event Model](#event-model)
  * [Timeseries Model](#timeseries-model)
  * [OpenTelemetry Protocol data model](#opentelemetry-protocol-data-model)
    + [OpenTelemetry Protocol data model: Producer recommendations](#opentelemetry-protocol-data-model-producer-recommendations)
    + [OpenTelemetry Protocol data model: Consumer recommendations](#opentelemetry-protocol-data-model-consumer-recommendations)
    + [Point kinds](#point-kinds)
- [Metric points](#metric-points)
  * [Sums](#sums)
  * [Gauge](#gauge)
  * [Histogram](#histogram)
    + [Histogram: Bucket inclusivity](#histogram-bucket-inclusivity)
  * [ExponentialHistogram](#exponentialhistogram)
    + [Exponential Scale](#exponential-scale)
    + [Exponential Buckets](#exponential-buckets)
    + [Zero Count](#zero-count)
    + [Producer Expectations](#producer-expectations)
      - [Scale Zero: Extract the Exponent](#scale-zero-extract-the-exponent)
      - [Negative Scale: Extract and Shift the Exponent](#negative-scale-extract-and-shift-the-exponent)
      - [All Scales: Use the Logarithm Function](#all-scales-use-the-logarithm-function)
      - [Positive Scale: Use a Lookup Table](#positive-scale-use-a-lookup-table)
    + [ExponentialHistogram: Producer Recommendations](#exponentialhistogram-producer-recommendations)
    + [ExponentialHistogram: Consumer Recommendations](#exponentialhistogram-consumer-recommendations)
    + [ExponentialHistogram: Bucket inclusivity](#exponentialhistogram-bucket-inclusivity)
  * [Summary (Legacy)](#summary-legacy)
- [Exemplars](#exemplars)
- [Single-Writer](#single-writer)
- [Temporality](#temporality)
- [Resets and Gaps](#resets-and-gaps)
  * [Cumulative streams: handling unknown start time](#cumulative-streams-handling-unknown-start-time)
  * [Cumulative streams: inserting true reset points](#cumulative-streams-inserting-true-reset-points)
- [Overlap](#overlap)
  * [Overlap resolution](#overlap-resolution)
  * [Overlap observability](#overlap-observability)
  * [Overlap interpolation](#overlap-interpolation)
- [Stream Manipulations](#stream-manipulations)
  * [Sums: Delta-to-Cumulative](#sums-delta-to-cumulative)
    + [Sums: detecting alignment issues](#sums-detecting-alignment-issues)
    + [Sums: Missing Timestamps](#sums-missing-timestamps)
- [Prometheus Compatibility](#prometheus-compatibility)
  * [Prometheus Metric points to OTLP](#prometheus-metric-points-to-otlp)
    + [Metric Metadata](#metric-metadata)
    + [Counters](#counters)
    + [Gauges](#gauges)
    + [Info](#info)
    + [StateSet](#stateset)
    + [Unknown-typed](#unknown-typed)
    + [Histograms](#histograms)
    + [Summaries](#summaries)
    + [Dropped Types](#dropped-types)
    + [Start Time](#start-time)
    + [Exemplars](#exemplars-1)
    + [Resource Attributes](#resource-attributes)
  * [OTLP Metric points to Prometheus](#otlp-metric-points-to-prometheus)
    + [Metric Metadata](#metric-metadata-1)
    + [Gauges](#gauges-1)
    + [Sums](#sums-1)
    + [Histograms](#histograms-1)
    + [Summaries](#summaries-1)
    + [Dropped Data Points](#dropped-data-points)
    + [Metric Attributes](#metric-attributes)
    + [Exemplars](#exemplars-2)
    + [Resource Attributes](#resource-attributes-1)
- [Footnotes](#footnotes)

<!-- tocstop -->

</details>

## Overview

**Status**: [Stable](../document-status.md)

The OpenTelemetry data model for metrics consists of a protocol specification
and semantic conventions for delivery of pre-aggregated metric timeseries data.
The data model is designed for importing data from existing systems and
exporting data into existing systems, as well as to support internal
OpenTelemetry use-cases for generating Metrics from streams of Spans or Logs.

Popular existing metrics data formats can be unambiguously translated into the
OpenTelemetry data model for metrics, without loss of semantics or fidelity.
Translation from the Prometheus and Statsd exposition formats is explicitly
specified.

The data model specifies a number of semantics-preserving data transformations
for use on the collection path, supporting flexible system configuration. The
model supports reliability and statelessness controls, through the choice of
cumulative and delta transport. The model supports cost controls, through
spatial and temporal reaggregation.

The OpenTelemetry collector is designed to accept metrics data in a number of
formats, transport data using the OpenTelemetry data model, and then export into
existing systems. The data model can be unambiguously translated into the
Prometheus Remote Write protocol without loss of features or semantics, through
well-defined translations of the data, including the ability to automatically
remove attributes and lower histogram resolution.

## Events => Data Stream => Timeseries

**Status**: [Stable](../document-status.md)

The OTLP Metrics protocol is designed as a standard for transporting metric
data. To describe the intended use of this data and the associated semantic
meaning, OpenTelemetry metric data stream types will be linked into a framework
containing a higher-level model, about Metrics APIs and discrete input values,
and a lower-level model, defining the Timeseries and discrete output values.
The relationship between models is displayed in the diagram below.

![Events → Data Stream → Timeseries Diagram](img/model-layers.png)

This protocol was designed to meet the requirements of the OpenCensus Metrics
system, particularly to meet its concept of Metrics Views. Views are
accomplished in the OpenTelemetry Metrics data model through support for data
transformation on the collection path.

OpenTelemetry has identified three kinds of semantics-preserving Metric data
transformation that are useful in building metrics collection systems as ways of
controlling cost, reliability, and resource allocation. The OpenTelemetry
Metrics data model is designed to support these transformations both inside an
SDK as the data originates, or as a reprocessing stage inside the OpenTelemetry
collector. These transformations are:

1. Temporal reaggregation: Metrics that are collected at a high-frequency can be
   re-aggregated into longer intervals, allowing low-resolution timeseries to be
   pre-calculated or used in place of the original metric data.
2. Spatial reaggregation: Metrics that are produced with unwanted attributes can
   be re-aggregated into metrics having fewer attributes.
3. Delta-to-Cumulative: Metrics that are input and output with Delta temporality
   unburden the client from keeping high-cardinality state. The use of deltas
   allows downstream services to bear the cost of conversion into cumulative
   timeseries, or to forego the cost and calculate rates directly.

OpenTelemetry Metrics data streams are designed so that these transformations
can be applied automatically to streams of the same type, subject to conditions
outlined below. Every OTLP data stream has an intrinsic
[decomposable aggregate function](https://en.wikipedia.org/wiki/Aggregate_function#Decomposable_aggregate_functions)
making it semantically well-defined to merge data points across both temporal
and spatial attributes. Every OTLP data point also has two meaningful timestamps
which, combined with intrinsic aggregation, make it possible to carry out the
standard metric data transformations for each of the model’s basic points while
ensuring that the result carries the intended meaning.

As in OpenCensus Metrics, metrics data can be transformed into one or more
Views, just by selecting the aggregation interval and the desired attributes.
One stream of OTLP data can be transformed into multiple timeseries outputs by
configuring different Views, and the required Views processing may be applied
inside the SDK or by an external collector.

### Example Use-cases

The metric data model is designed around a series of "core" use cases.  While
this list is not exhaustive, it is meant to be representative of the scope and
breadth of OTel metrics usage.

1. OTel SDK exports 10 second resolution to a single OTel collector, using
  cumulative temporality for a stateful client, stateless server:
    - Collector passes-through original data to an OTLP destination
    - Collector re-aggregates into longer intervals without changing attributes
    - Collector re-aggregates into several distinct views, each with a subset of
      the available attributes, outputs to the same destination
2. OTel SDK exports 10 second resolution to a single OTel collector, using delta
  temporality for a stateless client, stateful server:
    - Collector re-aggregates into 60 second resolution
    - Collector converts delta to cumulative temporality
3. OTel SDK exports both 10 seconds resolution (e.g. CPU, request latency) and
  15 minutes resolution (e.g. room temperature) to a single OTel Collector.
  The collector exports streams upstream with or without aggregation.
4. A number of OTel SDKs running locally each exports 10 second resolution, each
  reports to a single (local) OTel collector.
    - Collector re-aggregates into 60 second resolution
    - Collector re-aggregates to eliminate the identity of individual SDKs (e.g.,
      distinct `service.instance.id` values)
    - Collector outputs to an OTLP destination
5. Pool of OTel collectors receive OTLP and export Prometheus Remote Write
    - Collector joins service discovery with metric resources
    - Collector computes “up”, staleness marker
    - Collector applies a distinct external label
6. OTel collector receives Statsd and exports OTLP
    - With delta temporality: stateless collector
    - With cumulative temporality: stateful collector
7. OTel SDK exports directly to 3P backend

These are considered the "core" use-cases used to analyze tradeoffs and design
decisions within the metrics data model.

### Out of Scope Use-cases

The metrics data model is NOT designed to be a perfect rosetta stone of metrics.
Here are a set of use cases that, while won't be outright unsupported, are not
in scope for key design decisions:

- Using OTLP as an intermediary format between two non-compatible formats
  - Importing [statsd](https://github.com/statsd/statsd) => Prometheus PRW
  - Importing [collectd](https://collectd.org/wiki/index.php/Binary_protocol#:~:text=The%20binary%20protocol%20is%20the,some%20documentation%20to%20reimplement%20it)
    => Prometheus PRW
  - Importing Prometheus endpoint scrape => [statsd push | collectd | opencensus]
  - Importing OpenCensus "oca" => any non OC or OTel format
- TODO: define others.

## Model Details

**Status**: [Stable](../document-status.md)

OpenTelemetry fragments metrics into three interacting models:

- An Event model, representing how instrumentation reports metric data.
- A Timeseries model, representing how backends store metric data.
- A Metric Stream model, defining the *O*pen*T*e*L*emetry *P*rotocol (OTLP)
  representing how metric data streams are manipulated and transmitted between
  the Event model and the Timeseries storage.  This is the model specified
  in this document.

### Event Model

The event model is where recording of data happens. Its foundation is made of
[Instruments](api.md#instrument), which are used to record data observations via events.
These raw events are then transformed in some fashion before being sent to some
other system.  OpenTelemetry metrics are designed such that the same instrument
and events can be used in different ways to generate metric streams.

![Events → Streams](img/model-event-layer.png)

Even though observation events could be reported directly to a backend, in
practice this would be infeasible due to the sheer volume of data used in
observability systems, and the limited amount of network/CPU resources available
for telemetry collection purposes. The best example of this is the Histogram
metric where raw events are recorded in a compressed format rather than
individual timeseries.

> Note: The above picture shows how one instrument can transform events into
> more than one type of metric stream. There are caveats and nuances for when
> and how to do this.  Instrument and metric configuration are outlined
> in the [metrics API specification](api.md).

While OpenTelemetry provides flexibility in how instruments can be transformed
into metric streams, the instruments are defined such that a reasonable default
mapping can be provided. The exact
[OpenTelemetry instruments](api.md#instrument) are detailed in the API
specification.

In the Event model, the primary data are (instrument, number) points, originally
observed in real time or on demand (for the synchronous and asynchronous cases,
respectively).

### Timeseries Model

In this low-level metrics data model, a Timeseries is defined by an entity
consisting of several metadata properties:

- Metric name
- Attributes (dimensions)
- Value type of the point (integer, floating point, etc)
- Unit of measurement

The primary data of each timeseries are ordered (timestamp, value) points, with
one of the following value types:

1. Counter (Monotonic, Cumulative)
2. Gauge
3. Histogram
4. Exponential Histogram

This model may be viewed as an idealization of
[Prometheus Remote Write](https://docs.google.com/document/d/1LPhVRSFkGNSuU1fBd81ulhsCPR4hkSZyyBj1SZ8fWOM/edit#heading=h.3p42p5s8n0ui).
Like that protocol, we are additionally concerned with knowing when a point
value is defined, as compared with being implicitly or explicitly absent. A
metric stream of delta data points defines time-interval values, not
point-in-time values.  To precisely define presence and absence of data requires
further development of the correspondence between these models.

Note: Prometheus is not the only possible timeseries model for OpenTelemetry
to map into, but is used as a reference throughout this document.

### OpenTelemetry Protocol data model

The OpenTelemetry protocol (OTLP) data model is composed of Metric data
streams.  These streams are in turn composed of metric data points.
Metric data streams can be converted directly into Timeseries.

Metric streams are grouped into individual `Metric` objects,
identified by:

- The originating `Resource` attributes
- The instrumentation `Scope` (e.g., instrumentation library name, version)
- The metric stream's `name`

Including `name`, the `Metric` object is defined by the following
properties:

- The data point type (e.g. `Sum`, `Gauge`, `Histogram` `ExponentialHistogram`, `Summary`)
- The metric stream's `unit`
- The metric stream's `description`
- Intrinsic data point properties, where applicable: `AggregationTemporality`, `Monotonic`

The data point type, `unit`, and intrinsic properties are considered
identifying, whereas the `description` field is explicitly not
identifying in nature.

Extrinsic properties of specific points are not considered
identifying; these include but are not limited to:

- Bucket boundaries of a `Histogram` data point
- Scale or bucket count of a `ExponentialHistogram` data point.

The `Metric` object contains individual streams, identified by the set
of `Attributes`.  Within the individual streams, points are identified
by one or two timestamps, details vary by data point type.

Within certain data point types (e.g., `Sum` and `Gauge`) there is
variation permitted in the numeric point value; in this case, the
associated variation (i.e., floating-point vs. integer) is not
considered identifying.

#### OpenTelemetry Protocol data model: Producer recommendations

Producers SHOULD prevent the presence of multiple `Metric` identities
for a given `name` with the same `Resource` and `Scope` attributes.
Producers are expected to aggregate data for identical `Metric`
objects as a basic feature, so the appearance of multiple `Metric`,
considered a "semantic error", generally requires duplicate
conflicting instrument registration to have occurred somewhere.

Producers MAY be able to remediate the problem, depending on whether
they are an SDK or a downstream processor:

1. If the potential conflict involves a non-identifying property (i.e.,
   `description`), the producer SHOULD choose the longer string.
2. If the potential conflict involves similar but disagreeing units
   (e.g., "ms" and "s"), an implementation MAY convert units to avoid
   semantic errors; otherwise an implementation SHOULD inform the user
   of a semantic error and pass through conflicting data.
3. If the potential conflict involves an `AggregationTemporality`
   property, an implementation MAY convert temporality using a
   Cumulative-to-Delta or a Delta-to-Cumulative transformation;
   otherwise, an implementation SHOULD inform the user of a semantic
   error and pass through conflicting data.
4. Generally, for potential conflicts involving an identifying
   property (i.e., all properties except `description`), the producer
   SHOULD inform the user of a semantic error and pass through
   conflicting data.

When semantic errors such as these occur inside an implementation of
the OpenTelemetry API, there is an presumption of a fixed `Resource`
value.  Consequently, SDKs implementing the OpenTelemetry API have
complete information about the origin of duplicate instrument
registration conflicts and are sometimes able to help users avoid
semantic errors.  See the SDK specification for specific details.

#### OpenTelemetry Protocol data model: Consumer recommendations

Consumers MAY reject OpenTelemetry Metrics data containing semantic
errors (i.e., more than one `Metric` identity for a given `name`,
`Resource`, and `Scope`).

OpenTelemetry does not specify any means for conveying such an outcome
to the end user, although this subject deserves attention.

#### Point kinds

A metric stream can use one of these basic point kinds, all of
which satisfy the requirements above, meaning they define a decomposable
aggregate function (also known as a “natural merge” function) for points of the
same kind. <sup>[1](#footnotes)</sup>

The basic point kinds are:

1. [Sum](https://github.com/open-telemetry/opentelemetry-proto/blob/c5c8b28012583fda55b0cb16f73a820722171d49/opentelemetry/proto/metrics/v1/metrics.proto#L247)
2. [Gauge](https://github.com/open-telemetry/opentelemetry-proto/blob/c5c8b28012583fda55b0cb16f73a820722171d49/opentelemetry/proto/metrics/v1/metrics.proto#L241)
3. [Histogram](https://github.com/open-telemetry/opentelemetry-proto/blob/c5c8b28012583fda55b0cb16f73a820722171d49/opentelemetry/proto/metrics/v1/metrics.proto#L260)
4. [Exponential Histogram](https://github.com/open-telemetry/opentelemetry-proto/blob/c5c8b28012583fda55b0cb16f73a820722171d49/opentelemetry/proto/metrics/v1/metrics.proto#L270)

Comparing the OTLP Metric Data Stream and Timeseries data models, OTLP does
not map 1:1 from its point types into timeseries points. In OTLP, a Sum point
can represent a monotonic count or a non-monotonic count. This means an OTLP Sum
is either translated into a Timeseries Counter, when the sum is monotonic, or
a Gauge when the sum is not monotonic.

![Stream → Timeseries](img/model-layers-stream.png)

Specifically, in OpenTelemetry Sums always have an aggregate function where
you can combine via addition. So, for non-monotonic sums in OpenTelemetry we
can aggregate (naturally) via addition.  In the timeseries model, you cannot
assume that any particular Gauge is a sum, so the default aggregation would not
be addition.

In addition to the core point kinds used in OTLP, there are also data types
designed for compatibility with existing metric formats.

- [Summary](#summary-legacy)

## Metric points

**Status**: [Stable](../document-status.md)

### Sums

[Sum](https://github.com/open-telemetry/opentelemetry-proto/blob/v0.9.0/opentelemetry/proto/metrics/v1/metrics.proto#L230)s
in OTLP consist of the following:

- An *Aggregation Temporality* of delta or cumulative.
- A flag denoting whether the Sum is
  [monotonic](https://en.wikipedia.org/wiki/Monotonic_function). In this case of
  metrics, this means the sum is nominally increasing, which we assume without
  loss of generality.
  - For delta monotonic sums, this means the reader SHOULD expect non-negative
    values.
  - For cumulative monotonic sums, this means the reader SHOULD expect values
    that are not less than the previous value.
- A set of data points, each containing:
  - An independent set of Attribute name-value pairs.
  - A time window (of `(start, end]`) time for which the Sum was calculated.
    - The time interval is inclusive of the end time.
    - Times are specified in Value is UNIX Epoch time in nanoseconds since
      `00:00:00 UTC on 1 January 1970`
  - (optional) a set of examplars (see [Exemplars](#exemplars)).

The aggregation temporality is used to understand the context in which the sum
was calculated. When the aggregation temporality is "delta", we expect to have
no overlap in time windows for metric streams, e.g.

![Delta Sum](img/model-delta-sum.png)

Contrast with cumulative aggregation temporality where we expect to report the
full sum since 'start' (where usually start means a process/application start):

![Cumulative Sum](img/model-cumulative-sum.png)

There are various tradeoffs between using Delta vs. Cumulative aggregation, in
various use cases, e.g.:

- Detecting process restarts
- Calculating rates
- Push vs. Pull based metric reporting

OTLP supports both models, and allows APIs, SDKs and users to determine the
best tradeoff for their use case.

### Gauge

A [Gauge](https://github.com/open-telemetry/opentelemetry-proto/blob/v0.9.0/opentelemetry/proto/metrics/v1/metrics.proto#L200)
in OTLP represents a sampled value at a given time.  A Gauge stream consists of:

- A set of data points, each containing:
  - An independent set of Attribute name-value pairs.
  - A sampled value (e.g. current cpu temperature)
  - A timestamp when the value was sampled (`time_unix_nano`)
  - (optional) A timestamp (`start_time_unix_nano`) which best represents the
    first possible moment a measurement could be recorded.  This is commonly
    set to the timestamp when a metric collection system started.
  - (optional) a set of examplars (see [Exemplars](#exemplars)).

In OTLP, a point within a Gauge stream represents the last-sampled event for a
given time window.

![Gauge](img/model-gauge.png)

In this example, we can see an underlying timeseries we are sampling with our
Gauge.  While the event model *can* sample more than once for a given metric
reporting interval, only the last value is reported in the metric stream via
OTLP.

Gauges do not provide an aggregation semantic, instead "last sample value" is
used when performing operations like temporal alignment or adjusting resolution.

Gauges can be aggregated through transformation into histograms, or other
metric types. These operations are not done by default, and require direct
user configuration.

### Histogram

[Histogram](https://github.com/open-telemetry/opentelemetry-proto/blob/v0.9.0/opentelemetry/proto/metrics/v1/metrics.proto#L258)
metric data points convey a population of recorded measurements in a compressed
format. A histogram bundles a set of events into divided populations with an
overall event count and aggregate sum for all events.

![Delta Histogram](img/model-delta-histogram.png)

Histograms consist of the following:

- An *Aggregation Temporality* of delta or cumulative.
- A set of data points, each containing:
  - An independent set of Attribute name-value pairs.
  - A time window (of `(start, end]`) time for which the Histogram was bundled.
    - The time interval is inclusive of the end time.
    - Time values are specified as nanoseconds since the UNIX Epoch
      (00:00:00 UTC on 1 January 1970).
  - A count (`count`) of the total population of points in the histogram.
  - A sum (`sum`) of all the values in the histogram.
  - (optional) The min (`min`) of all values in the histogram.
  - (optional) The max (`max`) of all values in the histogram.
  - (optional) A series of buckets with:
    - Explicit boundary values.  These values denote the lower and upper bounds
      for buckets and whether not a given observation would be recorded in this
      bucket.
    - A count of the number of observations that fell within this bucket.
  - (optional) a set of examplars (see [Exemplars](#exemplars)).

Like Sums, Histograms also define an aggregation temporality.  The picture above
denotes Delta temporality where accumulated event counts are reset to zero after reporting
and a new aggregation occurs. Cumulative, on the other hand, continues to
aggregate events, resetting with the use of a new start time.

The aggregation temporality also has implications on the min and max fields. Min
and max are more useful for Delta temporality, since the values represented by
Cumulative min and max will stabilize as more events are recorded. Additionally,
it is possible to convert min and max from Delta to Cumulative, but not from
Cumulative to Delta. When converting from Cumulative to Delta, min and max can
be dropped, or captured in an alternative representation such as a gauge.

Bucket counts are optional.  A Histogram without buckets conveys a
population in terms of only the sum and count, and may be interpreted
as a histogram with single bucket covering `(-Inf, +Inf)`.

#### Histogram: Bucket inclusivity

Bucket upper-bounds are inclusive (except for the case where the
upper-bound is +Inf) while bucket lower-bounds are exclusive. That is,
buckets express the number of values that are greater than their lower
bound and less than or equal to their upper bound.  Importers and
exporters working with OpenTelemetry Metrics data are meant to
disregard this specification when translating to and from histogram
formats that use inclusive lower bounds and exclusive upper bounds.
Changing the inclusivity and exclusivity of bounds is an example of
worst-case Histogram error; users should choose Histogram boundaries
so that worst-case error is within their error tolerance.

### ExponentialHistogram

**Status**: [Experimental](../document-status.md)

[ExponentialHistogram](https://github.com/open-telemetry/opentelemetry-proto/blob/cfbf9357c03bf4ac150a3ab3bcbe4cc4ed087362/opentelemetry/proto/metrics/v1/metrics.proto#L222)
data points are an alternate representation to the
[Histogram](#histogram) data point, used to convey a population of
recorded measurements in a compressed format.  ExponentialHistogram
compresses bucket boundaries using an exponential formula, making it
suitable for conveying high dynamic range data with small relative
error, compared with alternative representations of similar size.

Statements about `Histogram` that refer to aggregation temporality,
attributes, and timestamps, as well as the `sum`, `count`, `min`, `max` and
`exemplars` fields, are the same for `ExponentialHistogram`.  These
fields all share identical interpretation as for `Histogram`, only the
bucket structure differs between these two types.

#### Exponential Scale

The resolution of the ExponentialHistogram is characterized by a
parameter known as `scale`, with larger values of `scale` offering
greater precision.  Bucket boundaries of the ExponentialHistogram are
located at integer powers of the `base`, also known as the "growth
factor", where:

```
base = 2**(2**(-scale))
```

The symbol `**` in these formulas represents exponentiation, thus
`2**x` is read "Two to the power of `x`", typically computed by an
expression like `math.Pow(2.0, x)`.  Calculated `base` values for
selected scales are shown below:

| Scale | Base    | Expression  |
| --    | --      | --          |
| 10    | 1.00068 | 2**(1/1024) |
| 9     | 1.00135 | 2**(1/512)  |
| 8     | 1.00271 | 2**(1/256)  |
| 7     | 1.00543 | 2**(1/128)  |
| 6     | 1.01089 | 2**(1/64)   |
| 5     | 1.02190 | 2**(1/32)   |
| 4     | 1.04427 | 2**(1/16)   |
| 3     | 1.09051 | 2**(1/8)    |
| 2     | 1.18921 | 2**(1/4)    |
| 1     | 1.41421 | 2**(1/2)    |
| 0     | 2       | 2**1        |
| -1    | 4       | 2**2        |
| -2    | 16      | 2**4        |
| -3    | 256     | 2**8        |
| -4    | 65536   | 2**16       |

An important property of this design is described as "perfect
subsetting".  Buckets of an exponential Histogram with a given scale
map exactly into buckets of exponential Histograms with lesser scales,
which allows consumers to lower the resolution of a histogram (i.e.,
downscale) without introducing error.

#### Exponential Buckets

The ExponentialHistogram bucket identified by `index`, a signed
integer, represents values in the population that are greater than or
equal to `base**index` and less than `base**(index+1)`.  Note that the
ExponentialHistogram specifies a lower-inclusive bound while the
explicit-boundary Histogram specifies an upper-inclusive bound.

The positive and negative ranges of the histogram are expressed
separately.  Negative values are mapped by their absolute value
into the negative range using the same scale as the positive range.

Each range of the ExponentialHistogram data point uses a dense
representation of the buckets, where a range of buckets is expressed
as a single `offset` value, a signed integer, and an array of count
values, where array element `i` represents the bucket count for bucket
index `offset+i`.

For a given range, positive or negative:

- Bucket index `0` counts measurements in the range `[1, base)`
- Positive indexes correspond with absolute values greater or equal to `base`
- Negative indexes correspond with absolute values less than 1
- There are `2**scale` buckets between successive powers of 2.

For example, with `scale=3` there are `2**3` buckets between 1 and 2.
Note that the lower boundary for bucket index 4 in a `scale=3`
histogram maps into the lower boundary for bucket index 2 in a
`scale=2` histogram and maps into the lower boundary for bucket index
1 (i.e., the `base`) in a `scale=1` histogram—these are examples of
perfect subsetting.

| `scale=3` bucket index | lower boundary | equation                     |
| --                     | --             | --                           |
| 0                      | 1              | 2**(0/8)                     |
| 1                      | 1.09051        | 2**(1/8)                     |
| 2                      | 1.18921        | 2**(2/8), 2**(1/4)           |
| 3                      | 1.29684        | 2**(3/8)                     |
| 4                      | 1.41421        | 2**(4/8), 2**(2/4), 2**(1/2) |
| 5                      | 1.54221        | 2**(5/8)                     |
| 6                      | 1.68179        | 2**(6/8)                     |
| 7                      | 1.83401        | 2**(7/8)                     |

#### Zero Count

The ExponentialHistogram contains a special `zero_count` field
containing the count of values that are either exactly zero or within
the region considered zero by the instrumentation at the tolerated
level of precision.  This bucket stores values that cannot be
expressed using the standard exponential formula as well as values
that have been rounded to zero.

#### Producer Expectations

The ExponentialHistogram design makes it possible to express values
that are too large or small to be represented in the 64 bit "double"
floating point format.  Certain values for `scale`, while meaningful,
are not necessarily useful.

The range of data represented by an ExponentialHistogram determines
which scales can be usefully applied.  Regardless of scale, producers
SHOULD ensure that the index of any encoded bucket falls within the
range of a signed 32-bit integer.  This recommendation is applied to
limit the width of integers used in standard processing pipelines such
as the OpenTelemetry collector.  The wire-level protocol could be
extended for 64-bit bucket indices in a future release.

Producers use a mapping function to compute bucket indices.  Producers
are presumed to support IEEE double-width floating-point numbers with
11-bit exponent and 52-bit significand.  The pseudo-code below for
mapping values to exponents refers to the following constants:

```golang
const (
    // SignificandWidth is the size of an IEEE 754 double-precision
    // floating-point significand.
    SignificandWidth = 52
    // ExponentWidth is the size of an IEEE 754 double-precision
    // floating-point exponent.
    ExponentWidth = 11

    // SignificandMask is the mask for the significand of an IEEE 754
    // double-precision floating-point value: 0xFFFFFFFFFFFFF.
    SignificandMask = 1 << SignificandWidth - 1

    // ExponentBias is the exponent bias specified for encoding
    // the IEEE 754 double-precision floating point exponent: 1023.
    ExponentBias = 1 << (ExponentWidth-1) - 1

    // ExponentMask are set to 1 for the bits of an IEEE 754
    // floating point exponent: 0x7FF0000000000000.
    ExponentMask = ((1 << ExponentWidth) - 1) << SignificandWidth
)
```

The following choices of mapping function have been validated through
reference implementations.

##### Scale Zero: Extract the Exponent

For scale zero, the index of a value equals its normalized base-2
exponent, meaning the value of *exponent* in the base-2 fractional
representation `1._significand_ * 2**_exponent_`.  Normal IEEE 754
double-width floating point values have indices in the range
`[-1022, +1023]` and subnormal values have indices in the range
`[-1074, -1023]`.  This may be written as:

```golang
// GetExponent extracts the normalized base-2 fractional exponent.
// Let the value be represented as `1.significand x 2**exponent`,
// this returns `exponent`.  Not defined for 0, Inf, or NaN values.
func GetExponent(value float64) int32 {
    rawBits := math.Float64bits(value)
    rawExponent := (int64(rawBits) & ExponentMask) >> SignificandWidth
    rawSignificand := rawBits & SignificandMask
    if rawExponent == 0 {
        // Handle subnormal values: rawSignificand cannot be zero
        // unless value is zero.
        rawExponent -= int64(bits.LeadingZeros64(rawSignificand) - 12)
    }
    return int32(rawExponent - ExponentBias)
}
```

Implementations are permitted to round subnormal values up to the
smallest normal value, which may permit the use of a built-in function:

```golang

func GetExponent(value float64) int {
    // Note: Frexp() rounds submnormal values to the smallest normal
    // value and returns an exponent corresponding to fractions in the
    // range [0.5, 1), whereas we want [1, 2), so subtract 1 from the
    // exponent.
    _, exp := math.Frexp(value)
    return exp - 1
}
```

##### Negative Scale: Extract and Shift the Exponent

For negative scales, the index of a value equals the normalized
base-2 exponent (as by `GetExponent()` above) shifted to the right
by `-scale`.  Note that because of sign extension, this shift performs
correct rounding for the negative indices.  This may be written as:

```golang
  return GetExponent(value) >> -scale
```

The reverse mapping function is:

```golang
    return math.Ldexp(1, index << -scale)
```

Note that the reverse mapping function is expected to produce
subnormal values even when the mapping function rounds them into
normal values, since the lower boundary of the bucket containing the
smallest normal value may be subnormal.  For example, at scale -4 the
smallest normal value `0x1p-1022` falls into a bucket with lower
boundary `0x1p-1024`.

##### All Scales: Use the Logarithm Function

For any scale, the built-in natural logarithm function can be used to
compute the bucket index.  A multiplicative factor equal to `2**scale
/ ln(2)` proves useful (where `ln()` is the natural logarithm), for
example:

```golang
    scaleFactor := math.Ldexp(math.Log2E, scale)
    return math.Floor(math.Log(value) * scaleFactor)
```

Note that in the example Golang code above, the built-in `math.Log2E`
is defined as the inverse of the natural logarithm of 2, i.e., `1 / ln(2)`.

The reverse mapping function is:

```golang
    inverseFactor := math.Ldexp(math.Ln2, -scale)
    return math.Exp(index * inverseFactor), nil
```

Implementations are expected to verify that their mapping function and
inverse mapping function are correct near the lowest and highest IEEE
floating point values.  A mathematically correct formula may produce
wrong result, because of accumulated floating point calculation error
or underflow/overflow of intermediate results.  In the Golang
reference implementation, for example, the above formula computes
`+Inf` for the maximum-index bucket.  In this case, it is appropriate
to subtract `1<<scale` from the index and multiply the result by `2`.

```golang
    // Use this form in case the equation above computes +Inf
    // as the lower boundary of a valid bucket.
    inverseFactor := math.Ldexp(math.Ln2, -scale)
    return 2.0 * math.Exp((index - (1 << scale)) * inverseFactor), nil
```

*Note that floating-point to integer type conversions have been
omitted from the code fragments above, to improve readability.*

##### Positive Scale: Use a Lookup Table

For positive scales, lookup table methods have been demonstrated
that are able to exactly compute the index in constant time from a
lookup table with `O(2**scale)` entries.

#### ExponentialHistogram: Producer Recommendations

At the lowest or highest end of the 64 bit IEEE floating point, a
bucket's range may only be partially representable by the floating
point number format.  When mapping a number in these buckets, a
producer may correctly return the index of such a partially
representable bucket.  This is considered a normal condition.

For positive scales, the logarithm method is preferred because it
requires very little code, is easy to validate and is nearly as fast
and accurate as the lookup table approach.  For zero scale and
negative scales, directly calculating the index from the
floating-point representation is more efficient.

The use of a built-in logarithm function could lead to results that
differ from the bucket index that would be computed using arbitrary
precision or a lookup table, however producers are not required to
perform an exact computation.  As a result, ExponentialHistogram
exemplars could map into buckets with zero count.  We expect to find
such values counted in the adjacent buckets.

#### ExponentialHistogram: Consumer Recommendations

ExponentialHistogram bucket indices are expected to map into buckets
where both the upper and lower boundaries can be represented
using IEEE 754 double-width floating point values.  Consumers MAY
round the unrepresentable boundary of a partially representable bucket
index to the nearest representable value.

Consumers SHOULD reject ExponentialHistogram data with `scale` and
bucket indices that overflow or underflow this representation.
Consumers that reject such data SHOULD warn the user through error
logging that out-of-range data was received.

#### ExponentialHistogram: Bucket inclusivity

The [specification on bucket inclusivity made for explicit-boundary
Histogram data](#histogram-bucket-inclusivity) applies equally to
ExponentialHistogram data.

### Summary (Legacy)

[Summary](https://github.com/open-telemetry/opentelemetry-proto/blob/v0.9.0/opentelemetry/proto/metrics/v1/metrics.proto#L268)
metric data points convey quantile summaries, e.g. What is the 99-th
percentile latency of my HTTP server.  Unlike other point types in
OpenTelemetry, Summary points cannot always be merged in a meaningful
way. This point type is not recommended for new applications and
exists for compatibility with other formats.

Summary consists of the following:

- A set of data points, each containing:
  - An independent set of Attribute name-value pairs.
  - A timestamp when the value was sampled (`time_unix_nano`)
  - (optional) A timestamp (`start_time_unix_nano`) that denotes the start time
    of observation collection for the summary.
  - A count of the number of observations in the population of the data point.
  - A sum of the values in the population.
  - A set of quantile values (in strictly increasing order) consisting of:
    - The quantile of a distribution, within the interval `[0.0, 1.0]`.  For
      example, the value `0.9` would represent the 90th-percentile.
    - The value of the quantile.  This MUST be non-negative.

Quantile values 0.0 and 1.0 are defined to be equal to the minimum and maximum values, respectively.

Quantile values do not need to represent values observed between
`start_time_unix_nano` and `time_unix_nano` and are expected to be calculated
against recent time windows, typically the last 5-10 minutes.

## Exemplars

**Status**: [Stable](../document-status.md)

An exemplar is a recorded value that associates OpenTelemetry context to
a metric event within a Metric. One use case is to allow users to link
Trace signals w/ Metrics.

Exemplars consist of:

- (optional) The trace associated with a recording (`trace_id`, `span_id`)
- The time of the observation (`time_unix_nano`)
- The recorded value (`value`)
- A set of filtered attributes (`filtered_attributes`) which provide
  additional insight into the Context when the observation was made.

For Histograms, when an exemplar exists, its value already participates
in `bucket_counts`, `count` and `sum` reported by the histogram point.

For Sums, when an exemplar exists, its value is already included in the overall
sum.

For Gauges, when an exemplar exists, its value was seen at some point within
the gauge interval for the same source.

## Single-Writer

**Status**: [Stable](../document-status.md)

All metric data streams within OTLP MUST have one logical writer.  This means,
conceptually, that any Timeseries created from the Protocol MUST have one
originating source of truth.  In practical terms, this implies the following:

- All metric data streams produced by OTel SDKs SHOULD have globally
  unique identity at any given point in time. [`Metric` identity is defined
  above.](#opentelemetry-protocol-data-model-producer-recommendations)
- Aggregations of metric streams MUST only be written from a single logical
  source at any given point time.
  **Note: This implies aggregated metric streams must reach one destination**.

In systems, there is the possibility of multiple writers sending data for the
same metric stream (duplication).  For example, if an SDK implementation fails
to find uniquely identifying Resource attributes for a component, then all
instances of that component could be reporting metrics as if they are from the
same resource.  In this case, metrics will be reported at inconsistent time
intervals.  For metrics like cumulative sums, this could cause issues where
pairs of points appear to reset the cumulative sum leading to unusable metrics.

Multiple writers for a metric stream is considered an error state, or
misbehaving system. Receivers SHOULD presume a single writer was intended and
eliminate overlap / deduplicate.

Note: Identity is an important concept in most metrics systems.  For example,
[Prometheus directly calls out uniqueness](https://prometheus.io/docs/prometheus/latest/configuration/configuration/#metric_relabel_configs):

> Take care with `labeldrop` and `labelkeep` to ensure that metrics
> are still uniquely labeled once the labels are removed.

For OTLP, the Single-Writer principle grants a way to reason over error
scenarios and take corrective actions.  Additionally, it ensures that
well-behaved systems can perform metric stream manipulation without undesired
degradation or loss of visibility.

Note that violations of the Single-Writer principle are not semantic
errors, generally they result from misconfiguration.  Whereas semantic
errors can sometimes be corrected by configuring Views, violations of
the Single-Writer principle can be corrected by differentiating the
`Resource` used or by ensuring that streams for a given `Resource` and
`Attribute` set do not overlap in time.

## Temporality

**Status**: [Stable](../document-status.md)

The notion of temporality refers to the way additive quantities are
expressed, in relation to time, indicating whether reported values
incorporate previous measurements or not.  Sum, Histogram, and
ExponentialHistogram data points, in particular, support a choice of aggregation
temporality.

Every OTLP metric data point has two associated timestamps.  The
first, mandatory timestamp is the one associated with the observation,
the moment when the measurement became current or took effect, and is
referred to as `TimeUnixNano`.  The second, optional timestamp is used
to indicate when a sequence of points is unbroken, and is referred to as
`StartTimeUnixNano`.

The second timestamp is strongly recommended for Sum, Histogram, and
ExponentialHistogram points, as it is necessary to correctly interpret the rate
from an OTLP stream, in a manner that is aware of restarts.  The use of
`StartTimeUnixNano` to indicate the start of an unbroken sequence of points
means it can also be used to encode implicit gaps in the stream.

- *Cumulative temporality* means that successive data points repeat the starting
  timestamp. For example, from start time T<sub>0</sub>, cumulative data points cover time
  ranges (T<sub>0</sub>, T<sub>1</sub>], (T<sub>0</sub>, T<sub>2</sub>],
  (T<sub>0</sub>, T<sub>3</sub>], and so on.
- *Delta temporality* means that successive data points advance the starting
  timestamp. For example, from start time T<sub>0</sub>, delta data points cover time
  ranges (T<sub>0</sub>, T<sub>1</sub>], (T<sub>1</sub>, T<sub>2</sub>],
  (T<sub>2</sub>, T<sub>3</sub>], and so on.

The use of cumulative temporality for monotonic sums is common, exemplified by
Prometheus. Systems based in cumulative monotonic sums are naturally simpler, in
terms of the cost of adding reliability. When collection fails intermittently,
gaps in the data are naturally averaged from cumulative measurements.
Cumulative data requires the sender to remember all previous measurements, an
“up-front” memory cost proportional to cardinality.

The use of delta temporality for metric sums is also common, exemplified by
Statsd. There is a connection between OpenTelemetry tracing, in which a Span
event commonly is translated into two metric events (a 1-count and a timing
measurement). Delta temporality enables sampling and supports shifting the cost
of cardinality outside of the process.

## Resets and Gaps

**Status**: [Experimental](../document-status.md)

When the `StartTimeUnixNano` field is present, it allows the consumer
to observe when there are gaps and overlapping writers in a stream.
Correctly used, the consumer can observe both transient and ongoing
violations of the single-writer principle as well as reset events.  In
an unbroken sequence of observations, the `StartTimeUnixNano` always
matches either the `TimeUnixNano` or the `StartTimeUnixNano` of other
points in the same sequence.  For the initial points in an unbroken
sequence:

- When `StartTimeUnixNano` is less than `TimeUnixNano`, a new unbroken sequence
  of observations begins with a "true" reset at a known start time. The zero
  value is implicit, it is not necessary to record the starting point.
- When `StartTimeUnixNano` equals `TimeUnixNano`, a new unbroken sequence of
  observations begins with a reset at an unknown start time. The initial
  observed value is recorded to indicate that an unbroken sequence of
  observations resumes. These points have zero duration, and indicate that
  nothing is known about previously-reported points and that data may have been
  lost.

For subsequent points in an unbroken sequence:

- For points with delta aggregation temporality, the `StartTimeUnixNano` of
  each point matches the `TimeUnixNano` of the preceding point
- Otherwise, the `StartTimeUnixNano` of each point matches the
  `StartTimeUnixNano` of the initial observation.

A metric stream has a gap, where it is implicitly undefined, anywhere
there is a range of time such that no point covers that range range
with its `StartTimeUnixNano` and `TimeUnixNano` fields.

### Cumulative streams: handling unknown start time

An unbroken stream of observations is resumed with a zero-duration
point and non-zero value, as described above.  For points with
cumulative aggregation temporality, the rate contributed to the
timeseries by each point depends on the prior point value in the
stream.

To correctly compute the rate contribution of the first point in an
unbroken sequence requires knowing whether it is the first point.
Unknown start-time reset points appear with `TimeUnixNano` equal to
the `StartTimeUnixNano` of a stream of points, in which case the rate
contribution of the first point is considered zero.  An earlier
sequence of observations is expected to have reported the same
cumulative state prior to a gap in observations.

The presence or absence of a point with `TimeUnixNano` equal to the
`StartTimeUnixNano` indicates how to count rate contribution from the
first point in a sequence.  If the first point in an unknown
start-time reset sequence is lost, the consumer of this data might
overcount the rate contribution of the second point, as it then appears
like a "true" reset.

Various approaches can be taken to avoid overcounting.  A system could
use state from earlier in the stream to resolve start-time ambiguity,
for example.

### Cumulative streams: inserting true reset points

The absolute value of the cumulative counter is often considered
meaningful, but when the cumulative value is only used to calculate a
rate function, it is possible to drop the initial unknown start-time
reset point, but remember the initially observed value in order to
modify subsequent observations.  Later in the cumulative sequence are
output relative to the initial value, thus appears as a true reset
offset by an unknown constant.

This process is known as inserting true reset points, a special case
of reaggregation for cumulative series.

## Overlap

**Status**: [Experimental](../document-status.md)

Overlap occurs when more than one metric data point is defined for a
metric stream within a time window.  Overlap is usually caused through
mis-configuration, and it can lead to serious mis-interpretation of
the data.  `StartTimeUnixNano` is recommended so that consumers can
recognize and response to overlapping points.

We define three principles for handling overlap:

- Resolution (correction via dropping points)
- Observability (allowing the data to flow to backends)
- Interpolation (correction via data manipulation)

### Overlap resolution

When more than one process writes the same metric data stream, OTLP data points
may appear to overlap. This condition typically results from misconfiguration, but
can also result from running identical processes (indicative of operating system
or SDK bugs, like missing
[process attributes](../resource/semantic_conventions/process.md)). When there
are overlapping points, receivers SHOULD eliminate points so that there are no
overlaps. Which data to select in overlapping cases is not specified.

### Overlap observability

OpenTelemetry collectors SHOULD export telemetry when they observe overlapping
points in data streams, so that the user can monitor for erroneous
configurations.

### Overlap interpolation

When one process starts just as another exits, the appearance of overlapping
points may be expected. In this case, OpenTelemetry collectors SHOULD modify
points at the change-over using interpolation for Sum data points, to reduce
gaps to zero width in these cases, without any overlap.

## Stream Manipulations

**Status**: [Experimental](../document-status.md)

Pending introduction.

### Sums: Delta-to-Cumulative

While OpenTelemetry (and some metric backends) allows both Delta and Cumulative
sums to be reported, the timeseries model we target does not support delta
counters.  To this end, converting from delta to cumulative needs to be defined
so that backends can use this mechanism.

> Note: This is not the only possible Delta to Cumulative algorithm.  It is
> just one possible implementation that fits the OTel Data Model.

Converting from delta points to cumulative point is inherently a stateful
operation.  To successfully translate, we need all incoming delta points to
reach one destination which can keep the current counter state and generate
a new cumulative stream of data (see [single writer principle](#single-writer)).

The algorithm is scheduled out as follows:

- Upon receiving the first Delta point for a given counter we set up the
  following:
  - A new counter which stores the cumulative sum, set to the initial counter.
  - A start time that aligns with the start time of the first point.
  - A "last seen" time that aligns with the time of the first point.
- Upon receiving future Delta points, we do the following:
  - If the next point aligns with the expected next-time window
    (see [detecting delta restarts](#sums-detecting-alignment-issues))
    - Update the "last seen" time to align with the time of the current point.
    - Add the current value to the cumulative counter
    - Output a new cumulative point with the original start time and current
      last seen time and count.
  - if the current point precedes the start time, then drop this point.
    Note: there are algorithms which can deal with late arriving points.
  - if the next point does NOT align with the expected next-time window, then
    reset the counter following the same steps performed as if the current point
    was the first point seen.

#### Sums: detecting alignment issues

When the next delta sum reported for a given metric stream does not align with
where we expect it, one of several things could have occurred:

- The process reporting metrics was rebooted, leading to a new reporting
  interval for the metric.
- A Single-Writer principle violation where multiple processes are reporting the
  same metric stream.
- There was a lost data point, or dropped information.

In all of these scenarios we do our best to give any cumulative metric knowledge
that some data was lost, and reset the counter.

We detect alignment via two mechanisms:

- If the incoming delta time interval has significant overlap with the previous
  time interval, we assume a violation of the single-writer principle and can be handled with one of the following options:
  - Simply report the inconsistencies in time intervals, as the error condition could be caused by a misconfiguration.
  - Eliminate the overlap / deduplicate on the receiver side.
  - Correct the inconsistent time intervals by differentiating the given `Resource` and `Attribute` set used from overlapping time.
- If the incoming delta time interval has a significant gap from the last seen
  time, we assume some kind of reboot/restart and reset the cumulative counter.

#### Sums: Missing Timestamps

One degenerate case for the delta-to-cumulative algorithm is when timestamps
are missing from metric data points. While this shouldn't be the case when
using OpenTelemetry generated metrics, it can occur when adapting other metric
formats, e.g.
[StatsD counts](https://github.com/statsd/statsd/blob/master/docs/metric_types.md#counting).

In this scenario, the algorithm listed above would reset the cumulative sum on
every data point due to not being able to determine alignment or point overlap.
For comparison, see the simple logic used in
[statsd sums](https://github.com/statsd/statsd/blob/master/stats.js#L281)
where all points are added, and lost points are ignored.

## Prometheus Compatibility

**Status**: [Experimental](../document-status.md)

This section denotes how to convert metrics scraped in the [Prometheus exposition](https://github.com/Prometheus/docs/blob/main/content/docs/instrumenting/exposition_formats.md#exposition-formats) or [OpenMetrics](https://openmetrics.io/) formats to the
OpenTelemetry metric data model and how to create Prometheus metrics from
OpenTelemetry metric data. Since OpenMetrics has a superset of Prometheus' types, "Prometheus" is taken to mean "Prometheus or OpenMetrics".  "OpenMetrics" refers to OpenMetrics-only concepts.

### Prometheus Metric points to OTLP

#### Metric Metadata

The [OpenMetrics UNIT metadata](https://github.com/OpenObservability/OpenMetrics/blob/main/specification/OpenMetrics.md#metricfamily),
if present, MUST be converted to the unit of the OTLP metric.  After trimming
type-specific suffixes, such as `_total` for counters, the unit MUST be trimmed
from the suffix as well, if the metric suffix matches the unit.

The [OpenMetrics HELP metadata](https://github.com/OpenObservability/OpenMetrics/blob/main/specification/OpenMetrics.md#metricfamily),
if present, MUST be added as the desciption of the OTLP metric.

The [OpenMetrics TYPE metadata](https://github.com/OpenObservability/OpenMetrics/blob/main/specification/OpenMetrics.md#metricfamily),
if present, MUST be used to determine the OTLP data type, and dictates
type-specific conversion rules listed below. Metric families without type
metadata follow rules for [unknown-typed](#unknown-typed) metrics below.

#### Counters

A [Prometheus Counter](https://github.com/OpenObservability/OpenMetrics/blob/main/specification/OpenMetrics.md#counter) MUST be converted to an OTLP Sum with `is_monotonic` equal to `true`.  If the counter has a `_total` suffix, it MUST be removed.

#### Gauges

A [Prometheus Gauge](https://github.com/OpenObservability/OpenMetrics/blob/main/specification/OpenMetrics.md#gauge) MUST be converted to an OTLP Gauge.

#### Info

An [OpenMetrics Info](https://github.com/OpenObservability/OpenMetrics/blob/main/specification/OpenMetrics.md#info) metric MUST be converted to an OTLP Non-Monotonic Sum unless it is the "target" info metric, which is used to populate [resource attributes](#resource-attributes). An OpenMetrics Info can be thought of as a special-case of the OpenMetrics Gauge which has a value of 1, and whose labels generally stays constant over the life of the process. It is converted to a Non-Monotonic Sum, rather than a Gauge, because the value of 1 is intended to be viewed as a count, which should be summed together when aggregating away labels.  If it has an `_info` suffix, the suffix MUST be removed from the metric name.

#### StateSet

An [OpenMetrics StateSet](https://github.com/OpenObservability/OpenMetrics/blob/main/specification/OpenMetrics.md#stateset) metric MUST be converted to an OTLP Non-Monotonic Sum. An OpenMetrics StateSet can be thought of as a special-case of the OpenMetrics Gauge which has a 0 or 1 value, and has one metric point for every possible state. It is converted to a Non-Monotonic Sum, rather than a Gauge, because the value of 1 is intended to be viewed as a count, which should be summed together when aggregating away labels.

#### Unknown-typed

A [Prometheus Unknown](https://github.com/OpenObservability/OpenMetrics/blob/main/specification/OpenMetrics.md#unknown) MUST be converted to an OTLP Gauge.

#### Histograms

A [Prometheus Histogram](https://github.com/OpenObservability/OpenMetrics/blob/main/specification/OpenMetrics.md#histogram) MUST be converted to an OTLP Histogram.

Multiple Prometheus histogram metrics MUST be merged together into a single OTLP Histogram:

* The `le` label on non-suffixed metrics is used to identify and order histogram bucket boundaries. Each Prometheus line produces one bucket count on the resulting histogram. Each value for the `le` label except `+Inf` produces one bucket boundary.
* Lines with `_count` and `_sum` suffixes are used to determine the histogram's count and sum.
* If `_count` is not present, the metric MUST be dropped.
* If `_sum` is not present, the histogram's sum MUST be unset.

#### Summaries

[Prometheus Summary](https://github.com/OpenObservability/OpenMetrics/blob/main/specification/OpenMetrics.md#summary) MUST be converted to an OTLP Summary.

Multiple Prometheus metrics are merged together into a single OTLP Summary:

* The `quantile` label on non-suffixed metrics is used to identify quantile points in summary metrics. Each Prometheus line produces one quantile on the resulting summary.
* Lines with `_count` and `_sum` suffixes are used to determine the summary's count and sum.

#### Dropped Types

The following Prometheus types MUST be dropped:

* [OpenMetrics GaugeHistogram](https://github.com/OpenObservability/OpenMetrics/blob/main/specification/OpenMetrics.md#gaugehistogram)

#### Start Time

Prometheus Cumulative metrics can include the start time using the [`_created` metric](https://github.com/OpenObservability/OpenMetrics/blob/main/specification/OpenMetrics.md#counter-1) as specified in OpenMetrics. When converting Prometheus Counters to OTLP, conversion SHOULD use `_created` where available. When no `_created` metric is available, conversion MUST follow [Cumulative streams: handling unknown start time](#cumulative-streams-handling-unknown-start-time) by default. Conversion MAY offer configuration, disabled by default, which allows using the `process_start_time_seconds` metric to provide the start time. Using `process_start_time_seconds` is only correct when all counters on the target start after the process and are not reset while the process is running.

#### Exemplars

[OpenMetrics Exemplars](https://github.com/OpenObservability/OpenMetrics/blob/main/specification/OpenMetrics.md#exemplars)
can be attached to Prometheus Histogram bucket metric points and counter metric
points. Exemplars on histogram buckets SHOULD be converted to exemplars on
OpenTelemetry histograms. Exemplars on counter metric points SHOULD be
converted to exemplars on OpenTelemetry sums. If present, the timestamp
MUST be added to the OpenTelemetry exemplar. The Trace ID and Span ID SHOULD be
retrieved from the `trace_id` and `span_id` label keys, respectively.  All
labels not used for the trace and span ids MUST be added to the OpenTelemetry
exemplar as attributes.

#### Resource Attributes

When scraping a Prometheus endpoint, resource attributes MUST be added to the
scraped metrics to distinguish them from metrics from other Prometheus
endpoints. In particular, `service.name` and `service.instance.id`, are needed
to ensure Prometheus exporters can disambiguate metrics using
[`job` and `instance` labels](https://Prometheus.io/docs/concepts/jobs_instances/#jobs-and-instances)
as [described below](#resource-attributes-1).

The following attributes MUST be associated with scraped metrics as resource
attributes, and MUST NOT be added as metric attributes:

| OTLP Resource Attribute | Description |
| ----------------------- | ----------- |
| `service.name` | The configured name of the service that the target belongs to |
| `service.instance.id` | A unique identifier of the target.  By default, it should be the `<host>:<port>` of the scraped URL |

The following attributes SHOULD be associated with scraped metrics as resource
attributes, and MUST NOT be added as metric attributes:

| OTLP Resource Attribute | Description |
| ----------------------- | ----------- |
| `net.host.name` | The `<host>` portion of the target's URL that was scraped |
| `net.host.port` | The `<port>` portion of the target's URL that was scraped |
| `http.scheme` | `http` or `https` |

In addition to the attributes above, the
["target" info](https://github.com/OpenObservability/OpenMetrics/blob/main/specification/OpenMetrics.md#supporting-target-metadata-in-both-push-based-and-pull-based-systems)
metric family is used to supply additional resource attributes. If present,
"target" info MUST be dropped from the batch of metrics, and all labels from
the "target" info metric family MUST be converted to resource attributes
attached to all other metrics which are part of the scrape. By default, label
keys and values MUST NOT be altered (such as replacing `_` with `.` characters
in keys).

### OTLP Metric points to Prometheus

#### Metric Metadata

The Unit of an OTLP metric point MUST be added as
[OpenMetrics UNIT metadata](https://github.com/OpenObservability/OpenMetrics/blob/main/specification/OpenMetrics.md#metricfamily).
Additionally, the unit MUST be added as a suffix to the metric name, and SHOULD
be converted to [base units](https://github.com/OpenObservability/OpenMetrics/blob/main/specification/OpenMetrics.md#units-and-base-units)
recommended by OpenMetrics when possible.  The unit suffix comes before any
type-specific suffixes.

The description of an OTLP metrics point MUST be added as
[OpenMetrics HELP metadata](https://github.com/OpenObservability/OpenMetrics/blob/main/specification/OpenMetrics.md#metricfamily).

The data point type of an OTLP metric MUST be added as
[OpenMetrics TYPE metadata](https://github.com/OpenObservability/OpenMetrics/blob/main/specification/OpenMetrics.md#metricfamily).
It also dictates type-specific conversion rules listed below.

#### Gauges

An [OpenTelemetry Gauge](#gauge) MUST be converted to a Prometheus Gauge.

#### Sums

[OpenTelemetry Sums](#sums) follows this logic:

- If the aggregation temporality is cumulative and the sum is monotonic, it MUST be converted to a Prometheus Counter.
- If the aggregation temporality is cumulative and the sum is non-monotonic, it MUST be converted to a Prometheus Gauge.
- If the aggregation temporality is delta and the sum is monotonic, it SHOULD be converted to a cumulative temporality and become a Prometheus Sum. The following behaviors are expected:
  - The new data point type must be the same as the accumulated data point type.
  - The new data point's start time must match the time of the accumulated data point. If not, see [detecting alignment issues].(#sums-detecting-alignment-issues).
- Otherwise, it MUST be dropped.

<<<<<<< HEAD
Sum metric points MUST have `_total` added as a suffix to the metric name.
Monotonic Sums metric points with `StartTimeUnixNano` should export the `{name}_created` metric as well.
=======
Monotonic sum metric points MUST have `_total` added as a suffix to the metric name.
>>>>>>> 0b8aa6a3

#### Histograms

An [OpenTelemetry Histogram](#histogram) with a cumulative aggregation temporality MUST be converted to a Prometheus metric family with the following metrics:

- A single `{name}_count` metric denoting the count field of the histogram. All attributes of the histogram point are converted to Prometheus labels.
- `{name}_sum` metric denoting the sum field of the histogram, reported only if the sum is positive and monotonic. The sum is positive and monotonic when all buckets are positive. All attributes of the histogram point are converted to Prometheus labels.
- A series of `{name}` metric points that contain all attributes of the histogram point recorded as labels.  Additionally, a label, denoted as `le` is added denoting the bucket boundary. The label's value is the stringified floating point value of bucket boundaries, ordered from lowest to highest. The value of each point is the sum of the count of all histogram buckets up the the boundary reported in the `le` label. These points will include a single exemplar that falls within `le` label and no other `le` labelled point.  The final bucket metric MUST have an `+Inf` threshold.
- Histograms with `StartTimeUnixNano` set should export the `{name}_created` metric as well.

OpenTelemetry Histograms with Delta aggregation temporality SHOULD be aggregated into a Cumulative aggregation temporality and follow the logic above, or MUST be dropped.

#### Summaries

An [OpenTelemetry Summary](#summary-legacy) MUST be converted to a Prometheus metric family with the following metrics:

- A single `{name}_count` metric denoting the count field of the summary.
  All attributes of the summary point are converted to Prometheus labels.
- `{name}_sum` metric denoting the sum field of the summary, reported
  only if the sum is positive and monotonic. All attributes of the summary
  point are converted to Prometheus labels.
- A series of `{name}` metric points that contain all attributes of the
  summary point recorded as labels.  Additionally, a label, denoted as
  `quantile` is added denoting a reported quantile point, and having its value
  be the stringified floating point value of quantiles (between 0.0 and 1.0),
  starting from lowest to highest, and all being non-negative.  The value of
  each point is the computed value of the quantile point.
- Summaries with `StartTimeUnixNano` set should export the `{name}_created` metric as well.

#### Dropped Data Points

The following OTLP data points MUST be dropped:

* [ExponentialHistogram](#exponentialhistogram)

#### Metric Attributes

OpenTelemetry Metric Attributes MUST be converted to [Prometheus labels](https://Prometheus.io/docs/concepts/data_model/#metric-names-and-labels).  String Attribute values are converted directly to Metric Attributes, and non-string Attribute values MUST be converted to string attributes following the [attribute specification](https://github.com/open-telemetry/opentelemetry-specification/blob/main/specification/common/README.md#attribute).  Prometheus metric label keys are required to match the following regex: `[a-zA-Z_:]([a-zA-Z0-9_:])*`.  Metrics from OpenTelemetry with unsupported Attribute names MUST replace invalid characters with the `_` character. This may cause ambiguity in scenarios where multiple similar-named attributes share invalid characters at the same location.  In such unlikely cases, if multiple key-value pairs are converted to have the same Prometheus key, the values MUST be concatenated together, separated by `;`, and ordered by the lexicographical order of the original keys.

#### Exemplars

[Exemplars](#exemplars) on OpenTelemetry Histograms and Monotonic Sums SHOULD
be converted to OpenMetrics exemplars. Exemplars on other OpenTelemetry data
points MUST be dropped. For Prometheus push exporters, multiple exemplars are
able to be added to each bucket, so all exemplars SHOULD be converted. For
Prometheus pull endpoints, only a single exemplar is able to be added to each
bucket, so the largest exemplar from each bucket MUST be used, if attaching
exemplars. If no exemplars exist on a bucket, the highest exemplar from a lower
bucket MUST be used, even though it is a duplicate of another bucket's exemplar.
OpenMetrics Exemplars MUST use the `trace_id` and `span_id` keys for the trace
and span IDs, respectively. Timestamps MUST be added as timestamps on the
OpenMetrics exemplar, and `filtered_attributes` MUST be added as labels on the
OpenMetrics exemplar unless they would exceed the OpenMetrics
[limit on characters](https://github.com/OpenObservability/OpenMetrics/blob/main/specification/OpenMetrics.md#exemplars).

#### Resource Attributes

In SDK Prometheus (pull) exporters, resource attributes SHOULD be converted to the ["target" info](https://github.com/OpenObservability/OpenMetrics/blob/main/specification/OpenMetrics.md#supporting-target-metadata-in-both-push-based-and-pull-based-systems) metric family; otherwise, they MUST be dropped, and MUST NOT be attached as labels to other metric families. The "target" info metric family MUST be an info-typed metric family whose labels MUST include the resource attributes, and MUST NOT include any other labels. There MUST be at most one "target" info metric family exposed on a Prometheus endpoint.

In the Collector's Prometheus pull and push (remote-write) exporters, it is
possible for metrics from multiple targets to be sent together, so targets must
be disambiguated from one another. However, the Prometheus exposition format
and [remote-write](https://github.com/Prometheus/Prometheus/blob/main/prompb/remote.proto)
formats do not include a notion of resource, and expect metric labels to
distinguish scraped targets. By convention, [`job` and `instance`](https://Prometheus.io/docs/concepts/jobs_instances/#jobs-and-instances)
labels distinguish targets and are expected to be present on metrics exposed on
a Prometheus pull exporter (a ["federated"](https://Prometheus.io/docs/Prometheus/latest/federation/)
Prometheus endpoint) or pushed via Prometheus remote-write. In OTLP, the
`service.name`, `service.namespace`, and `service.instance.id` triplet is
[required to be unique](https://github.com/open-telemetry/opentelemetry-specification/blob/da74730bf835010229a9612c281f052e26553218/specification/resource/semantic_conventions/README.md#service),
which makes them good candidates to use to construct `job` and `instance`. In
the collector Prometheus exporters, the `service.name` and `service.namespace`
attributes MUST be combined as `<service.namespace>/<service.name>`, or
`<service.name>` if namespace is empty, to form the `job` metric label.  The
`service.instance.id` attribute, if present, MUST be converted to the
`instance` label; otherwise, `instance` should be added with an empty value.
Other resource attributes SHOULD be converted to a
["target" info](https://github.com/OpenObservability/OpenMetrics/blob/main/specification/OpenMetrics.md#supporting-target-metadata-in-both-push-based-and-pull-based-systems)
metric family, or MUST be dropped. The "target" info metric family is an info-typed metric family
whose labels MUST include the resource attributes, and MUST NOT include any
other labels other than `job` and `instance`.  There MUST be at most one
"target" info metric point exported for each unique combination of `job` and `instance`.

If info-typed metric families are not yet supported by the language Prometheus client library, a gauge-typed metric family named "target" info with a constant value of 1 MUST be used instead.

To convert OTLP resource attributes to Prometheus labels, string Attribute values are converted directly to labels, and non-string Attribute values MUST be converted to string attributes following the [attribute specification](https://github.com/open-telemetry/opentelemetry-specification/blob/main/specification/common/README.md#attribute).

## Footnotes

\[1\] OTLP supports data point kinds that do not satisfy these conditions; they are
well-defined but do not support standard metric data transformations.<|MERGE_RESOLUTION|>--- conflicted
+++ resolved
@@ -1341,12 +1341,8 @@
   - The new data point's start time must match the time of the accumulated data point. If not, see [detecting alignment issues].(#sums-detecting-alignment-issues).
 - Otherwise, it MUST be dropped.
 
-<<<<<<< HEAD
-Sum metric points MUST have `_total` added as a suffix to the metric name.
-Monotonic Sums metric points with `StartTimeUnixNano` should export the `{name}_created` metric as well.
-=======
-Monotonic sum metric points MUST have `_total` added as a suffix to the metric name.
->>>>>>> 0b8aa6a3
+Monotonic Sum metric points MUST have `_total` added as a suffix to the metric name.
+Monotonic Sum metric points with `StartTimeUnixNano` should export the `{name}_created` metric as well.
 
 #### Histograms
 
