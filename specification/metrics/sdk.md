--- conflicted
+++ resolved
@@ -421,19 +421,11 @@
 - The `value` that was recorded.
 - The `time` the measurement was seen.
 - The set of [Attributes](../common/common.md#attributes) associated with the measurement not already included in a metric data point.
-<<<<<<< HEAD
-- The associated [trace id and span id](../trace/api.md#retrieving-the-traceid-and-spanid) of the active parent [Span within Context](../trace/api.md#determining-the-parent-span-from-a-context) of the measurement.
+- The associated [trace id and span id](../trace/api.md#retrieving-the-traceid-and-spanid) of the active [Span within Context](../trace/api.md#determining-the-parent-span-from-a-context) of the measurement.
 
 A Metric SDK MUST provide a mechanism to sample `Exemplar`s from measurements.
 
-A Metric SDK MUST allow `Exemplar` sampling to be disabled.  In this instance the SDK SHOULD not have memory overhead related to exemplar sampling.
-=======
-- The associated [trace id and span id](../trace/api.md#retrieving-the-traceid-and-spanid) of the active [Span within Context](../trace/api.md#determining-the-parent-span-from-a-context) of the measurement.
-
-A Metric SDK MUST provide a mechanism to sample `Exemplar`s from measurements.
-
 A Metric SDK MUST allow `Exemplar` sampling to be disabled.  In this instance the SDK SHOULD not have overhead related to exemplar sampling.
->>>>>>> 4c7e0828
 
 A Metric SDK MUST sample `Exemplar`s only from measurements within the context of a sampled trace BY DEFAULT.
 
@@ -491,11 +483,7 @@
 
 ### Exemplar Defaults
 
-<<<<<<< HEAD
-The SDK will come with two types of built-in exemplar resorvoirs:
-=======
 The SDK will come with two types of built-in exemplar reservoirs:
->>>>>>> 4c7e0828
 
 1. SimpleFixedSizeExemplarReservoir
 2. AlignedHistogramBucketExemplarReservoir
@@ -506,21 +494,13 @@
 
 *SimpleExemplarReservoir*
 This Exemplar reservoir MAY take a configuration parameter for the size of
-<<<<<<< HEAD
-the reservoir pool.  The reservoir will accept measurements using an equivalent
-=======
 the reservoir pool.  The reservoir will accept measurements using an equivalent of
->>>>>>> 4c7e0828
 the [naive reservoir sampling algorithm](https://en.wikipedia.org/wiki/Reservoir_sampling)
 
   ```
   bucket = random_integer(0, num_measurements_seen)
   if bucket < num_buckets then
-<<<<<<< HEAD
-    reservoir[bucket] = meaasurement
-=======
     reservoir[bucket] = measurement
->>>>>>> 4c7e0828
   end
   ```
 
@@ -671,11 +651,7 @@
 
 ## Defaults and Configuration
 
-<<<<<<< HEAD
-And SDK MUST provide the following configuration parameters for Exemplar
-=======
 The SDK MUST provide the following configuration parameters for Exemplar
->>>>>>> 4c7e0828
 sampling:
 
 | Name            | Description | Default | Notes |
