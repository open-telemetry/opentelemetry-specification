# Metrics SDK

**Status**: [Feature-freeze](../document-status.md)

<details>
<summary>Table of Contents</summary>

<!-- toc -->

- [MeterProvider](#meterprovider)
  * [Meter Creation](#meter-creation)
  * [Shutdown](#shutdown)
  * [ForceFlush](#forceflush)
  * [View](#view)
  * [Aggregation](#aggregation)
    + [Drop Aggregation](#drop-aggregation)
    + [Default Aggregation](#default-aggregation)
    + [Sum Aggregation](#sum-aggregation)
    + [Last Value Aggregation](#last-value-aggregation)
    + [Histogram Aggregation](#histogram-aggregation)
    + [Explicit Bucket Histogram Aggregation](#explicit-bucket-histogram-aggregation)
- [Attribute limits](#attribute-limits)
- [Exemplar](#exemplar)
  * [ExemplarFilter](#exemplarfilter)
  * [ExemplarReservoir](#exemplarreservoir)
  * [Exemplar defaults](#exemplar-defaults)
- [MetricReader](#metricreader)
  * [MetricReader operations](#metricreader-operations)
    + [Collect](#collect)
  * [Shutdown](#shutdown-1)
  * [Periodic exporting MetricReader](#periodic-exporting-metricreader)
- [MetricExporter](#metricexporter)
  * [Push Metric Exporter](#push-metric-exporter)
    + [Interface Definition](#interface-definition)
      - [Export(batch)](#exportbatch)
      - [ForceFlush()](#forceflush)
      - [Shutdown()](#shutdown)
  * [Pull Metric Exporter](#pull-metric-exporter)
- [Defaults and configuration](#defaults-and-configuration)
- [Numerical limits handling](#numerical-limits-handling)
- [Compatibility requirements](#compatibility-requirements)
- [Concurrency requirements](#concurrency-requirements)

<!-- tocstop -->

</details>

## MeterProvider

A `MeterProvider` MUST provide a way to allow a [Resource](../resource/sdk.md) to
be specified. If a `Resource` is specified, it SHOULD be associated with all the
metrics produced by any `Meter` from the `MeterProvider`. The [tracing SDK
specification](../trace/sdk.md#additional-span-interfaces) has provided some
suggestions regarding how to implement this efficiently.

### Meter Creation

New `Meter` instances are always created through a `MeterProvider` (see
[API](./api.md#meterprovider)). The `name`, `version` (optional), and
`schema_url` (optional) arguments supplied to the `MeterProvider` MUST be used
to create an
[`InstrumentationLibrary`](https://github.com/open-telemetry/oteps/blob/main/text/0083-component.md)
instance which is stored on the created `Meter`.

Configuration (i.e., [MetricExporters](#metricexporter),
[MetricReaders](#metricreader) and [Views](#view)) MUST be managed solely by the
`MeterProvider` and the SDK MUST provide a way to configure all options that are
implemented by the SDK. This MAY be done at the time of MeterProvider creation
if appropriate.

The `MeterProvider` MAY provide methods to update the configuration. If
configuration is updated (e.g., adding a `MetricReader`), the updated
configuration MUST also apply to all already returned `Meters` (i.e. it MUST NOT
matter whether a `Meter` was obtained from the `MeterProvider` before or after
the configuration change). Note: Implementation-wise, this could mean that
`Meter` instances have a reference to their `MeterProvider` and access
configuration only via this reference.

### Shutdown

This method provides a way for provider to do any cleanup required.

`Shutdown` MUST be called only once for each `MeterProvider` instance. After the
call to `Shutdown`, subsequent attempts to get a `Meter` are not allowed. SDKs
SHOULD return a valid no-op Meter for these calls, if possible.

`Shutdown` SHOULD provide a way to let the caller know whether it succeeded,
failed or timed out.

`Shutdown` SHOULD complete or abort within some timeout. `Shutdown` MAY be
implemented as a blocking API or an asynchronous API which notifies the caller
via a callback or an event. [OpenTelemetry SDK](../overview.md#sdk) authors MAY
decide if they want to make the shutdown timeout configurable.

`Shutdown` MUST be implemented at least by invoking `Shutdown` on all registered
[MetricReader](#metricreader) and [MetricExporter](#metricexporter) instances.

### ForceFlush

This method provides a way for provider to notify the registered
[MetricReader](#metricreader) and [MetricExporter](#metricexporter) instances,
so they can do as much as they could to consume or send the metrics. Note:
unlike [Push Metric Exporter](#push-metric-exporter) which can send data on its
own schedule, [Pull Metric Exporter](#pull-metric-exporter) can only send the
data when it is being asked by the scraper, so `ForceFlush` would not make much
sense.

`ForceFlush` SHOULD provide a way to let the caller know whether it succeeded,
failed or timed out. `ForceFlush` SHOULD return some **ERROR** status if there
is an error condition; and if there is no error condition, it should return some
**NO ERROR** status, language implementations MAY decide how to model **ERROR**
and **NO ERROR**.

`ForceFlush` SHOULD complete or abort within some timeout. `ForceFlush` MAY be
implemented as a blocking API or an asynchronous API which notifies the caller
via a callback or an event. [OpenTelemetry SDK](../overview.md#sdk) authors MAY
decide if they want to make the flush timeout configurable.

`ForceFlush` MUST invoke `ForceFlush` on all registered
[MetricReader](#metricreader) and [Push Metric Exporter](#push-metric-exporter)
instances.

### View

A `View` provides SDK users with the flexibility to customize the metrics that
are output by the SDK. Here are some examples when a `View` might be needed:

* Customize which [Instruments](./api.md#instrument) are to be
  processed/ignored. For example, an [instrumented
  library](../glossary.md#instrumented-library) can provide both temperature and
  humidity, but the application developer might only want temperature.
* Customize the aggregation - if the default aggregation associated with the
  Instrument does not meet the needs of the user. For example, an HTTP client
  library might expose HTTP client request duration as
  [Histogram](./api.md#histogram) by default, but the application developer
  might only want the total count of outgoing requests.
* Customize which attribute(s) are to be reported on metrics. For
  example, an HTTP server library might expose HTTP verb (e.g. GET, POST) and
  HTTP status code (e.g. 200, 301, 404). The application developer might only
  care about HTTP status code (e.g. reporting the total count of HTTP requests
  for each HTTP status code). There could also be extreme scenarios in which the
  application developer does not need any attributes (e.g. just get the total
  count of all incoming requests).
<<<<<<< HEAD
=======
* Add additional attribute(s) from the [Context](../context/context.md). For
  example, a [Baggage](../baggage/api.md) value might be available indicating
  whether an HTTP request is coming from a bot/crawler or not. The application
  developer might want this to be converted to a attribute for HTTP server
  metrics (e.g. the request/second from bots vs. real users).
>>>>>>> e4d0c4c1

The SDK MUST provide the means to register Views with a `MeterProvider`. Here
are the inputs:

* The Instrument selection criteria (required), which covers:
  * The `type` of the Instrument(s) (optional).
  * The `name` of the Instrument(s), with wildcard support (optional).
  * The `name` of the Meter (optional).
  * The `version` of the Meter (optional).
  * The `schema_url` of the Meter (optional).
  * [OpenTelemetry SDK](../overview.md#sdk) authors MAY choose to support more
    criteria. For example, a strong typed language MAY support point type (e.g.
    allow the users to select Instruments based on whether the underlying type
    is integer or double).
  * The criteria SHOULD be treated as additive, which means the Instrument has
    to meet _all_ the provided criteria. For example, if the criteria are
    _instrument name == "Foobar"_ and _instrument type is Histogram_, it will be
    treated as _(instrument name == "Foobar") AND (instrument type is
    Histogram)_.
  * If _none_ the optional criteria is provided, the SDK SHOULD treat it as an
    error. It is recommended that the SDK implementations fail fast. Please
    refer to [Error handling in OpenTelemetry](../error-handling.md) for the
    general guidance.
* The `name` of the View (optional). If not provided, the Instrument `name`
  MUST be used by default. This will be used as the name of the [metrics
  stream](./datamodel.md#events--data-stream--timeseries).
* The configuration for the resulting [metrics
  stream](./datamodel.md#events--data-stream--timeseries):
  * The `description`. If not provided, the Instrument `description` MUST be
    used by default.
  * A list of `attribute keys` (optional). If provided, the attributes that are
    not in the list will be ignored. If not provided, all the attribute keys
    will be used by default (TODO: once the Hint API is available, the default
    behavior should respect the Hint if it is available).
<<<<<<< HEAD
=======
  * The `extra attributes` which come from Baggage/Context (optional). If not
    provided, no extra attributes will be used. Please note that this only
    applies to [synchronous Instruments](./api.md#synchronous-instrument).
>>>>>>> e4d0c4c1
  * The `aggregation` (optional) to be used. If not provided, the SDK MUST
    apply a [default aggregation](#default-aggregation). If the aggregation
    outputs metric points that use aggregation temporality (e.g. Histogram,
    Sum), the SDK SHOULD handle the aggregation temporality based on the
    temporality of each [MetricReader](#metricreader) instance.
  * The `exemplar_reservoir` (optional) to use for storing exemplars.
    This should be a factory or callback similar to aggregation which allows
    different reservoirs to be chosen by the aggregation.

In order to avoid conflicts, views which specify a name SHOULD have an
instrument selector that selects at most one instrument. For the registration
mechanism described above, where selection is provided via configuration, the
SDK MUST NOT allow Views with a specified name to be declared with instrument
selectors that select by instrument type or wildcard.

The SDK SHOULD use the following logic to determine how to process Measurements
made with an Instrument:

* Determine the `MeterProvider` which "owns" the Instrument.
* If the `MeterProvider` has no `View` registered, take the Instrument and apply
    the default configuration.
* If the `MeterProvider` has one or more `View`(s) registered:
  * For each View, if the Instrument could match the instrument selection
    criteria:
<<<<<<< HEAD
    * Try to apply the View configuration. If there is an error or a conflict
      (e.g. the View requires to export the metrics using a certain name, but
      the name is already used by another View), provide a way to let the user
      know (e.g. expose
      [self-diagnostics logs](../error-handling.md#self-diagnostics)).
=======
    * Try to apply the View configuration. If there is an error (e.g. the View
      asks for extra attributes from the Baggage, but the Instrument is
      [asynchronous](./api.md#asynchronous-instrument) which doesn't have
      Context) or a conflict (e.g. the View requires to export the metrics using
      a certain name, but the name is already used by another View), provide a
      way to let the user know (e.g. expose [self-diagnostics
      logs](../error-handling.md#self-diagnostics)).
>>>>>>> e4d0c4c1
  * If the Instrument could not match with any of the registered `View`(s), the
    SDK SHOULD provide a default behavior. The SDK SHOULD also provide a way for
    the user to turn off the default behavior via MeterProvider (which means the
    Instrument will be ignored when there is no match). Individual
    implementations can decide what the default behavior is, and how to turn the
    default behavior off.
* END.

Here are some examples:

```python
# Python
'''
+------------------+
| MeterProvider    |
|   Meter A        |
|     Counter X    |
|     Histogram Y  |
|   Meter B        |
|     Gauge Z      |
+------------------+
'''

# metrics from X and Y (reported as Foo and Bar) will be exported
meter_provider
    .add_view("X")
    .add_view("Foo", instrument_name="Y")
    .add_view(
        "Bar",
        instrument_name="Y",
        aggregation=HistogramAggregation(buckets=[5.0, 10.0, 25.0, 50.0, 100.0]))
    .add_metric_reader(PeriodicExportingMetricReader(ConsoleExporter()))
```

```python
# all the metrics will be exported using the default configuration
meter_provider.add_metric_reader(PeriodicExportingMetricReader(ConsoleExporter()))
```

```python
# all the metrics will be exported using the default configuration
meter_provider
    .add_view("*") # a wildcard view that matches everything
    .add_metric_reader(PeriodicExportingMetricReader(ConsoleExporter()))
```

```python
# Counter X will be exported as cumulative sum
meter_provider
    .add_view("X", aggregation=SumAggregation(CUMULATIVE))
    .add_metric_reader(PeriodicExportingMetricReader(ConsoleExporter()))
```

```python
# Counter X will be exported as delta sum
# Histogram Y and Gauge Z will be exported with 2 attributes (a and b)
meter_provider
    .add_view("X", aggregation=SumAggregation(DELTA))
    .add_view("*", attribute_keys=["a", "b"])
    .add_metric_reader(PeriodicExportingMetricReader(ConsoleExporter()))
```

### Aggregation

An `Aggregation`, as configured via the [View](./sdk.md#view),
informs the SDK on the ways and means to compute
[Aggregated Metrics](./datamodel.md#opentelemetry-protocol-data-model)
from incoming Instrument [Measurements](./api.md#measurement).

Note: the term _aggregation_ is used instead of _aggregator_. It is recommended
that implementors reserve the "aggregator" term for the future when the SDK
allows custom aggregation implementations.

An `Aggregation` specifies an operation
(i.e. [decomposable aggregate function](https://en.wikipedia.org/wiki/Aggregate_function#Decomposable_aggregate_functions)
like Sum, Histogram, Min, Max, Count)
and optional configuration parameter overrides.
The operation's default configuration parameter values will be used
unless overridden by optional configuration parameter overrides.

Note: Implementors MAY choose the best idiomatic practice for their language to
represent the semantic of an Aggregation and optional configuration parameters.

e.g. The View specifies an Aggregation by string name (i.e. "ExplicitBucketHistogram").

```python
# Use Histogram with custom boundaries
meter_provider
  .add_view(
    "X",
    aggregation="ExplicitBucketHistogram",
    aggregation_params={"Boundaries": [0, 10, 100]}
    )
```

e.g. The View specifies an Aggregation by class/type instance.

```c#
// Use Histogram with custom boundaries
meterProviderBuilder
  .AddView(
    instrumentName: "X",
    aggregation: new ExplicitBucketHistogramAggregation(
      boundaries: new double[] { 0.0, 10.0, 100.0 }
    )
  );
```

TODO: after we release the initial Stable version of Metrics SDK specification,
we will explore how to allow configuring custom
[ExemplarReservoir](#exemplarreservoir)s with the [View](#view) API.

The SDK MUST provide the following `Aggregation` to support the
[Metric Points](./datamodel.md#metric-points) in the
[Metrics Data Model](./datamodel.md).

- [Drop](./sdk.md#drop-aggregation)
- [Default](./sdk.md#default-aggregation)
- [Sum](./sdk.md#sum-aggregation)
- [Last Value](./sdk.md#last-value-aggregation)
- [Histogram](./sdk.md#histogram-aggregation)
- [Explicit Bucket Histogram](./sdk.md#explicit-bucket-histogram-aggregation)

#### Drop Aggregation

The Drop Aggregation informs the SDK to ignore/drop all Instrument Measurements
for this Aggregation.

This Aggregation does not have any configuration parameters.

#### Default Aggregation

The Default Aggregation informs the SDK to use the Instrument Kind
(e.g. at View registration OR at first seen measurement)
to select an aggregation and configuration parameters.

| Instrument Kind | Selected Aggregation |
| --- | --- |
| [Counter](./api.md#counter) | [Sum Aggregation](./sdk.md#sum-aggregation) |
| [Asynchronous Counter](./api.md#asynchronous-counter) | [Sum Aggregation](./sdk.md#sum-aggregation) |
| [UpDownCounter](./api.md#updowncounter) | [Sum Aggregation](./sdk.md#sum-aggregation) |
| [Asynchrounous UpDownCounter](./api.md#asynchronous-updowncounter) | [Sum Aggregation](./sdk.md#sum-aggregation) |
| [Asynchronous Gauge](./api.md#asynchronous-gauge) | [Last Value Aggregation](./sdk.md#last-value-aggregation) |
| [Histogram](./api.md#histogram) | [Histogram Aggregation](./sdk.md#histogram-aggregation) |

This Aggregation does not have any configuration parameters.

#### Sum Aggregation

The Sum Aggregation informs the SDK to collect data for the
[Sum Metric Point](./datamodel.md#sums).

The monotonicity of the aggregation is determined by the instrument type:

| Instrument Kind | `SumType` |
| --- | --- |
| [Counter](./api.md#counter) | Monotonic |
| [UpDownCounter](./api.md#updowncounter) | Non-Monotonic |
| [Histogram](./api.md#histogram) | Monotonic |
| [Asynchronous Gauge](./api.md#asynchronous-gauge) | Non-Monotonic |
| [Asynchronous Counter](./api.md#asynchronous-counter) | Monotonic |
| [Asynchrounous UpDownCounter](./api.md#asynchronous-updowncounter) | Non-Monotonic |

This Aggregation does not have any configuration parameters.

This Aggregation informs the SDK to collect:

- The arithmetic sum of `Measurement` values.

#### Last Value Aggregation

The Last Value Aggregation informs the SDK to collect data for the
[Gauge Metric Point](./datamodel.md#gauge).

This Aggregation does not have any configuration parameters.

This Aggregation informs the SDK to collect:

- The last `Measurement`.
- The timestamp of the last `Measurement`.

#### Histogram Aggregation

The Histogram Aggregation informs the SDK to select the best Histogram
Aggregation available. i.e. [Explicit Bucket Histogram
Aggregation](./sdk.md#explicit-bucket-histogram-aggregation).

This Aggregation does not have any configuration parameters.

#### Explicit Bucket Histogram Aggregation

The Explicit Bucket Histogram Aggregation informs the SDK to collect data for
the [Histogram Metric Point](./datamodel.md#histogram) using a set of
explicit boundary values for histogram bucketing.

This Aggregation honors the following configuration parameters:

| Key | Value | Default Value | Description |
| --- | --- | --- | --- |
| Boundaries | double\[\] | [ 0, 5, 10, 25, 50, 75, 100, 250, 500, 1000 ] | Array of increasing values representing explicit bucket boundary values.<br><br>The Default Value represents the following buckets:<br>(-&infin;, 0], (0, 5.0], (5.0, 10.0], (10.0, 25.0], (25.0, 50.0], (50.0, 75.0], (75.0, 100.0], (100.0, 250.0], (250.0, 500.0], (500.0, 1000.0], (1000.0, +&infin;) |
| RecordMinMax | true, false | true | Whether to record min and max. |

Note: This aggregation should not fill out `sum` when used with instruments that
record negative measurements, e.g. `UpDownCounter` or `ObservableGauge`.

This Aggregation informs the SDK to collect:

- Count of `Measurement` values falling within explicit bucket boundaries.
- Arithmetic sum of `Measurement` values in population.
- Min (optional) `Measurement` value in population.
- Max (optional) `Measurement` value in population.

## Attribute limits

Attributes which belong to Metrics are exempt from the
[common rules of attribute limits](../common/common.md#attribute-limits) at this
time. Attribute truncation or deletion could affect identity of metric time
series and it requires further analysis.

## Exemplar

Exemplars are example data points for aggregated data. They provide specific
context to otherwise general aggregations. Exemplars allow correlation between
aggregated metric data and the original API calls where measurements are
recorded. Exemplars work for trace-metric correlation across any metric, not
just those that can also be derived from `Span`s.

An [Exemplar](./datamodel.md#exemplars) is a recorded
[Measurement](./api.md#measurement) that exposes the following pieces of
information:

- The `value` of the `Measurement` that was recorded by the API call.
- The `time` the API call was made to record a `Measurement`.
- The set of [Attributes](../common/common.md#attributes) associated with the
  `Measurement` not already included in a metric data point.
- The associated [trace id and span
  id](../trace/api.md#retrieving-the-traceid-and-spanid) of the active [Span
  within Context](../trace/api.md#determining-the-parent-span-from-a-context) of
  the `Measurement` at API call time.

For example, if a user has configured a `View` to preserve the attributes: `X`
and `Y`, but the user records a measurement as follows:

```javascript
const span = tracer.startSpan('makeRequest');
api.context.with(api.trace.setSpan(api.context.active(), span), () => {
  // Record a measurement.
  cache_miss_counter.add(1, {"X": "x-value", "Y": "y-value", "Z": "z-value"});
  ...
  span.end();
})
```

Then an examplar output in OTLP would consist of:

- The `value` of 1.
- The `time` when the `add` method was called
- The `Attributes` of `{"Z": "z-value"}`, as these are not preserved in the
  resulting metric point.
- The trace/span id for the `makeRequest` span.

While the metric data point for the counter would carry the attributes `X` and
`Y`.

A Metric SDK MUST provide a mechanism to sample `Exemplar`s from measurements
via the `ExemplarFilter` and `ExemplarReservoir` hooks.

A Metric SDK MUST allow `Exemplar` sampling to be disabled. In this instance
the SDK SHOULD not have overhead related to exemplar sampling.

A Metric SDK MUST sample `Exemplar`s only from measurements within the context
of a sampled trace BY DEFAULT.

A Metric SDK MUST allow exemplar sampling to leverage the configuration of
metric aggregation. For example, Exemplar sampling of histograms should be able
to leverage bucket boundaries.

A Metric SDK SHOULD provide extensible hooks for Exemplar sampling, specifically:

- `ExemplarFilter`: filter which measurements can become exemplars.
- `ExemplarReservoir`: storage and sampling of exemplars.

### ExemplarFilter

The `ExemplarFilter` interface MUST provide a method to determine if a
measurement should be sampled.

This interface SHOULD have access to:

- The `value` of the measurement.
- The complete set of `Attributes` of the measurement.
- The [Context](../context/context.md) of the measurement, which covers the
  [Baggage](../baggage/api.md) and the current active
  [Span](../trace/api.md#span).
- A `timestamp` that best represents when the measurement was taken.

See [Defaults and Configuration](#defaults-and-configuration) for built-in
filters.

### ExemplarReservoir

The `ExemplarReservoir` interface MUST provide a method to offer measurements
to the reservoir and another to collect accumulated Exemplars.

The "offer" method SHOULD accept measurements, including:

- The `value` of the measurement.
- The complete set of `Attributes` of the measurement.
- The [Context](../context/context.md) of the measurement, which covers the
  [Baggage](../baggage/api.md) and the current active
  [Span](../trace/api.md#span).
- A `timestamp` that best represents when the measurement was taken.

The "offer" method SHOULD have the ability to pull associated trace and span
information without needing to record full context.  In other words, current
span context and baggage can be inspected at this point.

The "offer" method does not need to store all measurements it is given and
MAY further sample beyond the `ExemplarFilter`.

The "collect" method MUST return accumulated `Exemplar`s. Exemplars are expected
to abide by the `AggregationTemporality` of any metric point they are recorded
with. In other words, Exemplars reported against a metric data point SHOULD have
occurred within the start/stop timestamps of that point.  SDKs are free to
decide whether "collect" should also reset internal storage for delta temporal
aggregation collection, or use a more optimal implementation.

`Exemplar`s MUST retain any attributes available in the measurement that
are not preserved by aggregation or view configuration. Specifically, at a
minimum, joining together attributes on an `Exemplar` with those available
on its associated metric data point should result in the full set of attributes
from the original sample measurement.

The `ExemplarReservoir` SHOULD avoid allocations when sampling exemplars.

### Exemplar defaults

The SDK will come with two types of built-in exemplar reservoirs:

1. SimpleFixedSizeExemplarReservoir
2. AlignedHistogramBucketExemplarReservoir

By default, explicit bucket histogram aggregation with more than 1 bucket will
use `AlignedHistogramBucketExemplarReservoir`. All other aggregations will use
`SimpleFixedSizeExemplarReservoir`.

*SimpleExemplarReservoir*
This Exemplar reservoir MAY take a configuration parameter for the size of the
reservoir pool.  The reservoir will accept measurements using an equivalent of
the [naive reservoir sampling
algorithm](https://en.wikipedia.org/wiki/Reservoir_sampling)

  ```
  bucket = random_integer(0, num_measurements_seen)
  if bucket < num_buckets then
    reservoir[bucket] = measurement
  end
  ```

Additionally, the `num_measurements_seen` count SHOULD be reset at every
collection cycle.

*AlignedHistogramBucketExemplarReservoir*
This Exemplar reservoir MUST take a configuration parameter that is the
configuration of a Histogram.  This implementation MUST keep the last seen
measurement that falls within a histogram bucket.  The reservoir will accept
measurements using the equivalent of the following naive algorithm:

  ```
  bucket = find_histogram_bucket(measurement)
  if bucket < num_buckets then
    reservoir[bucket] = measurement
  end

  def find_histogram_bucket(measurement):
    for boundary, idx in bucket_boundaries do
      if value <= boundary then
        return idx
      end
    end
    return boundaries.length
  ```

## MetricReader

`MetricReader` is an interface which provides the following capabilities:

* Collecting metrics from the SDK.
* Handling the [ForceFlush](#forceflush) and [Shutdown](#shutdown) signals from
  the SDK.

The SDK MUST support multiple `MetricReader` instances to be registered on the
same `MeterProvider`, and the [MetricReader.Collect](#collect) invocation on one
`MetricReader` instance SHOULD NOT introduce side-effects to other `MetricReader`
instances. For example, if a `MetricReader` instance is receiving metric data
points that have [delta temporality](./datamodel.md#temporality), it is expected
that SDK will update the time range - e.g. from (T<sub>n</sub>, T<sub>n+1</sub>]
to (T<sub>n+1</sub>, T<sub>n+2</sub>] - **ONLY** for this particular
`MetricReader` instance.

```text
+-----------------+            +--------------+
|                 | Metrics... |              |
| In-memory state +------------> MetricReader |
|                 |            |              |
+-----------------+            +--------------+

+-----------------+            +--------------+
|                 | Metrics... |              |
| In-memory state +------------> MetricReader |
|                 |            |              |
+-----------------+            +--------------+
```

The SDK SHOULD provide a way to allow `MetricReader` to respond to
[MeterProvider.ForceFlush](#forceflush) and [MeterProvider.Shutdown](#shutdown).
[OpenTelemetry SDK](../overview.md#sdk) authors MAY decide the language
idiomatic approach, for example, as `OnForceFlush` and `OnShutdown` callback
functions.

The SDK SHOULD provide a way to allow the preferred [Aggregation
Temporality](./datamodel.md#temporality) to be specified for a `MetricReader`
instance during the setup (e.g. initialization, registration, etc.) time. If the
preferred temporality is explicitly specified then the SDK SHOULD respect that,
otherwise use Cumulative.

[OpenTelemetry SDK](../overview.md#sdk)
authors MAY choose the best idiomatic design for their language:

* Whether to treat the temporality settings as recommendation or enforcement.
  For example, if the temporality is set to Delta, would the SDK want to perform
  Cumulative->Delta conversion for an [Asynchronous
  Counter](./api.md#asynchronous-counter), or downgrade it to a
  [Gauge](./datamodel.md#gauge), or keep consuming it as Cumulative due to the
  consideration of [memory
  efficiency](./supplementary-guidelines.md#memory-management)?
* Refer to the [supplementary
  guidelines](./supplementary-guidelines.md#aggregation-temporality), which have
  more context and suggestions.

### MetricReader operations

#### Collect

Collects the metrics from the SDK. If there are [asynchronous
Instruments](./api.md#asynchronous-instrument) involved, their callback
functions will be triggered.

`Collect` SHOULD provide a way to let the caller know whether it succeeded,
failed or timed out.

`Collect` does not have any required parameters, however, [OpenTelemetry
SDK](../overview.md#sdk) authors MAY choose to add parameters (e.g. callback,
filter, timeout). [OpenTelemetry SDK](../overview.md#sdk) authors MAY choose the
return value type, or do not return anything.

Note: it is expected that the `MetricReader.Collect` implementations will be
provided by the SDK, so it is RECOMMENDED to prevent the user from accidentally
overriding it, if possible (e.g. `final` in C++ and Java, `sealed` in C#).

### Shutdown

This method provides a way for the `MetricReader` to do any cleanup required.

`Shutdown` MUST be called only once for each `MetricReader` instance. After the
call to `Shutdown`, subsequent invocations to `Collect` are not allowed. SDKs
SHOULD return some failure for these calls, if possible.

`Shutdown` SHOULD provide a way to let the caller know whether it succeeded,
failed or timed out.

`Shutdown` SHOULD complete or abort within some timeout. `Shutdown` MAY be
implemented as a blocking API or an asynchronous API which notifies the caller
via a callback or an event. [OpenTelemetry SDK](../overview.md#sdk) authors MAY
decide if they want to make the shutdown timeout configurable.

### Periodic exporting MetricReader

This is an implementation of the `MetricReader` which collects metrics based on
a user-configurable time interval, and passes the metrics to the configured
[Push Metric Exporter](#push-metric-exporter).

Configurable parameters:

* `exporter` - the push exporter where the metrics are sent to.
* `exportIntervalMillis` - the time interval in milliseconds between two
  consecutive exports. The default value is 60000 (milliseconds).
* `exportTimeoutMillis` - how long the export can run before it is cancelled.
  The default value is 30000 (milliseconds).

## MetricExporter

`MetricExporter` defines the interface that protocol-specific exporters MUST
implement so that they can be plugged into OpenTelemetry SDK and support sending
of telemetry data.

The goal of the interface is to minimize burden of implementation for
protocol-dependent telemetry exporters. The protocol exporter is expected to be
primarily a simple telemetry data encoder and transmitter.

Metric Exporter has access to the [aggregated metrics
data](./datamodel.md#timeseries-model).

There could be multiple [Push Metric Exporters](#push-metric-exporter) or [Pull
Metric Exporters](#pull-metric-exporter) or even a mixture of both configured at
the same time on a given `MeterProvider` using one `MetricReader` for each exporter. Different exporters
can run at different schedule, for example:

* Exporter A is a push exporter which sends data every 1 minute.
* Exporter B is a push exporter which sends data every 5 seconds.
* Exporter C is a pull exporter which reacts to a scraper over HTTP.
* Exporter D is a pull exporter which reacts to another scraper over a named
  pipe.

`MetricExporter` SHOULD provide a way to allow `MetricReader` to retrieve its
preferred temporality.

### Push Metric Exporter

Push Metric Exporter sends the data on its own schedule. Here are some examples:

* Sends the data based on a user configured schedule, e.g. every 1 minute.
* Sends the data when there is a severe error.

The following diagram shows `Push Metric Exporter`'s relationship to other
components in the SDK:

```text
+-----------------+            +---------------------------------+
|                 | Metrics... |                                 |
| In-memory state +------------> Periodic exporting MetricReader |
|                 |            |                                 |
+-----------------+            |    +-----------------------+    |
                               |    |                       |    |
                               |    | MetricExporter (push) +-------> Another process
                               |    |                       |    |
                               |    +-----------------------+    |
                               |                                 |
                               +---------------------------------+
```

#### Interface Definition

A Push Metric Exporter MUST support the following functions:

##### Export(batch)

Exports a batch of [Metric points](./datamodel.md#metric-points). Protocol
exporters that will implement this function are typically expected to serialize
and transmit the data to the destination.

The SDK MUST provide a way for the exporter to get the [Meter](./api.md#meter)
information (e.g. name, version, etc.) associated with each `Metric point`.

`Export` will never be called concurrently for the same exporter instance.
`Export` can be called again only after the current call returns.

`Export` MUST NOT block indefinitely, there MUST be a reasonable upper limit
after which the call must time out with an error result (Failure).

Any retry logic that is required by the exporter is the responsibility of the
exporter. The default SDK SHOULD NOT implement retry logic, as the required
logic is likely to depend heavily on the specific protocol and backend the metrics
are being sent to.

**Parameters:**

`batch` - a batch of `Metric point`s. The exact data type of the batch is
language specific, typically it is some kind of list. The exact type of `Metric
point` is language specific, and is typically optimized for high performance.
Here are some examples:

```text
       +--------+ +--------+     +--------+
Batch: | Metric | | Metric | ... | Metric |
       +---+----+ +--------+     +--------+
           |
           +--> name, unit, description, meter information, ...
           |
           |                  +-------------+ +-------------+     +-------------+
           +--> MetricPoints: | MetricPoint | | MetricPoint | ... | MetricPoint |
                              +-----+-------+ +-------------+     +-------------+
                                    |
                                    +--> timestamps, attributes, value (or buckets), exemplars, ...
```

Refer to the [Metric points](./datamodel.md#metric-points) section from the
Metrics Data Model specification for more details.

Note: it is highly recommended that implementors design the `Metric` data type
_based on_ the [Data Model](./datamodel.md), rather than directly use the data
types generated from the [proto
files](https://github.com/open-telemetry/opentelemetry-proto/blob/main/opentelemetry/proto/metrics/v1/metrics.proto)
(because the types generated from proto files are not guaranteed to be backward
compatible).

Returns: `ExportResult`

`ExportResult` is one of:

* `Success` - The batch has been successfully exported. For protocol exporters
  this typically means that the data is sent over the wire and delivered to the
  destination server.
* `Failure` - exporting failed. The batch must be dropped. For example, this can
  happen when the batch contains bad data and cannot be serialized.

Note: this result may be returned via an async mechanism or a callback, if that
is idiomatic for the language implementation.

##### ForceFlush()

This is a hint to ensure that the export of any `Metrics` the exporter has
received prior to the call to `ForceFlush` SHOULD be completed as soon as
possible, preferably before returning from this method.

`ForceFlush` SHOULD provide a way to let the caller know whether it succeeded,
failed or timed out.

`ForceFlush` SHOULD only be called in cases where it is absolutely necessary,
such as when using some FaaS providers that may suspend the process after an
invocation, but before the exporter exports the completed metrics.

`ForceFlush` SHOULD complete or abort within some timeout. `ForceFlush` can be
implemented as a blocking API or an asynchronous API which notifies the caller
via a callback or an event. [OpenTelemetry SDK](../overview.md#sdk) authors MAY
decide if they want to make the flush timeout configurable.

##### Shutdown()

Shuts down the exporter. Called when SDK is shut down. This is an opportunity
for exporter to do any cleanup required.

Shutdown SHOULD be called only once for each `MetricExporter` instance. After
the call to `Shutdown` subsequent calls to `Export` are not allowed and should
return a Failure result.

`Shutdown` SHOULD NOT block indefinitely (e.g. if it attempts to flush the data
and the destination is unavailable). [OpenTelemetry SDK](../overview.md#sdk)
authors MAY decide if they want to make the shutdown timeout configurable.

### Pull Metric Exporter

Pull Metric Exporter reacts to the metrics scrapers and reports the data
passively. This pattern has been widely adopted by
[Prometheus](https://prometheus.io/).

Unlike [Push Metric Exporter](#push-metric-exporter) which can send data on its
own schedule, pull exporter can only send the data when it is being asked by the
scraper, and `ForceFlush` would not make sense.

Implementors MAY choose the best idiomatic design for their language. For
example, they could generalize the [Push Metric Exporter
interface](#push-metric-exporter) design and use that for consistency, they
could model the pull exporter as [MetricReader](#metricreader), or they could
design a completely different pull exporter interface.

The following diagram gives some examples on how `Pull Metric Exporter` can be
modeled to interact with other components in the SDK:

* Model the pull exporter as MetricReader

  ```text
  +-----------------+            +-----------------------------+
  |                 | Metrics... |                             |
  | In-memory state +------------> PrometheusExporter (pull)   +---> Another process (scraper)
  |                 |            | (modeled as a MetricReader) |
  +-----------------+            |                             |
                                 +-----------------------------+
  ```

* Use the same MetricExporter design for both push and pull exporters

  ```text
  +-----------------+            +-----------------------------+
  |                 | Metrics... |                             |
  | In-memory state +------------> Exporting MetricReader      |
  |                 |            |                             |
  +-----------------+            |  +-----------------------+  |
                                 |  |                       |  |
                                 |  | MetricExporter (pull) +------> Another process (scraper)
                                 |  |                       |  |
                                 |  +-----------------------+  |
                                 |                             |
                                 +-----------------------------+
  ```

## Defaults and configuration

The SDK MUST provide configuration according to the [SDK environment
variables](../sdk-environment-variables.md) specification.

## Numerical limits handling

The SDK MUST handle numerical limits in a graceful way according to [Error
handling in OpenTelemetry](../error-handling.md).

If the SDK receives float/double values from [Instruments](./api.md#instrument),
it MUST handle all the possible values. For example, if the language runtime
supports [IEEE 754](https://en.wikipedia.org/wiki/IEEE_754), the SDK needs to
handle NaNs and Infinites.

It is unspecified _how_ the SDK should handle the input limits. The SDK authors
MAY leverage/follow the language runtime behavior for better performance, rather
than perform a check on each value coming from the API.

It is unspecified _how_ the SDK should handle the output limits (e.g. integer
overflow). The SDK authors MAY rely on the language runtime behavior as long as
errors/exceptions are taken care of.

## Compatibility requirements

All the metrics components SHOULD allow new methods to be added to existing
components without introducing breaking changes.

All the metrics SDK methods SHOULD allow optional parameter(s) to be added to
existing methods without introducing breaking changes, if possible.

## Concurrency requirements

For languages which support concurrent execution the Metrics SDKs provide
specific guarantees and safeties.

**MeterProvider** - Meter creation, `ForceFlush` and `Shutdown` are safe to be
called concurrently.

**ExemplarFilter** - all methods are safe to be called concurrently.

**ExemplarReservoir** - all methods are safe to be called concurrently.

**MetricReader** - `Collect` and `Shutdown` are safe to be called concurrently.

**MetricExporter** - `ForceFlush` and `Shutdown` are safe to be called
concurrently.<|MERGE_RESOLUTION|>--- conflicted
+++ resolved
@@ -141,14 +141,6 @@
   for each HTTP status code). There could also be extreme scenarios in which the
   application developer does not need any attributes (e.g. just get the total
   count of all incoming requests).
-<<<<<<< HEAD
-=======
-* Add additional attribute(s) from the [Context](../context/context.md). For
-  example, a [Baggage](../baggage/api.md) value might be available indicating
-  whether an HTTP request is coming from a bot/crawler or not. The application
-  developer might want this to be converted to a attribute for HTTP server
-  metrics (e.g. the request/second from bots vs. real users).
->>>>>>> e4d0c4c1
 
 The SDK MUST provide the means to register Views with a `MeterProvider`. Here
 are the inputs:
@@ -183,12 +175,6 @@
     not in the list will be ignored. If not provided, all the attribute keys
     will be used by default (TODO: once the Hint API is available, the default
     behavior should respect the Hint if it is available).
-<<<<<<< HEAD
-=======
-  * The `extra attributes` which come from Baggage/Context (optional). If not
-    provided, no extra attributes will be used. Please note that this only
-    applies to [synchronous Instruments](./api.md#synchronous-instrument).
->>>>>>> e4d0c4c1
   * The `aggregation` (optional) to be used. If not provided, the SDK MUST
     apply a [default aggregation](#default-aggregation). If the aggregation
     outputs metric points that use aggregation temporality (e.g. Histogram,
@@ -213,21 +199,11 @@
 * If the `MeterProvider` has one or more `View`(s) registered:
   * For each View, if the Instrument could match the instrument selection
     criteria:
-<<<<<<< HEAD
     * Try to apply the View configuration. If there is an error or a conflict
       (e.g. the View requires to export the metrics using a certain name, but
       the name is already used by another View), provide a way to let the user
       know (e.g. expose
       [self-diagnostics logs](../error-handling.md#self-diagnostics)).
-=======
-    * Try to apply the View configuration. If there is an error (e.g. the View
-      asks for extra attributes from the Baggage, but the Instrument is
-      [asynchronous](./api.md#asynchronous-instrument) which doesn't have
-      Context) or a conflict (e.g. the View requires to export the metrics using
-      a certain name, but the name is already used by another View), provide a
-      way to let the user know (e.g. expose [self-diagnostics
-      logs](../error-handling.md#self-diagnostics)).
->>>>>>> e4d0c4c1
   * If the Instrument could not match with any of the registered `View`(s), the
     SDK SHOULD provide a default behavior. The SDK SHOULD also provide a way for
     the user to turn off the default behavior via MeterProvider (which means the
