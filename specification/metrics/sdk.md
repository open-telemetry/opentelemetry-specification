--- conflicted
+++ resolved
@@ -213,18 +213,10 @@
       know (e.g. expose
       [self-diagnostics logs](../error-handling.md#self-diagnostics)).
   * If the Instrument could not match with any of the registered `View`(s), the
-<<<<<<< HEAD
     SDK SHOULD enable the instrument using the default aggregation and temporality.
     Users can configure match-all Views using [Drop aggregation](#drop-aggregation) to disable instruments
 	by default.
 * END.
-=======
-    SDK SHOULD provide a default behavior. The SDK SHOULD also provide a way for
-    the user to turn off the default behavior via MeterProvider (which means the
-    Instrument will be ignored when there is no match). Individual
-    implementations can decide what the default behavior is, and how to turn the
-    default behavior off.
->>>>>>> 7a2d4513
 
 Here are some examples:
 
