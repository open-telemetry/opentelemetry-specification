--- conflicted
+++ resolved
@@ -387,18 +387,15 @@
 | Temporality | Delta, Cumulative | Cumulative | See [Temporality](./datamodel.md#temporality). |
 | Boundaries | double\[\] | [ 0, 5, 10, 25, 50, 75, 100, 250, 500, 1000 ] | Array of increasing values representing explicit bucket boundary values.<br><br>The Default Value represents the following buckets:<br>(-&infin;, 0], (0, 5.0], (5.0, 10.0], (10.0, 25.0], (25.0, 50.0], (50.0, 75.0], (75.0, 100.0], (100.0, 250.0], (250.0, 500.0], (500.0, 1000.0], (1000.0, +&infin;) |
 
-<<<<<<< HEAD
-=======
-Note: This aggregator should not fill out `sum` when used with instruments
-that record negative measurements, e.g. `UpDownCounter` or `ObservableGauge`.
-
->>>>>>> de30f81e
 This Aggregation informs the SDK to collect:
 
 - Count of `Measurement` values falling within explicit bucket boundaries.
 - Arithmetic sum of `Measurement` values in population.
 - Min `Measurement` value in population.
 - Max `Measurement` value in population.
+
+Note: This aggregator should not fill out `sum` when used with instruments
+that record negative measurements, e.g. `UpDownCounter` or `ObservableGauge`.
 
 #### Trivial Histogram Aggregation
 
@@ -420,6 +417,9 @@
 - Arithmetic sum of `Measurement` values in population.
 - Min `Measurement` value in population.
 - Max `Measurement` value in population.
+
+Note: This aggregator should not fill out `sum` when used with instruments
+that record negative measurements, e.g. `UpDownCounter` or `ObservableGauge`.
 
 ## Attribute limits
 
