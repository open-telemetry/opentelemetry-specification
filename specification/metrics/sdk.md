<!--- Hugo front matter used to generate the website version of this page:
linkTitle: SDK
--->

# Metrics SDK

**Status**: [Mixed](../document-status.md)

<details>
<summary>Table of Contents</summary>

<!-- toc -->

- [MeterProvider](#meterprovider)
  * [MeterProvider Creation](#meterprovider-creation)
  * [Meter Creation](#meter-creation)
  * [Configuration](#configuration)
  * [Shutdown](#shutdown)
  * [ForceFlush](#forceflush)
  * [View](#view)
    + [Instrument selection criteria](#instrument-selection-criteria)
    + [Stream configuration](#stream-configuration)
    + [Measurement processing](#measurement-processing)
    + [View examples](#view-examples)
  * [Aggregation](#aggregation)
    + [Drop Aggregation](#drop-aggregation)
    + [Default Aggregation](#default-aggregation)
    + [Sum Aggregation](#sum-aggregation)
    + [Last Value Aggregation](#last-value-aggregation)
    + [Histogram Aggregations](#histogram-aggregations)
      - [Explicit Bucket Histogram Aggregation](#explicit-bucket-histogram-aggregation)
      - [Base2 Exponential Bucket Histogram Aggregation](#base2-exponential-bucket-histogram-aggregation)
        * [Handle all normal values](#handle-all-normal-values)
        * [Support a minimum and maximum scale](#support-a-minimum-and-maximum-scale)
        * [Use the maximum scale for single measurements](#use-the-maximum-scale-for-single-measurements)
        * [Maintain the ideal scale](#maintain-the-ideal-scale)
  * [Observations inside asynchronous callbacks](#observations-inside-asynchronous-callbacks)
  * [Cardinality limits](#cardinality-limits)
    + [Configuration](#configuration-1)
    + [Overflow attribute](#overflow-attribute)
    + [Synchronous instrument cardinality limits](#synchronous-instrument-cardinality-limits)
    + [Asynchronous instrument cardinality limits](#asynchronous-instrument-cardinality-limits)
- [Meter](#meter)
  * [Duplicate instrument registration](#duplicate-instrument-registration)
    + [Name conflict](#name-conflict)
  * [Instrument name](#instrument-name)
  * [Instrument unit](#instrument-unit)
  * [Instrument description](#instrument-description)
  * [Instrument advisory parameters](#instrument-advisory-parameters)
- [Attribute limits](#attribute-limits)
- [Exemplar](#exemplar)
  * [ExemplarFilter](#exemplarfilter)
  * [Built-in ExemplarFilters](#built-in-exemplarfilters)
    + [AlwaysOn](#alwayson)
    + [AlwaysOff](#alwaysoff)
    + [TraceBased](#tracebased)
  * [ExemplarReservoir](#exemplarreservoir)
  * [Exemplar defaults](#exemplar-defaults)
    + [SimpleFixedSizeExemplarReservoir](#simplefixedsizeexemplarreservoir)
    + [AlignedHistogramBucketExemplarReservoir](#alignedhistogrambucketexemplarreservoir)
- [MetricReader](#metricreader)
  * [MetricReader operations](#metricreader-operations)
    + [Collect](#collect)
    + [Shutdown](#shutdown-1)
  * [Periodic exporting MetricReader](#periodic-exporting-metricreader)
    + [ForceFlush](#forceflush-1)
- [MetricExporter](#metricexporter)
  * [Push Metric Exporter](#push-metric-exporter)
    + [Interface Definition](#interface-definition)
      - [Export(batch)](#exportbatch)
      - [ForceFlush()](#forceflush)
      - [Shutdown()](#shutdown)
  * [Pull Metric Exporter](#pull-metric-exporter)
- [MetricProducer](#metricproducer)
  * [Interface Definition](#interface-definition-1)
    + [Produce() batch](#produce-batch)
- [Defaults and configuration](#defaults-and-configuration)
- [Numerical limits handling](#numerical-limits-handling)
- [Compatibility requirements](#compatibility-requirements)
- [Concurrency requirements](#concurrency-requirements)

<!-- tocstop -->

</details>

Users of OpenTelemetry need a way for instrumentation interactions with the
OpenTelemetry API to actually produce telemetry. The OpenTelemetry SDK
(henceforth referred to as the SDK) is an implementation of the OpenTelemetry
API that provides users with this functionally.

All language implementations of OpenTelemetry MUST provide an SDK.

## MeterProvider

**Status**: [Stable](../document-status.md)

A `MeterProvider` MUST provide a way to allow a [Resource](../resource/sdk.md) to
be specified. If a `Resource` is specified, it SHOULD be associated with all the
metrics produced by any `Meter` from the `MeterProvider`. The [tracing SDK
specification](../trace/sdk.md#additional-span-interfaces) has provided some
suggestions regarding how to implement this efficiently.

### MeterProvider Creation

The SDK SHOULD allow the creation of multiple independent `MeterProvider`s.

### Meter Creation

It SHOULD only be possible to create `Meter` instances through a `MeterProvider`
(see [API](./api.md#meterprovider)).

The `MeterProvider` MUST implement the [Get a Meter API](api.md#get-a-meter).

The input provided by the user MUST be used to create
an [`InstrumentationScope`](../glossary.md#instrumentation-scope) instance which
is stored on the created `Meter`.

In the case where an invalid `name` (null or empty string) is specified, a
working Meter MUST be returned as a fallback rather than returning null or
throwing an exception, its `name` SHOULD keep the original invalid value, and a
message reporting that the specified value is invalid SHOULD be logged.

When a Schema URL is passed as an argument when creating a `Meter` the emitted
telemetry for that `Meter` MUST be associated with the Schema URL, provided
that the emitted data format is capable of representing such association.

### Configuration

Configuration (i.e. [MetricExporters](#metricexporter),
[MetricReaders](#metricreader) and [Views](#view)) MUST be owned by the
`MeterProvider`. The configuration MAY be applied at the time of `MeterProvider`
creation if appropriate.

The `MeterProvider` MAY provide methods to update the configuration. If
configuration is updated (e.g., adding a `MetricReader`), the updated
configuration MUST also apply to all already returned `Meters` (i.e. it MUST NOT
matter whether a `Meter` was obtained from the `MeterProvider` before or after
the configuration change). Note: Implementation-wise, this could mean that
`Meter` instances have a reference to their `MeterProvider` and access
configuration only via this reference.

### Shutdown

This method provides a way for provider to do any cleanup required.

`Shutdown` MUST be called only once for each `MeterProvider` instance. After the
call to `Shutdown`, subsequent attempts to get a `Meter` are not allowed. SDKs
SHOULD return a valid no-op Meter for these calls, if possible.

`Shutdown` SHOULD provide a way to let the caller know whether it succeeded,
failed or timed out.

`Shutdown` SHOULD complete or abort within some timeout. `Shutdown` MAY be
implemented as a blocking API or an asynchronous API which notifies the caller
via a callback or an event. [OpenTelemetry SDK](../overview.md#sdk) authors MAY
decide if they want to make the shutdown timeout configurable.

`Shutdown` MUST be implemented at least by invoking `Shutdown` on all registered
[MetricReader](#metricreader) and [MetricExporter](#metricexporter) instances.

### ForceFlush

This method provides a way for provider to notify the registered
[MetricReader](#metricreader) instances that have an associated
[Push Metric Exporter](#push-metric-exporter), so they can do as much
as they could to collect and send the metrics.
Note: [Pull Metric Exporter](#pull-metric-exporter) can only send the
data when it is being asked by the scraper, so `ForceFlush` would not make much
sense.

`ForceFlush` MUST invoke `ForceFlush` on all registered
[MetricReader](#metricreader) instances that implement `ForceFlush`.

`ForceFlush` SHOULD provide a way to let the caller know whether it succeeded,
failed or timed out. `ForceFlush` SHOULD return some **ERROR** status if there
is an error condition; and if there is no error condition, it should return some
**NO ERROR** status, language implementations MAY decide how to model **ERROR**
and **NO ERROR**.

`ForceFlush` SHOULD complete or abort within some timeout. `ForceFlush` MAY be
implemented as a blocking API or an asynchronous API which notifies the caller
via a callback or an event. [OpenTelemetry SDK](../overview.md#sdk) authors MAY
decide if they want to make the flush timeout configurable.

### View

A `View` provides SDK users with the flexibility to customize the metrics that
are output by the SDK. Here are some examples when a `View` might be needed:

* Customize which [Instruments](./api.md#instrument) are to be
  processed/ignored. For example, an [instrumented
  library](../glossary.md#instrumented-library) can provide both temperature and
  humidity, but the application developer might only want temperature.
* Customize the aggregation - if the default aggregation associated with the
  Instrument does not meet the needs of the user. For example, an HTTP client
  library might expose HTTP client request duration as
  [Histogram](./api.md#histogram) by default, but the application developer
  might only want the total count of outgoing requests.
* Customize which attribute(s) are to be reported on metrics. For
  example, an HTTP server library might expose HTTP verb (e.g. GET, POST) and
  HTTP status code (e.g. 200, 301, 404). The application developer might only
  care about HTTP status code (e.g. reporting the total count of HTTP requests
  for each HTTP status code). There could also be extreme scenarios in which the
  application developer does not need any attributes (e.g. just get the total
  count of all incoming requests).

The SDK MUST provide functionality for a user to create Views for a
`MeterProvider`. This functionality MUST accept as inputs the [Instrument
selection criteria](#instrument-selection-criteria) and the resulting [stream
configuration](#stream-configuration).

The SDK MUST provide the means to register Views with a `MeterProvider`.

#### Instrument selection criteria

Instrument selection criteria are the predicates that determine if a View will
be applied to an Instrument or not.

Criteria SHOULD be treated as additive. This means an Instrument has to match
_all_ the provided criteria for the View to be applied. For example, if the
criteria are _instrument name == "Foobar"_ and _instrument type is Histogram_,
it will be treated as _(instrument name == "Foobar") AND (instrument type is
Histogram)_.

The SDK MUST accept the following criteria:

* `name`: The name of the Instrument(s) to match. This `name` is evaluated to
  match an Instrument in the following manner.

  1. If the value of `name` is `*`, the criterion matches all Instruments.
  2. If the value of `name` is exactly the same as an Instrument, then the
     criterion matches that instrument.

  Additionally, the SDK MAY support wildcard pattern matching for the `name`
  criterion using the following characters.

  * A question mark (`?`): matches any single character
  * An asterisk (`*`): matches any number of any characters including none

  If wildcard pattern matching is supported, the `name` criterion will match if
  the wildcard pattern is evaluated to match the Instrument name.

  If the SDK does not support wildcards in general, it MUST still recognize the
  special single asterisk (`*`) character as matching all Instruments.

  Users can provide a `name`, but it is up to their discretion. Therefore, the
  instrument selection criteria parameter needs to be structured to accept a
  `name`, but MUST NOT obligate a user to provide one.
* `type`: The type of Instruments to match. If the value of `type` is the same
  as an Instrument's type, then the criterion matches that Instrument.

  Users can provide a `type`, but it is up to their discretion. Therefore, the
  instrument selection criteria parameter needs to be structured to accept a
  `type`, but MUST NOT obligate a user to provide one.
* `unit`: If the value of `unit` is the same as an Instrument's unit, then the
  criterion matches that Instrument.

  Users can provide a `unit`, but it is up to their discretion. Therefore, the
  instrument selection criteria parameter needs to be structured to accept a
  `unit`, but MUST NOT obligate a user to provide one.
* `meter_name`: If the value of `meter_name` is the same as the Meter that
  created an Instrument, then the criterion matches that Instrument.

  Users can provide a `meter_name`, but it is up to their discretion.
  Therefore, the instrument selection criteria parameter needs to be structured
  to accept a `meter_name`, but MUST NOT obligate a user to provide one.
* `meter_version`: If the value of `meter_version` is the same version as the
  Meter that created an Instrument, then the criterion matches that Instrument.

  Users can provide a `meter_version`, but it is up to their discretion.
  Therefore, the instrument selection criteria parameter needs to be structured
  to accept a `meter_version`, but MUST NOT obligate a user to provide one.
* `meter_schema_url`: If the value of `meter_schema_url` is the same schema URL
  as the Meter that created an Instrument, then the criterion matches that
  Instrument.

  Users can provide a `meter_schema_url`, but it is up to their discretion.
  Therefore, the instrument selection criteria parameter needs to be structured
  to accept a `meter_schema_url`, but MUST NOT obligate a user to provide one.

The SDK MAY accept additional criteria. For example, a strongly typed language
may support point type criterion (e.g. allow the users to select Instruments
based on whether the underlying number is integral or rational). Users can
provide these additional criteria the SDK accepts, but it is up to their
discretion. Therefore, the instrument selection criteria can be structured to
accept the criteria, but MUST NOT obligate a user to provide them.

#### Stream configuration

Stream configuration are the parameters that define the [metric
stream](./data-model.md#events--data-stream--timeseries) a `MeterProvider` will
use to define telemetry pipelines.

The SDK MUST accept the following stream configuration parameters:

* `name`: The metric stream name that SHOULD be used.

  In order to avoid conflicts, if a `name` is provided the View SHOULD have an
  instrument selector that selects at most one instrument. If the Instrument
  selection criteria for a View with a stream configuration `name` parameter
  can select more than one instrument (i.e. wildcards) the SDK MAY fail fast in
  accordance with initialization [error handling
  principles](../error-handling.md#basic-error-handling-principles).

  Users can provide a `name`, but it is up to their discretion. Therefore, the
  stream configuration parameter needs to be structured to accept a `name`, but
  MUST NOT obligate a user to provide one. If the user does not provide a
  `name` value, name from the Instrument the View matches MUST be used by
  default.
* `description`: The metric stream description that SHOULD be used.
  
  Users can provide a `description`, but it is up to their discretion.
  Therefore, the stream configuration parameter needs to be structured to
  accept a `description`, but MUST NOT obligate a user to provide one. If the
  user does not provide a `description` value, the description from the
  Instrument a View matches MUST be used by default.
* `attribute_keys`: This is, at a minimum, an allow-list of attribute keys for
  measurements captured in the metric stream. The allow-list contains attribute
  keys that identify the attributes that MUST be kept, and all other attributes
  MUST be ignored.

  Implementations MAY accept additional attribute filtering functionality for
  this parameter.

  Users can provide `attribute_keys`, but it is up to their discretion.
  Therefore, the stream configuration parameter needs to be structured to
  accept `attribute_keys`, but MUST NOT obligate a user to provide them.
  If the user does not provide any value, the SDK SHOULD use
  the [`Attributes`](./api.md#instrument-advisory-parameters) advisory
  parameter configured on the instrument instead. If the `Attributes`
  advisory parameter is absent, all attributes MUST be kept.

* `aggregation`: The name of an [aggregation](#aggregation) function to use in
  aggregating the metric stream data.

  Users can provide an `aggregation`, but it is up to their discretion.
  Therefore, the stream configuration parameter needs to be structured to
  accept an `aggregation`, but MUST NOT obligate a user to provide one. If the
  user does not provide an `aggregation` value, the `MeterProvider` MUST apply
  a [default aggregation](#default-aggregation) configurable on the basis of
  instrument type according to the [MetricReader](#metricreader) instance.
* **Status**: [Feature-freeze](../document-status.md) - `exemplar_reservoir`: A
  functional type that generates an exemplar reservoir a `MeterProvider` will
  use when storing exemplars. This functional type needs to be a factory or
  callback similar to aggregation selection functionality which allows
  different reservoirs to be chosen by the aggregation.

  Users can provide an `exemplar_reservoir`, but it is up to their discretion.
  Therefore, the stream configuration parameter needs to be structured to
  accept an `exemplar_reservoir`, but MUST NOT obligate a user to provide one.
  If the user does not provide an `exemplar_reservoir` value, the
  `MeterProvider` MUST apply a [default exemplar
  reservoir](#exemplar-defaults).
* **Status**: [Experimental](../document-status.md) -
  `aggregation_cardinality_limit`: A positive integer value defining the
  maximum number of data points allowed to be emitted in a collection cycle by
  a single instrument. See [cardinality limits](#cardinality-limits), below.

  Users can provide an `aggregation_cardinality_limit`, but it is up to their
  discretion. Therefore, the stream configuration parameter needs to be
  structured to accept an `aggregation_cardinality_limit`, but MUST NOT
  obligate a user to provide one. If the user does not provide an
  `aggregation_cardinality_limit` value, the `MeterProvider` MUST apply the
  [default aggregation cardinality limit](#metricreader) the `MetricReader` is
  configured with.

#### Measurement processing

The SDK SHOULD use the following logic to determine how to process Measurements
made with an Instrument:

* Determine the `MeterProvider` which "owns" the Instrument.
* If the `MeterProvider` has no `View` registered, take the Instrument
    and apply the default Aggregation on the basis of instrument kind
    according to the [MetricReader](#metricreader) instance's
    `aggregation` property.
* If the `MeterProvider` has one or more `View`(s) registered:
  * For each View, if the Instrument could match the instrument selection
    criteria:
    * Try to apply the View's stream configuration. If applying the View
      results in [conflicting metric
      identities](./data-model.md#opentelemetry-protocol-data-model-producer-recommendations)
      the implementation SHOULD apply the View and emit a warning. If it is not
      possible to apply the View without producing semantic errors (e.g. the
      View sets an asynchronous instrument to use the [Explicit bucket
      histogram aggregation](#explicit-bucket-histogram-aggregation)) the
      implementation SHOULD emit a warning and proceed as if the View did not
      exist.
  * If the Instrument could not match with any of the registered `View`(s), the
    SDK SHOULD enable the instrument using the default aggregation and temporality.
    Users can configure match-all Views using [Drop aggregation](#drop-aggregation)
    to disable instruments by default.

#### View examples

The following are examples of an SDK's functionality to create Views for a
`MeterProvider`.

```python
# Python
'''
+------------------+
| MeterProvider    |
|   Meter A        |
|     Counter X    |
|     Histogram Y  |
|   Meter B        |
|     Gauge Z      |
+------------------+
'''

# metrics from X and Y (reported as Foo and Bar) will be exported
meter_provider
    .add_view("X")
    .add_view("Foo", instrument_name="Y")
    .add_view(
        "Bar",
        instrument_name="Y",
        aggregation=HistogramAggregation(buckets=[5.0, 10.0, 25.0, 50.0, 100.0]))
    .add_metric_reader(PeriodicExportingMetricReader(ConsoleExporter()))
```

```python
# all the metrics will be exported using the default configuration
meter_provider.add_metric_reader(PeriodicExportingMetricReader(ConsoleExporter()))
```

```python
# all the metrics will be exported using the default configuration
meter_provider
    .add_view("*") # a wildcard view that matches everything
    .add_metric_reader(PeriodicExportingMetricReader(ConsoleExporter()))
```

```python
# Counter X will be exported as cumulative sum
meter_provider
    .add_view("X", aggregation=SumAggregation())
    .add_metric_reader(PeriodicExportingMetricReader(ConsoleExporter()))
```

```python
# Counter X will be exported as delta sum
# Histogram Y and Gauge Z will be exported with 2 attributes (a and b)
meter_provider
    .add_view("X", aggregation=SumAggregation())
    .add_view("*", attribute_keys=["a", "b"])
    .add_metric_reader(PeriodicExportingMetricReader(ConsoleExporter()),
              temporality=lambda kind: Delta if kind in [Counter, AsyncCounter, Histogram] else Cumulative)
```

### Aggregation

An `Aggregation`, as configured via the [View](./sdk.md#view),
informs the SDK on the ways and means to compute
[Aggregated Metrics](./data-model.md#opentelemetry-protocol-data-model)
from incoming Instrument [Measurements](./api.md#measurement).

Note: the term _aggregation_ is used instead of _aggregator_. It is RECOMMENDED
that implementors reserve the "aggregator" term for the future when the SDK
allows custom aggregation implementations.

An `Aggregation` specifies an operation
(i.e. [decomposable aggregate function](https://en.wikipedia.org/wiki/Aggregate_function#Decomposable_aggregate_functions)
like Sum, Histogram, Min, Max, Count)
and optional configuration parameter overrides.
The operation's default configuration parameter values will be used
unless overridden by optional configuration parameter overrides.

Note: Implementors MAY choose the best idiomatic practice for their language to
represent the semantic of an Aggregation and optional configuration parameters.

e.g. The View specifies an Aggregation by string name (i.e. "ExplicitBucketHistogram").

```python
# Use Histogram with custom boundaries
meter_provider
  .add_view(
    "X",
    aggregation="ExplicitBucketHistogram",
    aggregation_params={"Boundaries": [0, 10, 100]}
    )
```

e.g. The View specifies an Aggregation by class/type instance.

```c#
// Use Histogram with custom boundaries
meterProviderBuilder
  .AddView(
    instrumentName: "X",
    aggregation: new ExplicitBucketHistogramAggregation(
      boundaries: new double[] { 0.0, 10.0, 100.0 }
    )
  );
```

TODO: after we release the initial Stable version of Metrics SDK specification,
we will explore how to allow configuring custom
[ExemplarReservoir](#exemplarreservoir)s with the [View](#view) API.

The SDK MUST provide the following `Aggregation` to support the
[Metric Points](./data-model.md#metric-points) in the
[Metrics Data Model](./data-model.md).

- [Drop](./sdk.md#drop-aggregation)
- [Default](./sdk.md#default-aggregation)
- [Sum](./sdk.md#sum-aggregation)
- [Last Value](./sdk.md#last-value-aggregation)
- [Explicit Bucket Histogram](./sdk.md#explicit-bucket-histogram-aggregation)

The SDK SHOULD provide the following `Aggregation`:

- [Base2 Exponential Bucket Histogram](./sdk.md#base2-exponential-bucket-histogram-aggregation)

#### Drop Aggregation

The Drop Aggregation informs the SDK to ignore/drop all Instrument Measurements
for this Aggregation.

This Aggregation does not have any configuration parameters.

#### Default Aggregation

The Default Aggregation informs the SDK to use the Instrument `kind` to select
an aggregation and `advisory` parameters to influence aggregation configuration
parameters (as noted in the "Selected Aggregation" column).

| Instrument Kind                                                   | Selected Aggregation                                                                                                                                                           |
|-------------------------------------------------------------------|--------------------------------------------------------------------------------------------------------------------------------------------------------------------------------|
| [Counter](./api.md#counter)                                       | [Sum Aggregation](./sdk.md#sum-aggregation)                                                                                                                                    |
| [Asynchronous Counter](./api.md#asynchronous-counter)             | [Sum Aggregation](./sdk.md#sum-aggregation)                                                                                                                                    |
| [UpDownCounter](./api.md#updowncounter)                           | [Sum Aggregation](./sdk.md#sum-aggregation)                                                                                                                                    |
| [Asynchronous UpDownCounter](./api.md#asynchronous-updowncounter) | [Sum Aggregation](./sdk.md#sum-aggregation)                                                                                                                                    |
| [Gauge](./api.md#gauge)                                           | [Last Value Aggregation](./sdk.md#last-value-aggregation)                                                                                                                      |
| [Asynchronous Gauge](./api.md#asynchronous-gauge)                 | [Last Value Aggregation](./sdk.md#last-value-aggregation)                                                                                                                      |
| [Histogram](./api.md#histogram)                                   | [Explicit Bucket Histogram Aggregation](./sdk.md#explicit-bucket-histogram-aggregation), with the `ExplicitBucketBoundaries` [advisory parameter](./api.md#instrument-advisory-parameters) if provided |

This Aggregation does not have any configuration parameters.

#### Sum Aggregation

The Sum Aggregation informs the SDK to collect data for the
[Sum Metric Point](./data-model.md#sums).

The monotonicity of the aggregation is determined by the instrument type:

| Instrument Kind | `SumType` |
| --- | --- |
| [Counter](./api.md#counter) | Monotonic |
| [UpDownCounter](./api.md#updowncounter) | Non-Monotonic |
| [Histogram](./api.md#histogram) | Monotonic |
| [Asynchronous Gauge](./api.md#asynchronous-gauge) | Non-Monotonic |
| [Asynchronous Counter](./api.md#asynchronous-counter) | Monotonic |
| [Asynchronous UpDownCounter](./api.md#asynchronous-updowncounter) | Non-Monotonic |

This Aggregation does not have any configuration parameters.

This Aggregation informs the SDK to collect:

- The arithmetic sum of `Measurement` values.

#### Last Value Aggregation

The Last Value Aggregation informs the SDK to collect data for the
[Gauge Metric Point](./data-model.md#gauge).

This Aggregation does not have any configuration parameters.

This Aggregation informs the SDK to collect:

- The last `Measurement`.
- The timestamp of the last `Measurement`.

#### Histogram Aggregations

All histogram Aggregations inform the SDK to collect:

- Count of `Measurement` values in population.
- Arithmetic sum of `Measurement` values in population. This SHOULD NOT be collected when used with
instruments that record negative measurements (e.g. `UpDownCounter` or `ObservableGauge`).
- Min (optional) `Measurement` value in population.
- Max (optional) `Measurement` value in population.

##### Explicit Bucket Histogram Aggregation

The Explicit Bucket Histogram Aggregation informs the SDK to collect data for
the [Histogram Metric Point](./data-model.md#histogram) using a set of
explicit boundary values for histogram bucketing.

This Aggregation honors the following configuration parameters:

| Key | Value | Default Value | Description |
| --- | --- | --- | --- |
| Boundaries | double\[\] | [ 0, 5, 10, 25, 50, 75, 100, 250, 500, 750, 1000, 2500, 5000, 7500, 10000 ] | Array of increasing values representing explicit bucket boundary values.<br><br>The Default Value represents the following buckets (heavily influenced by the default buckets of Prometheus clients, e.g. [Java](https://github.com/prometheus/client_java/blob/6730f3e32199d6bf0e963b306ff69ef08ac5b178/simpleclient/src/main/java/io/prometheus/client/Histogram.java#L88) and [Go](https://github.com/prometheus/client_golang/blob/83d56b1144a0c2eb10d399e7abbae3333bebc463/prometheus/histogram.go#L68)):<br>(-&infin;, 0], (0, 5.0], (5.0, 10.0], (10.0, 25.0], (25.0, 50.0], (50.0, 75.0], (75.0, 100.0], (100.0, 250.0], (250.0, 500.0], (500.0, 750.0], (750.0, 1000.0], (1000.0, 2500.0], (2500.0, 5000.0], (5000.0, 7500.0], (7500.0, 10000.0], (10000.0, +&infin;). SDKs SHOULD use the default value when boundaries are not explicitly provided, unless they have good reasons to use something different (e.g. for backward compatibility reasons in a stable SDK release). |
| RecordMinMax | true, false | true | Whether to record min and max. |

Explicit buckets are stated in terms of their upper boundary.  Buckets
are exclusive of their lower boundary and inclusive of their upper
bound (except at positive infinity).  A measurement is defined to fall
into the greatest-numbered bucket with boundary that is greater than
or equal to the measurement.

##### Base2 Exponential Bucket Histogram Aggregation

The Base2 Exponential Histogram Aggregation informs the SDK to collect data
for the [Exponential Histogram Metric
Point](./data-model.md#exponentialhistogram), which uses a base-2 exponential
formula to determine bucket boundaries and an integer `scale`
parameter to control resolution. Implementations adjust scale as necessary given
the data.

This Aggregation honors the following configuration parameters:

| Key          | Value       | Default Value | Description                                                                                                  |
|--------------|-------------|---------------|--------------------------------------------------------------------------------------------------------------|
| MaxSize      | integer     | 160           | Maximum number of buckets in each of the positive and negative ranges, not counting the special zero bucket. |
| MaxScale     | integer     | 20            | Maximum `scale` factor.                                                                                      |
| RecordMinMax | true, false | true          | Whether to record min and max.                                                                               |

The default of 160 buckets is selected to establish default support
for a high-resolution histogram able to cover a long-tail latency
distribution from 1ms to 100s with less than 5% relative error.
Because 160 can be factored into `10 * 2**K`, maximum contrast is
relatively simple to derive for scale `K`:

| Scale | Maximum data contrast at 10 * 2**K buckets |
|-------|--------------------------------------------|
| K+2   | 5.657 (2**(10/4))                          |
| K+1   | 32 (2**(10/2))                             |
| K     | 1024 (2**10)                               |
| K-1   | 1048576 (2**20)                            |

The following table shows how the ideal scale for 160 buckets is
calculated as a function of the input range:

| Input range | Contrast | Ideal Scale | Base     | Relative error |
|-------------|----------|-------------|----------|----------------|
| 1ms - 4ms   | 4        | 6           | 1.010889 | 0.542%         |
| 1ms - 20ms  | 20       | 5           | 1.021897 | 1.083%         |
| 1ms - 1s    | 10**3    | 4           | 1.044274 | 2.166%         |
| 1ms - 100s  | 10**5    | 3           | 1.090508 | 4.329%         |
| 1μs - 10s   | 10**7    | 2           | 1.189207 | 8.643%         |

Note that relative error is calculated as half of the bucket width
divided by the bucket midpoint, which is the same in every bucket.
Using the bucket from [1, base), we have `(bucketWidth / 2) /
bucketMidpoint = ((base - 1) / 2) / ((base + 1) / 2) = (base - 1) /
(base + 1)`.

This Aggregation uses the notion of "ideal" scale.  The ideal scale is
either:

1. The `MaxScale` (see configuration parameters), generally used for
   single-value histogram Aggregations where scale is not otherwise constrained.
2. The largest value of scale such that no more than the maximum number of
   buckets are needed to represent the full range of input data in either of the
   positive or negative ranges.

###### Handle all normal values

Implementations are REQUIRED to accept the entire normal range of IEEE
floating point values (i.e., all values except for +Inf, -Inf and NaN
values).

Implementations SHOULD NOT incorporate non-normal values (i.e., +Inf,
-Inf, and NaNs) into the `sum`, `min`, and `max` fields, because these
values do not map into a valid bucket.

Implementations MAY round subnormal values away from zero to the
nearest normal value.

###### Support a minimum and maximum scale

The implementation MUST maintain reasonable minimum and maximum scale
parameters that the automatic scale parameter will not exceed. The maximum scale
is defined by the `MaxScale` configuration parameter.

###### Use the maximum scale for single measurements

When the histogram contains not more than one value in either of the
positive or negative ranges, the implementation SHOULD use the maximum
scale.

###### Maintain the ideal scale

Implementations SHOULD adjust the histogram scale as necessary to
maintain the best resolution possible, within the constraint of
maximum size (max number of buckets). Best resolution (highest scale)
is achieved when the number of positive or negative range buckets
exceeds half the maximum size, such that increasing scale by one would
not be possible given the size constraint.

### Observations inside asynchronous callbacks

Callback functions MUST be invoked for the specific `MetricReader`
performing collection, such that observations made or produced by
executing callbacks only apply to the intended `MetricReader` during
collection.

The implementation SHOULD disregard the use of asynchronous instrument
APIs outside of registered callbacks.

The implementation SHOULD use a timeout to prevent indefinite callback
execution.

The implementation MUST complete the execution of all callbacks for a
given instrument before starting a subsequent round of collection.

The implementation SHOULD NOT produce aggregated metric data for a
previously-observed attribute set which is not observed during a successful
callback. See [MetricReader](#metricreader) for more details on the persistence
of metrics across successive collections.

### Cardinality limits

**Status**: [Experimental](../document-status.md)

SDKs SHOULD support being configured with a cardinality limit. A cardinality
limit is the hard limit on the number of metric streams that can be collected.

#### Configuration

The cardinality limit for an aggregation is defined in one of three ways:

1. A [view](#view) with criteria matching the instrument an aggregation is
   created for has an `aggregation_cardinality_limit` value defined for the
   stream, that value SHOULD be used.
2. If there is no matching view, but the `MetricReader` defines a default
   cardinality limit value based on the instrument an aggregation is created
   for, that value SHOULD be used.
3. If none of the previous values are defined, the default value of 2000 SHOULD
   be used.

#### Overflow attribute

An overflow attribute set is defined, containing a single attribute
`otel.metric.overflow` having (boolean) value `true`, which is used to
report a synthetic aggregation of the metric events that could not be
independently aggregated because of the limit.

The SDK MUST create an Aggregator with the overflow attribute set
prior to reaching the cardinality limit and use it to aggregate events
for which the correct Aggregator could not be created.  The maximum
number of distinct, non-overflow attributes is one less than the
limit, as a result.

#### Synchronous instrument cardinality limits

Aggregators for synchronous instruments with cumulative temporality MUST
continue to export all attribute sets that were observed prior to the
beginning of overflow.  Metric events corresponding with attribute sets that
were not observed prior to the overflow will be reflected in a single data
point described by (only) the overflow attribute.

Aggregators of synchronous instruments with delta aggregation temporality MAY
choose an arbitrary subset of attribute sets to output to maintain the stated
cardinality limit.

Regardless of aggregation temporality, the SDK MUST ensure that every
metric event is reflected in exactly one Aggregator, which is either
an Aggregator associated with the correct attribute set or an
aggregator associated with the overflow attribute set.

Events MUST NOT be double-counted or dropped during an
overflow.

#### Asynchronous instrument cardinality limits

Aggregators of asynchronous instruments SHOULD prefer the first-observed
attributes in the callback when limiting cardinality, regardless of
temporality.

## Meter

Distinct meters MUST be treated as separate namespaces for the purposes of detecting
[duplicate instrument registrations](#duplicate-instrument-registration).

### Duplicate instrument registration

A _duplicate instrument registration_ occurs when more than one Instrument of
the same [`name`](./api.md#instrument-name-syntax) is created for identical
Meters from the same MeterProvider but they have different [identifying
fields](./api.md#instrument).

Whenever this occurs, users still need to be able to make measurements with the
duplicate instrument. This means that the Meter MUST return a functional
instrument that can be expected to export data even if this will cause
[semantic error in the data
model](data-model.md#opentelemetry-protocol-data-model-producer-recommendations).

Additionally, users need to be informed about this error. Therefore, when a
duplicate instrument registration occurs, and it is not corrected with a View,
a warning SHOULD be emitted. The emitted warning SHOULD include information for
the user on how to resolve the conflict, if possible.

1. If the potential conflict involves multiple `description`
   properties, setting the `description` through a configured View
   SHOULD avoid the warning.
2. If the potential conflict involves instruments that can be distinguished by
   a supported View selector (e.g. name, instrument kind) a renaming View
   recipe SHOULD be included in the warning.
3. Otherwise (e.g., use of multiple units), the SDK SHOULD pass through the
   data by reporting both `Metric` objects and emit a generic warning
   describing the duplicate instrument registration.

It is unspecified whether or under which conditions the same or
different Instrument instance will be returned as a result of
duplicate instrument registration. The term _identical_ applied to
Instruments describes instances where all [identifying
fields](./api.md#instrument) are equal.  The term _distinct_ applied
to Instruments describes instances where at least one field value is
different.

To accommodate [the recommendations from the data
model](data-model.md#opentelemetry-protocol-data-model-producer-recommendations),
the SDK MUST aggregate data from [identical Instruments](api.md#instrument)
together in its export pipeline.

#### Name conflict

The [`name`](./api.md#instrument-name-syntax) of an Instrument is defined to be
case-insensitive. If an SDK uses a case-sensitive encoding to represent this
`name`, a duplicate instrument registration will occur when a user passes
multiple casings of the same `name`. When this happens, the Meter MUST return
an instrument using the first-seen instrument name and log an appropriate error
as described above.

For example, if a user creates an instrument with the name `requestCount` and
then makes another request to the same `Meter` to create an instrument with the
name `RequestCount`, in both cases an instrument with the name `requestCount`
needs to be returned to the user and a log message needs to be emitted for the
second request.

### Instrument name

When a Meter creates an instrument, it SHOULD validate the instrument name
conforms to the [instrument name syntax](./api.md#instrument-name-syntax)

If the instrument name does not conform to this syntax, the Meter SHOULD emit
an error notifying the user about the invalid name. It is left unspecified if a
valid instrument is also returned.

### Instrument unit

When a Meter creates an instrument, it SHOULD NOT validate the instrument unit.
If a unit is not provided or the unit is null, the Meter MUST treat it the same
as an empty unit string.

### Instrument description

When a Meter creates an instrument, it SHOULD NOT validate the instrument
description. If a description is not provided or the description is null, the
Meter MUST treat it the same as an empty description string.

### Instrument advisory parameters

**Status**: [Experimental](../document-status.md)

When a Meter creates an instrument, it SHOULD validate the instrument advisory
parameters. If an advisory parameter is not valid, the Meter SHOULD emit an error
notifying the user and proceed as if the parameter was not provided.

If multiple [identical Instruments](api.md#instrument) are created with
different advisory parameters, the Meter MUST return an instrument using the
first-seen advisory parameters and log an appropriate error as described in
[duplicate instrument registrations](#duplicate-instrument-registration).

## Attribute limits

**Status**: [Stable](../document-status.md)

Attributes which belong to Metrics are exempt from the
[common rules of attribute limits](../common/README.md#attribute-limits) at this
time. Attribute truncation or deletion could affect identity of metric time
series and the topic requires further analysis.

## Exemplar

**Status**: [Feature-freeze](../document-status.md)

Exemplars are example data points for aggregated data. They provide specific
context to otherwise general aggregations. Exemplars allow correlation between
aggregated metric data and the original API calls where measurements are
recorded. Exemplars work for trace-metric correlation across any metric, not
just those that can also be derived from `Span`s.

An [Exemplar](./data-model.md#exemplars) is a recorded
[Measurement](./api.md#measurement) that exposes the following pieces of
information:

- The `value` of the `Measurement` that was recorded by the API call.
- The `time` the API call was made to record a `Measurement`.
- The set of [Attributes](../common/README.md#attribute) associated with the
  `Measurement` not already included in a metric data point.
- The associated [trace id and span
  id](../trace/api.md#retrieving-the-traceid-and-spanid) of the active [Span
  within Context](../trace/api.md#determining-the-parent-span-from-a-context) of
  the `Measurement` at API call time.

For example, if a user has configured a `View` to preserve the attributes: `X`
and `Y`, but the user records a measurement as follows:

```javascript
const span = tracer.startSpan('makeRequest');
api.context.with(api.trace.setSpan(api.context.active(), span), () => {
  // Record a measurement.
  cache_miss_counter.add(1, {"X": "x-value", "Y": "y-value", "Z": "z-value"});
  ...
  span.end();
})
```

Then an exemplar output in OTLP would consist of:

- The `value` of 1.
- The `time` when the `add` method was called
- The `Attributes` of `{"Z": "z-value"}`, as these are not preserved in the
  resulting metric point.
- The trace/span id for the `makeRequest` span.

While the metric data point for the counter would carry the attributes `X` and
`Y`.

A Metric SDK MUST provide a mechanism to sample `Exemplar`s from measurements
via the `ExemplarFilter` and `ExemplarReservoir` hooks.

`Exemplar` sampling SHOULD be turned off by default. If `Exemplar` sampling is
off, the SDK MUST NOT have overhead related to exemplar sampling.

A Metric SDK MUST allow exemplar sampling to leverage the configuration of
metric aggregation. For example, Exemplar sampling of histograms should be able
to leverage bucket boundaries.

A Metric SDK SHOULD provide extensible hooks for Exemplar sampling, specifically:

- `ExemplarFilter`: filter which measurements can become exemplars.
- `ExemplarReservoir`: storage and sampling of exemplars.

### ExemplarFilter

The `ExemplarFilter` interface MUST provide a method to determine if a
measurement should be sampled. Sampled here simply makes the measurement
eligible for being included as an exemplar. `ExemplarReservoir` makes the final
decision if a measurement becomes an exemplar.

This interface SHOULD have access to:

- The `value` of the measurement.
- The complete set of `Attributes` of the measurement.
- The [Context](../context/README.md) of the measurement, which covers the
  [Baggage](../baggage/api.md) and the current active
  [Span](../trace/api.md#span).
- A `timestamp` that best represents when the measurement was taken.

### Built-in ExemplarFilters

OpenTelemetry supports a number of built-in exemplar filters to choose from.
The default is `TraceBased`.

#### AlwaysOn

An ExemplarFilter which makes all measurements eligible for being an Exemplar.

#### AlwaysOff

An ExemplarFilter which makes no measurements eligible for being an Exemplar.
Using this ExemplarFilter is as good as disabling Exemplar feature.

#### TraceBased

An ExemplarFilter which makes those measurements eligible for being an
Exemplar, which are recorded in the context of a sampled parent span.

### ExemplarReservoir

The `ExemplarReservoir` interface MUST provide a method to offer measurements
to the reservoir and another to collect accumulated Exemplars.

The "offer" method SHOULD accept measurements, including:

- The `value` of the measurement.
- The complete set of `Attributes` of the measurement.
- The [Context](../context/README.md) of the measurement, which covers the
  [Baggage](../baggage/api.md) and the current active
  [Span](../trace/api.md#span).
- A `timestamp` that best represents when the measurement was taken.

The "offer" method SHOULD have the ability to pull associated trace and span
information without needing to record full context.  In other words, current
span context and baggage can be inspected at this point.

The "offer" method does not need to store all measurements it is given and
MAY further sample beyond the `ExemplarFilter`.

The "collect" method MUST return accumulated `Exemplar`s. Exemplars are expected
to abide by the `AggregationTemporality` of any metric point they are recorded
with. In other words, Exemplars reported against a metric data point SHOULD have
occurred within the start/stop timestamps of that point.  SDKs are free to
decide whether "collect" should also reset internal storage for delta temporal
aggregation collection, or use a more optimal implementation.

`Exemplar`s MUST retain any attributes available in the measurement that
are not preserved by aggregation or view configuration. Specifically, at a
minimum, joining together attributes on an `Exemplar` with those available
on its associated metric data point should result in the full set of attributes
from the original sample measurement.

The `ExemplarReservoir` SHOULD avoid allocations when sampling exemplars.

### Exemplar defaults

The SDK SHOULD include two types of built-in exemplar reservoirs:

1. `SimpleFixedSizeExemplarReservoir`
2. `AlignedHistogramBucketExemplarReservoir`

By default, explicit bucket histogram aggregation with more than 1 bucket will
use `AlignedHistogramBucketExemplarReservoir`. All other aggregations will use
`SimpleFixedSizeExemplarReservoir`.

#### SimpleFixedSizeExemplarReservoir

This reservoir MUST use an uniformly-weighted sampling algorithm based on the
number of samples the reservoir has seen so far to determine if the offered
measurements should be sampled. For example, the [simple reservoir sampling
algorithm](https://en.wikipedia.org/wiki/Reservoir_sampling) can be used:

  ```
  bucket = random_integer(0, num_measurements_seen)
  if bucket < num_buckets then
    reservoir[bucket] = measurement
  end
  ```

Any stateful portion of sampling computation SHOULD be reset every collection
cycle. For the above example, that would mean that the `num_measurements_seen`
count is reset every time the reservoir is collected.

This Exemplar reservoir MAY take a configuration parameter for the size of the
reservoir pool. If no size configuration is provided, the default size of `1`
SHOULD be used.

#### AlignedHistogramBucketExemplarReservoir

This Exemplar reservoir MUST take a configuration parameter that is the
configuration of a Histogram.  This implementation MUST keep the last seen
measurement that falls within a histogram bucket.  The reservoir will accept
measurements using the equivalent of the following naive algorithm:

  ```
  bucket = find_histogram_bucket(measurement)
  if bucket < num_buckets then
    reservoir[bucket] = measurement
  end

  def find_histogram_bucket(measurement):
    for boundary, idx in bucket_boundaries do
      if value <= boundary then
        return idx
      end
    end
    return boundaries.length
  ```

## MetricReader

**Status**: [Stable](../document-status.md)

`MetricReader` is an SDK implementation object that provides the
common configurable aspects of the OpenTelemetry Metrics SDK and
determines the following capabilities:

* Collecting metrics from the SDK and any registered
  [MetricProducers](#metricproducer) on demand.
* Providing a [MetricFilter](#metricfilter) which enables choosing which aggregated data points should be collected
  (**Status**: [Experimental](../document-status.md))
* Handling the [ForceFlush](#forceflush) and [Shutdown](#shutdown) signals from
  the SDK.

To construct a `MetricReader` when setting up an SDK, the caller
SHOULD provide at least the following:

* The `exporter` to use, which is a `MetricExporter` instance.
* The default output `aggregation` (optional), a function of instrument kind.  If not configured, the [default aggregation](#default-aggregation) SHOULD be used.
* The default output `temporality` (optional), a function of instrument kind.  If not configured, the Cumulative temporality SHOULD be used.
* **Status**: [Experimental](../document-status.md) - The default aggregation cardinality limit to use, a function of instrument kind.  If not configured, a default value of 2000 SHOULD be used.
* Zero of more [MetricProducer](#metricproducer)s (optional) to collect metrics from in addition to metrics from the SDK.

A `MetricReader` SHOULD allow providing a [MetricFilter](#metricfilter), which determines if an aggregated data point
be returned in the result of `Collect` operation. 

A `MetricReader` SHOULD allow changing the [MetricFilter](#metricfilter), which will be used in subsequent `Collect` operations.
A `MetricReader` SHOULD provide the [MetricFilter](#metricfilter) to the SDK or registered [MetricProducer](#metricproducer)(s).

The [MetricReader.Collect](#collect) method allows general-purpose
`MetricExporter` instances to explicitly initiate collection, commonly
used with pull-based metrics collection.  A common implementation of
`MetricReader`, the [periodic exporting
`MetricReader`](#periodic-exporting-metricreader) SHOULD be provided to be used
typically with push-based metrics collection.

The `MetricReader` MUST ensure that data points from OpenTelemetry
[instruments](./api.md#instrument) are output in the configured aggregation
temporality for each instrument kind. For synchronous instruments with
Cumulative aggregation temporality, this means
converting [Delta to Cumulative](supplementary-guidelines.md#synchronous-example-cumulative-aggregation-temporality)
aggregation temporality. For asynchronous instruments with Delta temporality,
this means
converting [Cumulative to Delta](supplementary-guidelines.md#asynchronous-example-delta-temporality)
aggregation temporality.

The `MetricReader` is not required to ensure data points from a non-SDK
[MetricProducer](#metricproducer) are output in the configured aggregation
temporality, as these data points are not collected using OpenTelemetry
instruments.

The `MetricReader` selection of `temporality` as a function of instrument kind
influences the persistence of metric data points across collections. For
synchronous instruments with Cumulative aggregation
temporality, [MetricReader.Collect](#collect) MUST receive data points exposed
in previous collections regardless of whether new measurements have been
recorded. For synchronous instruments with Delta aggregation
temporality, [MetricReader.Collect](#collect) MUST only receive data points with
measurements recorded since the previous collection. For asynchronous
instruments with Delta or Cumulative aggregation
temporality, [MetricReader.Collect](#collect) MUST only receive data points with
measurements recorded since the previous collection. These rules apply to all
metrics, not just those whose [point kinds](./data-model.md#point-kinds)
includes an aggregation temporality field.

The `MetricReader` selection of `temporality` as a function of instrument kind
influences the starting timestamp (i.e. `StartTimeUnixNano`) of metrics data
points received by [MetricReader.Collect](#collect). For instruments with
Cumulative aggregation temporality, successive data points received by
successive calls to [MetricReader.Collect](#collect) MUST repeat the same
starting timestamps (e.g. `(T0, T1], (T0, T2], (T0, T3]`). For instruments with
Delta aggregation temporality, successive data points received by successive
calls to [MetricReader.Collect](#collect) MUST advance the starting timestamp (
e.g. `(T0, T1], (T1, T2], (T2, T3]`). The ending timestamp (i.e. `TimeUnixNano`)
MUST always be equal to time the metric data point took effect, which is equal
to when [MetricReader.Collect](#collect) was invoked. These rules apply to all
metrics, not just those whose [point kinds](./data-model.md#point-kinds) includes
an aggregation temporality field.
See [data model temporality](./data-model.md#temporality) for more details.

The SDK MUST support multiple `MetricReader` instances to be registered on the
same `MeterProvider`, and the [MetricReader.Collect](#collect) invocation on one
`MetricReader` instance SHOULD NOT introduce side-effects to other `MetricReader`
instances. For example, if a `MetricReader` instance is receiving metric data
points that have [delta temporality](./data-model.md#temporality), it is expected
that SDK will update the time range - e.g. from (T<sub>n</sub>, T<sub>n+1</sub>]
to (T<sub>n+1</sub>, T<sub>n+2</sub>] - **ONLY** for this particular
`MetricReader` instance.

The SDK MUST NOT allow a `MetricReader` instance to be registered on more than
one `MeterProvider` instance.

```text
+-----------------+            +--------------+
|                 | Metrics... |              |
| In-memory state +------------> MetricReader |
|                 |            |              |
+-----------------+            +--------------+

+-----------------+            +--------------+
|                 | Metrics... |              |
| In-memory state +------------> MetricReader |
|                 |            |              |
+-----------------+            +--------------+
```

The SDK SHOULD provide a way to allow `MetricReader` to respond to
[MeterProvider.ForceFlush](#forceflush) and [MeterProvider.Shutdown](#shutdown).
[OpenTelemetry SDK](../overview.md#sdk) authors MAY decide the language
idiomatic approach, for example, as `OnForceFlush` and `OnShutdown` callback
functions.

### MetricReader operations

#### Collect

Collects the metrics from the SDK and any registered
[MetricProducers](#metricproducer). If there are
[asynchronous SDK Instruments](./api.md#asynchronous-instrument-api) involved,
their callback functions will be triggered.

`Collect` SHOULD provide a way to let the caller know whether it succeeded,
failed or timed out. When the `Collect` operation fails or times out on
some of the instruments, the SDK MAY return successfully collected results
and a failed reasons list to the caller.

`Collect` does not have any required parameters, however, [OpenTelemetry
SDK](../overview.md#sdk) authors MAY choose to add parameters (e.g. callback,
filter, timeout). [OpenTelemetry SDK](../overview.md#sdk) authors MAY choose the
return value type, or do not return anything.

`Collect` SHOULD invoke [Produce](#produce-batch) on registered
[MetricProducers](#metricproducer). If the batch of metric points from
`Produce` includes [Resource](../resource/sdk.md) information, `Collect` MAY
replace the `Resource` from the MetricProducer with the `Resource` provided
when constructing the MeterProvider instead.

Note: it is expected that the `MetricReader.Collect` implementations will be
provided by the SDK, so it is RECOMMENDED to prevent the user from accidentally
overriding it, if possible (e.g. `final` in C++ and Java, `sealed` in C#).

#### Shutdown

This method provides a way for the `MetricReader` to do any cleanup required.

`Shutdown` MUST be called only once for each `MetricReader` instance. After the
call to `Shutdown`, subsequent invocations to `Collect` are not allowed. SDKs
SHOULD return some failure for these calls, if possible.

`Shutdown` SHOULD provide a way to let the caller know whether it succeeded,
failed or timed out.

`Shutdown` SHOULD complete or abort within some timeout. `Shutdown` MAY be
implemented as a blocking API or an asynchronous API which notifies the caller
via a callback or an event. [OpenTelemetry SDK](../overview.md#sdk) authors MAY
decide if they want to make the shutdown timeout configurable.

### Periodic exporting MetricReader

This is an implementation of the `MetricReader` which collects metrics based on
a user-configurable time interval, and passes the metrics to the configured
[Push Metric Exporter](#push-metric-exporter).

Configurable parameters:

* `exportIntervalMillis` - the time interval in milliseconds between two
  consecutive exports. The default value is 60000 (milliseconds).
* `exportTimeoutMillis` - how long the export can run before it is cancelled.
  The default value is 30000 (milliseconds).

One possible implementation of periodic exporting MetricReader is to inherit
from `MetricReader` and start a background task which calls the inherited
`Collect()` method at the requested `exportIntervalMillis`. The reader's
`Collect()` method may still be invoked by other callers. For example,

* A user configures periodic exporting MetricReader with a push exporter and a
  30 second interval.
* At the first 30 second interval, the background task calls `Collect()` which
  passes metrics to the push exporter.
* After 15 seconds, the user decides to flush metrics for just this reader. They
  call `Collect()` which passes metrics to the push exporter.
* After another 15 seconds (at the end of the second 30 second interval),
  the background task calls `Collect()` which passes metrics to the push
  exporter.

#### ForceFlush

This method provides a way for the periodic exporting MetricReader
so it can do as much as it could to collect and send the metrics.

`ForceFlush` SHOULD collect metrics, call [`Export(batch)`](#exportbatch)
and [`ForceFlush()`](#forceflush-2) on the configured
[Push Metric Exporter](#push-metric-exporter).

`ForceFlush` SHOULD provide a way to let the caller know whether it succeeded,
failed or timed out. `ForceFlush` SHOULD return some **ERROR** status if there
is an error condition; and if there is no error condition, it should return some
**NO ERROR** status, language implementations MAY decide how to model **ERROR**
and **NO ERROR**.

`ForceFlush` SHOULD complete or abort within some timeout. `ForceFlush` MAY be
implemented as a blocking API or an asynchronous API which notifies the caller
via a callback or an event.

## MetricExporter

**Status**: [Stable](../document-status.md)

`MetricExporter` defines the interface that protocol-specific exporters MUST
implement so that they can be plugged into OpenTelemetry SDK and support sending
of telemetry data.

Metric Exporters always have an _associated_ MetricReader.  The
`aggregation` and `temporality` properties used by the
OpenTelemetry Metric SDK are determined when registering Metric
Exporters through their associated MetricReader.  OpenTelemetry
language implementations MAY support automatically configuring the
[MetricReader](#metricreader) to use for an Exporter.

The goal of the interface is to minimize the burden of implementation for
protocol-dependent telemetry exporters. The protocol exporter is expected to be
primarily a simple telemetry data encoder and transmitter.

Metric Exporter has access to the [aggregated metrics
data](./data-model.md#timeseries-model).  Metric Exporters SHOULD
report an error condition for data output by the `MetricReader` with
unsupported Aggregation or Aggregation Temporality, as this condition
can be corrected by a change of `MetricReader` configuration.

There could be multiple [Push Metric Exporters](#push-metric-exporter) or [Pull
Metric Exporters](#pull-metric-exporter) or even a mixture of both configured at
the same time on a given `MeterProvider` using one `MetricReader` for each exporter. Different exporters
can run at different schedule, for example:

* Exporter A is a push exporter which sends data every 1 minute.
* Exporter B is a push exporter which sends data every 5 seconds.
* Exporter C is a pull exporter which reacts to a scraper over HTTP.
* Exporter D is a pull exporter which reacts to another scraper over a named
  pipe.

### Push Metric Exporter

Push Metric Exporter sends metric data it receives from a paired
[MetricReader](#metricreader). Here are some examples:

* Sends the data based on a user configured schedule, e.g. every 1 minute.
  This MAY be accomplished by pairing the exporter with a
  [periodic exporting MetricReader](#periodic-exporting-metricreader).
* Sends the data when there is a severe error.

The following diagram shows `Push Metric Exporter`'s relationship to other
components in the SDK:

```text
+-----------------+            +---------------------------------+
|                 | Metrics... |                                 |
| In-memory state +------------> Periodic exporting MetricReader |
|                 |            |                                 |
+-----------------+            |    +-----------------------+    |
                               |    |                       |    |
                               |    | MetricExporter (push) +-------> Another process
                               |    |                       |    |
                               |    +-----------------------+    |
                               |                                 |
                               +---------------------------------+
```

#### Interface Definition

A Push Metric Exporter MUST support the following functions:

##### Export(batch)

Exports a batch of [Metric points](./data-model.md#metric-points). Protocol
exporters that will implement this function are typically expected to serialize
and transmit the data to the destination.

The SDK MUST provide a way for the exporter to get the [Meter](./api.md#meter)
information (e.g. name, version, etc.) associated with each `Metric point`.

`Export` will never be called concurrently for the same exporter instance.
`Export` can be called again only after the current call returns.

`Export` MUST NOT block indefinitely, there MUST be a reasonable upper limit
after which the call must time out with an error result (Failure).

Any retry logic that is required by the exporter is the responsibility of the
exporter. The default SDK SHOULD NOT implement retry logic, as the required
logic is likely to depend heavily on the specific protocol and backend the metrics
are being sent to.

**Parameters:**

`batch` - a batch of `Metric point`s. The exact data type of the batch is
language specific, typically it is some kind of list. The exact type of `Metric
point` is language specific, and is typically optimized for high performance.
Here are some examples:

```text
       +--------+ +--------+     +--------+
Batch: | Metric | | Metric | ... | Metric |
       +---+----+ +--------+     +--------+
           |
           +--> name, unit, description, meter information, ...
           |
           |                  +-------------+ +-------------+     +-------------+
           +--> MetricPoints: | MetricPoint | | MetricPoint | ... | MetricPoint |
                              +-----+-------+ +-------------+     +-------------+
                                    |
                                    +--> timestamps, attributes, value (or buckets), exemplars, ...
```

Refer to the [Metric points](./data-model.md#metric-points) section from the
Metrics Data Model specification for more details.

Note: it is highly recommended that implementors design the `Metric` data type
_based on_ the [Data Model](./data-model.md), rather than directly use the data
types generated from the [proto
files](https://github.com/open-telemetry/opentelemetry-proto/blob/main/opentelemetry/proto/metrics/v1/metrics.proto)
(because the types generated from proto files are not guaranteed to be backward
compatible).

Returns: `ExportResult`

`ExportResult` is one of:

* `Success` - The batch has been successfully exported. For protocol exporters
  this typically means that the data is sent over the wire and delivered to the
  destination server.
* `Failure` - exporting failed. The batch must be dropped. For example, this can
  happen when the batch contains bad data and cannot be serialized.

Note: this result may be returned via an async mechanism or a callback, if that
is idiomatic for the language implementation.

##### ForceFlush()

This is a hint to ensure that the export of any `Metrics` the exporter has
received prior to the call to `ForceFlush` SHOULD be completed as soon as
possible, preferably before returning from this method.

`ForceFlush` SHOULD provide a way to let the caller know whether it succeeded,
failed or timed out.

`ForceFlush` SHOULD only be called in cases where it is absolutely necessary,
such as when using some FaaS providers that may suspend the process after an
invocation, but before the exporter exports the completed metrics.

`ForceFlush` SHOULD complete or abort within some timeout. `ForceFlush` can be
implemented as a blocking API or an asynchronous API which notifies the caller
via a callback or an event. [OpenTelemetry SDK](../overview.md#sdk) authors MAY
decide if they want to make the flush timeout configurable.

##### Shutdown()

Shuts down the exporter. Called when SDK is shut down. This is an opportunity
for exporter to do any cleanup required.

Shutdown SHOULD be called only once for each `MetricExporter` instance. After
the call to `Shutdown` subsequent calls to `Export` are not allowed and should
return a Failure result.

`Shutdown` SHOULD NOT block indefinitely (e.g. if it attempts to flush the data
and the destination is unavailable). [OpenTelemetry SDK](../overview.md#sdk)
authors MAY decide if they want to make the shutdown timeout configurable.

### Pull Metric Exporter

Pull Metric Exporter reacts to the metrics scrapers and reports the data
passively. This pattern has been widely adopted by
[Prometheus](https://prometheus.io/).

Unlike [Push Metric Exporter](#push-metric-exporter) which can send data on its
own schedule, pull exporter can only send the data when it is being asked by the
scraper, and `ForceFlush` would not make sense.

Implementors MAY choose the best idiomatic design for their language. For
example, they could generalize the [Push Metric Exporter
interface](#push-metric-exporter) design and use that for consistency, they
could model the pull exporter as [MetricReader](#metricreader), or they could
design a completely different pull exporter interface. If the pull exporter is
modeled as MetricReader, implementors MAY name the MetricExporter interface as
PushMetricExporter to prevent naming confusion.

The following diagram gives some examples on how `Pull Metric Exporter` can be
modeled to interact with other components in the SDK:

* Model the pull exporter as MetricReader

  ```text
  +-----------------+            +-----------------------------+
  |                 | Metrics... |                             |
  | In-memory state +------------> PrometheusExporter (pull)   +---> Another process (scraper)
  |                 |            | (modeled as a MetricReader) |
  +-----------------+            |                             |
                                 +-----------------------------+
  ```

* Use the same MetricExporter design for both push and pull exporters

  ```text
  +-----------------+            +-----------------------------+
  |                 | Metrics... |                             |
  | In-memory state +------------> Exporting MetricReader      |
  |                 |            |                             |
  +-----------------+            |  +-----------------------+  |
                                 |  |                       |  |
                                 |  | MetricExporter (pull) +------> Another process (scraper)
                                 |  |                       |  |
                                 |  +-----------------------+  |
                                 |                             |
                                 +-----------------------------+
  ```

## MetricProducer

**Status**: [Stable](../document-status.md)

`MetricProducer` defines the interface which bridges to third-party metric
sources MUST implement, so they can be plugged into an OpenTelemetry
[MetricReader](#metricreader) as a source of aggregated metric data. The SDK's
in-memory state MAY implement the `MetricProducer` interface for convenience.

`MetricProducer` implementations SHOULD accept configuration for the
`AggregationTemporality` of produced metrics. SDK authors MAY provide utility
libraries to facilitate conversion between delta and cumulative temporalities.

<<<<<<< HEAD
----------
**Status**: [Experimental](../document-status.md)

`MetricProducer` implementations SHOULD allow providing a [MetricFilter](#metricfilter), 
whose result determines if a data point be returned in the result of `Produce` operation. 

A `MetricProducer` SHOULD allow changing the [MetricFilter](#metricfilter), which will be used 
in subsequent `Produce` operations.
-------

If the batch of [Metric points](./data-model.md#metric-points) returned by
`Produce()` includes a [Resource](../resource/sdk.md), the `MetricProducer` MUST
accept configuration for the [Resource](../resource/sdk.md).

=======
>>>>>>> 563958cb
```text
+-----------------+            +--------------+
|                 | Metrics... |              |
| In-memory state +------------> MetricReader |
|                 |            |              |
+-----------------+            |              |
                               |              |
+-----------------+            |              |
|                 | Metrics... |              |
| MetricProducer  +------------>              |
|                 |            |              |
+-----------------+            +--------------+
```

When new OpenTelemetry integrations are added, the API is the preferred
integration point. The `MetricProducer` is only meant for integrations that
bridge pre-processed data.

### Interface Definition

A `MetricProducer` MUST support the following functions:

#### Produce() batch

`Produce` provides metrics from the MetricProducer to the caller. `Produce`
MUST return a batch of [Metric points](./data-model.md#metric-points).
<<<<<<< HEAD

----------
**Status**: [Experimental](../document-status.md)

Implementation SHOULD use the provided [MetricFilter](#metricfilter) to determine if a 
data point is to be included in the result, per the operations defined in the
[MetricFilter](#metricfilter).
----------

`Produce` does not have any required parameters, however, [OpenTelemetry
SDK](../overview.md#sdk) authors MAY choose to add parameters (e.g. timeout).
=======
If the batch of [Metric points](./data-model.md#metric-points) includes
resource information, `Produce` SHOULD require a resource as a parameter.
`Produce` does not have any other required parameters, however, [OpenTelemetry
SDK](../overview.md#sdk) authors MAY choose to add required or optional
parameters (e.g. timeout).
>>>>>>> 563958cb

`Produce` SHOULD provide a way to let the caller know whether it succeeded,
failed or timed out. When the `Produce` operation fails, the `MetricProducer`
MAY return successfully collected results and a failed reasons list to the
caller.

If a batch of [Metric points](./data-model.md#metric-points) can include
[`InstrumentationScope`](../glossary.md#instrumentation-scope) information,
`Produce` SHOULD include a single InstrumentationScope which identifies the
`MetricProducer`.

## MetricFilter

**Status**: [Experimental](../document-status.md)

`MetricFilter` defines the interface which enables the [MetricReader](#metricreader)'s
registered [MetricProducers](#metricproducer) or the SDK's [MetricProducer](#metricproducer) to filter aggregated data points 
([Metric points](./data-model.md#metric-points)) inside its `Produce` operation. 
The filtering is done at the [MetricProducer](#metricproducer) for performance reasons, 
by avoiding allocating a data point, or executing an Asynchronous instrument's callback function.

The `MetricFilter` allows filtering an entire instrument - rejecting or allowing all its attribute sets - 
by its `FilterInstrument` operation, which accepts the instrument information
(scope, name, kind and unit)  and returns an enumeration: `AllowAllAttributes`, `RejectAllAttributes` 
or `AllowSomeAttributes`. If the latter returned, the `AllowInstrumentAttributes` operation
is to be called per attribute set of that instrument, with its boolean result determining if the 
data point for that (instrument, attributes) pair is to be included in the result of the [MetricProducer](#metricproducer)
`Produce` operation.

### Interface Definition

A `MetricFilter` MUST support the following functions:

#### FilterInstrument(instrumentationScope, name, kind, unit) 

This operation is called once for every instrument, in each [MetricProducer](#metricproducer) `Produce`
operation. 

**Parameters:**
- `instrumentationScope`: the instrument's instrumentation scope
- `name`: the name of the instrument
- `kind`: the instrument's kind
- `unit`: the instrument's unit

Returns: `InstrumentFilterResult`

`InstrumentFilterResult` is one of:
* `AllowAllAttributes` - All attributes of the given instrument are allowed (not to be filtered). 
   This provides a "short-circuit" as there is no need to call `AllowInstrumentAttributes` operation
   for each attribute set.
* `RejectAllAttributes` - All attributes of the given instrument are NOT allowed (filtered out).
  This provides a "short-circuit" as there is no need to call `AllowInstrumentAttributes` operation
  for each attribute set, and no need to collect those data points be it synchronous or asynchronous: 
  e.g. the callback for this given instrument does not need to be invoked.
* `AllowSomeAttributes` - Some attributes are allowed and some aren't, hence `AllowInstrumentAttributes`
  operation must be called for each attribute set of that instrument.

#### AllowInstrumentAttributes(instrumentationScope, name, kind, unit, attributes)

A boolean function, which determines for a given instrument and attribute set if it should be allowed
(true) or filtered out (false). 

**Parameters:**
- `instrumentationScope`: the instrument's instrumentation scope
- `name`: the name of the instrument
- `kind`: the instrument's kind
- `unit`: the instrument's unit
- `attributes`: the attributes


## Defaults and configuration

The SDK MUST provide configuration according to the [SDK environment
variables](../configuration/sdk-environment-variables.md) specification.

## Numerical limits handling

The SDK MUST handle numerical limits in a graceful way according to [Error
handling in OpenTelemetry](../error-handling.md).

If the SDK receives float/double values from [Instruments](./api.md#instrument),
it MUST handle all the possible values. For example, if the language runtime
supports [IEEE 754](https://en.wikipedia.org/wiki/IEEE_754), the SDK needs to
handle NaNs and Infinites.

It is unspecified _how_ the SDK should handle the input limits. The SDK authors
MAY leverage/follow the language runtime behavior for better performance, rather
than perform a check on each value coming from the API.

It is unspecified _how_ the SDK should handle the output limits (e.g. integer
overflow). The SDK authors MAY rely on the language runtime behavior as long as
errors/exceptions are taken care of.

## Compatibility requirements

**Status**: [Stable](../document-status.md)

All the metrics components SHOULD allow new methods to be added to existing
components without introducing breaking changes.

All the metrics SDK methods SHOULD allow optional parameter(s) to be added to
existing methods without introducing breaking changes, if possible.

## Concurrency requirements

**Status**: [Stable](../document-status.md)

For languages which support concurrent execution the Metrics SDKs provide
specific guarantees and safeties.

**MeterProvider** - Meter creation, `ForceFlush` and `Shutdown` are safe to be
called concurrently.

**ExemplarFilter** - all methods are safe to be called concurrently.

**ExemplarReservoir** - all methods are safe to be called concurrently.

**MetricReader** - `Collect`, `ForceFlush` (for periodic exporting MetricReader)
and `Shutdown` are safe to be called concurrently.

**MetricExporter** - `ForceFlush` and `Shutdown` are safe to be called
concurrently.<|MERGE_RESOLUTION|>--- conflicted
+++ resolved
@@ -1491,7 +1491,6 @@
 `AggregationTemporality` of produced metrics. SDK authors MAY provide utility
 libraries to facilitate conversion between delta and cumulative temporalities.
 
-<<<<<<< HEAD
 ----------
 **Status**: [Experimental](../document-status.md)
 
@@ -1502,12 +1501,6 @@
 in subsequent `Produce` operations.
 -------
 
-If the batch of [Metric points](./data-model.md#metric-points) returned by
-`Produce()` includes a [Resource](../resource/sdk.md), the `MetricProducer` MUST
-accept configuration for the [Resource](../resource/sdk.md).
-
-=======
->>>>>>> 563958cb
 ```text
 +-----------------+            +--------------+
 |                 | Metrics... |              |
@@ -1534,25 +1527,20 @@
 
 `Produce` provides metrics from the MetricProducer to the caller. `Produce`
 MUST return a batch of [Metric points](./data-model.md#metric-points).
-<<<<<<< HEAD
-
-----------
-**Status**: [Experimental](../document-status.md)
-
-Implementation SHOULD use the provided [MetricFilter](#metricfilter) to determine if a 
-data point is to be included in the result, per the operations defined in the
-[MetricFilter](#metricfilter).
-----------
-
-`Produce` does not have any required parameters, however, [OpenTelemetry
-SDK](../overview.md#sdk) authors MAY choose to add parameters (e.g. timeout).
-=======
 If the batch of [Metric points](./data-model.md#metric-points) includes
 resource information, `Produce` SHOULD require a resource as a parameter.
 `Produce` does not have any other required parameters, however, [OpenTelemetry
 SDK](../overview.md#sdk) authors MAY choose to add required or optional
 parameters (e.g. timeout).
->>>>>>> 563958cb
+
+----------
+**Status**: [Experimental](../document-status.md)
+
+Implementation SHOULD use the provided [MetricFilter](#metricfilter) to determine if a 
+data point is to be included in the result, per the operations defined in the
+[MetricFilter](#metricfilter).
+----------
+
 
 `Produce` SHOULD provide a way to let the caller know whether it succeeded,
 failed or timed out. When the `Produce` operation fails, the `MetricProducer`
