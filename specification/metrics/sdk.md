<!--- Hugo front matter used to generate the website version of this page:
linkTitle: SDK
--->

# Metrics SDK

**Status**: [Mixed](../document-status.md)

<details>
<summary>Table of Contents</summary>

<!-- toc -->

- [MeterProvider](#meterprovider)
  * [MeterProvider Creation](#meterprovider-creation)
  * [Meter Creation](#meter-creation)
  * [Configuration](#configuration)
  * [Shutdown](#shutdown)
  * [ForceFlush](#forceflush)
  * [View](#view)
    + [Instrument selection criteria](#instrument-selection-criteria)
    + [Stream configuration](#stream-configuration)
    + [Measurement processing](#measurement-processing)
    + [View examples](#view-examples)
  * [Aggregation](#aggregation)
    + [Drop Aggregation](#drop-aggregation)
    + [Default Aggregation](#default-aggregation)
    + [Sum Aggregation](#sum-aggregation)
    + [Last Value Aggregation](#last-value-aggregation)
    + [Histogram Aggregations](#histogram-aggregations)
      - [Explicit Bucket Histogram Aggregation](#explicit-bucket-histogram-aggregation)
      - [Base2 Exponential Bucket Histogram Aggregation](#base2-exponential-bucket-histogram-aggregation)
        * [Handle all normal values](#handle-all-normal-values)
        * [Support a minimum and maximum scale](#support-a-minimum-and-maximum-scale)
        * [Use the maximum scale for single measurements](#use-the-maximum-scale-for-single-measurements)
        * [Maintain the ideal scale](#maintain-the-ideal-scale)
  * [Observations inside asynchronous callbacks](#observations-inside-asynchronous-callbacks)
  * [Cardinality limits](#cardinality-limits)
    + [Configuration](#configuration-1)
    + [Overflow attribute](#overflow-attribute)
    + [Synchronous instrument cardinality limits](#synchronous-instrument-cardinality-limits)
    + [Asynchronous instrument cardinality limits](#asynchronous-instrument-cardinality-limits)
- [Meter](#meter)
  * [Duplicate instrument registration](#duplicate-instrument-registration)
    + [Name conflict](#name-conflict)
  * [Instrument name](#instrument-name)
  * [Instrument unit](#instrument-unit)
  * [Instrument description](#instrument-description)
  * [Instrument advice](#instrument-advice)
- [Attribute limits](#attribute-limits)
- [Exemplar](#exemplar)
  * [ExemplarFilter](#exemplarfilter)
  * [Built-in ExemplarFilters](#built-in-exemplarfilters)
    + [AlwaysOn](#alwayson)
    + [AlwaysOff](#alwaysoff)
    + [TraceBased](#tracebased)
  * [ExemplarReservoir](#exemplarreservoir)
  * [Exemplar defaults](#exemplar-defaults)
- [MetricReader](#metricreader)
  * [MetricReader operations](#metricreader-operations)
    + [RegisterProducer(metricProducer)](#registerproducermetricproducer)
    + [Collect](#collect)
    + [Shutdown](#shutdown-1)
  * [Periodic exporting MetricReader](#periodic-exporting-metricreader)
- [MetricExporter](#metricexporter)
  * [Push Metric Exporter](#push-metric-exporter)
    + [Interface Definition](#interface-definition)
      - [Export(batch)](#exportbatch)
      - [ForceFlush()](#forceflush)
      - [Shutdown()](#shutdown)
  * [Pull Metric Exporter](#pull-metric-exporter)
- [MetricProducer](#metricproducer)
  * [Interface Definition](#interface-definition-1)
    + [Produce() batch](#produce-batch)
- [Defaults and configuration](#defaults-and-configuration)
- [Numerical limits handling](#numerical-limits-handling)
- [Compatibility requirements](#compatibility-requirements)
- [Concurrency requirements](#concurrency-requirements)

<!-- tocstop -->

</details>

Users of OpenTelemetry need a way for instrumentation interactions with the
OpenTelemetry API to actually produce telemetry. The OpenTelemetry SDK
(henceforth referred to as the SDK) is an implementation of the OpenTelemetry
API that provides users with this functionally.

All language implementations of OpenTelemetry MUST provide an SDK.

## MeterProvider

**Status**: [Stable](../document-status.md)

A `MeterProvider` MUST provide a way to allow a [Resource](../resource/sdk.md) to
be specified. If a `Resource` is specified, it SHOULD be associated with all the
metrics produced by any `Meter` from the `MeterProvider`. The [tracing SDK
specification](../trace/sdk.md#additional-span-interfaces) has provided some
suggestions regarding how to implement this efficiently.

### MeterProvider Creation

The SDK SHOULD allow the creation of multiple independent `MeterProvider`s.

### Meter Creation

It SHOULD only be possible to create `Meter` instances through a `MeterProvider`
(see [API](./api.md#meterprovider)).

The `MeterProvider` MUST implement the [Get a Meter API](api.md#get-a-meter).

The input provided by the user MUST be used to create
an [`InstrumentationScope`](../glossary.md#instrumentation-scope) instance which
is stored on the created `Meter`.

In the case where an invalid `name` (null or empty string) is specified, a
working Meter MUST be returned as a fallback rather than returning null or
throwing an exception, its `name` SHOULD keep the original invalid value, and a
message reporting that the specified value is invalid SHOULD be logged.

When a Schema URL is passed as an argument when creating a `Meter` the emitted
telemetry for that `Meter` MUST be associated with the Schema URL, provided
that the emitted data format is capable of representing such association.

### Configuration

Configuration (i.e. [MetricExporters](#metricexporter),
[MetricReaders](#metricreader) and [Views](#view)) MUST be owned by the
`MeterProvider`. The configuration MAY be applied at the time of `MeterProvider`
creation if appropriate.

The `MeterProvider` MAY provide methods to update the configuration. If
configuration is updated (e.g., adding a `MetricReader`), the updated
configuration MUST also apply to all already returned `Meters` (i.e. it MUST NOT
matter whether a `Meter` was obtained from the `MeterProvider` before or after
the configuration change). Note: Implementation-wise, this could mean that
`Meter` instances have a reference to their `MeterProvider` and access
configuration only via this reference.

### Shutdown

This method provides a way for provider to do any cleanup required.

`Shutdown` MUST be called only once for each `MeterProvider` instance. After the
call to `Shutdown`, subsequent attempts to get a `Meter` are not allowed. SDKs
SHOULD return a valid no-op Meter for these calls, if possible.

`Shutdown` SHOULD provide a way to let the caller know whether it succeeded,
failed or timed out.

`Shutdown` SHOULD complete or abort within some timeout. `Shutdown` MAY be
implemented as a blocking API or an asynchronous API which notifies the caller
via a callback or an event. [OpenTelemetry SDK](../overview.md#sdk) authors MAY
decide if they want to make the shutdown timeout configurable.

`Shutdown` MUST be implemented at least by invoking `Shutdown` on all registered
[MetricReader](#metricreader) and [MetricExporter](#metricexporter) instances.

### ForceFlush

This method provides a way for provider to notify the registered
[MetricReader](#metricreader) and [MetricExporter](#metricexporter) instances,
so they can do as much as they could to consume or send the metrics. Note:
unlike [Push Metric Exporter](#push-metric-exporter) which can send data on its
own schedule, [Pull Metric Exporter](#pull-metric-exporter) can only send the
data when it is being asked by the scraper, so `ForceFlush` would not make much
sense.

`ForceFlush` SHOULD provide a way to let the caller know whether it succeeded,
failed or timed out. `ForceFlush` SHOULD return some **ERROR** status if there
is an error condition; and if there is no error condition, it should return some
**NO ERROR** status, language implementations MAY decide how to model **ERROR**
and **NO ERROR**.

`ForceFlush` SHOULD complete or abort within some timeout. `ForceFlush` MAY be
implemented as a blocking API or an asynchronous API which notifies the caller
via a callback or an event. [OpenTelemetry SDK](../overview.md#sdk) authors MAY
decide if they want to make the flush timeout configurable.

`ForceFlush` MUST invoke `ForceFlush` on all registered
[MetricReader](#metricreader) and [Push Metric Exporter](#push-metric-exporter)
instances.

### View

A `View` provides SDK users with the flexibility to customize the metrics that
are output by the SDK. Here are some examples when a `View` might be needed:

* Customize which [Instruments](./api.md#instrument) are to be
  processed/ignored. For example, an [instrumented
  library](../glossary.md#instrumented-library) can provide both temperature and
  humidity, but the application developer might only want temperature.
* Customize the aggregation - if the default aggregation associated with the
  Instrument does not meet the needs of the user. For example, an HTTP client
  library might expose HTTP client request duration as
  [Histogram](./api.md#histogram) by default, but the application developer
  might only want the total count of outgoing requests.
* Customize which attribute(s) are to be reported on metrics. For
  example, an HTTP server library might expose HTTP verb (e.g. GET, POST) and
  HTTP status code (e.g. 200, 301, 404). The application developer might only
  care about HTTP status code (e.g. reporting the total count of HTTP requests
  for each HTTP status code). There could also be extreme scenarios in which the
  application developer does not need any attributes (e.g. just get the total
  count of all incoming requests).

The SDK MUST provide functionality for a user to create Views for a
`MeterProvider`. This functionality MUST accept as inputs the [Instrument
selection criteria](#instrument-selection-criteria) and the resulting [stream
configuration](#stream-configuration).

If no Instrument selection criteria are provided by the user, the SDK SHOULD
treat it as an error. It is RECOMMENDED that the SDK fails fast. Refer to [Error
handling in OpenTelemetry](../error-handling.md) for the general guidance.

The SDK MUST provide the means to register Views with a `MeterProvider`.

#### Instrument selection criteria

Instrument selection criteria are the predicates that determine if a View will
be applied to an Instrument or not.

Criteria SHOULD be treated as additive. This means an Instrument has to match
_all_ the provided criteria for the View to be applied. For example, if the
criteria are _instrument name == "Foobar"_ and _instrument type is Histogram_,
it will be treated as _(instrument name == "Foobar") AND (instrument type is
Histogram)_.

The SDK MUST accept the following criteria:

* `name`: The name of the Instrument(s) to match. This `name` is evaluated to
  match an Instrument in the following manner.

  1. If the value of `name` is `*`, the criterion matches all Instruments.
  2. If the value of `name` is exactly the same as an Instrument, then the
     criterion matches that instrument.

  Additionally, the SDK MAY support wildcard pattern matching for the `name`
  criterion using the following characters.

  * A question mark (`?`): matches any single character
  * An asterisk (`*`): matches any number of any characters including none

  If wildcard pattern matching is supported, the `name` criterion will match if
  the wildcard pattern is evaluated to match the Instrument name.

  If the SDK does not support wildcards in general, it MUST still recognize the
  special single asterisk (`*`) character as matching all Instruments.

  Users can provide a `name`, but it is up to their discretion. Therefore, the
  instrument selection criteria parameter needs to be structured to accept a
  `name`, but MUST NOT obligate a user to provide one.
* `type`: The type of Instruments to match. If the value of `type` is the same
  as an Instrument's type, then the criterion matches that Instrument.

  Users can provide a `type`, but it is up to their discretion. Therefore, the
  instrument selection criteria parameter needs to be structured to accept a
  `type`, but MUST NOT obligate a user to provide one.
* `unit`: If the value of `unit` is the same as an Instrument's unit, then the
  criterion matches that Instrument.

  Users can provide a `unit`, but it is up to their discretion. Therefore, the
  instrument selection criteria parameter needs to be structured to accept a
  `unit`, but MUST NOT obligate a user to provide one.
* `meter_name`: If the value of `meter_name` is the same as the Meter that
  created an Instrument, then the criterion matches that Instrument.

  Users can provide a `meter_name`, but it is up to their discretion.
  Therefore, the instrument selection criteria parameter needs to be structured
  to accept a `meter_name`, but MUST NOT obligate a user to provide one.
* `meter_version`: If the value of `meter_version` is the same version as the
  Meter that created an Instrument, then the criterion matches that Instrument.

  Users can provide a `meter_version`, but it is up to their discretion.
  Therefore, the instrument selection criteria parameter needs to be structured
  to accept a `meter_version`, but MUST NOT obligate a user to provide one.
* `meter_schema_url`: If the value of `meter_schema_url` is the same schema URL
  as the Meter that created an Instrument, then the criterion matches that
  Instrument.

  Users can provide a `meter_schema_url`, but it is up to their discretion.
  Therefore, the instrument selection criteria parameter needs to be structured
  to accept a `meter_schema_url`, but MUST NOT obligate a user to provide one.

The SDK MAY accept additional criteria. For example, a strongly typed language
may support point type criterion (e.g. allow the users to select Instruments
based on whether the underlying number is integral or rational). Users can
provide these additional criteria the SDK accepts, but it is up to their
discretion. Therefore, the instrument selection criteria can be structured to
accept the criteria, but MUST NOT obligate a user to provide them.

#### Stream configuration

Stream configuration are the parameters that define the [metric
stream](./data-model.md#events--data-stream--timeseries) a `MeterProvider` will
use to define telemetry pipelines.

The SDK MUST accept the following stream configuration parameters:

* `name`: The metric stream name that SHOULD be used.

  In order to avoid conflicts, if a `name` is provided the View SHOULD have an
  instrument selector that selects at most one instrument. If the Instrument
  selection criteria for a View with a stream configuration `name` parameter
  can select more than one instrument (i.e. wildcards) the SDK MAY fail fast in
  accordance with initialization [error handling
  principles](../error-handling.md#basic-error-handling-principles).

  Users can provide a `name`, but it is up to their discretion. Therefore, the
  stream configuration parameter needs to be structured to accept a `name`, but
  MUST NOT obligate a user to provide one. If the user does not provide a
  `name` value, name from the Instrument the View matches MUST be used by
  default.
* `description`: The metric stream description that SHOULD be used.
  
  Users can provide a `description`, but it is up to their discretion.
  Therefore, the stream configuration parameter needs to be structured to
  accept a `description`, but MUST NOT obligate a user to provide one. If the
  user does not provide a `description` value, the description from the
  Instrument a View matches MUST be used by default.
* `attribute_keys`: A list of attribute keys that MUST be kept, if provided by
  the user during the measurement, for the metric stream. All attributes with
  keys other than those in the list MUST be ignored.

  Users can provide `attribute_keys`, but it is up to their discretion.
  Therefore, the stream configuration parameter needs to be structured to
  accept `attribute_keys`, but MUST NOT obligate a user to provide them. If the
  user does not provide any values, all of the attributes MUST be kept (TODO:
  once the Hint API is available, the default behavior should respect the Hint
  if it is available).
* `aggregation`: The name of an [aggregation](#aggregation) function to use in
  aggregating the metric stream data.

  Users can provide an `aggregation`, but it is up to their discretion.
  Therefore, the stream configuration parameter needs to be structured to
  accept an `aggregation`, but MUST NOT obligate a user to provide one. If the
  user does not provide an `aggregation` value, the `MeterProvider` MUST apply
  a [default aggregation](#default-aggregation) configurable on the basis of
  instrument type according to the [MetricReader](#metricreader) instance.
* **Status**: [Feature-freeze](../document-status.md) - `exemplar_reservoir`: A
  functional type that generates an exemplar reservoir a `MeterProvider` will
  use when storing exemplars. This functional type needs to be a factory or
  callback similar to aggregation selection functionality which allows
  different reservoirs to be chosen by the aggregation.

  Users can provide an `exemplar_reservoir`, but it is up to their discretion.
  Therefore, the stream configuration parameter needs to be structured to
  accept an `exemplar_reservoir`, but MUST NOT obligate a user to provide one.
  If the user does not provide an `exemplar_reservoir` value, the
  `MeterProvider` MUST apply a [default exemplar
  reservoir](#exemplar-defaults).
* **Status**: [Experimental](../document-status.md) -
  `aggregation_cardinality_limit`: A positive integer value defining the
  maximum number of data points allowed to be emitted in a collection cycle by
  a single instrument. See [cardinality limits](#cardinality-limits), below.

  Users can provide an `aggregation_cardinality_limit`, but it is up to their
  discretion. Therefore, the stream configuration parameter needs to be
  structured to accept an `aggregation_cardinality_limit`, but MUST NOT
  obligate a user to provide one. If the user does not provide an
  `aggregation_cardinality_limit` value, the `MeterProvider` MUST apply the
  [default aggregation cardinality limit](#metricreader) the `MetricReader` is
  configured with.

#### Measurement processing

The SDK SHOULD use the following logic to determine how to process Measurements
made with an Instrument:

* Determine the `MeterProvider` which "owns" the Instrument.
* If the `MeterProvider` has no `View` registered, take the Instrument
    and apply the default Aggregation on the basis of instrument kind
    according to the [MetricReader](#metricreader) instance's
    `aggregation` property.
* If the `MeterProvider` has one or more `View`(s) registered:
  * For each View, if the Instrument could match the instrument selection
    criteria:
    * Try to apply the View's stream configuration. If applying the View
      results in [conflicting metric
      identities](./data-model.md#opentelemetry-protocol-data-model-producer-recommendations)
      the implementation SHOULD apply the View and emit a warning. If it is not
      possible to apply the View without producing semantic errors (e.g. the
      View sets an asynchronous instrument to use the [Explicit bucket
      histogram aggregation](#explicit-bucket-histogram-aggregation)) the
      implementation SHOULD emit a warning and proceed as if the View did not
      exist.
  * If the Instrument could not match with any of the registered `View`(s), the
    SDK SHOULD enable the instrument using the default aggregation and temporality.
    Users can configure match-all Views using [Drop aggregation](#drop-aggregation)
    to disable instruments by default.

#### View examples

The following are examples of an SDK's functionality to create Views for a
`MeterProvider`.

```python
# Python
'''
+------------------+
| MeterProvider    |
|   Meter A        |
|     Counter X    |
|     Histogram Y  |
|   Meter B        |
|     Gauge Z      |
+------------------+
'''

# metrics from X and Y (reported as Foo and Bar) will be exported
meter_provider
    .add_view("X")
    .add_view("Foo", instrument_name="Y")
    .add_view(
        "Bar",
        instrument_name="Y",
        aggregation=HistogramAggregation(buckets=[5.0, 10.0, 25.0, 50.0, 100.0]))
    .add_metric_reader(PeriodicExportingMetricReader(ConsoleExporter()))
```

```python
# all the metrics will be exported using the default configuration
meter_provider.add_metric_reader(PeriodicExportingMetricReader(ConsoleExporter()))
```

```python
# all the metrics will be exported using the default configuration
meter_provider
    .add_view("*") # a wildcard view that matches everything
    .add_metric_reader(PeriodicExportingMetricReader(ConsoleExporter()))
```

```python
# Counter X will be exported as cumulative sum
meter_provider
    .add_view("X", aggregation=SumAggregation())
    .add_metric_reader(PeriodicExportingMetricReader(ConsoleExporter()))
```

```python
# Counter X will be exported as delta sum
# Histogram Y and Gauge Z will be exported with 2 attributes (a and b)
meter_provider
    .add_view("X", aggregation=SumAggregation())
    .add_view("*", attribute_keys=["a", "b"])
    .add_metric_reader(PeriodicExportingMetricReader(ConsoleExporter()),
              temporality=lambda kind: Delta if kind in [Counter, AsyncCounter, Histogram] else Cumulative)
```

### Aggregation

An `Aggregation`, as configured via the [View](./sdk.md#view),
informs the SDK on the ways and means to compute
[Aggregated Metrics](./data-model.md#opentelemetry-protocol-data-model)
from incoming Instrument [Measurements](./api.md#measurement).

Note: the term _aggregation_ is used instead of _aggregator_. It is RECOMMENDED
that implementors reserve the "aggregator" term for the future when the SDK
allows custom aggregation implementations.

An `Aggregation` specifies an operation
(i.e. [decomposable aggregate function](https://en.wikipedia.org/wiki/Aggregate_function#Decomposable_aggregate_functions)
like Sum, Histogram, Min, Max, Count)
and optional configuration parameter overrides.
The operation's default configuration parameter values will be used
unless overridden by optional configuration parameter overrides.

Note: Implementors MAY choose the best idiomatic practice for their language to
represent the semantic of an Aggregation and optional configuration parameters.

e.g. The View specifies an Aggregation by string name (i.e. "ExplicitBucketHistogram").

```python
# Use Histogram with custom boundaries
meter_provider
  .add_view(
    "X",
    aggregation="ExplicitBucketHistogram",
    aggregation_params={"Boundaries": [0, 10, 100]}
    )
```

e.g. The View specifies an Aggregation by class/type instance.

```c#
// Use Histogram with custom boundaries
meterProviderBuilder
  .AddView(
    instrumentName: "X",
    aggregation: new ExplicitBucketHistogramAggregation(
      boundaries: new double[] { 0.0, 10.0, 100.0 }
    )
  );
```

TODO: after we release the initial Stable version of Metrics SDK specification,
we will explore how to allow configuring custom
[ExemplarReservoir](#exemplarreservoir)s with the [View](#view) API.

The SDK MUST provide the following `Aggregation` to support the
[Metric Points](./data-model.md#metric-points) in the
[Metrics Data Model](./data-model.md).

- [Drop](./sdk.md#drop-aggregation)
- [Default](./sdk.md#default-aggregation)
- [Sum](./sdk.md#sum-aggregation)
- [Last Value](./sdk.md#last-value-aggregation)
- [Explicit Bucket Histogram](./sdk.md#explicit-bucket-histogram-aggregation)

The SDK SHOULD provide the following `Aggregation`:

- [Base2 Exponential Bucket Histogram](./sdk.md#base2-exponential-bucket-histogram-aggregation)

#### Drop Aggregation

The Drop Aggregation informs the SDK to ignore/drop all Instrument Measurements
for this Aggregation.

This Aggregation does not have any configuration parameters.

#### Default Aggregation

The Default Aggregation informs the SDK to use the Instrument `kind` to select
an aggregation and `advice` to influence aggregation configuration parameters
(as noted in the "Selected Aggregation" column).

| Instrument Kind                                                   | Selected Aggregation                                                                                                                                                           |
|-------------------------------------------------------------------|--------------------------------------------------------------------------------------------------------------------------------------------------------------------------------|
| [Counter](./api.md#counter)                                       | [Sum Aggregation](./sdk.md#sum-aggregation)                                                                                                                                    |
| [Asynchronous Counter](./api.md#asynchronous-counter)             | [Sum Aggregation](./sdk.md#sum-aggregation)                                                                                                                                    |
| [UpDownCounter](./api.md#updowncounter)                           | [Sum Aggregation](./sdk.md#sum-aggregation)                                                                                                                                    |
| [Asynchronous UpDownCounter](./api.md#asynchronous-updowncounter) | [Sum Aggregation](./sdk.md#sum-aggregation)                                                                                                                                    |
| [Asynchronous Gauge](./api.md#asynchronous-gauge)                 | [Last Value Aggregation](./sdk.md#last-value-aggregation)                                                                                                                      |
| [Histogram](./api.md#histogram)                                   | [Explicit Bucket Histogram Aggregation](./sdk.md#explicit-bucket-histogram-aggregation), with `ExplicitBucketBoundaries` from [advice](./api.md#instrument-advice) if provided |

This Aggregation does not have any configuration parameters.

#### Sum Aggregation

The Sum Aggregation informs the SDK to collect data for the
[Sum Metric Point](./data-model.md#sums).

The monotonicity of the aggregation is determined by the instrument type:

| Instrument Kind | `SumType` |
| --- | --- |
| [Counter](./api.md#counter) | Monotonic |
| [UpDownCounter](./api.md#updowncounter) | Non-Monotonic |
| [Histogram](./api.md#histogram) | Monotonic |
| [Asynchronous Gauge](./api.md#asynchronous-gauge) | Non-Monotonic |
| [Asynchronous Counter](./api.md#asynchronous-counter) | Monotonic |
| [Asynchronous UpDownCounter](./api.md#asynchronous-updowncounter) | Non-Monotonic |

This Aggregation does not have any configuration parameters.

This Aggregation informs the SDK to collect:

- The arithmetic sum of `Measurement` values.

#### Last Value Aggregation

The Last Value Aggregation informs the SDK to collect data for the
[Gauge Metric Point](./data-model.md#gauge).

This Aggregation does not have any configuration parameters.

This Aggregation informs the SDK to collect:

- The last `Measurement`.
- The timestamp of the last `Measurement`.

#### Histogram Aggregations

All histogram Aggregations inform the SDK to collect:

- Count of `Measurement` values in population.
- Arithmetic sum of `Measurement` values in population. This SHOULD NOT be collected when used with
instruments that record negative measurements (e.g. `UpDownCounter` or `ObservableGauge`).
- Min (optional) `Measurement` value in population.
- Max (optional) `Measurement` value in population.

##### Explicit Bucket Histogram Aggregation

The Explicit Bucket Histogram Aggregation informs the SDK to collect data for
the [Histogram Metric Point](./data-model.md#histogram) using a set of
explicit boundary values for histogram bucketing.

This Aggregation honors the following configuration parameters:

| Key | Value | Default Value | Description |
| --- | --- | --- | --- |
| Boundaries | double\[\] | [ 0, 5, 10, 25, 50, 75, 100, 250, 500, 750, 1000, 2500, 5000, 7500, 10000 ] | Array of increasing values representing explicit bucket boundary values.<br><br>The Default Value represents the following buckets (heavily influenced by the default buckets of Prometheus clients, e.g. [Java](https://github.com/prometheus/client_java/blob/6730f3e32199d6bf0e963b306ff69ef08ac5b178/simpleclient/src/main/java/io/prometheus/client/Histogram.java#L88) and [Go](https://github.com/prometheus/client_golang/blob/83d56b1144a0c2eb10d399e7abbae3333bebc463/prometheus/histogram.go#L68)):<br>(-&infin;, 0], (0, 5.0], (5.0, 10.0], (10.0, 25.0], (25.0, 50.0], (50.0, 75.0], (75.0, 100.0], (100.0, 250.0], (250.0, 500.0], (500.0, 750.0], (750.0, 1000.0], (1000.0, 2500.0], (2500.0, 5000.0], (5000.0, 7500.0], (7500.0, 10000.0], (10000.0, +&infin;). SDKs SHOULD use the default value when boundaries are not explicitly provided, unless they have good reasons to use something different (e.g. for backward compatibility reasons in a stable SDK release). |
| RecordMinMax | true, false | true | Whether to record min and max. |

Explicit buckets are stated in terms of their upper boundary.  Buckets
are exclusive of their lower boundary and inclusive of their upper
bound (except at positive infinity).  A measurement is defined to fall
into the greatest-numbered bucket with boundary that is greater than
or equal to the measurement.

##### Base2 Exponential Bucket Histogram Aggregation

The Base2 Exponential Histogram Aggregation informs the SDK to collect data
for the [Exponential Histogram Metric
Point](./data-model.md#exponentialhistogram), which uses a base-2 exponential
formula to determine bucket boundaries and an integer `scale`
parameter to control resolution. Implementations adjust scale as necessary given
the data.

This Aggregation honors the following configuration parameters:

| Key          | Value       | Default Value | Description                                                                                                  |
|--------------|-------------|---------------|--------------------------------------------------------------------------------------------------------------|
| MaxSize      | integer     | 160           | Maximum number of buckets in each of the positive and negative ranges, not counting the special zero bucket. |
| MaxScale     | integer     | 20            | Maximum `scale` factor.                                                                                      |
| RecordMinMax | true, false | true          | Whether to record min and max.                                                                               |

The default of 160 buckets is selected to establish default support
for a high-resolution histogram able to cover a long-tail latency
distribution from 1ms to 100s with less than 5% relative error.
Because 160 can be factored into `10 * 2**K`, maximum contrast is
relatively simple to derive for scale `K`:

| Scale | Maximum data contrast at 10 * 2**K buckets |
|-------|--------------------------------------------|
| K+2   | 5.657 (2**(10/4))                          |
| K+1   | 32 (2**(10/2))                             |
| K     | 1024 (2**10)                               |
| K-1   | 1048576 (2**20)                            |

The following table shows how the ideal scale for 160 buckets is
calculated as a function of the input range:

| Input range | Contrast | Ideal Scale | Base     | Relative error |
|-------------|----------|-------------|----------|----------------|
| 1ms - 4ms   | 4        | 6           | 1.010889 | 0.542%         |
| 1ms - 20ms  | 20       | 5           | 1.021897 | 1.083%         |
| 1ms - 1s    | 10**3    | 4           | 1.044274 | 2.166%         |
| 1ms - 100s  | 10**5    | 3           | 1.090508 | 4.329%         |
| 1μs - 10s   | 10**7    | 2           | 1.189207 | 8.643%         |

Note that relative error is calculated as half of the bucket width
divided by the bucket midpoint, which is the same in every bucket.
Using the bucket from [1, base), we have `(bucketWidth / 2) /
bucketMidpoint = ((base - 1) / 2) / ((base + 1) / 2) = (base - 1) /
(base + 1)`.

This Aggregation uses the notion of "ideal" scale.  The ideal scale is
either:

1. The `MaxScale` (see configuration parameters), generally used for
   single-value histogram Aggregations where scale is not otherwise constrained.
2. The largest value of scale such that no more than the maximum number of
   buckets are needed to represent the full range of input data in either of the
   positive or negative ranges.

###### Handle all normal values

Implementations are REQUIRED to accept the entire normal range of IEEE
floating point values (i.e., all values except for +Inf, -Inf and NaN
values).

Implementations SHOULD NOT incorporate non-normal values (i.e., +Inf,
-Inf, and NaNs) into the `sum`, `min`, and `max` fields, because these
values do not map into a valid bucket.

Implementations MAY round subnormal values away from zero to the
nearest normal value.

###### Support a minimum and maximum scale

The implementation MUST maintain reasonable minimum and maximum scale
parameters that the automatic scale parameter will not exceed. The maximum scale
is defined by the `MaxScale` configuration parameter.

###### Use the maximum scale for single measurements

When the histogram contains not more than one value in either of the
positive or negative ranges, the implementation SHOULD use the maximum
scale.

###### Maintain the ideal scale

Implementations SHOULD adjust the histogram scale as necessary to
maintain the best resolution possible, within the constraint of
maximum size (max number of buckets). Best resolution (highest scale)
is achieved when the number of positive or negative range buckets
exceeds half the maximum size, such that increasing scale by one would
not be possible given the size constraint.

### Observations inside asynchronous callbacks

Callback functions MUST be invoked for the specific `MetricReader`
performing collection, such that observations made or produced by
executing callbacks only apply to the intended `MetricReader` during
collection.

The implementation SHOULD disregard the use of asynchronous instrument
APIs outside of registered callbacks.

The implementation SHOULD use a timeout to prevent indefinite callback
execution.

The implementation MUST complete the execution of all callbacks for a
given instrument before starting a subsequent round of collection.

### Cardinality limits

**Status**: [Experimental](../document-status.md)

SDKs SHOULD support being configured with a cardinality limit. A cardinality
limit is the hard limit on the number of metric streams that can be collected.

#### Configuration

The cardinality limit for an aggregation is defined in one of three ways:

1. A [view](#view) with criteria matching the instrument an aggregation is
   created for has an `aggregation_cardinality_limit` value defined for the
   stream, that value SHOULD be used.
2. If there is no matching view, but the `MetricReader` defines a default
   cardinality limit value based on the instrument an aggregation is created
   for, that value SHOULD be used.
3. If none of the previous values are defined, the default value of 2000 SHOULD
   be used.

#### Overflow attribute

An overflow attribute set is defined, containing a single attribute
`otel.metric.overflow` having (boolean) value `true`, which is used to
report a synthetic aggregation of the metric events that could not be
independently aggregated because of the limit.

The SDK MUST create an Aggregator with the overflow attribute set
prior to reaching the cardinality limit and use it to aggregate events
for which the correct Aggregator could not be created.  The maximum
number of distinct, non-overflow attributes is one less than the
limit, as a result.

#### Synchronous instrument cardinality limits

Aggregators for synchronous instruments with cumulative temporality MUST
continue to export all attribute sets that were observed prior to the
beginning of overflow.  Metric events corresponding with attribute sets that
were not observed prior to the overflow will be reflected in a single data
point described by (only) the overflow attribute.

Aggregators of synchronous instruments with delta aggregation temporality MAY
choose an arbitrary subset of attribute sets to output to maintain the stated
cardinality limit.

Regardless of aggregation temporality, the SDK MUST ensure that every
metric event is reflected in exactly one Aggregator, which is either
an Aggregator associated with the correct attribute set or an
aggregator associated with the overflow attribute set.

Events MUST NOT be double-counted or dropped during an
overflow.

#### Asynchronous instrument cardinality limits

Aggregators of asynchronous instruments SHOULD prefer the first-observed
attributes in the callback when limiting cardinality, regardless of
temporality.

## Meter

Distinct meters MUST be treated as separate namespaces for the purposes of detecting
[duplicate instrument registrations](#duplicate-instrument-registration).

### Duplicate instrument registration

A _duplicate instrument registration_ occurs when more than one Instrument of
the same [`name`](./api.md#instrument-name-syntax) is created for identical
Meters from the same MeterProvider but they have different [identifying
fields](./api.md#instrument).

<<<<<<< HEAD
Whenever this occurs, users still need to be able to make measurements with the
duplicate instrument. This means that the Meter MUST return a functional
instrument that can be expected to export data even if this will cause
[semantic error in the data
model](data-model.md#opentelemetry-protocol-data-model-producer-recommendations).
=======
To accommodate [the recommendations from the data
model](data-model.md#opentelemetry-protocol-data-model-producer-recommendations),
the SDK MUST aggregate data from [identical Instruments](api.md#instrument)
together in its export pipeline.
>>>>>>> dc78006c

Additionally, users need to be informed about this error. Therefore, when a
duplicate instrument registration occurs, and it is not corrected with a View,
a warning SHOULD be emitted. The emitted warning SHOULD include information for
the user on how to resolve the conflict, if possible.

1. If the potential conflict involves multiple `description`
   properties, setting the `description` through a configured View
   SHOULD avoid the warning.
2. If the potential conflict involves instruments that can be distinguished by
   a supported View selector (e.g. name, instrument kind) a renaming View
   recipe SHOULD be included in the warning.
3. Otherwise (e.g., use of multiple units), the SDK SHOULD pass through the
   data by reporting both `Metric` objects and emit a generic warning
   describing the duplicate instrument registration.

Outside of the following [sub-section](#name-conflict), it is unspecified
whether or under which conditions the same or different Instrument instance
will be returned as a result of duplicate instrument registration. The term
_identical_ applied to Instruments describes instances where all [identifying
fields](./api.md#instrument) are equal.  The term _distinct_ applied to
Instruments describes instances where at least one field value is different.

To accommodate [the recommendations from the data
model](data-model.md#opentelemetry-protocol-data-model-producer-recommendations),
the SDK MUST aggregate data from [identical Instruments](api.md#instrument)
together in its export pipeline.

#### Name conflict

The [`name`](./api.md#instrument-name-syntax) of an Instrument is defined to be
case-insensitive. If an SDK uses a case-sensitive encoding to represent this
`name`, a duplicate instrument registration will occur when a user passes
multiple casings of the same `name`.

If a duplicate instrument registration occurs due to an Instrument name
conflict, the Meter MUST return distinct instruments for each casing and log an
appropriate error as described above. Unifying of the names is expected to be
better handled "downstream" in an exporter or collection system that will have
better context for how to handle the conflict.

### Instrument name

When a Meter creates an instrument, it SHOULD validate the instrument name
conforms to the [instrument name syntax](./api.md#instrument-name-syntax)

If the instrument name does not conform to this syntax, the Meter SHOULD emit
an error notifying the user about the invalid name. It is left unspecified if a
valid instrument is also returned.

### Instrument unit

When a Meter creates an instrument, it SHOULD NOT validate the instrument unit.
If a unit is not provided or the unit is null, the Meter MUST treat it the same
as an empty unit string.

### Instrument description

When a Meter creates an instrument, it SHOULD NOT validate the instrument
description. If a description is not provided or the description is null, the
Meter MUST treat it the same as an empty description string.

### Instrument advice

**Status**: [Experimental](../document-status.md)

When a Meter creates an instrument, it SHOULD validate the instrument advice
parameters. If an advice parameter is not valid, the Meter SHOULD emit an error
notifying the user and proceed as if the parameter was not provided.

## Attribute limits

**Status**: [Stable](../document-status.md)

Attributes which belong to Metrics are exempt from the
[common rules of attribute limits](../common/README.md#attribute-limits) at this
time. Attribute truncation or deletion could affect identity of metric time
series and the topic requires further analysis.

## Exemplar

**Status**: [Feature-freeze](../document-status.md)

Exemplars are example data points for aggregated data. They provide specific
context to otherwise general aggregations. Exemplars allow correlation between
aggregated metric data and the original API calls where measurements are
recorded. Exemplars work for trace-metric correlation across any metric, not
just those that can also be derived from `Span`s.

An [Exemplar](./data-model.md#exemplars) is a recorded
[Measurement](./api.md#measurement) that exposes the following pieces of
information:

- The `value` of the `Measurement` that was recorded by the API call.
- The `time` the API call was made to record a `Measurement`.
- The set of [Attributes](../common/README.md#attribute) associated with the
  `Measurement` not already included in a metric data point.
- The associated [trace id and span
  id](../trace/api.md#retrieving-the-traceid-and-spanid) of the active [Span
  within Context](../trace/api.md#determining-the-parent-span-from-a-context) of
  the `Measurement` at API call time.

For example, if a user has configured a `View` to preserve the attributes: `X`
and `Y`, but the user records a measurement as follows:

```javascript
const span = tracer.startSpan('makeRequest');
api.context.with(api.trace.setSpan(api.context.active(), span), () => {
  // Record a measurement.
  cache_miss_counter.add(1, {"X": "x-value", "Y": "y-value", "Z": "z-value"});
  ...
  span.end();
})
```

Then an exemplar output in OTLP would consist of:

- The `value` of 1.
- The `time` when the `add` method was called
- The `Attributes` of `{"Z": "z-value"}`, as these are not preserved in the
  resulting metric point.
- The trace/span id for the `makeRequest` span.

While the metric data point for the counter would carry the attributes `X` and
`Y`.

A Metric SDK MUST provide a mechanism to sample `Exemplar`s from measurements
via the `ExemplarFilter` and `ExemplarReservoir` hooks.

`Exemplar` sampling SHOULD be turned off by default. If `Exemplar` sampling is
off, the SDK MUST NOT have overhead related to exemplar sampling.

A Metric SDK MUST allow exemplar sampling to leverage the configuration of
metric aggregation. For example, Exemplar sampling of histograms should be able
to leverage bucket boundaries.

A Metric SDK SHOULD provide extensible hooks for Exemplar sampling, specifically:

- `ExemplarFilter`: filter which measurements can become exemplars.
- `ExemplarReservoir`: storage and sampling of exemplars.

### ExemplarFilter

The `ExemplarFilter` interface MUST provide a method to determine if a
measurement should be sampled. Sampled here simply makes the measurement
eligible for being included as an exemplar. `ExemplarReservoir` makes the final
decision if a measurement becomes an exemplar.

This interface SHOULD have access to:

- The `value` of the measurement.
- The complete set of `Attributes` of the measurement.
- The [Context](../context/README.md) of the measurement, which covers the
  [Baggage](../baggage/api.md) and the current active
  [Span](../trace/api.md#span).
- A `timestamp` that best represents when the measurement was taken.

### Built-in ExemplarFilters

OpenTelemetry supports a number of built-in exemplar filters to choose from.
The default is `TraceBased`.

#### AlwaysOn

An ExemplarFilter which makes all measurements eligible for being an Exemplar.

#### AlwaysOff

An ExemplarFilter which makes no measurements eligible for being an Exemplar.
Using this ExemplarFilter is as good as disabling Exemplar feature.

#### TraceBased

An ExemplarFilter which makes those measurements eligible for being an
Exemplar, which are recorded in the context of a sampled parent span.

### ExemplarReservoir

The `ExemplarReservoir` interface MUST provide a method to offer measurements
to the reservoir and another to collect accumulated Exemplars.

The "offer" method SHOULD accept measurements, including:

- The `value` of the measurement.
- The complete set of `Attributes` of the measurement.
- The [Context](../context/README.md) of the measurement, which covers the
  [Baggage](../baggage/api.md) and the current active
  [Span](../trace/api.md#span).
- A `timestamp` that best represents when the measurement was taken.

The "offer" method SHOULD have the ability to pull associated trace and span
information without needing to record full context.  In other words, current
span context and baggage can be inspected at this point.

The "offer" method does not need to store all measurements it is given and
MAY further sample beyond the `ExemplarFilter`.

The "collect" method MUST return accumulated `Exemplar`s. Exemplars are expected
to abide by the `AggregationTemporality` of any metric point they are recorded
with. In other words, Exemplars reported against a metric data point SHOULD have
occurred within the start/stop timestamps of that point.  SDKs are free to
decide whether "collect" should also reset internal storage for delta temporal
aggregation collection, or use a more optimal implementation.

`Exemplar`s MUST retain any attributes available in the measurement that
are not preserved by aggregation or view configuration. Specifically, at a
minimum, joining together attributes on an `Exemplar` with those available
on its associated metric data point should result in the full set of attributes
from the original sample measurement.

The `ExemplarReservoir` SHOULD avoid allocations when sampling exemplars.

### Exemplar defaults

The SDK will come with two types of built-in exemplar reservoirs:

1. SimpleFixedSizeExemplarReservoir
2. AlignedHistogramBucketExemplarReservoir

By default, explicit bucket histogram aggregation with more than 1 bucket will
use `AlignedHistogramBucketExemplarReservoir`. All other aggregations will use
`SimpleFixedSizeExemplarReservoir`.

_SimpleExemplarReservoir_
This Exemplar reservoir MAY take a configuration parameter for the size of the
reservoir pool.  The reservoir will accept measurements using an equivalent of
the [naive reservoir sampling
algorithm](https://en.wikipedia.org/wiki/Reservoir_sampling)

  ```
  bucket = random_integer(0, num_measurements_seen)
  if bucket < num_buckets then
    reservoir[bucket] = measurement
  end
  ```

Additionally, the `num_measurements_seen` count SHOULD be reset at every
collection cycle.

_AlignedHistogramBucketExemplarReservoir_
This Exemplar reservoir MUST take a configuration parameter that is the
configuration of a Histogram.  This implementation MUST keep the last seen
measurement that falls within a histogram bucket.  The reservoir will accept
measurements using the equivalent of the following naive algorithm:

  ```
  bucket = find_histogram_bucket(measurement)
  if bucket < num_buckets then
    reservoir[bucket] = measurement
  end

  def find_histogram_bucket(measurement):
    for boundary, idx in bucket_boundaries do
      if value <= boundary then
        return idx
      end
    end
    return boundaries.length
  ```

## MetricReader

**Status**: [Stable](../document-status.md)

`MetricReader` is an SDK implementation object that provides the
common configurable aspects of the OpenTelemetry Metrics SDK and
determines the following capabilities:

* Registering [MetricProducer](#metricproducer)(s)
* Collecting metrics from the SDK and any registered
  [MetricProducers](#metricproducer) on demand.
* Handling the [ForceFlush](#forceflush) and [Shutdown](#shutdown) signals from
  the SDK.

To construct a `MetricReader` when setting up an SDK, the caller
SHOULD provide at least the following:

* The `exporter` to use, which is a `MetricExporter` instance.
* The default output `aggregation` (optional), a function of instrument kind.  If not configured, the [default aggregation](#default-aggregation) SHOULD be used.
* The default output `temporality` (optional), a function of instrument kind.  If not configured, the Cumulative temporality SHOULD be used.
* The default aggregation cardinality limit to use, a function of instrument kind.  If not configured, a default value of 2000 SHOULD be used.

The [MetricReader.Collect](#collect) method allows general-purpose
`MetricExporter` instances to explicitly initiate collection, commonly
used with pull-based metrics collection.  A common sub-class of
`MetricReader`, the periodic exporting `MetricReader` SHOULD be provided
to be used typically with push-based metrics collection.

The `MetricReader` MUST ensure that data points from OpenTelemetry
[instruments](./api.md#instrument) are output in the configured aggregation
temporality for each instrument kind. For synchronous instruments being output
with Cumulative temporality, this means converting [Delta to Cumulative](supplementary-guidelines.md#synchronous-example-cumulative-aggregation-temporality)
aggregation temporality.  For asynchronous instruments being output
with Delta temporality, this means converting [Cumulative to
Delta](supplementary-guidelines.md#asynchronous-example-delta-temporality) aggregation
temporality.

The `MetricReader` is not required to ensure data points from a non-SDK
[MetricProducer](#metricproducer) are output in the configured aggregation
temporality, as these data points are not collected using OpenTelemetry
instruments.

The SDK MUST support multiple `MetricReader` instances to be registered on the
same `MeterProvider`, and the [MetricReader.Collect](#collect) invocation on one
`MetricReader` instance SHOULD NOT introduce side-effects to other `MetricReader`
instances. For example, if a `MetricReader` instance is receiving metric data
points that have [delta temporality](./data-model.md#temporality), it is expected
that SDK will update the time range - e.g. from (T<sub>n</sub>, T<sub>n+1</sub>]
to (T<sub>n+1</sub>, T<sub>n+2</sub>] - **ONLY** for this particular
`MetricReader` instance.

The SDK MUST NOT allow a `MetricReader` instance to be registered on more than
one `MeterProvider` instance.

```text
+-----------------+            +--------------+
|                 | Metrics... |              |
| In-memory state +------------> MetricReader |
|                 |            |              |
+-----------------+            +--------------+

+-----------------+            +--------------+
|                 | Metrics... |              |
| In-memory state +------------> MetricReader |
|                 |            |              |
+-----------------+            +--------------+
```

The SDK SHOULD provide a way to allow `MetricReader` to respond to
[MeterProvider.ForceFlush](#forceflush) and [MeterProvider.Shutdown](#shutdown).
[OpenTelemetry SDK](../overview.md#sdk) authors MAY decide the language
idiomatic approach, for example, as `OnForceFlush` and `OnShutdown` callback
functions.

### MetricReader operations

#### RegisterProducer(metricProducer)

**Status**: [Experimental](../document-status.md)

RegisterProducer causes the MetricReader to use the provided
[MetricProducer](#metricproducer) as a source of aggregated metric data in
subsequent invocations of Collect. RegisterProducer is expected to be called
during initialization, but MAY be invoked later. Multiple registrations
of the same MetricProducer MAY result in duplicate metric data being collected.

If the [MeterProvider](#meterprovider) is an instance of
[MetricProducer](#metricproducer), this MAY be used to register the
MeterProvider, but MUST NOT allow multiple [MeterProviders](#meterprovider)
to be registered with the same MetricReader.

#### Collect

Collects the metrics from the SDK and any registered
[MetricProducers](#metricproducer). If there are
[asynchronous SDK Instruments](./api.md#asynchronous-instrument-api) involved,
their callback functions will be triggered.

`Collect` SHOULD provide a way to let the caller know whether it succeeded,
failed or timed out. When the `Collect` operation fails or times out on
some of the instruments, the SDK MAY return successfully collected results
and a failed reasons list to the caller.

`Collect` does not have any required parameters, however, [OpenTelemetry
SDK](../overview.md#sdk) authors MAY choose to add parameters (e.g. callback,
filter, timeout). [OpenTelemetry SDK](../overview.md#sdk) authors MAY choose the
return value type, or do not return anything.

Note: it is expected that the `MetricReader.Collect` implementations will be
provided by the SDK, so it is RECOMMENDED to prevent the user from accidentally
overriding it, if possible (e.g. `final` in C++ and Java, `sealed` in C#).

#### Shutdown

This method provides a way for the `MetricReader` to do any cleanup required.

`Shutdown` MUST be called only once for each `MetricReader` instance. After the
call to `Shutdown`, subsequent invocations to `Collect` are not allowed. SDKs
SHOULD return some failure for these calls, if possible.

`Shutdown` SHOULD provide a way to let the caller know whether it succeeded,
failed or timed out.

`Shutdown` SHOULD complete or abort within some timeout. `Shutdown` MAY be
implemented as a blocking API or an asynchronous API which notifies the caller
via a callback or an event. [OpenTelemetry SDK](../overview.md#sdk) authors MAY
decide if they want to make the shutdown timeout configurable.

### Periodic exporting MetricReader

This is an implementation of the `MetricReader` which collects metrics based on
a user-configurable time interval, and passes the metrics to the configured
[Push Metric Exporter](#push-metric-exporter).

Configurable parameters:

* `exportIntervalMillis` - the time interval in milliseconds between two
  consecutive exports. The default value is 60000 (milliseconds).
* `exportTimeoutMillis` - how long the export can run before it is cancelled.
  The default value is 30000 (milliseconds).

One possible implementation of periodic exporting MetricReader is to inherit
from `MetricReader` and start a background task which calls the inherited
`Collect()` method at the requested `exportIntervalMillis`. The reader's
`Collect()` method may still be invoked by other callers. For example,

* A user configures periodic exporting MetricReader with a push exporter and a
  30 second interval.
* At the first 30 second interval, the background task calls `Collect()` which
  passes metrics to the push exporter.
* After 15 seconds, the user decides to flush metrics for just this reader. They
  call `Collect()` which passes metrics to the push exporter.
* After another 15 seconds (at the end of the second 30 second interval),
  the background task calls `Collect()` which passes metrics to the push
  exporter.

## MetricExporter

**Status**: [Stable](../document-status.md)

`MetricExporter` defines the interface that protocol-specific exporters MUST
implement so that they can be plugged into OpenTelemetry SDK and support sending
of telemetry data.

Metric Exporters always have an _associated_ MetricReader.  The
`aggregation` and `temporality` properties used by the
OpenTelemetry Metric SDK are determined when registering Metric
Exporters through their associated MetricReader.  OpenTelemetry
language implementations MAY support automatically configuring the
[MetricReader](#metricreader) to use for an Exporter.

The goal of the interface is to minimize the burden of implementation for
protocol-dependent telemetry exporters. The protocol exporter is expected to be
primarily a simple telemetry data encoder and transmitter.

Metric Exporter has access to the [aggregated metrics
data](./data-model.md#timeseries-model).  Metric Exporters SHOULD
report an error condition for data output by the `MetricReader` with
unsupported Aggregation or Aggregation Temporality, as this condition
can be corrected by a change of `MetricReader` configuration.

There could be multiple [Push Metric Exporters](#push-metric-exporter) or [Pull
Metric Exporters](#pull-metric-exporter) or even a mixture of both configured at
the same time on a given `MeterProvider` using one `MetricReader` for each exporter. Different exporters
can run at different schedule, for example:

* Exporter A is a push exporter which sends data every 1 minute.
* Exporter B is a push exporter which sends data every 5 seconds.
* Exporter C is a pull exporter which reacts to a scraper over HTTP.
* Exporter D is a pull exporter which reacts to another scraper over a named
  pipe.

### Push Metric Exporter

Push Metric Exporter sends metric data it receives from a paired
[MetricReader](#metricreader). Here are some examples:

* Sends the data based on a user configured schedule, e.g. every 1 minute.
  This MAY be accomplished by pairing the exporter with a
  [periodic exporting MetricReader](#periodic-exporting-metricreader).
* Sends the data when there is a severe error.

The following diagram shows `Push Metric Exporter`'s relationship to other
components in the SDK:

```text
+-----------------+            +---------------------------------+
|                 | Metrics... |                                 |
| In-memory state +------------> Periodic exporting MetricReader |
|                 |            |                                 |
+-----------------+            |    +-----------------------+    |
                               |    |                       |    |
                               |    | MetricExporter (push) +-------> Another process
                               |    |                       |    |
                               |    +-----------------------+    |
                               |                                 |
                               +---------------------------------+
```

#### Interface Definition

A Push Metric Exporter MUST support the following functions:

##### Export(batch)

Exports a batch of [Metric points](./data-model.md#metric-points). Protocol
exporters that will implement this function are typically expected to serialize
and transmit the data to the destination.

The SDK MUST provide a way for the exporter to get the [Meter](./api.md#meter)
information (e.g. name, version, etc.) associated with each `Metric point`.

`Export` will never be called concurrently for the same exporter instance.
`Export` can be called again only after the current call returns.

`Export` MUST NOT block indefinitely, there MUST be a reasonable upper limit
after which the call must time out with an error result (Failure).

Any retry logic that is required by the exporter is the responsibility of the
exporter. The default SDK SHOULD NOT implement retry logic, as the required
logic is likely to depend heavily on the specific protocol and backend the metrics
are being sent to.

**Parameters:**

`batch` - a batch of `Metric point`s. The exact data type of the batch is
language specific, typically it is some kind of list. The exact type of `Metric
point` is language specific, and is typically optimized for high performance.
Here are some examples:

```text
       +--------+ +--------+     +--------+
Batch: | Metric | | Metric | ... | Metric |
       +---+----+ +--------+     +--------+
           |
           +--> name, unit, description, meter information, ...
           |
           |                  +-------------+ +-------------+     +-------------+
           +--> MetricPoints: | MetricPoint | | MetricPoint | ... | MetricPoint |
                              +-----+-------+ +-------------+     +-------------+
                                    |
                                    +--> timestamps, attributes, value (or buckets), exemplars, ...
```

Refer to the [Metric points](./data-model.md#metric-points) section from the
Metrics Data Model specification for more details.

Note: it is highly recommended that implementors design the `Metric` data type
_based on_ the [Data Model](./data-model.md), rather than directly use the data
types generated from the [proto
files](https://github.com/open-telemetry/opentelemetry-proto/blob/main/opentelemetry/proto/metrics/v1/metrics.proto)
(because the types generated from proto files are not guaranteed to be backward
compatible).

Returns: `ExportResult`

`ExportResult` is one of:

* `Success` - The batch has been successfully exported. For protocol exporters
  this typically means that the data is sent over the wire and delivered to the
  destination server.
* `Failure` - exporting failed. The batch must be dropped. For example, this can
  happen when the batch contains bad data and cannot be serialized.

Note: this result may be returned via an async mechanism or a callback, if that
is idiomatic for the language implementation.

##### ForceFlush()

This is a hint to ensure that the export of any `Metrics` the exporter has
received prior to the call to `ForceFlush` SHOULD be completed as soon as
possible, preferably before returning from this method.

`ForceFlush` SHOULD provide a way to let the caller know whether it succeeded,
failed or timed out.

`ForceFlush` SHOULD only be called in cases where it is absolutely necessary,
such as when using some FaaS providers that may suspend the process after an
invocation, but before the exporter exports the completed metrics.

`ForceFlush` SHOULD complete or abort within some timeout. `ForceFlush` can be
implemented as a blocking API or an asynchronous API which notifies the caller
via a callback or an event. [OpenTelemetry SDK](../overview.md#sdk) authors MAY
decide if they want to make the flush timeout configurable.

##### Shutdown()

Shuts down the exporter. Called when SDK is shut down. This is an opportunity
for exporter to do any cleanup required.

Shutdown SHOULD be called only once for each `MetricExporter` instance. After
the call to `Shutdown` subsequent calls to `Export` are not allowed and should
return a Failure result.

`Shutdown` SHOULD NOT block indefinitely (e.g. if it attempts to flush the data
and the destination is unavailable). [OpenTelemetry SDK](../overview.md#sdk)
authors MAY decide if they want to make the shutdown timeout configurable.

### Pull Metric Exporter

Pull Metric Exporter reacts to the metrics scrapers and reports the data
passively. This pattern has been widely adopted by
[Prometheus](https://prometheus.io/).

Unlike [Push Metric Exporter](#push-metric-exporter) which can send data on its
own schedule, pull exporter can only send the data when it is being asked by the
scraper, and `ForceFlush` would not make sense.

Implementors MAY choose the best idiomatic design for their language. For
example, they could generalize the [Push Metric Exporter
interface](#push-metric-exporter) design and use that for consistency, they
could model the pull exporter as [MetricReader](#metricreader), or they could
design a completely different pull exporter interface. If the pull exporter is
modeled as MetricReader, implementors MAY name the MetricExporter interface as
PushMetricExporter to prevent naming confusion.

The following diagram gives some examples on how `Pull Metric Exporter` can be
modeled to interact with other components in the SDK:

* Model the pull exporter as MetricReader

  ```text
  +-----------------+            +-----------------------------+
  |                 | Metrics... |                             |
  | In-memory state +------------> PrometheusExporter (pull)   +---> Another process (scraper)
  |                 |            | (modeled as a MetricReader) |
  +-----------------+            |                             |
                                 +-----------------------------+
  ```

* Use the same MetricExporter design for both push and pull exporters

  ```text
  +-----------------+            +-----------------------------+
  |                 | Metrics... |                             |
  | In-memory state +------------> Exporting MetricReader      |
  |                 |            |                             |
  +-----------------+            |  +-----------------------+  |
                                 |  |                       |  |
                                 |  | MetricExporter (pull) +------> Another process (scraper)
                                 |  |                       |  |
                                 |  +-----------------------+  |
                                 |                             |
                                 +-----------------------------+
  ```

## MetricProducer

**Status**: [Experimental](../document-status.md)

`MetricProducer` defines the interface which bridges to third-party metric
sources MUST implement so they can be plugged into an OpenTelemetry
[MetricReader](#metricreader) as a source of aggregated metric data. The SDK's
in-memory state MAY implement the `MetricProducer` interface for convenience.

`MetricProducer` implementations SHOULD accept configuration for the
`AggregationTemporality` of produced metrics. SDK authors MAY provide utility
libraries to facilitate conversion between delta and cumulative temporalities.

If the batch of [Metric points](./data-model.md#metric-points) returned by
`Produce()` includes a [Resource](../resource/sdk.md), the `MetricProducer` MUST
accept configuration for the [Resource](../resource/sdk.md).

```text
+-----------------+            +--------------+
|                 | Metrics... |              |
| In-memory state +------------> MetricReader |
|                 |            |              |
+-----------------+            |              |
                               |              |
+-----------------+            |              |
|                 | Metrics... |              |
| MetricProducer  +------------>              |
|                 |            |              |
+-----------------+            +--------------+
```

### Interface Definition

A `MetricProducer` MUST support the following functions:

#### Produce() batch

`Produce` provides metrics from the MetricProducer to the caller. `Produce`
MUST return a batch of [Metric points](./data-model.md#metric-points).
`Produce` does not have any required parameters, however, [OpenTelemetry
SDK](../overview.md#sdk) authors MAY choose to add parameters (e.g. timeout).

`Produce` SHOULD provide a way to let the caller know whether it succeeded,
failed or timed out. When the `Produce` operation fails, the `MetricProducer`
MAY return successfully collected results and a failed reasons list to the
caller.

If a batch of [Metric points](./data-model.md#metric-points) can include
[`InstrumentationScope`](../glossary.md#instrumentation-scope) information,
`Produce` SHOULD include a single InstrumentationScope which identifies the
`MetricProducer`.

## Defaults and configuration

The SDK MUST provide configuration according to the [SDK environment
variables](../configuration/sdk-environment-variables.md) specification.

## Numerical limits handling

The SDK MUST handle numerical limits in a graceful way according to [Error
handling in OpenTelemetry](../error-handling.md).

If the SDK receives float/double values from [Instruments](./api.md#instrument),
it MUST handle all the possible values. For example, if the language runtime
supports [IEEE 754](https://en.wikipedia.org/wiki/IEEE_754), the SDK needs to
handle NaNs and Infinites.

It is unspecified _how_ the SDK should handle the input limits. The SDK authors
MAY leverage/follow the language runtime behavior for better performance, rather
than perform a check on each value coming from the API.

It is unspecified _how_ the SDK should handle the output limits (e.g. integer
overflow). The SDK authors MAY rely on the language runtime behavior as long as
errors/exceptions are taken care of.

## Compatibility requirements

**Status**: [Stable](../document-status.md)

All the metrics components SHOULD allow new methods to be added to existing
components without introducing breaking changes.

All the metrics SDK methods SHOULD allow optional parameter(s) to be added to
existing methods without introducing breaking changes, if possible.

## Concurrency requirements

**Status**: [Stable](../document-status.md)

For languages which support concurrent execution the Metrics SDKs provide
specific guarantees and safeties.

**MeterProvider** - Meter creation, `ForceFlush` and `Shutdown` are safe to be
called concurrently.

**ExemplarFilter** - all methods are safe to be called concurrently.

**ExemplarReservoir** - all methods are safe to be called concurrently.

**MetricReader** - `Collect` and `Shutdown` are safe to be called concurrently.

**MetricExporter** - `ForceFlush` and `Shutdown` are safe to be called
concurrently.<|MERGE_RESOLUTION|>--- conflicted
+++ resolved
@@ -774,18 +774,11 @@
 Meters from the same MeterProvider but they have different [identifying
 fields](./api.md#instrument).
 
-<<<<<<< HEAD
 Whenever this occurs, users still need to be able to make measurements with the
 duplicate instrument. This means that the Meter MUST return a functional
 instrument that can be expected to export data even if this will cause
 [semantic error in the data
 model](data-model.md#opentelemetry-protocol-data-model-producer-recommendations).
-=======
-To accommodate [the recommendations from the data
-model](data-model.md#opentelemetry-protocol-data-model-producer-recommendations),
-the SDK MUST aggregate data from [identical Instruments](api.md#instrument)
-together in its export pipeline.
->>>>>>> dc78006c
 
 Additionally, users need to be informed about this error. Therefore, when a
 duplicate instrument registration occurs, and it is not corrected with a View,
