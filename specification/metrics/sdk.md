--- conflicted
+++ resolved
@@ -83,13 +83,10 @@
 option to configure the default limits to be applied to all `Meter`
 instances by default.
 
-<<<<<<< HEAD
 ### MeterProvider Creation
 
 The SDK SHOULD allow the creation of multiple independent `MeterProvider`s.
 
-=======
->>>>>>> 1d7a1174
 ### Meter Creation
 
 New `Meter` instances are always created through a `MeterProvider`
@@ -613,24 +610,16 @@
 **Status**: [Experimental](../document-status.md)
 
 MeterProviders SHOULD support being configured with limits to be
-<<<<<<< HEAD
 applied to individual metric instruments.  This mechanism supports
 protecting metrics pipelines from excessive data production in cases
 when the number of timeseries produced by application code grows
 large, which can happen due to several factors.
-=======
-applied to metrics produced from a single metric instrument.  This
-mechanism supports protecting metrics pipelines from excessive data
-production in cases when the number of timeseries produced by
-application code grows large, which can happen due to several factors.
->>>>>>> 1d7a1174
 
 Whether because of single attributes having many distinct values or
 because of combinatorial expansion among many attributes, these limits
 help protect the overall system from individual sources of excessive
 metrics instrumentation.
 
-<<<<<<< HEAD
 Implementations may take unique approach to managing concurrency in
 the OTel API, therefore we cannot prescribe how to evaluate when the
 limit is reached.  The requirements for the implementation are:
@@ -665,31 +654,6 @@
 
 ### Specific cardinality limits
 
-There is only one configurable limit: the number of timeseries per
-instrument, with recommended default value 2000.
-
-SDKs SHOULD NOT support unlimited cardinality.  There is no unset
-=======
-When the limit is reached by an the individual metric instrument, the
-entire batch of metrics for the instrument MUST be dropped and an
-error reported to the user indicating:
-
-- Detail about the limit that was exceeded (e.g., the library name and
-  version, the instrument, and the configured limit).
-- Recommend the user to configure a [View](#view) that filters the
-  offending instrument to limit cardinality or otherwise correct the problem.
-
-Note that limit expressed here refers to exported data for a single
-instrument and collection interval.  The number of timeseries referred
-to here corresponds with the number of distinct data points produced
-by the instrument over one collection interval.
-
-Under some circumstances, depending on the configured aggregation
-temporality, the MeterProvider may be able to recover after these
-limits are reached.
-
-### Specific cardinality limits
-
 The SDKs that support cardinality limits MUST support the configuration and enforcement of the following limits.
 
 - The number of timeseries per instrument, with a RECOMMENDED default value 2000.
@@ -697,7 +661,6 @@
 All SDKs MUST NOT support the configuration or enforcement of any limit not listed above.
 
 SDKs SHOULD NOT support the configuration of unlimited limits.  There is no unset
->>>>>>> 1d7a1174
 value for this configurable limit.  Users that wish to configure
 "unlimited" cardinality should instead configure a very large limit.
 
