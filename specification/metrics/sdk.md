--- conflicted
+++ resolved
@@ -416,118 +416,6 @@
 +------------------+
 ```
 
-<<<<<<< HEAD
-## MetricReader
-
-`MetricReader` is an interface which provides the following capabilities:
-
-* Collecting metrics from the SDK.
-* Handling the [ForceFlush](#forceflush) and [Shutdown](#shutdown) signals from
-  the SDK.
-
-```text
-+-----------------+            +--------------+
-|                 | Metrics... |              |
-| In-memory state +------------> MetricReader |
-|                 |            |              |
-+-----------------+            +--------------+
-
-+-----------------+            +--------------+
-|                 | Metrics... |              |
-| In-memory state +------------> MetricReader |
-|                 |            |              |
-+-----------------+            +--------------+
-```
-
-### MetricReader operations
-
-#### Collect
-
-Collects the metrics from the SDK. If there are [asynchronous
-Instruments](./api.md#asynchronous-instrument) involved, their callback
-functions will be triggered. Then the [OnCollect callback](#oncollect) will be
-called with the collected metrics from the in-memory state.
-
-`Collect` SHOULD provide a way to let the caller know whether it succeeded,
-failed or timed out.
-
-`Collect` does not have any required parameters, however, individual language
-client MAY choose to support optional parameters (e.g. filter, timeout).
-
-#### OnCollect
-
-Callback function which will be triggered by [Collect](#collect).
-
-`OnCollect` SHOULD provide a way to indicate whether it succeeded, failed or
-timed out.
-
-`OnCollect` SHOULD never be called concurrently for the same `MetricReader`
-instance. `OnCollect` can be called again only after the current call returns.
-
-`OnCollect` MUST accept the following parameters:
-
-* A `batch` of metrics. The exact data type of the batch is language specific,
-  typically it is some kind of list, e.g. it could be an enumerator that travels
-  through the in-memory state.
-
-Individual language client MAY choose to add optional parameters (e.g. timeout).
-
-#### OnForceFlush
-
-Callback function which will be triggered by [ForceFlush](#forceflush).
-
-`OnForceFlush` SHOULD provide a way to let the caller know whether it succeeded,
-failed or timed out.
-
-`OnForceFlush` SHOULD complete or abort within some timeout. `OnForceFlush` can
-be implemented as a blocking API or an asynchronous API which notifies the
-caller via a callback or an event. OpenTelemetry client authors can decide if
-they want to make the flush timeout configurable.
-
-#### OnShutdown
-
-Callback function which will be triggered by [Shutdown](#shutdown). This is an
-opportunity for `MetricReader` to perform any required cleanup.
-
-`OnShutdown` should be called only once for each `MetricReader` instance.
-
-`OnShutdown` should not block indefinitely (e.g. if it attempts to flush the
-data and the destination is unavailable). OpenTelemetry client authors can
-decide if they want to make the shutdown timeout configurable.
-
-### Base exporting MetricReader
-
-This is an implementation of the `MetricReader` which collects metrics when
-[OnCollect](#oncollect) is called. and passes the metrics to the configured
-[MetricExporter](#metricexporter).
-
-Configurable parameters:
-
-* `exporter` - the exporter where the metrics are sent to.
-
-If the configured exporter only supports [pull mode](#pull-metric-exporter):
-
-* [Collect](#collect) SHOULD only be called when the [Pull Metric
-  Exporter](#pull-metric-exporter) triggers the scraping, otherwise it SHOULD be
-  treated as an error.
-* Individual language client MAY decide if [OnForceFlush](#onforceflush) will
-  return immediately (with an indication of failure) or wait for the next
-  [OnCollect](#oncollect) call to complete.
-
-### Periodic exporting MetricReader
-
-This is an implementation of the `MetricReader` which collects metrics based on
-a user-configurable time interval, and passes the metrics to the configured
-[Push Metric Exporter](#push-metric-exporter).
-
-Configurable parameters:
-
-* `exporter` - the push exporter where the metrics are sent to.
-* `exportIntervalMillis` - the time interval in milliseconds between two
-  consecutive exports. The default value is 5000 (milliseconds).
-* `exportTimeoutMillis` - how long the export can run before it is cancelled.
-  The default value is 30000 (milliseconds).
-=======
 ## Exemplars
 
 An [Exemplar](./datamodel.md#exemplars) is a recorded measurement that exposes
@@ -639,7 +527,117 @@
     end
     return boundaries.length
   ```
->>>>>>> 307f20bb
+
+## MetricReader
+
+`MetricReader` is an interface which provides the following capabilities:
+
+* Collecting metrics from the SDK.
+* Handling the [ForceFlush](#forceflush) and [Shutdown](#shutdown) signals from
+  the SDK.
+
+```text
++-----------------+            +--------------+
+|                 | Metrics... |              |
+| In-memory state +------------> MetricReader |
+|                 |            |              |
++-----------------+            +--------------+
+
++-----------------+            +--------------+
+|                 | Metrics... |              |
+| In-memory state +------------> MetricReader |
+|                 |            |              |
++-----------------+            +--------------+
+```
+
+### MetricReader operations
+
+#### Collect
+
+Collects the metrics from the SDK. If there are [asynchronous
+Instruments](./api.md#asynchronous-instrument) involved, their callback
+functions will be triggered. Then the [OnCollect callback](#oncollect) will be
+called with the collected metrics from the in-memory state.
+
+`Collect` SHOULD provide a way to let the caller know whether it succeeded,
+failed or timed out.
+
+`Collect` does not have any required parameters, however, individual language
+client MAY choose to support optional parameters (e.g. filter, timeout).
+
+#### OnCollect
+
+Callback function which will be triggered by [Collect](#collect).
+
+`OnCollect` SHOULD provide a way to indicate whether it succeeded, failed or
+timed out.
+
+`OnCollect` SHOULD never be called concurrently for the same `MetricReader`
+instance. `OnCollect` can be called again only after the current call returns.
+
+`OnCollect` MUST accept the following parameters:
+
+* A `batch` of metrics. The exact data type of the batch is language specific,
+  typically it is some kind of list, e.g. it could be an enumerator that travels
+  through the in-memory state.
+
+Individual language client MAY choose to add optional parameters (e.g. timeout).
+
+#### OnForceFlush
+
+Callback function which will be triggered by [ForceFlush](#forceflush).
+
+`OnForceFlush` SHOULD provide a way to let the caller know whether it succeeded,
+failed or timed out.
+
+`OnForceFlush` SHOULD complete or abort within some timeout. `OnForceFlush` can
+be implemented as a blocking API or an asynchronous API which notifies the
+caller via a callback or an event. OpenTelemetry client authors can decide if
+they want to make the flush timeout configurable.
+
+#### OnShutdown
+
+Callback function which will be triggered by [Shutdown](#shutdown). This is an
+opportunity for `MetricReader` to perform any required cleanup.
+
+`OnShutdown` should be called only once for each `MetricReader` instance.
+
+`OnShutdown` should not block indefinitely (e.g. if it attempts to flush the
+data and the destination is unavailable). OpenTelemetry client authors can
+decide if they want to make the shutdown timeout configurable.
+
+### Base exporting MetricReader
+
+This is an implementation of the `MetricReader` which collects metrics when
+[OnCollect](#oncollect) is called. and passes the metrics to the configured
+[MetricExporter](#metricexporter).
+
+Configurable parameters:
+
+* `exporter` - the exporter where the metrics are sent to.
+
+If the configured exporter only supports [pull mode](#pull-metric-exporter):
+
+* [Collect](#collect) SHOULD only be called when the [Pull Metric
+  Exporter](#pull-metric-exporter) triggers the scraping, otherwise it SHOULD be
+  treated as an error.
+* Individual language client MAY decide if [OnForceFlush](#onforceflush) will
+  return immediately (with an indication of failure) or wait for the next
+  [OnCollect](#oncollect) call to complete.
+
+### Periodic exporting MetricReader
+
+This is an implementation of the `MetricReader` which collects metrics based on
+a user-configurable time interval, and passes the metrics to the configured
+[Push Metric Exporter](#push-metric-exporter).
+
+Configurable parameters:
+
+* `exporter` - the push exporter where the metrics are sent to.
+* `exportIntervalMillis` - the time interval in milliseconds between two
+  consecutive exports. The default value is 5000 (milliseconds).
+* `exportTimeoutMillis` - how long the export can run before it is cancelled.
+  The default value is 30000 (milliseconds).
 
 ## MetricExporter
 
