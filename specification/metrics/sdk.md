# Metrics SDK

**Status**: [Experimental](../document-status.md)

**Owner:**

* [Reiley Yang](https://github.com/reyang)

**Domain Experts:**

* [Bogdan Drutu](https://github.com/bogdandrutu)
* [Josh Suereth](https://github.com/jsuereth)
* [Joshua MacDonald](https://github.com/jmacd)

Note: this specification is subject to major changes. To avoid thrusting
language client maintainers, we don't recommend OpenTelemetry clients to start
the implementation unless explicitly communicated via
[OTEP](https://github.com/open-telemetry/oteps#opentelemetry-enhancement-proposal-otep).

<details>
<summary>
Table of Contents
</summary>

* [MeterProvider](#meterprovider)
* [MeasurementProcessor](#measurementprocessor)
* [MetricProcessor](#metricprocessor)
* [MetricExporter](#metricexporter)
  * [Push Metric Exporter](#push-metric-exporter)
  * [Pull Metric Exporter](#pull-metric-exporter)

</details>

## MeterProvider

TODO:

* Allow multiple pipelines (processors, exporters).
* Configure "Views".
* Configure timing (related to [issue
  1432](https://github.com/open-telemetry/opentelemetry-specification/issues/1432)).

## MeasurementProcessor

`MeasurementProcessor` is an interface which allows hooks when a
[Measurement](./api.md#measurement) is recorded by an
[Instrument](./api.md#instrument).

`MeasurementProcessor` MUST have access to:

* The `Measurement`
* The `Instrument`, which is used to report the `Measurement`
* The `Resource`, which is associated with the `MeterProvider`

In addition to things listed above, if the `Measurement` is reported by a
synchronous `Instrument` (e.g. [Counter](./api.md#counter)),
`MeasurementProcessor` MUST have access to:

* [Baggage](../baggage/api.md)
* [Context](../context/context.md)
* The [Span](../trace/api.md#span) which is associated with the `Measurement`

Depending on the programming language and runtime model, these can be provided
explicitly (e.g. as input arguments) or implicitly (e.g. [implicit
Context](../context/context.md#optional-global-operations) and the [currently
active span](../trace/api.md#context-interaction)).

```text
+------------------+
| MeterProvider    |                 +----------------------+            +-----------------+
|   Meter A        | Measurements... |                      | Metrics... |                 |
|     Instrument X |-----------------> MeasurementProcessor +------------> In-memory state |
|     Instrument Y +                 |                      |            |                 |
|   Meter B        |                 +----------------------+            +-----------------+
|     Instrument Z |
|     ...          |                 +----------------------+            +-----------------+
|     ...          | Measurements... |                      | Metrics... |                 |
|     ...          |-----------------> MeasurementProcessor +------------> In-memory state |
|     ...          |                 |                      |            |                 |
|     ...          |                 +----------------------+            +-----------------+
+------------------+
```

## MetricProcessor

`MetricProcessor` is an interface which allows hooks for [pre-aggregated metrics
data](./datamodel.md#timeseries-model).

Built-in metric processors are responsible for batching and conversion of
metrics data to exportable representation and passing batches to exporters.

The following diagram shows `MetricProcessor`'s relationship to other components
in the SDK:

```text
+-----------------+            +-----------------+            +-----------------------+
|                 | Metrics... |                 | Metrics... |                       |
> In-memory state | -----------> MetricProcessor | -----------> MetricExporter (push) |--> Another process
|                 |            |                 |            |                       |
+-----------------+            +-----------------+            +-----------------------+

+-----------------+            +-----------------+            +-----------------------+
|                 | Metrics... |                 | Metrics... |                       |
> In-memory state |------------> MetricProcessor |------------> MetricExporter (pull) |--> Another process (scraper)
|                 |            |                 |            |                       |
+-----------------+            +-----------------+            +-----------------------+
```

## MetricExporter

`MetricExporter` defines the interface that protocol-specific exporters must
implement so that they can be plugged into OpenTelemetry SDK and support sending
of telemetry data.

The goal of the interface is to minimize burden of implementation for
protocol-dependent telemetry exporters. The protocol exporter is expected to be
primarily a simple telemetry data encoder and transmitter.

Metric Exporter has access to the [pre-aggregated metrics
data](./datamodel.md#timeseries-model).

There could be multiple [Push Metric Exporters](#push-metric-exporter) or [Pull
Metric Exporters](#pull-metric-exporter) or even a mixture of both configured on
a given `MeterProvider`. Different exporters can run at different schedule, for
example:

* Exporter A is a push exporter which sends data every 1 minute.
* Exporter B is a push exporter which sends data every 5 seconds.
* Exporter C is a pull exporter which reacts to a scraper over HTTP.
* Exporter D is a pull exporter which reacts to another scraper over a named
  pipe.

### Push Metric Exporter

Push Metric Exporter sends the data on its own schedule. Here are some examples:

* Sends the data based on a user configured schedule, e.g. every 1 minute.
* Sends the data when there is a severe error.

### Pull Metric Exporter

<<<<<<< HEAD
TODO: T.B.D.: DDSketch considered a good choice for ValueRecorder
instrument default aggregation.

## Limits on Metrics

SDKs MAY be configured to truncate metric label values. This behaviour is the same
as the truncation behavior of attribute values documented in 
[attributes limit section](../common/common.md#attribute-limits).

If there is a configurable limit, the SDK SHOULD honor the environment variables
specified in [SDK environment variables](../sdk-environment-variables.md#metric-limits).
=======
Pull Metric Exporter reacts to the metrics scrapers and reports the data
passively. This pattern has been widely adopted by
[Prometheus](https://prometheus.io/).
>>>>>>> bad49c71
<|MERGE_RESOLUTION|>--- conflicted
+++ resolved
@@ -23,6 +23,7 @@
 </summary>
 
 * [MeterProvider](#meterprovider)
+* [Measurement Limits](#measurement-limits)
 * [MeasurementProcessor](#measurementprocessor)
 * [MetricProcessor](#metricprocessor)
 * [MetricExporter](#metricexporter)
@@ -39,6 +40,18 @@
 * Configure "Views".
 * Configure timing (related to [issue
   1432](https://github.com/open-telemetry/opentelemetry-specification/issues/1432)).
+
+Configuration of [Measurement Limits](#measurement-limits) MUST be managed
+solely by the `MeterProvider`. If Measurement Limits are implemented in an SDK,
+then `MeterProvider` MUST provide at least one way to configure them.
+
+## Measurement Limits
+
+Measurement attributes MUST adhere to the
+[common rules of attribute limits](../common/common.md#attribute-limits).
+
+If the SDK implements the limits above it MUST provide a way to change these
+limits, via a configuration to the `MeterProvider`.
 
 ## MeasurementProcessor
 
@@ -139,20 +152,9 @@
 
 ### Pull Metric Exporter
 
-<<<<<<< HEAD
 TODO: T.B.D.: DDSketch considered a good choice for ValueRecorder
 instrument default aggregation.
 
-## Limits on Metrics
-
-SDKs MAY be configured to truncate metric label values. This behaviour is the same
-as the truncation behavior of attribute values documented in 
-[attributes limit section](../common/common.md#attribute-limits).
-
-If there is a configurable limit, the SDK SHOULD honor the environment variables
-specified in [SDK environment variables](../sdk-environment-variables.md#metric-limits).
-=======
 Pull Metric Exporter reacts to the metrics scrapers and reports the data
 passively. This pattern has been widely adopted by
-[Prometheus](https://prometheus.io/).
->>>>>>> bad49c71
+[Prometheus](https://prometheus.io/).