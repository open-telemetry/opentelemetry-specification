--- conflicted
+++ resolved
@@ -17,11 +17,8 @@
     + [Default Aggregation](#default-aggregation)
     + [Sum Aggregation](#sum-aggregation)
     + [Last Value Aggregation](#last-value-aggregation)
-<<<<<<< HEAD
     + [Histogram Aggregation](#histogram-aggregation)
       - [Histogram Aggregation common behavior](#histogram-aggregation-common-behavior)
-=======
->>>>>>> a50def37
     + [Explicit Bucket Histogram Aggregation](#explicit-bucket-histogram-aggregation)
     + [Exponential Histogram Aggregation](#exponential-histogram-aggregation)
       - [Exponential Histogram Aggregation: Handle all normal values](#exponential-histogram-aggregation-handle-all-normal-values)
@@ -411,7 +408,6 @@
 - The last `Measurement`.
 - The timestamp of the last `Measurement`.
 
-<<<<<<< HEAD
 #### Histogram Aggregation
 
 The Histogram Aggregation informs the SDK to select the best Histogram
@@ -430,8 +426,6 @@
 - Min (optional) `Measurement` value in population.
 - Max (optional) `Measurement` value in population.
 
-=======
->>>>>>> a50def37
 #### Explicit Bucket Histogram Aggregation
 
 The Explicit Bucket Histogram Aggregation informs the SDK to collect data for
