<!--- Hugo front matter used to generate the website version of this page:
linkTitle: SDK
--->

# Metrics SDK

**Status**: [Mixed](../document-status.md)

<details>
<summary>Table of Contents</summary>

<!-- toc -->

- [MeterProvider](#meterprovider)
  * [MeterProvider Creation](#meterprovider-creation)
  * [Meter Creation](#meter-creation)
  * [Shutdown](#shutdown)
  * [ForceFlush](#forceflush)
  * [View](#view)
  * [Aggregation](#aggregation)
    + [Drop Aggregation](#drop-aggregation)
    + [Default Aggregation](#default-aggregation)
    + [Sum Aggregation](#sum-aggregation)
    + [Last Value Aggregation](#last-value-aggregation)
    + [Histogram Aggregations](#histogram-aggregations)
      - [Explicit Bucket Histogram Aggregation](#explicit-bucket-histogram-aggregation)
      - [Base2 Exponential Bucket Histogram Aggregation](#base2-exponential-bucket-histogram-aggregation)
        * [Handle all normal values](#handle-all-normal-values)
        * [Support a minimum and maximum scale](#support-a-minimum-and-maximum-scale)
        * [Use the maximum scale for single measurements](#use-the-maximum-scale-for-single-measurements)
        * [Maintain the ideal scale](#maintain-the-ideal-scale)
  * [Observations inside asynchronous callbacks](#observations-inside-asynchronous-callbacks)
  * [Resolving duplicate instrument registration conflicts](#resolving-duplicate-instrument-registration-conflicts)
- [Attribute limits](#attribute-limits)
- [Cardinality limits](#cardinality-limits)
  * [Specific cardinality limits](#specific-cardinality-limits)
- [Exemplar](#exemplar)
  * [ExemplarFilter](#exemplarfilter)
  * [Built-in ExemplarFilters](#built-in-exemplarfilters)
    + [AlwaysOn](#alwayson)
    + [AlwaysOff](#alwaysoff)
    + [TraceBased](#tracebased)
  * [ExemplarReservoir](#exemplarreservoir)
  * [Exemplar defaults](#exemplar-defaults)
- [MetricReader](#metricreader)
  * [MetricReader operations](#metricreader-operations)
    + [RegisterProducer(metricProducer)](#registerproducermetricproducer)
    + [Collect](#collect)
    + [Shutdown](#shutdown-1)
  * [Periodic exporting MetricReader](#periodic-exporting-metricreader)
- [MetricExporter](#metricexporter)
  * [Push Metric Exporter](#push-metric-exporter)
    + [Interface Definition](#interface-definition)
      - [Export(batch)](#exportbatch)
      - [ForceFlush()](#forceflush)
      - [Shutdown()](#shutdown)
  * [Pull Metric Exporter](#pull-metric-exporter)
- [MetricProducer](#metricproducer)
  * [Interface Definition](#interface-definition-1)
    + [Produce() batch](#produce-batch)
- [Defaults and configuration](#defaults-and-configuration)
- [Numerical limits handling](#numerical-limits-handling)
- [Compatibility requirements](#compatibility-requirements)
- [Concurrency requirements](#concurrency-requirements)

<!-- tocstop -->

</details>

## MeterProvider

**Status**: [Stable](../document-status.md)

A `MeterProvider` MUST provide a way to allow a [Resource](../resource/sdk.md) to
be specified. If a `Resource` is specified, it SHOULD be associated with all the
metrics produced by any `Meter` from the `MeterProvider`. The [tracing SDK
specification](../trace/sdk.md#additional-span-interfaces) has provided some
suggestions regarding how to implement this efficiently.

<<<<<<< HEAD
A `MeterProvider` SHOULD provide a way to specify the configurable
[cardinality limits](#cardinality-limits) to be applied to `Meter`
instances.  SDKs that support configurable limits MUST provide an
option to configure the default limits to be applied to all `Meter`
instances by default.
=======
### MeterProvider Creation

The SDK SHOULD allow the creation of multiple independent `MeterProvider`s.
>>>>>>> a1902b62

### Meter Creation

New `Meter` instances are always created through a `MeterProvider`
(see [API](./api.md#meterprovider)). The `name`, `version` (optional),
`schema_url` (optional), and `attributes` (optional) arguments supplied to
the `MeterProvider` MUST be used to create
an [`InstrumentationScope`](../glossary.md#instrumentation-scope) instance which
is stored on the created `Meter`.

Configuration (i.e., [MetricExporters](#metricexporter),
[MetricReaders](#metricreader) and [Views](#view)) MUST be managed solely by the
`MeterProvider` and the SDK MUST provide a way to configure all options that are
implemented by the SDK. This MAY be done at the time of MeterProvider creation
if appropriate.

The `MeterProvider` MAY provide methods to update the configuration. If
configuration is updated (e.g., adding a `MetricReader`), the updated
configuration MUST also apply to all already returned `Meters` (i.e. it MUST NOT
matter whether a `Meter` was obtained from the `MeterProvider` before or after
the configuration change). Note: Implementation-wise, this could mean that
`Meter` instances have a reference to their `MeterProvider` and access
configuration only via this reference.

### Shutdown

This method provides a way for provider to do any cleanup required.

`Shutdown` MUST be called only once for each `MeterProvider` instance. After the
call to `Shutdown`, subsequent attempts to get a `Meter` are not allowed. SDKs
SHOULD return a valid no-op Meter for these calls, if possible.

`Shutdown` SHOULD provide a way to let the caller know whether it succeeded,
failed or timed out.

`Shutdown` SHOULD complete or abort within some timeout. `Shutdown` MAY be
implemented as a blocking API or an asynchronous API which notifies the caller
via a callback or an event. [OpenTelemetry SDK](../overview.md#sdk) authors MAY
decide if they want to make the shutdown timeout configurable.

`Shutdown` MUST be implemented at least by invoking `Shutdown` on all registered
[MetricReader](#metricreader) and [MetricExporter](#metricexporter) instances.

### ForceFlush

This method provides a way for provider to notify the registered
[MetricReader](#metricreader) and [MetricExporter](#metricexporter) instances,
so they can do as much as they could to consume or send the metrics. Note:
unlike [Push Metric Exporter](#push-metric-exporter) which can send data on its
own schedule, [Pull Metric Exporter](#pull-metric-exporter) can only send the
data when it is being asked by the scraper, so `ForceFlush` would not make much
sense.

`ForceFlush` SHOULD provide a way to let the caller know whether it succeeded,
failed or timed out. `ForceFlush` SHOULD return some **ERROR** status if there
is an error condition; and if there is no error condition, it should return some
**NO ERROR** status, language implementations MAY decide how to model **ERROR**
and **NO ERROR**.

`ForceFlush` SHOULD complete or abort within some timeout. `ForceFlush` MAY be
implemented as a blocking API or an asynchronous API which notifies the caller
via a callback or an event. [OpenTelemetry SDK](../overview.md#sdk) authors MAY
decide if they want to make the flush timeout configurable.

`ForceFlush` MUST invoke `ForceFlush` on all registered
[MetricReader](#metricreader) and [Push Metric Exporter](#push-metric-exporter)
instances.

### View

A `View` provides SDK users with the flexibility to customize the metrics that
are output by the SDK. Here are some examples when a `View` might be needed:

* Customize which [Instruments](./api.md#instrument) are to be
  processed/ignored. For example, an [instrumented
  library](../glossary.md#instrumented-library) can provide both temperature and
  humidity, but the application developer might only want temperature.
* Customize the aggregation - if the default aggregation associated with the
  Instrument does not meet the needs of the user. For example, an HTTP client
  library might expose HTTP client request duration as
  [Histogram](./api.md#histogram) by default, but the application developer
  might only want the total count of outgoing requests.
* Customize which attribute(s) are to be reported on metrics. For
  example, an HTTP server library might expose HTTP verb (e.g. GET, POST) and
  HTTP status code (e.g. 200, 301, 404). The application developer might only
  care about HTTP status code (e.g. reporting the total count of HTTP requests
  for each HTTP status code). There could also be extreme scenarios in which the
  application developer does not need any attributes (e.g. just get the total
  count of all incoming requests).

The SDK MUST provide the means to register Views with a `MeterProvider`. Here
are the inputs:

* The Instrument selection criteria (required), which covers:
  * The `type` of the Instrument(s) (optional).
  * The `name` of the Instrument(s). [OpenTelemetry SDK](../overview.md#sdk)
    authors MAY choose to support wildcard characters, with the question mark
    (`?`) matching exactly one character and the asterisk character (`*`)
    matching zero or more characters.  If wildcards are not supported in general,
    OpenTelemetry SDKs MUST specifically recognize the single `*` wildcard
    as matching all instruments.
  * The `name` of the Meter (optional).
  * The `version` of the Meter (optional).
  * The `schema_url` of the Meter (optional).
  * [OpenTelemetry SDK](../overview.md#sdk) authors MAY choose to support more
    criteria. For example, a strong typed language MAY support point type (e.g.
    allow the users to select Instruments based on whether the underlying type
    is integer or double).
  * The criteria SHOULD be treated as additive, which means the Instrument has
    to meet _all_ the provided criteria. For example, if the criteria are
    _instrument name == "Foobar"_ and _instrument type is Histogram_, it will be
    treated as _(instrument name == "Foobar") AND (instrument type is
    Histogram)_.
  * If no criteria is provided, the SDK SHOULD treat it as an error. It is
    recommended that the SDK implementations fail fast. Please refer to [Error
    handling in OpenTelemetry](../error-handling.md) for the general guidance.
* The `name` of the View (optional). If not provided, the Instrument `name`
  MUST be used by default. This will be used as the name of the [metrics
  stream](./data-model.md#events--data-stream--timeseries).
* The configuration for the resulting [metrics
  stream](./data-model.md#events--data-stream--timeseries):
  * The `description`. If not provided, the Instrument `description` MUST be
    used by default.
  * A list of `attribute keys` (optional). If provided, the attributes that are
    not in the list will be ignored. If not provided, all the attribute keys
    will be used by default (TODO: once the Hint API is available, the default
    behavior should respect the Hint if it is available).
  * The `aggregation` (optional) to be used. If not provided, the SDK MUST
    apply a [default aggregation](#default-aggregation) configurable on the
    basis of instrument kind according to the [MetricReader](#metricreader)
    instance.
  * **Status**: [Feature-freeze](../document-status.md) - the
    `exemplar_reservoir` (optional) to use for storing exemplars. This should be
    a factory or callback similar to aggregation which allows different
    reservoirs to be chosen by the aggregation.

In order to avoid conflicts, views which specify a name SHOULD have an
instrument selector that selects at most one instrument. For the registration
mechanism described above, where selection is provided via configuration, the
SDK SHOULD NOT allow Views with a specified name to be declared with instrument
selectors that may select more than one instrument (e.g. wild card instrument
name) in the same Meter. For this and other cases where registering a view will
cause a conflict, SDKs MAY fail fast in accordance with
initialization [error handling principles](../error-handling.md#basic-error-handling-principles).

The SDK SHOULD use the following logic to determine how to process Measurements
made with an Instrument:

* Determine the `MeterProvider` which "owns" the Instrument.
* If the `MeterProvider` has no `View` registered, take the Instrument
    and apply the default Aggregation on the basis of instrument kind
    according to the [MetricReader](#metricreader) instance's
    `aggregation` property.
* If the `MeterProvider` has one or more `View`(s) registered:
  * For each View, if the Instrument could match the instrument selection
    criteria:
    * Try to apply the View configuration. If applying the View results
      in [conflicting metric identities](./data-model.md#opentelemetry-protocol-data-model-producer-recommendations)
      the implementation SHOULD apply the View and emit a warning. If it is not
      possible to apply the View without producing semantic errors (e.g. the
      View sets an asynchronous instrument to use
      the [Explicit bucket histogram aggregation](#explicit-bucket-histogram-aggregation))
      the implementation SHOULD emit a warning and proceed as if the View did
      not exist.
  * If the Instrument could not match with any of the registered `View`(s), the
    SDK SHOULD enable the instrument using the default aggregation and temporality.
    Users can configure match-all Views using [Drop aggregation](#drop-aggregation)
    to disable instruments by default.

Here are some examples:

```python
# Python
'''
+------------------+
| MeterProvider    |
|   Meter A        |
|     Counter X    |
|     Histogram Y  |
|   Meter B        |
|     Gauge Z      |
+------------------+
'''

# metrics from X and Y (reported as Foo and Bar) will be exported
meter_provider
    .add_view("X")
    .add_view("Foo", instrument_name="Y")
    .add_view(
        "Bar",
        instrument_name="Y",
        aggregation=HistogramAggregation(buckets=[5.0, 10.0, 25.0, 50.0, 100.0]))
    .add_metric_reader(PeriodicExportingMetricReader(ConsoleExporter()))
```

```python
# all the metrics will be exported using the default configuration
meter_provider.add_metric_reader(PeriodicExportingMetricReader(ConsoleExporter()))
```

```python
# all the metrics will be exported using the default configuration
meter_provider
    .add_view("*") # a wildcard view that matches everything
    .add_metric_reader(PeriodicExportingMetricReader(ConsoleExporter()))
```

```python
# Counter X will be exported as cumulative sum
meter_provider
    .add_view("X", aggregation=SumAggregation())
    .add_metric_reader(PeriodicExportingMetricReader(ConsoleExporter()))
```

```python
# Counter X will be exported as delta sum
# Histogram Y and Gauge Z will be exported with 2 attributes (a and b)
meter_provider
    .add_view("X", aggregation=SumAggregation())
    .add_view("*", attribute_keys=["a", "b"])
    .add_metric_reader(PeriodicExportingMetricReader(ConsoleExporter()),
              temporality=lambda kind: Delta if kind in [Counter, AsyncCounter, Histogram] else Cumulative)
```

### Aggregation

An `Aggregation`, as configured via the [View](./sdk.md#view),
informs the SDK on the ways and means to compute
[Aggregated Metrics](./data-model.md#opentelemetry-protocol-data-model)
from incoming Instrument [Measurements](./api.md#measurement).

Note: the term _aggregation_ is used instead of _aggregator_. It is recommended
that implementors reserve the "aggregator" term for the future when the SDK
allows custom aggregation implementations.

An `Aggregation` specifies an operation
(i.e. [decomposable aggregate function](https://en.wikipedia.org/wiki/Aggregate_function#Decomposable_aggregate_functions)
like Sum, Histogram, Min, Max, Count)
and optional configuration parameter overrides.
The operation's default configuration parameter values will be used
unless overridden by optional configuration parameter overrides.

Note: Implementors MAY choose the best idiomatic practice for their language to
represent the semantic of an Aggregation and optional configuration parameters.

e.g. The View specifies an Aggregation by string name (i.e. "ExplicitBucketHistogram").

```python
# Use Histogram with custom boundaries
meter_provider
  .add_view(
    "X",
    aggregation="ExplicitBucketHistogram",
    aggregation_params={"Boundaries": [0, 10, 100]}
    )
```

e.g. The View specifies an Aggregation by class/type instance.

```c#
// Use Histogram with custom boundaries
meterProviderBuilder
  .AddView(
    instrumentName: "X",
    aggregation: new ExplicitBucketHistogramAggregation(
      boundaries: new double[] { 0.0, 10.0, 100.0 }
    )
  );
```

TODO: after we release the initial Stable version of Metrics SDK specification,
we will explore how to allow configuring custom
[ExemplarReservoir](#exemplarreservoir)s with the [View](#view) API.

The SDK MUST provide the following `Aggregation` to support the
[Metric Points](./data-model.md#metric-points) in the
[Metrics Data Model](./data-model.md).

- [Drop](./sdk.md#drop-aggregation)
- [Default](./sdk.md#default-aggregation)
- [Sum](./sdk.md#sum-aggregation)
- [Last Value](./sdk.md#last-value-aggregation)
- [Explicit Bucket Histogram](./sdk.md#explicit-bucket-histogram-aggregation)

The SDK SHOULD provide the following `Aggregation`:

- [Base2 Exponential Bucket Histogram](./sdk.md#base2-exponential-bucket-histogram-aggregation)

#### Drop Aggregation

The Drop Aggregation informs the SDK to ignore/drop all Instrument Measurements
for this Aggregation.

This Aggregation does not have any configuration parameters.

#### Default Aggregation

The Default Aggregation informs the SDK to use the Instrument Kind
(e.g. at View registration OR at first seen measurement)
to select an aggregation and configuration parameters.

| Instrument Kind | Selected Aggregation                                                                    |
| --- |-----------------------------------------------------------------------------------------|
| [Counter](./api.md#counter) | [Sum Aggregation](./sdk.md#sum-aggregation)                                             |
| [Asynchronous Counter](./api.md#asynchronous-counter) | [Sum Aggregation](./sdk.md#sum-aggregation)                                             |
| [UpDownCounter](./api.md#updowncounter) | [Sum Aggregation](./sdk.md#sum-aggregation)                                             |
| [Asynchronous UpDownCounter](./api.md#asynchronous-updowncounter) | [Sum Aggregation](./sdk.md#sum-aggregation)                                             |
| [Asynchronous Gauge](./api.md#asynchronous-gauge) | [Last Value Aggregation](./sdk.md#last-value-aggregation)                               |
| [Histogram](./api.md#histogram) | [Explicit Bucket Histogram Aggregation](./sdk.md#explicit-bucket-histogram-aggregation) |

This Aggregation does not have any configuration parameters.

#### Sum Aggregation

The Sum Aggregation informs the SDK to collect data for the
[Sum Metric Point](./data-model.md#sums).

The monotonicity of the aggregation is determined by the instrument type:

| Instrument Kind | `SumType` |
| --- | --- |
| [Counter](./api.md#counter) | Monotonic |
| [UpDownCounter](./api.md#updowncounter) | Non-Monotonic |
| [Histogram](./api.md#histogram) | Monotonic |
| [Asynchronous Gauge](./api.md#asynchronous-gauge) | Non-Monotonic |
| [Asynchronous Counter](./api.md#asynchronous-counter) | Monotonic |
| [Asynchronous UpDownCounter](./api.md#asynchronous-updowncounter) | Non-Monotonic |

This Aggregation does not have any configuration parameters.

This Aggregation informs the SDK to collect:

- The arithmetic sum of `Measurement` values.

#### Last Value Aggregation

The Last Value Aggregation informs the SDK to collect data for the
[Gauge Metric Point](./data-model.md#gauge).

This Aggregation does not have any configuration parameters.

This Aggregation informs the SDK to collect:

- The last `Measurement`.
- The timestamp of the last `Measurement`.

#### Histogram Aggregations

All histogram Aggregations inform the SDK to collect:

- Count of `Measurement` values in population.
- Arithmetic sum of `Measurement` values in population. This SHOULD NOT be collected when used with
instruments that record negative measurements (e.g. `UpDownCounter` or `ObservableGauge`).
- Min (optional) `Measurement` value in population.
- Max (optional) `Measurement` value in population.

##### Explicit Bucket Histogram Aggregation

The Explicit Bucket Histogram Aggregation informs the SDK to collect data for
the [Histogram Metric Point](./data-model.md#histogram) using a set of
explicit boundary values for histogram bucketing.

This Aggregation honors the following configuration parameters:

| Key | Value | Default Value | Description |
| --- | --- | --- | --- |
| Boundaries | double\[\] | [ 0, 5, 10, 25, 50, 75, 100, 250, 500, 750, 1000, 2500, 5000, 7500, 10000 ] | Array of increasing values representing explicit bucket boundary values.<br><br>The Default Value represents the following buckets (heavily influenced by the default buckets of Prometheus clients, e.g. [Java](https://github.com/prometheus/client_java/blob/6730f3e32199d6bf0e963b306ff69ef08ac5b178/simpleclient/src/main/java/io/prometheus/client/Histogram.java#L88) and [Go](https://github.com/prometheus/client_golang/blob/83d56b1144a0c2eb10d399e7abbae3333bebc463/prometheus/histogram.go#L68)):<br>(-&infin;, 0], (0, 5.0], (5.0, 10.0], (10.0, 25.0], (25.0, 50.0], (50.0, 75.0], (75.0, 100.0], (100.0, 250.0], (250.0, 500.0], (500.0, 750.0], (750.0, 1000.0], (1000.0, 2500.0], (2500.0, 5000.0], (5000.0, 7500.0], (7500.0, 10000.0], (10000.0, +&infin;). SDKs SHOULD use the default value when boundaries are not explicitly provided, unless they have good reasons to use something different (e.g. for backward compatibility reasons in a stable SDK release). |
| RecordMinMax | true, false | true | Whether to record min and max. |

Explicit buckets are stated in terms of their upper boundary.  Buckets
are exclusive of their lower boundary and inclusive of their upper
bound (except at positive infinity).  A measurement is defined to fall
into the greatest-numbered bucket with boundary that is greater than
or equal to the measurement.

##### Base2 Exponential Bucket Histogram Aggregation

The Base2 Exponential Histogram Aggregation informs the SDK to collect data
for the [Exponential Histogram Metric
Point](./data-model.md#exponentialhistogram), which uses a base-2 exponential
formula to determine bucket boundaries and an integer `scale`
parameter to control resolution. Implementations adjust scale as necessary given
the data.

This Aggregation honors the following configuration parameters:

| Key          | Value       | Default Value | Description                                                                                                  |
|--------------|-------------|---------------|--------------------------------------------------------------------------------------------------------------|
| MaxSize      | integer     | 160           | Maximum number of buckets in each of the positive and negative ranges, not counting the special zero bucket. |
| MaxScale     | integer     | 20            | Maximum `scale` factor.                                                                                      |
| RecordMinMax | true, false | true          | Whether to record min and max.                                                                               |

The default of 160 buckets is selected to establish default support
for a high-resolution histogram able to cover a long-tail latency
distribution from 1ms to 100s with less than 5% relative error.
Because 160 can be factored into `10 * 2**K`, maximum contrast is
relatively simple to derive for scale `K`:

| Scale | Maximum data contrast at 10 * 2**K buckets |
|-------|--------------------------------------------|
| K+2   | 5.657 (2**(10/4))                          |
| K+1   | 32 (2**(10/2))                             |
| K     | 1024 (2**10)                               |
| K-1   | 1048576 (2**20)                            |

The following table shows how the ideal scale for 160 buckets is
calculated as a function of the input range:

| Input range | Contrast | Ideal Scale | Base     | Relative error |
|-------------|----------|-------------|----------|----------------|
| 1ms - 4ms   | 4        | 6           | 1.010889 | 0.542%         |
| 1ms - 20ms  | 20       | 5           | 1.021897 | 1.083%         |
| 1ms - 1s    | 10**3    | 4           | 1.044274 | 2.166%         |
| 1ms - 100s  | 10**5    | 3           | 1.090508 | 4.329%         |
| 1μs - 10s   | 10**7    | 2           | 1.189207 | 8.643%         |

Note that relative error is calculated as half of the bucket width
divided by the bucket midpoint, which is the same in every bucket.
Using the bucket from [1, base), we have `(bucketWidth / 2) /
bucketMidpoint = ((base - 1) / 2) / ((base + 1) / 2) = (base - 1) /
(base + 1)`.

This Aggregation uses the notion of "ideal" scale.  The ideal scale is
either:

1. The `MaxScale` (see configuration parameters), generally used for
   single-value histogram Aggregations where scale is not otherwise constrained.
2. The largest value of scale such that no more than the maximum number of
   buckets are needed to represent the full range of input data in either of the
   positive or negative ranges.

###### Handle all normal values

Implementations are REQUIRED to accept the entire normal range of IEEE
floating point values (i.e., all values except for +Inf, -Inf and NaN
values).

Implementations SHOULD NOT incorporate non-normal values (i.e., +Inf,
-Inf, and NaNs) into the `sum`, `min`, and `max` fields, because these
values do not map into a valid bucket.

Implementations MAY round subnormal values away from zero to the
nearest normal value.

###### Support a minimum and maximum scale

The implementation MUST maintain reasonable minimum and maximum scale
parameters that the automatic scale parameter will not exceed. The maximum scale
is defined by the `MaxScale` configuration parameter.

###### Use the maximum scale for single measurements

When the histogram contains not more than one value in either of the
positive or negative ranges, the implementation SHOULD use the maximum
scale.

###### Maintain the ideal scale

Implementations SHOULD adjust the histogram scale as necessary to
maintain the best resolution possible, within the constraint of
maximum size (max number of buckets). Best resolution (highest scale)
is achieved when the number of positive or negative range buckets
exceeds half the maximum size, such that increasing scale by one would
not be possible given the size constraint.

### Observations inside asynchronous callbacks

Callback functions MUST be invoked for the specific `MetricReader`
performing collection, such that observations made or produced by
executing callbacks only apply to the intended `MetricReader` during
collection.

The implementation SHOULD disregard the accidental use of APIs
appurtenant to asynchronous instruments outside of registered
callbacks in the context of a single `MetricReader` collection.

The implementation SHOULD use a timeout to prevent indefinite callback
execution.

The implementation MUST complete the execution of all callbacks for a
given instrument before starting a subsequent round of collection.

### Resolving duplicate instrument registration conflicts

As [stated in the API
specification](api.md#instrument-type-conflict-detection),
implementations are REQUIRED to create valid instruments in case of
duplicate instrument registration, and the [data model includes
RECOMMENDATIONS on how to treat the consequent duplicate
conflicting](data-model.md#opentelemetry-protocol-data-model-producer-recommendations)
`Metric` definitions.

The implementation MUST aggregate data from identical Instruments
together in its export pipeline.

The implementation SHOULD assist the user in managing conflicts by
reporting each duplicate-conflicting instrument registration that was
not corrected by a View as follows.  When a potential conflict arises
between two non-identical `Metric` instances having the same `name`:

1. If the potential conflict involves multiple `description`
   properties, setting the `description` through a configured View
   SHOULD avoid the warning.
2. If the potential conflict involves instruments that can be
   distinguished by a supported View selector (e.g., instrument type)
   a View recipe SHOULD be printed advising the user how to avoid the
   warning by renaming one of the conflicting instruments.
3. Otherwise (e.g., use of multiple units), the implementation SHOULD
   pass through the data by reporting both `Metric` objects.

## Attribute limits

**Status**: [Stable](../document-status.md)

Attributes which belong to Metrics are exempt from the
[common rules of attribute limits](../common/README.md#attribute-limits) at this
time. Attribute truncation or deletion could affect identity of metric time
series and the topic requires further analysis.

## Cardinality limits

**Status**: [Experimental](../document-status.md)

MeterProviders SHOULD support being configured with limits to be
applied to metrics produced from a single metric instrument.  This
mechanism supports protecting metrics pipelines from excessive data
production in cases when the number of timeseries produced by
application code grows large, which can happen due to several factors.

Whether because of single attributes having many distinct values or
because of combinatorial expansion among many attributes, these limits
help protect the overall system from individual sources of excessive
metrics instrumentation.

When the limit is reached by an the individual metric instrument, the
entire batch of metrics for the instrument MUST be dropped and an
error reported to the user indicating:

- Detail about the limit that was exceeded (e.g., the library name and
  version, the instrument, and the configured limit).
- Recommend the user to configure a [View](#view) that filters the
  offending instrument to limit cardinality or otherwise correct the problem.

Note that limit expressed here refers to exported data for a single
instrument and collection interval.  The number of timeseries referred
to here corresponds with the number of distinct data points produced
by the instrument over one collection interval.

Under some circumstances, depending on the configured aggregation
temporality, the MeterProvider may be able to recover after these
limits are reached.

### Specific cardinality limits

There is only one configurable limit: the number of timeseries per
instrument, with recommended default value 2000.

SDKs SHOULD NOT support unlimited cardinality.  There is no unset
value for this configurable limit.  Users that wish to configure
"unlimited" cardinality should instead configure a very large limit.

## Exemplar

**Status**: [Feature-freeze](../document-status.md)

Exemplars are example data points for aggregated data. They provide specific
context to otherwise general aggregations. Exemplars allow correlation between
aggregated metric data and the original API calls where measurements are
recorded. Exemplars work for trace-metric correlation across any metric, not
just those that can also be derived from `Span`s.

An [Exemplar](./data-model.md#exemplars) is a recorded
[Measurement](./api.md#measurement) that exposes the following pieces of
information:

- The `value` of the `Measurement` that was recorded by the API call.
- The `time` the API call was made to record a `Measurement`.
- The set of [Attributes](../common/README.md#attribute) associated with the
  `Measurement` not already included in a metric data point.
- The associated [trace id and span
  id](../trace/api.md#retrieving-the-traceid-and-spanid) of the active [Span
  within Context](../trace/api.md#determining-the-parent-span-from-a-context) of
  the `Measurement` at API call time.

For example, if a user has configured a `View` to preserve the attributes: `X`
and `Y`, but the user records a measurement as follows:

```javascript
const span = tracer.startSpan('makeRequest');
api.context.with(api.trace.setSpan(api.context.active(), span), () => {
  // Record a measurement.
  cache_miss_counter.add(1, {"X": "x-value", "Y": "y-value", "Z": "z-value"});
  ...
  span.end();
})
```

Then an exemplar output in OTLP would consist of:

- The `value` of 1.
- The `time` when the `add` method was called
- The `Attributes` of `{"Z": "z-value"}`, as these are not preserved in the
  resulting metric point.
- The trace/span id for the `makeRequest` span.

While the metric data point for the counter would carry the attributes `X` and
`Y`.

A Metric SDK MUST provide a mechanism to sample `Exemplar`s from measurements
via the `ExemplarFilter` and `ExemplarReservoir` hooks.

`Exemplar` sampling SHOULD be turned off by default. If `Exemplar` sampling is
off, the SDK MUST NOT have overhead related to exemplar sampling.

A Metric SDK MUST allow exemplar sampling to leverage the configuration of
metric aggregation. For example, Exemplar sampling of histograms should be able
to leverage bucket boundaries.

A Metric SDK SHOULD provide extensible hooks for Exemplar sampling, specifically:

- `ExemplarFilter`: filter which measurements can become exemplars.
- `ExemplarReservoir`: storage and sampling of exemplars.

### ExemplarFilter

The `ExemplarFilter` interface MUST provide a method to determine if a
measurement should be sampled. Sampled here simply makes the measurement
eligible for being included as an exemplar. `ExemplarReservoir` makes the final
decision if a measurement becomes an exemplar.

This interface SHOULD have access to:

- The `value` of the measurement.
- The complete set of `Attributes` of the measurement.
- The [Context](../context/README.md) of the measurement, which covers the
  [Baggage](../baggage/api.md) and the current active
  [Span](../trace/api.md#span).
- A `timestamp` that best represents when the measurement was taken.

### Built-in ExemplarFilters

OpenTelemetry supports a number of built-in exemplar filters to choose from.
The default is `TraceBased`.

#### AlwaysOn

An ExemplarFilter which makes all measurements eligible for being an Exemplar.

#### AlwaysOff

An ExemplarFilter which makes no measurements eligible for being an Exemplar.
Using this ExemplarFilter is as good as disabling Exemplar feature.

#### TraceBased

An ExemplarFilter which makes those measurements eligible for being an
Exemplar, which are recorded in the context of a sampled parent span.

### ExemplarReservoir

The `ExemplarReservoir` interface MUST provide a method to offer measurements
to the reservoir and another to collect accumulated Exemplars.

The "offer" method SHOULD accept measurements, including:

- The `value` of the measurement.
- The complete set of `Attributes` of the measurement.
- The [Context](../context/README.md) of the measurement, which covers the
  [Baggage](../baggage/api.md) and the current active
  [Span](../trace/api.md#span).
- A `timestamp` that best represents when the measurement was taken.

The "offer" method SHOULD have the ability to pull associated trace and span
information without needing to record full context.  In other words, current
span context and baggage can be inspected at this point.

The "offer" method does not need to store all measurements it is given and
MAY further sample beyond the `ExemplarFilter`.

The "collect" method MUST return accumulated `Exemplar`s. Exemplars are expected
to abide by the `AggregationTemporality` of any metric point they are recorded
with. In other words, Exemplars reported against a metric data point SHOULD have
occurred within the start/stop timestamps of that point.  SDKs are free to
decide whether "collect" should also reset internal storage for delta temporal
aggregation collection, or use a more optimal implementation.

`Exemplar`s MUST retain any attributes available in the measurement that
are not preserved by aggregation or view configuration. Specifically, at a
minimum, joining together attributes on an `Exemplar` with those available
on its associated metric data point should result in the full set of attributes
from the original sample measurement.

The `ExemplarReservoir` SHOULD avoid allocations when sampling exemplars.

### Exemplar defaults

The SDK will come with two types of built-in exemplar reservoirs:

1. SimpleFixedSizeExemplarReservoir
2. AlignedHistogramBucketExemplarReservoir

By default, explicit bucket histogram aggregation with more than 1 bucket will
use `AlignedHistogramBucketExemplarReservoir`. All other aggregations will use
`SimpleFixedSizeExemplarReservoir`.

_SimpleExemplarReservoir_
This Exemplar reservoir MAY take a configuration parameter for the size of the
reservoir pool.  The reservoir will accept measurements using an equivalent of
the [naive reservoir sampling
algorithm](https://en.wikipedia.org/wiki/Reservoir_sampling)

  ```
  bucket = random_integer(0, num_measurements_seen)
  if bucket < num_buckets then
    reservoir[bucket] = measurement
  end
  ```

Additionally, the `num_measurements_seen` count SHOULD be reset at every
collection cycle.

_AlignedHistogramBucketExemplarReservoir_
This Exemplar reservoir MUST take a configuration parameter that is the
configuration of a Histogram.  This implementation MUST keep the last seen
measurement that falls within a histogram bucket.  The reservoir will accept
measurements using the equivalent of the following naive algorithm:

  ```
  bucket = find_histogram_bucket(measurement)
  if bucket < num_buckets then
    reservoir[bucket] = measurement
  end

  def find_histogram_bucket(measurement):
    for boundary, idx in bucket_boundaries do
      if value <= boundary then
        return idx
      end
    end
    return boundaries.length
  ```

## MetricReader

**Status**: [Stable](../document-status.md)

`MetricReader` is an SDK implementation object that provides the
common configurable aspects of the OpenTelemetry Metrics SDK and
determines the following capabilities:

* Registering [MetricProducer](#metricproducer)(s)
* Collecting metrics from the SDK and any registered
  [MetricProducers](#metricproducer) on demand.
* Handling the [ForceFlush](#forceflush) and [Shutdown](#shutdown) signals from
  the SDK.

To construct a `MetricReader` when setting up an SDK, the caller
SHOULD provide at least the following:

* The `exporter` to use, which is a `MetricExporter` instance.
* The default output `aggregation` (optional), a function of instrument kind.  If not configured, the [default aggregation](#default-aggregation) SHOULD be used.
* The default output `temporality` (optional), a function of instrument kind.  If not configured, the Cumulative temporality SHOULD be used.

The [MetricReader.Collect](#collect) method allows general-purpose
`MetricExporter` instances to explicitly initiate collection, commonly
used with pull-based metrics collection.  A common sub-class of
`MetricReader`, the periodic exporting `MetricReader` SHOULD be provided
to be used typically with push-based metrics collection.

The `MetricReader` MUST ensure that data points from OpenTelemetry
[instruments](./api.md#instrument) are output in the configured aggregation
temporality for each instrument kind. For synchronous instruments being output
with Cumulative temporality, this means converting [Delta to Cumulative](supplementary-guidelines.md#synchronous-example-cumulative-aggregation-temporality)
aggregation temporality.  For asynchronous instruments being output
with Delta temporality, this means converting [Cumulative to
Delta](supplementary-guidelines.md#asynchronous-example-delta-temporality) aggregation
temporality.

The `MetricReader` is not required to ensure data points from a non-SDK
[MetricProducer](#metricproducer) are output in the configured aggregation
temporality, as these data points are not collected using OpenTelemetry
instruments.

The SDK MUST support multiple `MetricReader` instances to be registered on the
same `MeterProvider`, and the [MetricReader.Collect](#collect) invocation on one
`MetricReader` instance SHOULD NOT introduce side-effects to other `MetricReader`
instances. For example, if a `MetricReader` instance is receiving metric data
points that have [delta temporality](./data-model.md#temporality), it is expected
that SDK will update the time range - e.g. from (T<sub>n</sub>, T<sub>n+1</sub>]
to (T<sub>n+1</sub>, T<sub>n+2</sub>] - **ONLY** for this particular
`MetricReader` instance.

The SDK MUST NOT allow a `MetricReader` instance to be registered on more than
one `MeterProvider` instance.

```text
+-----------------+            +--------------+
|                 | Metrics... |              |
| In-memory state +------------> MetricReader |
|                 |            |              |
+-----------------+            +--------------+

+-----------------+            +--------------+
|                 | Metrics... |              |
| In-memory state +------------> MetricReader |
|                 |            |              |
+-----------------+            +--------------+
```

The SDK SHOULD provide a way to allow `MetricReader` to respond to
[MeterProvider.ForceFlush](#forceflush) and [MeterProvider.Shutdown](#shutdown).
[OpenTelemetry SDK](../overview.md#sdk) authors MAY decide the language
idiomatic approach, for example, as `OnForceFlush` and `OnShutdown` callback
functions.

### MetricReader operations

#### RegisterProducer(metricProducer)

**Status**: [Experimental](../document-status.md)

RegisterProducer causes the MetricReader to use the provided
[MetricProducer](#metricproducer) as a source of aggregated metric data in
subsequent invocations of Collect. RegisterProducer is expected to be called
during initialization, but MAY be invoked later. Multiple registrations
of the same MetricProducer MAY result in duplicate metric data being collected.

If the [MeterProvider](#meterprovider) is an instance of
[MetricProducer](#metricproducer), this MAY be used to register the
MeterProvider, but MUST NOT allow multiple [MeterProviders](#meterprovider)
to be registered with the same MetricReader.

#### Collect

Collects the metrics from the SDK and any registered
[MetricProducers](#metricproducer). If there are
[asynchronous SDK Instruments](./api.md#asynchronous-instrument-api) involved,
their callback functions will be triggered.

`Collect` SHOULD provide a way to let the caller know whether it succeeded,
failed or timed out. When the `Collect` operation fails or times out on
some of the instruments, the SDK MAY return successfully collected results
and a failed reasons list to the caller.

`Collect` does not have any required parameters, however, [OpenTelemetry
SDK](../overview.md#sdk) authors MAY choose to add parameters (e.g. callback,
filter, timeout). [OpenTelemetry SDK](../overview.md#sdk) authors MAY choose the
return value type, or do not return anything.

Note: it is expected that the `MetricReader.Collect` implementations will be
provided by the SDK, so it is RECOMMENDED to prevent the user from accidentally
overriding it, if possible (e.g. `final` in C++ and Java, `sealed` in C#).

#### Shutdown

This method provides a way for the `MetricReader` to do any cleanup required.

`Shutdown` MUST be called only once for each `MetricReader` instance. After the
call to `Shutdown`, subsequent invocations to `Collect` are not allowed. SDKs
SHOULD return some failure for these calls, if possible.

`Shutdown` SHOULD provide a way to let the caller know whether it succeeded,
failed or timed out.

`Shutdown` SHOULD complete or abort within some timeout. `Shutdown` MAY be
implemented as a blocking API or an asynchronous API which notifies the caller
via a callback or an event. [OpenTelemetry SDK](../overview.md#sdk) authors MAY
decide if they want to make the shutdown timeout configurable.

### Periodic exporting MetricReader

This is an implementation of the `MetricReader` which collects metrics based on
a user-configurable time interval, and passes the metrics to the configured
[Push Metric Exporter](#push-metric-exporter).

Configurable parameters:

* `exportIntervalMillis` - the time interval in milliseconds between two
  consecutive exports. The default value is 60000 (milliseconds).
* `exportTimeoutMillis` - how long the export can run before it is cancelled.
  The default value is 30000 (milliseconds).

One possible implementation of periodic exporting MetricReader is to inherit
from `MetricReader` and start a background task which calls the inherited
`Collect()` method at the requested `exportIntervalMillis`. The reader's
`Collect()` method may still be invoked by other callers. For example,

* A user configures periodic exporting MetricReader with a push exporter and a
  30 second interval.
* At the first 30 second interval, the background task calls `Collect()` which
  passes metrics to the push exporter.
* After 15 seconds, the user decides to flush metrics for just this reader. They
  call `Collect()` which passes metrics to the push exporter.
* After another 15 seconds (at the end of the second 30 second interval),
  the background task calls `Collect()` which passes metrics to the push
  exporter.

## MetricExporter

**Status**: [Stable](../document-status.md)

`MetricExporter` defines the interface that protocol-specific exporters MUST
implement so that they can be plugged into OpenTelemetry SDK and support sending
of telemetry data.

Metric Exporters always have an _associated_ MetricReader.  The
`aggregation` and `temporality` properties used by the
OpenTelemetry Metric SDK are determined when registering Metric
Exporters through their associated MetricReader.  OpenTelemetry
language implementations MAY support automatically configuring the
[MetricReader](#metricreader) to use for an Exporter.

The goal of the interface is to minimize burden of implementation for
protocol-dependent telemetry exporters. The protocol exporter is expected to be
primarily a simple telemetry data encoder and transmitter.

Metric Exporter has access to the [aggregated metrics
data](./data-model.md#timeseries-model).  Metric Exporters SHOULD
report an error condition for data output by the `MetricReader` with
unsupported Aggregation or Aggregation Temporality, as this condition
can be corrected by a change of `MetricReader` configuration.

There could be multiple [Push Metric Exporters](#push-metric-exporter) or [Pull
Metric Exporters](#pull-metric-exporter) or even a mixture of both configured at
the same time on a given `MeterProvider` using one `MetricReader` for each exporter. Different exporters
can run at different schedule, for example:

* Exporter A is a push exporter which sends data every 1 minute.
* Exporter B is a push exporter which sends data every 5 seconds.
* Exporter C is a pull exporter which reacts to a scraper over HTTP.
* Exporter D is a pull exporter which reacts to another scraper over a named
  pipe.

### Push Metric Exporter

Push Metric Exporter sends metric data it receives from a paired
[MetricReader](#metricreader). Here are some examples:

* Sends the data based on a user configured schedule, e.g. every 1 minute.
  This MAY be accomplished by pairing the exporter with a
  [periodic exporting MetricReader](#periodic-exporting-metricreader).
* Sends the data when there is a severe error.

The following diagram shows `Push Metric Exporter`'s relationship to other
components in the SDK:

```text
+-----------------+            +---------------------------------+
|                 | Metrics... |                                 |
| In-memory state +------------> Periodic exporting MetricReader |
|                 |            |                                 |
+-----------------+            |    +-----------------------+    |
                               |    |                       |    |
                               |    | MetricExporter (push) +-------> Another process
                               |    |                       |    |
                               |    +-----------------------+    |
                               |                                 |
                               +---------------------------------+
```

#### Interface Definition

A Push Metric Exporter MUST support the following functions:

##### Export(batch)

Exports a batch of [Metric points](./data-model.md#metric-points). Protocol
exporters that will implement this function are typically expected to serialize
and transmit the data to the destination.

The SDK MUST provide a way for the exporter to get the [Meter](./api.md#meter)
information (e.g. name, version, etc.) associated with each `Metric point`.

`Export` will never be called concurrently for the same exporter instance.
`Export` can be called again only after the current call returns.

`Export` MUST NOT block indefinitely, there MUST be a reasonable upper limit
after which the call must time out with an error result (Failure).

Any retry logic that is required by the exporter is the responsibility of the
exporter. The default SDK SHOULD NOT implement retry logic, as the required
logic is likely to depend heavily on the specific protocol and backend the metrics
are being sent to.

**Parameters:**

`batch` - a batch of `Metric point`s. The exact data type of the batch is
language specific, typically it is some kind of list. The exact type of `Metric
point` is language specific, and is typically optimized for high performance.
Here are some examples:

```text
       +--------+ +--------+     +--------+
Batch: | Metric | | Metric | ... | Metric |
       +---+----+ +--------+     +--------+
           |
           +--> name, unit, description, meter information, ...
           |
           |                  +-------------+ +-------------+     +-------------+
           +--> MetricPoints: | MetricPoint | | MetricPoint | ... | MetricPoint |
                              +-----+-------+ +-------------+     +-------------+
                                    |
                                    +--> timestamps, attributes, value (or buckets), exemplars, ...
```

Refer to the [Metric points](./data-model.md#metric-points) section from the
Metrics Data Model specification for more details.

Note: it is highly recommended that implementors design the `Metric` data type
_based on_ the [Data Model](./data-model.md), rather than directly use the data
types generated from the [proto
files](https://github.com/open-telemetry/opentelemetry-proto/blob/main/opentelemetry/proto/metrics/v1/metrics.proto)
(because the types generated from proto files are not guaranteed to be backward
compatible).

Returns: `ExportResult`

`ExportResult` is one of:

* `Success` - The batch has been successfully exported. For protocol exporters
  this typically means that the data is sent over the wire and delivered to the
  destination server.
* `Failure` - exporting failed. The batch must be dropped. For example, this can
  happen when the batch contains bad data and cannot be serialized.

Note: this result may be returned via an async mechanism or a callback, if that
is idiomatic for the language implementation.

##### ForceFlush()

This is a hint to ensure that the export of any `Metrics` the exporter has
received prior to the call to `ForceFlush` SHOULD be completed as soon as
possible, preferably before returning from this method.

`ForceFlush` SHOULD provide a way to let the caller know whether it succeeded,
failed or timed out.

`ForceFlush` SHOULD only be called in cases where it is absolutely necessary,
such as when using some FaaS providers that may suspend the process after an
invocation, but before the exporter exports the completed metrics.

`ForceFlush` SHOULD complete or abort within some timeout. `ForceFlush` can be
implemented as a blocking API or an asynchronous API which notifies the caller
via a callback or an event. [OpenTelemetry SDK](../overview.md#sdk) authors MAY
decide if they want to make the flush timeout configurable.

##### Shutdown()

Shuts down the exporter. Called when SDK is shut down. This is an opportunity
for exporter to do any cleanup required.

Shutdown SHOULD be called only once for each `MetricExporter` instance. After
the call to `Shutdown` subsequent calls to `Export` are not allowed and should
return a Failure result.

`Shutdown` SHOULD NOT block indefinitely (e.g. if it attempts to flush the data
and the destination is unavailable). [OpenTelemetry SDK](../overview.md#sdk)
authors MAY decide if they want to make the shutdown timeout configurable.

### Pull Metric Exporter

Pull Metric Exporter reacts to the metrics scrapers and reports the data
passively. This pattern has been widely adopted by
[Prometheus](https://prometheus.io/).

Unlike [Push Metric Exporter](#push-metric-exporter) which can send data on its
own schedule, pull exporter can only send the data when it is being asked by the
scraper, and `ForceFlush` would not make sense.

Implementors MAY choose the best idiomatic design for their language. For
example, they could generalize the [Push Metric Exporter
interface](#push-metric-exporter) design and use that for consistency, they
could model the pull exporter as [MetricReader](#metricreader), or they could
design a completely different pull exporter interface. If the pull exporter is
modeled as MetricReader, implementors MAY name the MetricExporter interface as
PushMetricExporter to prevent naming confusion.

The following diagram gives some examples on how `Pull Metric Exporter` can be
modeled to interact with other components in the SDK:

* Model the pull exporter as MetricReader

  ```text
  +-----------------+            +-----------------------------+
  |                 | Metrics... |                             |
  | In-memory state +------------> PrometheusExporter (pull)   +---> Another process (scraper)
  |                 |            | (modeled as a MetricReader) |
  +-----------------+            |                             |
                                 +-----------------------------+
  ```

* Use the same MetricExporter design for both push and pull exporters

  ```text
  +-----------------+            +-----------------------------+
  |                 | Metrics... |                             |
  | In-memory state +------------> Exporting MetricReader      |
  |                 |            |                             |
  +-----------------+            |  +-----------------------+  |
                                 |  |                       |  |
                                 |  | MetricExporter (pull) +------> Another process (scraper)
                                 |  |                       |  |
                                 |  +-----------------------+  |
                                 |                             |
                                 +-----------------------------+
  ```

## MetricProducer

**Status**: [Experimental](../document-status.md)

`MetricProducer` defines the interface which bridges to third-party metric
sources MUST implement so they can be plugged into an OpenTelemetry
[MetricReader](#metricreader) as a source of aggregated metric data. The SDK's
in-memory state MAY implement the `MetricProducer` interface for convenience.

`MetricProducer` implementations SHOULD accept configuration for the
`AggregationTemporality` of produced metrics. SDK authors MAY provide utility
libraries to facilitate conversion between delta and cumulative temporalities.

If the batch of [Metric points](./data-model.md#metric-points) returned by
`Produce()` includes a [Resource](../resource/sdk.md), the `MetricProducer` MUST
accept configuration for the [Resource](../resource/sdk.md).

```text
+-----------------+            +--------------+
|                 | Metrics... |              |
| In-memory state +------------> MetricReader |
|                 |            |              |
+-----------------+            |              |
                               |              |
+-----------------+            |              |
|                 | Metrics... |              |
| MetricProducer  +------------>              |
|                 |            |              |
+-----------------+            +--------------+
```

### Interface Definition

A `MetricProducer` MUST support the following functions:

#### Produce() batch

`Produce` provides metrics from the MetricProducer to the caller. `Produce`
MUST return a batch of [Metric points](./data-model.md#metric-points).
`Produce` does not have any required parameters, however, [OpenTelemetry
SDK](../overview.md#sdk) authors MAY choose to add parameters (e.g. timeout).

`Produce` SHOULD provide a way to let the caller know whether it succeeded,
failed or timed out. When the `Produce` operation fails, the `MetricProducer`
MAY return successfully collected results and a failed reasons list to the
caller.

If a batch of [Metric points](./data-model.md#metric-points) can include
[`InstrumentationScope`](../glossary.md#instrumentation-scope) information,
`Produce` SHOULD include a single InstrumentationScope which identifies the
`MetricProducer`.

## Defaults and configuration

The SDK MUST provide configuration according to the [SDK environment
variables](../sdk-environment-variables.md) specification.

## Numerical limits handling

The SDK MUST handle numerical limits in a graceful way according to [Error
handling in OpenTelemetry](../error-handling.md).

If the SDK receives float/double values from [Instruments](./api.md#instrument),
it MUST handle all the possible values. For example, if the language runtime
supports [IEEE 754](https://en.wikipedia.org/wiki/IEEE_754), the SDK needs to
handle NaNs and Infinites.

It is unspecified _how_ the SDK should handle the input limits. The SDK authors
MAY leverage/follow the language runtime behavior for better performance, rather
than perform a check on each value coming from the API.

It is unspecified _how_ the SDK should handle the output limits (e.g. integer
overflow). The SDK authors MAY rely on the language runtime behavior as long as
errors/exceptions are taken care of.

## Compatibility requirements

**Status**: [Stable](../document-status.md)

All the metrics components SHOULD allow new methods to be added to existing
components without introducing breaking changes.

All the metrics SDK methods SHOULD allow optional parameter(s) to be added to
existing methods without introducing breaking changes, if possible.

## Concurrency requirements

**Status**: [Stable](../document-status.md)

For languages which support concurrent execution the Metrics SDKs provide
specific guarantees and safeties.

**MeterProvider** - Meter creation, `ForceFlush` and `Shutdown` are safe to be
called concurrently.

**ExemplarFilter** - all methods are safe to be called concurrently.

**ExemplarReservoir** - all methods are safe to be called concurrently.

**MetricReader** - `Collect` and `Shutdown` are safe to be called concurrently.

**MetricExporter** - `ForceFlush` and `Shutdown` are safe to be called
concurrently.<|MERGE_RESOLUTION|>--- conflicted
+++ resolved
@@ -77,17 +77,15 @@
 specification](../trace/sdk.md#additional-span-interfaces) has provided some
 suggestions regarding how to implement this efficiently.
 
-<<<<<<< HEAD
 A `MeterProvider` SHOULD provide a way to specify the configurable
 [cardinality limits](#cardinality-limits) to be applied to `Meter`
 instances.  SDKs that support configurable limits MUST provide an
 option to configure the default limits to be applied to all `Meter`
 instances by default.
-=======
+
 ### MeterProvider Creation
 
 The SDK SHOULD allow the creation of multiple independent `MeterProvider`s.
->>>>>>> a1902b62
 
 ### Meter Creation
 
