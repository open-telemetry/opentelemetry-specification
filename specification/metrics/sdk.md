--- conflicted
+++ resolved
@@ -87,11 +87,8 @@
 specification](../trace/sdk.md#additional-span-interfaces) has provided some
 suggestions regarding how to implement this efficiently.
 
-<<<<<<< HEAD
-=======
 ### MeterProvider Creation
 
->>>>>>> 0c5bfa99
 The SDK SHOULD allow the creation of multiple independent `MeterProvider`s.
 
 ### Meter Creation
