# Metrics SDK

**Status**: [Experimental](../document-status.md)

<details>
<summary>
Table of Contents
</summary>

* [MeterProvider](#meterprovider)
* [Attribute limits](#attribute-limits)
* [Exemplar](#exemplar)
  * [ExemplarFilter](#exemplarfilter)
  * [ExemplarReservoir](#exemplarreservoir)
  * [Exemplar defaults](#exemplar-defaults)
* [MetricReader](#metricreader)
  * [Periodic exporting MetricReader](#periodic-exporting-metricreader)
* [MetricExporter](#metricexporter)
  * [Push Metric Exporter](#push-metric-exporter)
  * [Pull Metric Exporter](#pull-metric-exporter)
* [Defaults and configuration](#defaults-and-configuration)
* [Compatibility requirements](#compatibility-requirements)
* [Concurrency requirements](#concurrency-requirements)

</details>

## MeterProvider

A `MeterProvider` MUST provide a way to allow a [Resource](../resource/sdk.md) to
be specified. If a `Resource` is specified, it SHOULD be associated with all the
metrics produced by any `Meter` from the `MeterProvider`. The [tracing SDK
specification](../trace/sdk.md#additional-span-interfaces) has provided some
suggestions regarding how to implement this efficiently.

### Meter Creation

New `Meter` instances are always created through a `MeterProvider` (see
[API](./api.md#meterprovider)). The `name`, `version` (optional), and
`schema_url` (optional) arguments supplied to the `MeterProvider` MUST be used
to create an
[`InstrumentationLibrary`](https://github.com/open-telemetry/oteps/blob/main/text/0083-component.md)
instance which is stored on the created `Meter`.

Configuration (i.e., [MetricExporters](#metricexporter),
[MetricReaders](#metricreader) and [Views](#view)) MUST be managed solely by the
`MeterProvider` and the SDK MUST provide a way to configure all options that are
implemented by the SDK. This MAY be done at the time of MeterProvider creation
if appropriate.

The `MeterProvider` MAY provide methods to update the configuration. If
configuration is updated (e.g., adding a `MetricReader`), the updated
configuration MUST also apply to all already returned `Meters` (i.e. it MUST NOT
matter whether a `Meter` was obtained from the `MeterProvider` before or after
the configuration change). Note: Implementation-wise, this could mean that
`Meter` instances have a reference to their `MeterProvider` and access
configuration only via this reference.

### Shutdown

This method provides a way for provider to do any cleanup required.

`Shutdown` MUST be called only once for each `MeterProvider` instance. After the
call to `Shutdown`, subsequent attempts to get a `Meter` are not allowed. SDKs
SHOULD return a valid no-op Meter for these calls, if possible.

`Shutdown` SHOULD provide a way to let the caller know whether it succeeded,
failed or timed out.

`Shutdown` SHOULD complete or abort within some timeout. `Shutdown` CAN be
implemented as a blocking API or an asynchronous API which notifies the caller
via a callback or an event. [OpenTelemetry SDK](../overview.md#sdk) authors CAN
decide if they want to make the shutdown timeout configurable.

`Shutdown` MUST be implemented at least by invoking `Shutdown` on all registered
[MetricReader](#metricreader) and [MetricExporter](#metricexporter) instances.

### ForceFlush

This method provides a way for provider to notify the registered
[MetricReader](#metricreader) and [MetricExporter](#metricexporter) instances,
so they can do as much as they could to consume or send the metrics. Note:
unlike [Push Metric Exporter](#push-metric-exporter) which can send data on its
own schedule, [Pull Metric Exporter](#pull-metric-exporter) can only send the
data when it is being asked by the scraper, so `ForceFlush` would not make much
sense.

`ForceFlush` SHOULD provide a way to let the caller know whether it succeeded,
failed or timed out. `ForceFlush` SHOULD return some **ERROR** status if there
is an error condition; and if there is no error condition, it should return some
**NO ERROR** status, language implementations MAY decide how to model **ERROR**
and **NO ERROR**.

`ForceFlush` SHOULD complete or abort within some timeout. `ForceFlush` CAN be
implemented as a blocking API or an asynchronous API which notifies the caller
via a callback or an event. [OpenTelemetry SDK](../overview.md#sdk) authors CAN
decide if they want to make the flush timeout configurable.

`ForceFlush` MUST invoke `ForceFlush` on all registered
[MetricReader](#metricreader) and [Push Metric Exporter](#push-metric-exporter)
instances.

### View

A `View` provides SDK users with the flexibility to customize the metrics that
are output by the SDK. Here are some examples when a `View` might be needed:

* Customize which [Instruments](./api.md#instrument) are to be
  processed/ignored. For example, an [instrumented
  library](../glossary.md#instrumented-library) can provide both temperature and
  humidity, but the application developer might only want temperature.
* Customize the aggregation - if the default aggregation associated with the
  Instrument does not meet the needs of the user. For example, an HTTP client
  library might expose HTTP client request duration as
  [Histogram](./api.md#histogram) by default, but the application developer
  might only want the total count of outgoing requests.
* Customize which attribute(s) are to be reported as metrics dimension(s). For
  example, an HTTP server library might expose HTTP verb (e.g. GET, POST) and
  HTTP status code (e.g. 200, 301, 404). The application developer might only
  care about HTTP status code (e.g. reporting the total count of HTTP requests
  for each HTTP status code). There could also be extreme scenarios in which the
  application developer does not need any dimension (e.g. just get the total
  count of all incoming requests).
* Add additional dimension(s) from the [Context](../context/context.md). For
  example, a [Baggage](../baggage/api.md) value might be available indicating
  whether an HTTP request is coming from a bot/crawler or not. The application
  developer might want this to be converted to a dimension for HTTP server
  metrics (e.g. the request/second from bots vs. real users).

The SDK MUST provide the means to register Views with a `MeterProvider`. Here
are the inputs:

* The Instrument selection criteria (required), which covers:
  * The `type` of the Instrument(s) (optional).
  * The `name` of the Instrument(s), with wildcard support (optional).
  * The `name` of the Meter (optional).
  * The `version` of the Meter (optional).
  * The `schema_url` of the Meter (optional).
  * [OpenTelemetry SDK](../overview.md#sdk) authors MAY choose to support more
    criteria. For example, a strong typed language MAY support point type (e.g.
    allow the users to select Instruments based on whether the underlying type
    is integer or double).
  * The criteria SHOULD be treated as additive, which means the Instrument has
    to meet _all_ the provided criteria. For example, if the criteria are
    _instrument name == "Foobar"_ and _instrument type is Histogram_, it will be
    treated as _(instrument name == "Foobar") AND (instrument type is
    Histogram)_.
  * If _none_ the optional criteria is provided, the SDK SHOULD treat it as an
    error. It is recommended that the SDK implementations fail fast. Please
    refer to [Error handling in OpenTelemetry](../error-handling.md) for the
    general guidance.
* The `name` of the View (optional). If not provided, the Instrument `name`
  would be used by default. This will be used as the name of the [metrics
  stream](./datamodel.md#events--data-stream--timeseries).
* The configuration for the resulting [metrics
  stream](./datamodel.md#events--data-stream--timeseries):
  * The `description`. If not provided, the Instrument `description` would be
    used by default.
  * A list of `attribute keys` (optional). If not provided, all the attribute
    keys will be used by default (TODO: once the Hint API is available, the
    default behavior should respect the Hint if it is available).
  * The `extra dimensions` which come from Baggage/Context (optional). If not
    provided, no extra dimension will be used. Please note that this only
    applies to [synchronous Instruments](./api.md#synchronous-instrument).
  * The `aggregation` (optional) to be used. If not provided, a default
    aggregation will be applied by the SDK. The default aggregation is a TODO.
  * The `exemplar_reservoir` (optional) to use for storing exemplars.  
    This should be a factory or callback similar to aggregation which allows
    different reservoirs to be chosen by the aggregation.

The SDK SHOULD use the following logic to determine how to process Measurements
made with an Instrument:

* Determine the `MeterProvider` which "owns" the Instrument.
* If the `MeterProvider` has no `View` registered, take the Instrument and apply
    the default configuration.
* If the `MeterProvider` has one or more `View`(s) registered:
  * For each View, if the Instrument could match the instrument selection
    criteria:
    * Try to apply the View configuration. If there is an error (e.g. the View
      asks for extra dimensions from the Baggage, but the Instrument is
      [asynchronous](./api.md#asynchronous-instrument) which doesn't have
      Context) or a conflict (e.g. the View requires to export the metrics using
      a certain name, but the name is already used by another View), provide a
      way to let the user know (e.g. expose [self-diagnostics
      logs](../error-handling.md#self-diagnostics)).
  * If the Instrument could not match with any of the registered `View`(s), the
    SDK SHOULD provide a default behavior. The SDK SHOULD also provide a way for
    the user to turn off the default behavior via MeterProvider (which means the
    Instrument will be ignored when there is no match). Individual
    implementations can decide what the default behavior is, and how to turn the
    default behavior off.
* END.

Here are some examples:

```python
# Python
'''
+------------------+
| MeterProvider    |
|   Meter A        |
|     Counter X    |
|     Histogram Y  |
|   Meter B        |
|     Gauge Z      |
+------------------+
'''

# metrics from X and Y (reported as Foo and Bar) will be exported
meter_provider
    .add_view("X")
    .add_view("Foo", instrument_name="Y")
    .add_view(
        "Bar",
        instrument_name="Y",
        aggregation=HistogramAggregation(buckets=[5.0, 10.0, 25.0, 50.0, 100.0]))
    .add_metric_reader(PeriodicExportingMetricReader(ConsoleExporter()))
```

```python
# all the metrics will be exported using the default configuration
meter_provider.add_metric_reader(PeriodicExportingMetricReader(ConsoleExporter()))
```

```python
# all the metrics will be exported using the default configuration
meter_provider
    .add_view("*") # a wildcard view that matches everything
    .add_metric_reader(PeriodicExportingMetricReader(ConsoleExporter()))
```

```python
# Counter X will be exported as cumulative sum
meter_provider
    .add_view("X", aggregation=SumAggregation(CUMULATIVE))
    .add_metric_reader(PeriodicExportingMetricReader(ConsoleExporter()))
```

```python
# Counter X will be exported as delta sum
# Histogram Y and Gauge Z will be exported with 2 dimensions (a and b)
meter_provider
    .add_view("X", aggregation=SumAggregation(DELTA))
    .add_view("*", attribute_keys=["a", "b"])
    .add_metric_reader(PeriodicExportingMetricReader(ConsoleExporter()))
```

### Aggregation

An `Aggregation`, as configured via the [View](./sdk.md#view),
informs the SDK on the ways and means to compute
[Aggregated Metrics](./datamodel.md#opentelemetry-protocol-data-model)
from incoming Instrument [Measurements](./api.md#measurement).

An `Aggregation` specifies an operation
(i.e. [decomposable aggregate function](https://en.wikipedia.org/wiki/Aggregate_function#Decomposable_aggregate_functions)
like Sum, Histogram, Min, Max, Count)
and optional configuration parameter overrides.
The operation's default configuration parameter values will be used
unless overridden by optional configuration parameter overrides.

Note: Implementors MAY choose the best idiomatic practice for their language to
represent the semantic of an Aggregation and optional configuration parameters.

e.g. The View specifies an Aggregation by string name (i.e. "ExplicitBucketHistogram").

```python
# Use Histogram with custom boundaries
meter_provider
  .add_view(
    "X", 
    aggregation="ExplicitBucketHistogram", 
    aggregation_params={"Boundaries": [0, 10, 100]}
    )
```

e.g. The View specifies an Aggregation by class/type instance.

```c#
// Use Histogram with custom boundaries
meterProviderBuilder
  .AddView(
    instrumentName: "X",
    aggregation: new ExplicitBucketHistogramAggregation(
      boundaries: new double[] { 0.0, 10.0, 100.0 }
    )
  );
```

**TBD:**
The [View](./sdk.md#view) may configure an `Aggregation` to collect
[Exemplars](./datamodel.md#exemplars).

The SDK MUST provide the following `Aggregation` to support the
[Metric Points](./datamodel.md#metric-points) in the
[Metrics Data Model](./datamodel.md).

- [None](./sdk.md#none-aggregation)
- [Default](./sdk.md#default-aggregation)
- [Sum](./sdk.md#sum-aggregation)
- [Last Value](./sdk.md#last-value-aggregation)
- [Histogram](./sdk.md#histogram-aggregation)
- [Explicit Bucket Histogram](./sdk.md#explicit-bucket-histogram-aggregation)

#### None Aggregation

The None Aggregation informs the SDK to ignore/drop all Instrument Measurements
for this Aggregation.

This Aggregation does not have any configuration parameters.

#### Default Aggregation

The Default Aggregation informs the SDK to use the Instrument Kind
(e.g. at View registration OR at first seen measurement)
to select an aggregation and configuration parameters.

| Instrument Kind | Selected Aggregation |
| --- | --- |
| [Counter](./api.md#counter) | [Sum Aggregation](./sdk.md#sum-aggregation) |
| [Asynchronous Counter](./api.md#asynchronous-counter) | [Sum Aggregation](./sdk.md#sum-aggregation) |
| [UpDownCounter](./api.md#updowncounter) | [Sum Aggregation](./sdk.md#sum-aggregation) |
| [Asynchrounous UpDownCounter](./api.md#asynchronous-updowncounter) | [Sum Aggregation](./sdk.md#sum-aggregation) |
| [Asynchronous Gauge](./api.md#asynchronous-gauge) | [Last Value Aggregation](./sdk.md#last-value-aggregation) |
| [Histogram](./api.md#histogram) | [Histogram Aggregation](./sdk.md#histogram-aggregation) |

This Aggregation does not have any configuration parameters.

#### Sum Aggregation

The Sum Aggregation informs the SDK to collect data for the
[Sum Metric Point](./datamodel.md#sums).

The default values for the configuration parameters will be set based on
the Instrument Kind (e.g. at View registration OR at first seen measurement).

| Instrument Kind | Default `SumType` | Default `Temporality` |
| --- | --- | --- |
| [Counter](./api.md#counter) | Monotonic | Cumulative |
| [Asynchronous Counter](./api.md#asynchronous-counter) | Monotonic | Cumulative |
| [UpDownCounter](./api.md#updowncounter) | Non-Monotonic | Cumulative |
| [Asynchrounous UpDownCounter](./api.md#asynchronous-updowncounter) | Non-Monotonic | Cumulative |

This Aggregation honors the following configuration parameters:

| Key | Value | Default Value | Description |
| --- | --- | --- | --- |
| SumType | Monotonic, Non-Monotonic, Other | See <sup>1</sup> | See [SumType in PR](https://github.com/open-telemetry/opentelemetry-proto/pull/320). |
| Temporality | Delta, Cumulative | See <sup>1</sup> | See [Temporality](./datamodel.md#temporality). |

\[1\]: See Default values based on Instrument Kind above.

This Aggregation informs the SDK to collect:

- The arithmetic sum of `Measurement` values.

#### Last Value Aggregation

The Last Value Aggregation informs the SDK to collect data for the
[Gauge Metric Point](./datamodel.md#gauge).

This Aggregation does not have any configuration parameters.

This Aggregation informs the SDK to collect:

- The last `Measurement`.
- The timestamp of the last `Measurement`.

#### Histogram Aggregation

The Histogram Aggregation informs the SDK to select the best
Histogram Aggregation available.
i.e. [Explicit Bucket Histogram Aggregator](./sdk.md#explicit-bucket-histogram-aggregation).

This Aggregation does not have any configuration parameters.

#### Explicit Bucket Histogram Aggregation

The Explicit Bucket Histogram Aggregation informs the SDK to collect data for
the [Histogram Metric Point](./datamodel.md#histogram) using a set of
explicit boundary values for histogram bucketing.

This Aggregation honors the following configuration parameters:

| Key | Value | Default Value | Description |
| --- | --- | --- | --- |
| Monotonic | boolean | true | if true, non-positive values are treated as errors<sup>1</sup>. |
| Temporality | Delta, Cumulative | Cumulative | See [Temporality](./datamodel.md#temporality). |
| Boundaries | double\[\] | [ 0, 5, 10, 25, 50, 75, 100, 250, 500, 1000 ] | Array of increasing values representing explicit bucket boundary values.<br><br>The Default Value represents the following buckets:<br>(-&infin;, 0], (0, 5.0], (5.0, 10.0], (10.0, 25.0], (25.0, 50.0], (50.0, 75.0], (75.0, 100.0], (100.0, 250.0], (250.0, 500.0], (500.0, 1000.0], (1000.0, +&infin;) |

\[1\]: Language implementations may choose the best strategy for handling errors. (i.e. Log, Discard, etc...)

This Aggregation informs the SDK to collect:

- Count of `Measurement` values falling within explicit bucket boundaries.
- Arithmetic sum of `Measurement` values in population.

## Attribute limits

Attributes which belong to Metrics are exempt from the
[common rules of attribute limits](../common/common.md#attribute-limits) at this
time. Attribute truncation or deletion could affect identitity of metric time
series and it requires further analysis.

## Exemplar

An [Exemplar](./datamodel.md#exemplars) is a recorded
[Measurement](./api.md#measurement) that exposes the following pieces of
information:

- The `value` that was recorded.
- The `time` the `Measurement` was seen.
- The set of [Attributes](../common/common.md#attributes) associated with the
  `Measurement` not already included in a metric data point.
- The associated [trace id and span
  id](../trace/api.md#retrieving-the-traceid-and-spanid) of the active [Span
  within Context](../trace/api.md#determining-the-parent-span-from-a-context) of
  the `Measurement`.

A Metric SDK MUST provide a mechanism to sample `Exemplar`s from measurements.

A Metric SDK MUST allow `Exemplar` sampling to be disabled.  In this instance the SDK SHOULD not have overhead related to exemplar sampling.

A Metric SDK MUST sample `Exemplar`s only from measurements within the context of a sampled trace BY DEFAULT.

A Metric SDK MUST allow exemplar sampling to leverage the configuration of a metric aggregator.  
For example, Exemplar sampling of histograms should be able to leverage bucket boundaries.

A Metric SDK SHOULD provide extensible hooks for Exemplar sampling, specifically:

- `ExemplarFilter`: filter which measurements can become exemplars
- `ExemplarReservoir`: determine how to store exemplars.

### ExemplarFilter

The `ExemplarFilter` interface MUST provide a method to determine if a
measurement should be sampled.

This interface SHOULD have access to:

- The `value` of the measurement.
- The complete set of `Attributes` of the measurement.
- The [Context](../context/context.md) of the measurement, which covers the
  [Baggage](../baggage/api.md) and the current active
  [Span](../trace/api.md#span).
- A `timestamp` that best represents when the measurement was taken.

See [Defaults and Configuration](#defaults-and-configuration) for built-in
filters.

### ExemplarReservoir

The `ExemplarReservoir` interface MUST provide a method to offer measurements
to the reservoir and another to collect accumulated Exemplars.

The "offer" method SHOULD accept measurements, including:

- The `value` of the measurement.
- The complete set of `Attributes` of the measurement.
- The [Context](../context/context.md) of the measurement, which covers the
  [Baggage](../baggage/api.md) and the current active
  [Span](../trace/api.md#span).
- A `timestamp` that best represents when the measurement was taken.

The "offer" method SHOULD have the ability to pull associated trace and span
information without needing to record full context.  In other words, current
span context and baggage can be inspected at this point.

The "offer" method does not need to store all measurements it is given and
MAY further sample beyond the `ExemplarFilter`.

The "collect" method MUST return accumulated `Exemplar`s.

`Exemplar`s MUST retain the any attributes available in the measurement that
are not preserved by aggregation or view configuration. Specifically, at a
minimum, joining together attributes on an `Exemplar` with those available
on its associated metric data point should result in the full set of attributes
from the original sample measurement.

The `ExemplarReservoir` SHOULD avoid allocations when sampling exemplars.

### Exemplar defaults

The SDK will come with two types of built-in exemplar reservoirs:

1. SimpleFixedSizeExemplarReservoir
2. AlignedHistogramBucketExemplarReservoir

By default, fixed sized histogram aggregators will use
`AlignedHistogramBucketExemplarReservoir` and all other aggregaators will use
`SimpleFixedSizeExemplarReservoir`.

*SimpleExemplarReservoir*
This Exemplar reservoir MAY take a configuration parameter for the size of
the reservoir pool.  The reservoir will accept measurements using an equivalent of
the [naive reservoir sampling algorithm](https://en.wikipedia.org/wiki/Reservoir_sampling)

  ```
  bucket = random_integer(0, num_measurements_seen)
  if bucket < num_buckets then
    reservoir[bucket] = measurement
  end
  ```

*AlignedHistogramBucketExemplarReservoir*
This Exemplar reservoir MUST take a configuration parameter that is the
configuration of a Histogram.  This implementation MUST keep the last seen
measurement that falls within a histogram bucket.  The reservoir will accept
measurements using the equivalent of the following naive algorithm:

  ```
  bucket = find_histogram_bucket(measurement)
  if bucket < num_buckets then
    reservoir[bucket] = measurement
  end

  def find_histogram_bucket(measurement):
    for boundary, idx in bucket_boundaries do
      if value <= boundary then
        return idx
      end
    end
    return boundaries.length
  ```

## MetricReader

`MetricReader` is an interface which provides the following capabilities:

* Collecting metrics from the SDK.
* Handling the [ForceFlush](#forceflush) and [Shutdown](#shutdown) signals from
  the SDK.

The SDK MUST support multiple `MetricReader` instances to be registered on the
same `MeterProvider`, and the [MetricReader.Collect](#collect) invocation on one
`MetricReader` instance SHOULD NOT introduce side-effects to other `MetricReader`
instances. For example, if a `MetricReader` instance is receiving metric data
points that have [delta temporality](./datamodel.md#temporality), it is expected
that SDK will update the time range - e.g. from (T<sub>n</sub>, T<sub>n+1</sub>]
to (T<sub>n+1</sub>, T<sub>n+2</sub>] - **ONLY** for this particular
`MetricReader` instance.

```text
+-----------------+            +--------------+
|                 | Metrics... |              |
| In-memory state +------------> MetricReader |
|                 |            |              |
+-----------------+            +--------------+

+-----------------+            +--------------+
|                 | Metrics... |              |
| In-memory state +------------> MetricReader |
|                 |            |              |
+-----------------+            +--------------+
```

The SDK SHOULD provide a way to allow `MetricReader` to respond to
[MeterProvider.ForceFlush](#forceflush) and [MeterProvider.Shutdown](#shutdown).
[OpenTelemetry SDK](../overview.md#sdk) authors CAN decide the language
idiomatic approach, for example, as `OnForceFlush` and `OnShutdown` callback
functions.

### MetricReader operations

#### Collect

Collects the metrics from the SDK. If there are [asynchronous
Instruments](./api.md#asynchronous-instrument) involved, their callback
functions will be triggered.

`Collect` SHOULD provide a way to let the caller know whether it succeeded,
failed or timed out.

`Collect` does not have any required parameters, however, [OpenTelemetry
SDK](../overview.md#sdk) authors MAY choose to add parameters (e.g. callback,
filter, timeout). [OpenTelemetry SDK](../overview.md#sdk) authors MAY choose the
return value type, or do not return anything.

### Shutdown

This method provides a way for the `MetricReader` to do any cleanup required.

`Shutdown` MUST be called only once for each `MetricReader` instance. After the
call to `Shutdown`, subsequent invocations to `Collect` are not allowed. SDKs
SHOULD return some failure for these calls, if possible.

`Shutdown` SHOULD provide a way to let the caller know whether it succeeded,
failed or timed out.

`Shutdown` SHOULD complete or abort within some timeout. `Shutdown` CAN be
implemented as a blocking API or an asynchronous API which notifies the caller
via a callback or an event. [OpenTelemetry SDK](../overview.md#sdk) authors CAN
decide if they want to make the shutdown timeout configurable.

### Periodic exporting MetricReader

This is an implementation of the `MetricReader` which collects metrics based on
a user-configurable time interval, and passes the metrics to the configured
[Push Metric Exporter](#push-metric-exporter).

Configurable parameters:

* `exporter` - the push exporter where the metrics are sent to.
* `exportIntervalMillis` - the time interval in milliseconds between two
  consecutive exports. The default value is 60000 (milliseconds).
* `exportTimeoutMillis` - how long the export can run before it is cancelled.
  The default value is 30000 (milliseconds).

## MetricExporter

`MetricExporter` defines the interface that protocol-specific exporters MUST
implement so that they can be plugged into OpenTelemetry SDK and support sending
of telemetry data.

The goal of the interface is to minimize burden of implementation for
protocol-dependent telemetry exporters. The protocol exporter is expected to be
primarily a simple telemetry data encoder and transmitter.

Metric Exporter has access to the [pre-aggregated metrics
data](./datamodel.md#timeseries-model).

There could be multiple [Push Metric Exporters](#push-metric-exporter) or [Pull
Metric Exporters](#pull-metric-exporter) or even a mixture of both configured on
a given `MeterProvider`. Different exporters can run at different schedule, for
example:

* Exporter A is a push exporter which sends data every 1 minute.
* Exporter B is a push exporter which sends data every 5 seconds.
* Exporter C is a pull exporter which reacts to a scraper over HTTP.
* Exporter D is a pull exporter which reacts to another scraper over a named
  pipe.

### Push Metric Exporter

Push Metric Exporter sends the data on its own schedule. Here are some examples:

* Sends the data based on a user configured schedule, e.g. every 1 minute.
* Sends the data when there is a severe error.

The following diagram shows `Push Metric Exporter`'s relationship to other
components in the SDK:

```text
+-----------------+            +---------------------------------+
|                 | Metrics... |                                 |
| In-memory state +------------> Periodic exporting MetricReader |
|                 |            |                                 |
+-----------------+            |    +-----------------------+    |
                               |    |                       |    |
                               |    | MetricExporter (push) +-------> Another process
                               |    |                       |    |
                               |    +-----------------------+    |
                               |                                 |
                               +---------------------------------+
```

#### Interface Definition

A Push Metric Exporter MUST support the following functions:

##### Export(batch)

Exports a batch of `Metrics`. Protocol exporters that will implement this
function are typically expected to serialize and transmit the data to the
destination.

`Export` will never be called concurrently for the same exporter instance.
`Export` can be called again only after the current call returns.

`Export` MUST NOT block indefinitely, there MUST be a reasonable upper limit
after which the call must time out with an error result (Failure).

Any retry logic that is required by the exporter is the responsibility of the
exporter. The default SDK SHOULD NOT implement retry logic, as the required
logic is likely to depend heavily on the specific protocol and backend the metrics
are being sent to.

**Parameters:**

`batch` - a batch of `Metrics`. The exact data type of the batch is language
specific, typically it is some kind of list.

Returns: `ExportResult`

`ExportResult` is one of:

* `Success` - The batch has been successfully exported. For protocol exporters
  this typically means that the data is sent over the wire and delivered to the
  destination server.
* `Failure` - exporting failed. The batch must be dropped. For example, this can
  happen when the batch contains bad data and cannot be serialized.

Note: this result may be returned via an async mechanism or a callback, if that
is idiomatic for the language implementation.

##### ForceFlush()

This is a hint to ensure that the export of any `Metrics` the exporter has
received prior to the call to `ForceFlush` SHOULD be completed as soon as
possible, preferably before returning from this method.

`ForceFlush` SHOULD provide a way to let the caller know whether it succeeded,
failed or timed out.

`ForceFlush` SHOULD only be called in cases where it is absolutely necessary,
such as when using some FaaS providers that may suspend the process after an
invocation, but before the exporter exports the completed metrics.

`ForceFlush` SHOULD complete or abort within some timeout. `ForceFlush` can be
implemented as a blocking API or an asynchronous API which notifies the caller
via a callback or an event. [OpenTelemetry SDK](../overview.md#sdk) authors CAN
decide if they want to make the flush timeout configurable.

##### Shutdown()

Shuts down the exporter. Called when SDK is shut down. This is an opportunity
for exporter to do any cleanup required.

Shutdown SHOULD be called only once for each `MetricExporter` instance. After
the call to `Shutdown` subsequent calls to `Export` are not allowed and should
return a Failure result.

`Shutdown` SHOULD NOT block indefinitely (e.g. if it attempts to flush the data
and the destination is unavailable). [OpenTelemetry SDK](../overview.md#sdk)
authors CAN decide if they want to make the shutdown timeout configurable.

### Pull Metric Exporter

Pull Metric Exporter reacts to the metrics scrapers and reports the data
passively. This pattern has been widely adopted by
[Prometheus](https://prometheus.io/).

Unlike [Push Metric Exporter](#push-metric-exporter) which can send data on its
own schedule, pull exporter can only send the data when it is being asked by the
scraper, and `ForceFlush` would not make sense.

Implementors MAY choose the best idiomatic design for their language. For
example, they could generalize the [Push Metric Exporter
interface](#push-metric-exporter) design and use that for consistency, they
could model the pull exporter as [MetricReader](#metricreader), or they could
design a completely different pull exporter interface.

The following diagram gives some examples on how `Pull Metric Exporter` can be
modeled to interact with other components in the SDK:

* Model the pull exporter as MetricReader

  ```text
  +-----------------+            +-----------------------------+
  |                 | Metrics... |                             |
  | In-memory state +------------> PrometheusExporter (pull)   +---> Another process (scraper)
  |                 |            | (modeled as a MetricReader) |
  +-----------------+            |                             |
                                 +-----------------------------+
  ```

* Use the same MetricExporter design for both push and pull exporters

  ```text
  +-----------------+            +-----------------------------+
  |                 | Metrics... |                             |
  | In-memory state +------------> Exporting MetricReader      |
  |                 |            |                             |
  +-----------------+            |  +-----------------------+  |
                                 |  |                       |  |
                                 |  | MetricExporter (pull) +------> Another process (scraper)
                                 |  |                       |  |
                                 |  +-----------------------+  |
                                 |                             |
                                 +-----------------------------+
  ```

## Defaults and configuration

<<<<<<< HEAD
The SDK MUST provide the following configuration parameters for Exemplar
sampling:

| Name            | Description | Default | Notes |
|-----------------|---------|-------------|---------|
| `OTEL_METRICS_EXEMPLAR_FILTER` | Filter for which measurements can become Exemplars. | `"WITH_SAMPLED_TRACE"` | |

Known values for `OTEL_METRICS_EXEMPLAR_FILTER` are:

- `"NONE"`: No measurements are eligble for exemplar sampling.
- `"ALL"`: All measurements are eligible for exemplar sampling.
- `"WITH_SAMPLED_TRACE"`: Only allow measurements with a sampled parent span in context.

## Compatibility requirements

All the metrics components SHOULD allow new methods to be added to existing
components without introducing breaking changes.

All the metrics SDK methods SHOULD allow optional parameter(s) to be added to
existing methods without introducing breaking changes, if possible.

## Concurrency requirements

For languages which support concurrent execution the Metrics SDKs provide
specific guarantees and safeties.

**MeterProvider** - Meter creation, `ForceFlush` and `Shutdown` are safe to be
called concurrently.

**ExemplarFilter** - all methods are safe to be called concurrently.

**ExemplarReservoir** - all methods are safe to be called concurrently.

**MetricReader** - `Collect` and `Shutdown` are safe to be called concurrently.

**MetricExporter** - `ForceFlush` and `Shutdown` are safe to be called
concurrently.
=======
The SDK MUST provide configuration according to the [SDK environment variables](../sdk-environment-variables.md) specification.
>>>>>>> 90d9aab8
<|MERGE_RESOLUTION|>--- conflicted
+++ resolved
@@ -772,19 +772,8 @@
 
 ## Defaults and configuration
 
-<<<<<<< HEAD
-The SDK MUST provide the following configuration parameters for Exemplar
-sampling:
-
-| Name            | Description | Default | Notes |
-|-----------------|---------|-------------|---------|
-| `OTEL_METRICS_EXEMPLAR_FILTER` | Filter for which measurements can become Exemplars. | `"WITH_SAMPLED_TRACE"` | |
-
-Known values for `OTEL_METRICS_EXEMPLAR_FILTER` are:
-
-- `"NONE"`: No measurements are eligble for exemplar sampling.
-- `"ALL"`: All measurements are eligible for exemplar sampling.
-- `"WITH_SAMPLED_TRACE"`: Only allow measurements with a sampled parent span in context.
+The SDK MUST provide configuration according to the [SDK environment
+variables](../sdk-environment-variables.md) specification.
 
 ## Compatibility requirements
 
@@ -809,7 +798,4 @@
 **MetricReader** - `Collect` and `Shutdown` are safe to be called concurrently.
 
 **MetricExporter** - `ForceFlush` and `Shutdown` are safe to be called
-concurrently.
-=======
-The SDK MUST provide configuration according to the [SDK environment variables](../sdk-environment-variables.md) specification.
->>>>>>> 90d9aab8
+concurrently.