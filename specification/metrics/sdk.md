--- conflicted
+++ resolved
@@ -207,7 +207,6 @@
     .set_exporter(ConsoleExporter())
 ```
 
-<<<<<<< HEAD
 ## Aggregator
 
 An `Aggregator` computes incoming Instrument [Measurements](./api.md#measurement)
@@ -349,14 +348,13 @@
 
 - Count of `Measurement` values falling within explicit bucket boundaries.
 - Arithmetic sum of `Measurement` values in population.
-=======
+
 ## Attribute Limits
 
 Attributes which belong to Metrics are exempt from the
 [common rules of attribute limits](../common/common.md#attribute-limits) at this
 time. Attribute truncation or deletion could affect identitity of metric time
 series and it requires further analysis.
->>>>>>> d3619c53
 
 ## MeasurementProcessor
 
