--- conflicted
+++ resolved
@@ -182,23 +182,13 @@
     will be used by default (TODO: once the Hint API is available, the default
     behavior should respect the Hint if it is available).
   * The `aggregation` (optional) to be used. If not provided, the SDK MUST
-<<<<<<< HEAD
-    apply a [default aggregation](#default-aggregation). If the aggregation
-    outputs metric points that use aggregation temporality (e.g. Histogram,
-    Sum), the SDK SHOULD handle the aggregation temporality based on the
-    temporality of each [MetricReader](#metricreader) instance.
+    apply a [default aggregation](#default-aggregation) configurable on the
+    basis of instrument kind according to the [MetricReader](#metricreader)
+    instance.
   * **Status**: [Feature-freeze](../document-status.md) - the
     `exemplar_reservoir` (optional) to use for storing exemplars. This should be
     a factory or callback similar to aggregation which allows different
     reservoirs to be chosen by the aggregation.
-=======
-    apply a [default aggregation](#default-aggregation) configurable on the
-    basis of instrument kind according to the [MetricReader](#metricreader)
-    instance.
-  * The `exemplar_reservoir` (optional) to use for storing exemplars.
-    This should be a factory or callback similar to aggregation which allows
-    different reservoirs to be chosen by the aggregation.
->>>>>>> 99d14047
 
 In order to avoid conflicts, views which specify a name SHOULD have an
 instrument selector that selects at most one instrument. For the registration
@@ -652,15 +642,11 @@
 
 ## MetricReader
 
-<<<<<<< HEAD
 **Status**: [Stable](../document-status.md)
 
-`MetricReader` is an interface which provides the following capabilities:
-=======
 `MetricReader` is an SDK implementation object that provides the
 common configurable aspects of the OpenTelemetry Metrics SDK and
 determines the following capabilities:
->>>>>>> 99d14047
 
 * Collecting metrics from the SDK on demand.
 * Handling the [ForceFlush](#forceflush) and [Shutdown](#shutdown) signals from
