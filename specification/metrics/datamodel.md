# Metrics Data Model

**Status**: [Experimental](../document-status.md)

<!-- Re-generate TOC with `markdown-toc --no-first-h1 -i` -->

<!-- toc -->

<!-- tocstop -->

## Overview

The OpenTelemetry data model for metrics consists of a protocol specification
and semantic conventions for delivery of pre-aggregated metric timeseries data.
The data model is designed for importing data from existing systems and
exporting data into existing systems, as well as to support internal
OpenTelemetry use-cases for generating Metrics from streams of Spans or Logs.

Popular existing metrics data formats can be unambiguously translated into the
OpenTelemetry data model for metrics, without loss of semantics or fidelity.
Translation from the Prometheus and Statsd exposition formats is explicitly
specified.

The data model specifies a number of semantics-preserving data transformations
for use on the collection path, supporting flexible system configuration. The
model supports reliability and statelessness controls, through the choice of
cumulative and delta transport. The model supports cost controls, through
spatial and temporal reaggregation.

The OpenTelemetry collector is designed to accept metrics data in a number of
formats, transport data using the OpenTelemetry data model, and then export into
existing systems. The data model can be unambiguously translated into the
Prometheus Remote Write protocol without loss of features or semantics, through
well-defined translations of the data, including the ability to automatically
remove attributes and lower histogram resolution.

## Events → Data Stream → Timeseries

The OTLP Metrics protocol is designed as a standard for transporting metric
data. To describe the intended use of this data and the associated semantic
meaning, OpenTelemetry metric data stream types will be linked into a framework
containing a higher-level model, about Metrics APIs and discrete input values,
and a lower-level model, defining the Timeseries and discrete output values.
The relationship between models is displayed in the diagram below.

![Events  → Data Stream → Timeseries Diagram](img/model-layers.png)

This protocol was designed to meet the requirements of the OpenCensus Metrics
system, particularly to meet its concept of Metrics Views. Views are
accomplished in the OpenTelemetry Metrics data model through support for data
transformation on the collection path.

OpenTelemetry has identified three kinds of semantics-preserving Metric data
transformation that are useful in building metrics collection systems as ways of
controlling cost, reliability, and resource allocation. The OpenTelemetry
Metrics data model is designed to support these transformations both inside an
SDK as the data originates, or as a reprocessing stage inside the OpenTelemetry
collector. These transformations are:

1. Temporal reaggregation: Metrics that are collected at a high-frequency can be
   re-aggregated into longer intervals, allowing low-resolution timeseries to be
   pre-calculated or used in place of the original metric data.
2. Spatial reaggregation: Metrics that are produced with unwanted dimensions can
   be re-aggregated into metrics having fewer dimensions.
3. Delta-to-Cumulative: Metrics that are input and output with Delta temporality
   unburden the client from keeping high-cardinality state. The use of deltas
   allows downstream services to bear the cost of conversion into cumulative
   timeseries, or to forego the cost and calculate rates directly.

OpenTelemetry Metrics data streams are designed so that these transformations
can be applied automatically to streams of the same type, subject to conditions
outlined below. Every OTLP data stream has an intrinsic
[decomposable aggregate function](https://en.wikipedia.org/wiki/Aggregate_function#Decomposable_aggregate_functions)
making it semantically well-defined to merge data points across both temporal
and spatial dimensions. Every OTLP data point also has two meaningful timestamps
which, combined with intrinsic aggregation, make it possible to carry out the
standard metric data transformations for each of the model’s basic points while
ensuring that the result carries the intended meaning.

As in OpenCensus Metrics, metrics data can be transformed into one or more
Views, just by selecting the aggregation interval and the desired dimensions.
One stream of OTLP data can be transformed into multiple timeseries outputs by
configuring different Views, and the required Views processing may be applied
inside the SDK or by an external collector.

### Example Use-cases

The metric data model is designed around a series of "core" use cases.  While
this list is not exhaustive, it is meant to be representative of the scope and
breadth of OTel metrics usage.

1. OTel SDK exports 10 second resolution to a single OTel collector, using
  cumulative temporality for a stateful client, stateless server:
    - Collector passes-through original data to an OTLP destination
    - Collector re-aggregates into longer intervals without changing dimensions
    - Collector re-aggregates into several distinct views, each with a subset of
      the available dimensions, outputs to the same destination
2. OTel SDK exports 10 second resolution to a single OTel collector, using delta
  temporality for a stateless client, stateful server:
    - Collector re-aggregates into 60 second resolution
    - Collector converts delta to cumulative temporality
3. OTel SDK exports both 10 seconds resolution (e.g. CPU, request latency) and
  15 minutes resolution (e.g. room temperature) to a single OTel Collector.
  The collector exports streams upstream with or without aggregation.
4. A number of OTel SDKs running locally each exports 10 second resolution, each
  reports to a single (local) OTel collector.
    - Collector re-aggregates into 60 second resolution
    - Collector re-aggregates to eliminate the identity of individual SDKs (e.g.,
      distinct `service.instance.id` values)
    - Collector outputs to an OTLP destination
5. Pool of OTel collectors receive OTLP and export Prometheus Remote Write
    - Collector joins service discovery with metric resources
    - Collector computes “up”, staleness marker
    - Collector applies a distinct external label
6. OTel collector receives Statsd and exports OTLP
    - With delta temporality: stateless collector
    - With cumulative temporality: stateful collector
7. OTel SDK exports directly to 3P backend

These are considered the "core" use-cases used to analyze tradeoffs and design
decisions within the metrics data model.

### Out of Scope Use-cases

The metrics data model is NOT designed to be a perfect rosetta stone of metrics.
Here are a set of use cases that, while won't be outright unsupported, are not
in scope for key design decisions:

- Using OTLP as an intermediary format between two non-compatible formats
  - Importing [statsd](https://github.com/statsd/statsd) => Prometheus PRW
  - Importing [collectd](https://collectd.org/wiki/index.php/Binary_protocol#:~:text=The%20binary%20protocol%20is%20the,some%20documentation%20to%20reimplement%20it)
    => Prometheus PRW
  - Importing Prometheus endpoint scrape => [statsd push | collectd | opencensus]
  - Importing OpenCensus "oca" => any non OC or OTel format
- TODO: define others.

## Model Details

OpenTelemetry fragments metrics into three interacting models:

- An Event model, representing how instrumentation reports metric data.
- A Timeseries model, representing how backends store metric data.
- A Metric Stream model, defining the *O*pen*T*e*L*emetry *P*rotocol (OTLP)
  representing how metric data streams are manipulated and transmitted between
  the Event model and the Timeseries storage.

### Event Model

This specification uses as its foundation a
[Metrics API consisting of 6 model instruments](api.md), each having distinct
semantics, that were prototyped in several OpenTelemetry SDKs between July 2019
and June 2020. The model instruments and their specific use-cases are meant to
anchor our understanding of the OpenTelemetry data model and are divided into
three categories:

- Synchronous vs. Asynchronous. The act of calling a Metrics API in a
  synchronous context means the application/library calls the SDK, typically having
  associated trace context and baggage; an Asynchronous instrument is called at
  collection time, through a callback, and lacks context.
- Adding vs. Grouping. Whereas adding instruments express a sum, grouping
  instruments characterize a group of measurements. The numbers passed to adding
  instruments define division, in the algebraic sense, while the numbers passed
  to grouping instruments are generally not. Adding instrument values are always
  parts of a sum, while grouping instrument values are individual measurements.
- Monotonic vs. Non-Monotonic. The adding instruments are categorized by whether
  the derivative of the quantity they express is non-negative. Monotonic
  instruments are primarily useful for monitoring a rate value, whereas
  non-monotonic instruments are primarily useful for monitoring a total value.

In the Event model, the primary data are (instrument, number) points, originally
observed in real time or on demand (for the synchronous and asynchronous cases,
respectively). The instruments and model use-cases will be described in greater
detail as we link the event model with the other two.

### Timeseries Model

In this low-level metrics data model, a Timeseries is defined by an entity
consisting of several metadata properties:

- Metric name
- Label set
- Kind of point (integer, floating point, etc)
- Unit of measurement

The primary data of each timeseries are ordered (timestamp, value) points, for
three value types:

1. Counter (Monotonic, cumulative)
2. Gauge
3. Histogram

This model may be viewed as an idealization of
[Prometheus Remote Write](https://docs.google.com/document/d/1LPhVRSFkGNSuU1fBd81ulhsCPR4hkSZyyBj1SZ8fWOM/edit#heading=h.3p42p5s8n0ui).
Like that protocol, we are additionally concerned with knowing when a point
value is defined, as compared with being implicitly or explicitly absent. A
metric stream of delta data points defines time-interval values, not
point-in-time values.  To precisely define presence and absence of data requires
further development of the correspondence between these models.

### OpenTelemetry Protocol data model

<<<<<<< HEAD
The OpenTelemetry data model for metrics includes three basic point kinds, all
of which satisfy the requirements above, meaning they define a decomposable
=======
The OpenTelmetry protocol data model is composed of Metric data streams. These
streams are in turn composed of metric data points. Metric data streams
can be converted directly into Timeseries, and share the same identity
characteristics for a Timeseries.   A metric stream is identified by:

- The originating `Resource`
- The metric stream's `name`.
- The attached `Attribute`s
- The metric stream's point kind.

It is possible (and likely) that more than one metric stream is created per
`Instrument` in the event model.

__Note: The same `Resource`, `name` and `Attribute`s but differing point kind
coming out of an OpenTelemetry SDK is considered an "error state" that should
be handled by an SDK.__

A metric stream can use one of four basic point kinds, all of
which satisfy the requirements above, meaning they define a decomposable
>>>>>>> 0a7781cb
aggregate function (also known as a “natural merge” function) for points of the
same kind. <sup>[1](#otlpdatapointfn)</sup>

The basic point kinds are:

1. [Sum](https://github.com/open-telemetry/opentelemetry-proto/blob/main/opentelemetry/proto/metrics/v1/metrics.proto#L200)
2. [Gauge](https://github.com/open-telemetry/opentelemetry-proto/blob/main/opentelemetry/proto/metrics/v1/metrics.proto#L170)
3. [Histogram](https://github.com/open-telemetry/opentelemetry-proto/blob/main/opentelemetry/proto/metrics/v1/metrics.proto#L228)

<<<<<<< HEAD
Comparing the OpenTelemetry and Timeseries data models, OTLP does not map 1:1
from its point types into timeseries points. In OTLP, a Sum point can represent
a monotonic count or a non-monotonic count. This means an OTLP Sum is either
translated into a Timeseries Counter, when the sum is monotonic, or
a Gauge when the sum is not monotonic.
=======
Comparing the OTLP Metric Data Stream and Timeseries data models, Metric stream
carries an additional kind of point. Whereas an OTLP Monotonic Sum point
translates into a Timeseries Counter point, and an OTLP Histogram point
translates into a Timeseries Histogram point, there are two OTLP data points
that become Gauges in the Timeseries model: the OTLP Non-Monotonic Sum point
and OTLP Gauge point.
>>>>>>> 0a7781cb

![Stream → Timeseries](img/model-layers-stream.png)

Specifically, in OpenTelemetry Sums always have an aggregate function where
you can combine via addition. So, for non-monotonic sums in OpenTelemetry we
can aggregate (naturally) via addition.  In the timeseries model, you cannot
assume that any particular Gauge is a sum, so the default aggregation would not
be addition.

In addition to the core point kinds used in OTLP, there are also data types
designed for compatibility with existing metric formats.

- [Summary](#summary-legacy)

## Metric points

### Sums

[Sum](https://github.com/open-telemetry/opentelemetry-proto/blob/main/opentelemetry/proto/metrics/v1/metrics.proto#L202)s
in OTLP consist of the following:

- An *Aggregation Temporality* of delta or cumulative.
- A flag denoting whether the Sum is
  [monotonic](https://en.wikipedia.org/wiki/Monotonic_function). In the case of
  metrics, this usually means the sum is always increasing.
- A set of data points, each containing:
  - An independent set of Attribute name-value pairs.
  - A time window (of `(start, end]`) time for which the Sum was calculated.
    - The time interval is inclusive of the end time.
    - Times are specified in Value is UNIX Epoch time in nanoseconds since
      `00:00:00 UTC on 1 January`

The aggregation temporality is used to understand the context in which the sum
was calculated. When the aggregation temporality is "delta", we expect to have
no overlap in time windows for metric streams, e.g.

![Delta Sum](img/model-delta-sum.png)

Contrast with cumulative aggregation temporality where we expect to report the
full sum since 'start' (where usually start means a process/application start):

![Cumulative Sum](img/model-cumulative-sum.png)

There are various tradeoffs between using Delta vs. Cumulative aggregation, in
various use cases, e.g.:

- Detecting process restarts
- Calculating rates
- Push vs. Pull based metric reporting

OTLP supports both models, and allows APIs, SDKs and users to determine the
best tradeoff for their use case.

### Gauge

Pending

### Histogram

Pending

### Summary (Legacy)

[Summary](https://github.com/open-telemetry/opentelemetry-proto/blob/main/opentelemetry/proto/metrics/v1/metrics.proto#L244)
metric data points convey quantile summaries, e.g. What is the 99-th percentile
latency of my HTTP server.  Unlike other point types in OpenTelemetry, Summary
points cannot always be merged in a meaningful way. This point type is not
recommended for new applications and exists for compatibility with other
formats.

## Single-Writer

All metric data streams within OTLP must have one logical writer.  This means,
conceptually, that any Timeseries created from the Protocol must have one
originating source of truth.  In practical terms, this implies the following:

- All metric data streams produced by OTel SDKs must be globally uniquely
  produced and free from duplicates.   All metric data streams can be uniquely
  identified in some way.
- Aggregations of metric streams must only be written from a single logical
  source.
  __Note: This implies aggregated metric streams must reach one destination__.

In systems, there is the possibility of multiple writers sending data for the
same metric stream (duplication).  For example, if an SDK implementation fails
to find uniquely identifying Resource attributes for a component, then all
instances of that component could be reporting metrics as if they are from the
same resource.  In this case, metrics will be reported at inconsistent time
intervals.  For metrics like cumulative sums, this could cause issues where
pairs of points appear to reset the cumulative sum leading to unusable metrics.

Multiple writers for a metric stream is considered an error state, or
misbehaving system. Receivers SHOULD presume a single writer was intended and
eliminate overlap / deduplicate.

Note: Identity is an important concept in most metrics systems.  For example,
[Prometheus directly calls out uniqueness](https://prometheus.io/docs/prometheus/latest/configuration/configuration/#metric_relabel_configs):

> Care must be taken with `labeldrop` and `labelkeep` to ensure that metrics
> are still uniquely labeled once the labels are removed.

For OTLP, the Single-Writer principle grants a way to reason over error
scenarios and take corrective actions.  Additionally, it ensures that
well-behaved systems can perform metric stream manipulation without undesired
degradation or loss of visibility.

## Temporality

Every OTLP point has two associated timestamps. For OTLP Sum and Histogram
points, the two timestamps indicate when the point was reset and when the sum
was captured. For OTLP Gauge points, the two timestamps indicate when the
measurement was taken and when it was reported as being still the last value.

The notion of temporality refers to a configuration choice made in the system
as a whole, indicating whether reported values incorporate previous
measurements, or not.

- *Cumulative temporality* means that successive data points repeat the starting
  timestamp. For example, from start time T0, cumulative data points cover time
  ranges (T<sub>0</sub>, T<sub>1</sub>), (T<sub>0</sub>, T<sub>2</sub>),
  (T<sub>0</sub>, T<sub>3</sub>), and so on.
- *Delta temporality* means that successive data points advance the starting
  timestamp. For example, from start time T0, delta data points cover time
  ranges (T<sub>0</sub>, T<sub>1</sub>), (T<sub>1</sub>, T<sub>2</sub>),
  (T<sub>2</sub>, T<sub>3</sub>), and so on.

The use of cumulative temporality for monotonic sums is common, exemplified by
Prometheus. Systems based in cumulative monotonic sums are naturally simpler, in
terms of the cost of adding reliability. When collection fails intermittently,
gaps in the data are naturally averaged from cumulative measurements.
Cumulative data requires the sender to remember all previous measurements, an
“up-front” memory cost proportional to cardinality.

The use of delta temporality for metric sums is also common, exemplified by
Statsd. There is a connection between OpenTelemetry tracing, in which a Span
event commonly is translated into two metric events (a 1-count and a timing
measurement). Delta temporality enables sampling and supports shifting the cost
of cardinality outside of the process.

## Overlap

Overlap occurs when more than one metric data point occurs for a data stream
within a time window.   This is particularly problematic for data points meant
to represent an entire time window, e.g. a Histogram reporting population
density of collected metric data points for a time window.  If two of these show
up with overlapping time windows, how do backends handle this situation?

We define three principles for handling overlap:

- Resolution (correction via dropping points)
- Observability (allowing the data to flow to backends)
- Interpolation (correction via data manipulation)

### Overlap resolution

When more than one process writes the same metric data stream, OTLP data points
may appear to overlap. This condition typically results from misconfiguration, but
can also result from running identical processes (indicative of operating system
or SDK bugs, like missing
[process attributes](../resource/semantic_conventions/process.md)). When there
are overlapping points, receivers SHOULD eliminate points so that there are no
overlaps. Which data to select in overlapping cases is not specified.

### Overlap observability

OpenTelemetry collectors SHOULD export telemetry when they observe overlapping
points in data streams, so that the user can monitor for erroneous
configurations.

### Overlap interpolation

When one process starts just as another exits, the appearance of overlapping
points may be expected. In this case, OpenTelemetry collectors SHOULD modify
points at the change-over using interpolation for Sum data points, to reduce
gaps to zero width in these cases, without any overlap.

## Resources

Pending

## Temporal Alignment

Pending

## External Labels

Pending

## Stream Manipulations

Pending introduction.

### Sums: Delta-to-Cumulative

While OpenTelemetry (and some metric backends) allows both Delta and Cumulative
sums to be reported, the timeseries model we target does not support delta
counters.  To this end, converting from delta to cumulative needs to be defined
so that backends can use this mechanism.

Converting from delta points to cumulative point is inherently a stateful
operation.  To successfully translate, we need all incoming delta points to
reach one destination which can keep the current counter state and generate
a new cumulative stream of data (see [single writer princple](#single-writer)).

The algorithm is scheduled out as follows:

- Upon receiving the first Delta point for a given counter we set up the
  following:
  - A new counter which stores the cumulative sum, set to the initial counter.
  - A start time that aligns with the start time of the first point.
  - A "last seen" time that aligns with the time of the first point.
- Upon receiving future Delta points, we do the following:
  - If the next point aligns with the expected next-time window
    (see [detecting delta restarts](#sums-detecting-alignment-issues))
    - Update the "last seen" time to align with the time of the current point.
    - Add the current value to the cumulative counter
    - Output a new cumulative point with the original start time and current
      last seen time and count.
  - if the next point does NOT align with the expected next-time window, then
    reset the counter following the same steps performed as if the current point
    was the first point seen.

For comparison, see the simple logic used in
[statsd sums](https://github.com/statsd/statsd/blob/master/stats.js#L281)
where all points are added, and lost points are ignored.

#### Sums: detecting alignment issues

When the next delta sum reported for a given metric stream does not align with
where we expect it, one of several things could have occurred:

- the process reporting metrics was rebooted, leading to a new reporting
  interval for the metric.
- A bug or misconfiguration leads to multiple processes reporting the same
  metric stream rather than uniquely identifying via resource and attributes.
- There was a lost data point, or dropped information.

In all of these scenarios we do our best to give any cumulative metric knowledge
that some data was lost, and reset the counter.

We detect alignment via two mechanisms:

- If the incoming delta time interval has significant overlap with the previous
  time interval, we cannot accurately combine its sum and reset the cumulative
  counter.
- If the incoming delta time interval has a significant gap from the last seen
  time, we assume some kind of reboot/restart and reset the cumulative counter.

## Footnotes

<a name="otlpdatapointfn">[1]</a>: OTLP supports data point kinds that do not
satisfy these conditions; they are well-defined but do not support standard
metric data transformations.<|MERGE_RESOLUTION|>--- conflicted
+++ resolved
@@ -199,14 +199,10 @@
 
 ### OpenTelemetry Protocol data model
 
-<<<<<<< HEAD
-The OpenTelemetry data model for metrics includes three basic point kinds, all
-of which satisfy the requirements above, meaning they define a decomposable
-=======
 The OpenTelmetry protocol data model is composed of Metric data streams. These
 streams are in turn composed of metric data points. Metric data streams
 can be converted directly into Timeseries, and share the same identity
-characteristics for a Timeseries.   A metric stream is identified by:
+characteristics for a Timeseries. A metric stream is identified by:
 
 - The originating `Resource`
 - The metric stream's `name`.
@@ -220,9 +216,8 @@
 coming out of an OpenTelemetry SDK is considered an "error state" that should
 be handled by an SDK.__
 
-A metric stream can use one of four basic point kinds, all of
+A metric stream can use one of three basic point kinds, all of
 which satisfy the requirements above, meaning they define a decomposable
->>>>>>> 0a7781cb
 aggregate function (also known as a “natural merge” function) for points of the
 same kind. <sup>[1](#otlpdatapointfn)</sup>
 
@@ -232,20 +227,11 @@
 2. [Gauge](https://github.com/open-telemetry/opentelemetry-proto/blob/main/opentelemetry/proto/metrics/v1/metrics.proto#L170)
 3. [Histogram](https://github.com/open-telemetry/opentelemetry-proto/blob/main/opentelemetry/proto/metrics/v1/metrics.proto#L228)
 
-<<<<<<< HEAD
-Comparing the OpenTelemetry and Timeseries data models, OTLP does not map 1:1
-from its point types into timeseries points. In OTLP, a Sum point can represent
-a monotonic count or a non-monotonic count. This means an OTLP Sum is either
-translated into a Timeseries Counter, when the sum is monotonic, or
+Comparing the OTLP Metric Data Stream and Timeseries data models, OTLP does 
+not map 1:1 from its point types into timeseries points. In OTLP, a Sum point
+can represent a monotonic count or a non-monotonic count. This means an OTLP Sum
+is either translated into a Timeseries Counter, when the sum is monotonic, or
 a Gauge when the sum is not monotonic.
-=======
-Comparing the OTLP Metric Data Stream and Timeseries data models, Metric stream
-carries an additional kind of point. Whereas an OTLP Monotonic Sum point
-translates into a Timeseries Counter point, and an OTLP Histogram point
-translates into a Timeseries Histogram point, there are two OTLP data points
-that become Gauges in the Timeseries model: the OTLP Non-Monotonic Sum point
-and OTLP Gauge point.
->>>>>>> 0a7781cb
 
 ![Stream → Timeseries](img/model-layers-stream.png)
 
