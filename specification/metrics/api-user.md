# Metric User-facing API

<!-- toc -->

- [Overview](#overview)
  * [Obtaining a Meter](#obtaining-a-meter)
  * [Metric names](#metric-names)
  * [Format of a metric event](#format-of-a-metric-event)
  * [New constructors](#new-constructors)
    + [Metric instrument constructor example code](#metric-instrument-constructor-example-code)
  * [Metric calling conventions](#metric-calling-conventions)
    + [Bound instrument calling convention](#bound-instrument-calling-convention)
    + [Direct instrument calling convention](#direct-instrument-calling-convention)
    + [RecordBatch calling convention](#recordbatch-calling-convention)
      - [Missing label keys](#missing-label-keys)
      - [Option: Ordered labels](#option-ordered-labels)
- [Detailed specification](#detailed-specification)
  * [Instrument construction](#instrument-construction)
    + [Recommended label keys](#recommended-label-keys)
    + [Instrument options](#instrument-options)
  * [Bound instrument API](#bound-instrument-api)
  * [Direct instrument API](#direct-instrument-api)
  * [Interaction with distributed correlation context](#interaction-with-distributed-correlation-context)

<!-- tocstop -->

Note: This specification for the v0.3 OpenTelemetry milestone does not include specification related to the Observer instrument, as described in the [overview](api.md).
Observer instruments were detailed in [OTEP 72-metric-observer](https://github.com/open-telemetry/oteps/blob/master/text/0072-metric-observer.md) and will be added to this document following the v0.3 milestone.
Gauge instruments will be removed from this specification folowing the v0.3 milestone too, as discussed in [OTEP 80-remove-metric-gauge](https://github.com/open-telemetry/oteps/blob/master/text/0080-remove-metric-gauge.md).

## Overview

Metric instruments are the entry point for application and framework developers to instrument their code using counters, gauges, and measures.
Metrics are created by calling methods on a `Meter` which is in turn created by a global `MeterProvider`.

### Obtaining a Meter

New `Meter` instances can be created via a `MeterProvider` and its `getMeter` method.
`MeterProvider`s are generally expected to be used as singletons.
Implementations SHOULD provide a single global default `MeterProvider`.
The `getMeter` method expects two string arguments:

- `name` (required): This name must identify the instrumentation library (also referred to as integration, e.g. `io.opentelemetry.contrib.mongodb`) and *not* the instrumented library.
  In case an invalid name (null or empty string) is specified, a working default `Meter` implementation is returned as a fallback rather than returning null or throwing an exception.
  A `MeterProvider` could also return a no-op `Meter` here if application owners configure the SDK to suppress telemetry produced by this library.
  This name will be used as the `namespace` for any metrics created using the returned `Meter`.
- `version` (optional): Specifies the version of the instrumentation library (e.g. `semver:1.0.0`).

### Metric names

Metric instruments have names, which are how we refer to them in external systems.
Metric names conform to the following syntax:

1. They are non-empty strings
2. They are case-insensitive
3. The first character must be non-numeric, non-space, non-punctuation
4. Subsequent characters must be belong to the alphanumeric characters, '_', '.', and '-'.

Metric names belong to a namespace, which is the `name` of the associated `Meter`, allowing the same metric name to be used in multiple libraries of code, unambiguously, within the same application.

Metric instruments are defined using a `Meter` instance, using a variety of `New` methods specific to the kind of metric and type of input(integer or floating point).
The Meter will return an error when a metric name is already registered with a different kind for the same name.
Metric systems are expected to automatically prefix exported metrics by the namespace in a manner consistent with the target system.
For example, a Prometheus exporter SHOULD use the namespace followed by `_` as the [application prefix](https://prometheus.io/docs/practices/naming/#metric-names).

### Format of a metric event

Regardless of the instrument kind or method of input, metric events include the instrument, a numerical value, and an optional set of labels.
The instrument, discussed in detail below, contains the metric name and various optional settings.

<<<<<<< HEAD
Labels are key:value pairs associated with events describing various dimensions or categories that describe the event.
A "label key" refers to the key component while "label value" refers to the correlated value component of a label.
Label refers to the pair of label key and value.
Labels are passed in to the metric event in the form of a `LabelSet` argument, using several input methods discussed below.
=======
Labels are key:value pairs associated with events describing various dimensions
or categories that describe the event.  A "label key" refers to the key
component while "label value" refers to the correlated value component of a
label.  Label refers to the pair of label key and value.  Labels are passed in
to the metric event at construction time.
>>>>>>> 46fd2dcf

Metric events always have an associated component name, the name passed when constructing the corresponding `Meter`.
Metric events are associated with the current (implicit or explicit) OpenTelemetry context, including distributed correlation context and span context.

### New constructors

The `Meter` interface allows creating of a registered metric instrument using methods specific to each kind of metric.
There are six constructors representing the three kinds of instrument taking either floating point or integer inputs, see the detailed design below.

Binding instruments to a single `Meter` instance has two benefits:

1. Instruments can be exported from the zero state, prior to first use, with no explicit `Register` call
2. The name provided by the `Meter` satisfies a namespace requirement

The recommended practice is to define structures to contain the instruments in use and keep references only to the instruments that are specifically needed.

We recognize that many existing metric systems support allocating metric instruments statically and providing the `Meter` interface at the time of use.
In this example, typical of statsd clients, existing code may not be structured with a convenient place to store new metric instruments.
Where this becomes a burden, it is recommended to use the global meter provider to construct a static `Meter`, to construct metric instruments.

The situation is similar for users of Prometheus clients, where instruments are allocated statically and there is an implicit global.
Such code may not have access to the appropriate `Meter` where instruments are defined.
Where this becomes a burden, it is recommended to use the global meter provider to construct a static named `Meter`, to construct metric instruments.

Applications are expected to construct long-lived instruments.
Instruments are considered permanent for the lifetime of a SDK, there is no method to delete them.

#### Metric instrument constructor example code

In this Golang example, a struct holding four instruments is built using the provided, non-global `Meter` instance.

```golang
type instruments struct {
    counter1 metric.Int64Counter
    counter2 metric.Float64Counter
    gauge3   metric.Int64Gauge
    measure4 metric.Float64Measure
}

func newInstruments(metric.Meter meter) *instruments {
  return &instruments{
    counter1: meter.NewCounter("counter1", ...),  // Optional parameters
    counter2: meter.NewCounter("counter2", ...),  // are discussed below.
    gauge3:   meter.NewGauge("gauge3", ...),
    measure4: meter.NewMeasure("measure4", ...),
  }
}
```

Code will be structured to call `newInstruments` somewhere in a constructor and keep the `instruments` reference for use at runtime.
Here's an example of building a server with configured instruments and a single metric operation.

```golang
type server struct {
    meter        metric.Meter
    instruments *instruments

    // ... other fields
}

func newServer(meter metric.Meter) *server {
     return &server{
         meter:       meter,
         instruments: newInstruments(meter),
         // ... other fields
     }
}

// ...

func (s *server) operate(ctx context.Context) {
     // ... other work

     s.instruments.counter1.Add(ctx, 1,
        key.String("label1", "..."),
        key.String("label2", "..."),
}
```

### Metric calling conventions

<<<<<<< HEAD
This API is factored into three core types: instruments, bound instruments, and label sets.
In doing so, we provide several ways of capturing measurements that are semantically equivalent and generate equivalent metric events, but offer varying degrees of performance and convenience.

This section applies to calling conventions for counter, gauge, and measure instruments.

As described above, metric events consist of an instrument, a set of labels, and a numerical value, plus associated context.
The performance of a metric API depends on the work done to enter a new measurement.
One approach to reduce cost is to aggregate intermediate results in the SDK, so that subsequent events happening in the same collection period, for the same label set, combine into the same working memory.

In this document, the term "aggregation" is used to describe the process of coalescing metric events for a complete set of labels, whereas "grouping" is used to describe further coalescing aggregate metric data into a reduced number of key dimensions.
SDKs may be designed to perform aggregation and/or grouping in the process, with various trade-offs in terms of complexity and performance.

#### Bound instrument calling convention

In situations where performance is a requirement and a metric instrument is repeatedly used with the same set of labels, the developer may elect to use the _bound instrument_ calling convention as an optimization.
For bound instruments to be a benefit, it requires that a specific instrument will be re-used with specific labels.
If an instrument will be used with the same label set more than once, obtaining an bound instrument corresponding to the label set ensures the highest performance available.

To bind an instrument and label set, use the `Bind(LabelSet)` method to return an interface that supports the `Add()`, `Set()`, or `Record()` method of the instrument in question.
=======
The metrics API provides three semantically equivalent ways to capture measurements:

- calling bound metric instruments
- calling unbound metric instruments with labels
- batch recording without a metric instrument

All three methods generate equivalent metric events, but offer varying degrees
of performance and convenience.

This section applies to calling conventions for counter, gauge, and
measure instruments.

As described above, metric events consist of an instrument, a set of labels,
and a numerical value, plus associated context.  The performance of a metric
API depends on the work done to enter a new measurement.  One approach to
reduce cost is to aggregate intermediate results in the SDK, so that subsequent
events happening in the same collection period, for the same set of labels,
combine into the same working memory.

In this document, the term "aggregation" is used to describe the
process of coalescing metric events for a complete set of labels,
whereas "grouping" is used to describe further coalescing aggregate
metric data into a reduced number of key dimensions.  SDKs may be
designed to perform aggregation and/or grouping in the process, with
various trade-offs in terms of complexity and performance.

#### Bound instrument calling convention

In situations where performance is a requirement and a metric instrument is
repeatedly used with the same set of labels, the developer may elect to use the
_bound instrument_ calling convention as an optimization.  For bound
instruments to be a benefit, it requires that a specific instrument will be
re-used with specific labels.  If an instrument will be used with the same
labels more than once, obtaining a bound instrument corresponding to the labels
ensures the highest performance available.

To bind an instrument, use the `Bind(labels)` method to return an interface
that supports the `Add()`, `Set()`, or `Record()` method of the instrument in
question.
>>>>>>> 46fd2dcf

Bound instruments may consume SDK resources indefinitely.

```golang
func (s *server) processStream(ctx context.Context) {

  // The result of Bind() is a bound instrument
  // (e.g., a BoundInt64Counter).
  counter2 := s.instruments.counter2.Bind(
      key.String("labelA", "..."),
      key.String("labelB", "..."),
  )

  for _, item := <-s.channel {
     // ... other work

     // High-performance metric calling convention: use of bound
     // instruments.
     counter2.Add(ctx, item.size())
  }
}
```

#### Direct instrument calling convention

<<<<<<< HEAD
When convenience is more important than performance, or there is no re-use to potentially optimize with bound instruments, users may elect to operate directly on metric instruments, supplying a label set at the call site.
=======
When convenience is more important than performance, or there is no re-use to
potentially optimize with bound instruments, users may elect to operate
directly on metric instruments, supplying labels at the call site.  This method
offers the greatest convenience possible
>>>>>>> 46fd2dcf

For example, to update a single counter:

```golang
func (s *server) method(ctx context.Context) {
    // ... other work

    s.instruments.counter1.Add(ctx, 1, ...)
}
```

<<<<<<< HEAD
This method offers the greatest convenience possible.
If performance becomes a problem, one option is to use bound instruments as described above.
Another performance option, in some cases, is to just re-use the labels.
In the example here, `meter.Labels(...)` constructs a re-usable label set which may be an important performance optimization.

#### RecordBatch calling convention

There is one final API for entering measurements, which is like the direct access calling convention but supports multiple simultaneous measurements.
The use of a RecordBatch API supports entering multiple measurements, implying a semantically atomic update to several instruments.
=======
#### RecordBatch calling convention

There is one final API for entering measurements, which is like the direct
access calling convention but supports multiple simultaneous measurements.  The
use of a RecordBatch API supports entering multiple measurements, implying a
semantically atomic update to several instruments.
>>>>>>> 46fd2dcf

For example:

```golang
func (s *server) method(ctx context.Context) {
    // ... other work

    s.meter.RecordBatch(ctx, labels,
        s.instruments.counter1.Measurement(1),
        s.instruments.gauge1.Measurement(10),
        s.instruments.measure2.Measurement(123.45),
    )
}
```

Using the RecordBatch calling convention is semantically identical to a sequence of direct calls, with the addition of atomicity.
Because values are entered in a single call, the SDK is potentially able to implement an atomic update, from the exporter's point of view.
Calls to `RecordBatch` may potentially reduce costs because the SDK can enqueue a single bulk update, or take a lock only once, for example.

<<<<<<< HEAD
#### Label set re-use is encouraged

A significant factor in the cost of metrics export is that labels, which arrive as an unordered list of keys and values, must be canonicalized in some way before they can be used for lookup.
Canonicalizing labels can be an expensive operation as it may require sorting or de-duplicating by some other means, possibly even serializing, the set of labels to produce a valid map key.

The operation of converting an unordered set of labels into a canonicalized set of labels, useful for pre-aggregation, is expensive enough that we give it first-class treatment in the API.
The `meter.Labels(...)` API canonicalizes labels, returning an opaque `LabelSet` object, another form of pre-computation available to the user.

Re-usable `LabelSet` objects provide a potential optimization for scenarios where bound instruments might not be effective.
For example, if the label set will be re-used but only used once per metric, bound instruments do not offer any optimization.
It may be best to pre-compute a canonicalized `LabelSet` once and re-use it with the direct calling convention.

Constructing a bound instrument is considered the higher-performance option, when the bound instrument will be used more than once.
Still, consider re-using the result of `Meter.Labels(...)` when constructing more than one bound instrument.

```golang
func (s *server) method(ctx context.Context) {
    // ... other work

    labelSet := s.meter.Labels(...)

    s.instruments.counter1.Add(ctx, 1, labelSet)

    // ... more work

    s.instruments.gauge1.Set(ctx, 10, labelSet)

    // ... more work

    s.instruments.measure1.Record(ctx, 100, labelSet)
}
```

##### Missing label keys

When the SDK interprets a `LabelSet` in the context of grouping aggregated values for an exporter, and where there are keys that are missing, the SDK is required to consider these values _explicitly unspecified_, a distinct value type of the exported data model.

##### Option: Convenience method to bypass `meter.Labels(...)`

As a language-optional feature, the direct and bound instrument calling convention APIs may support alternate convenience methods to pass raw labels at the call site.
These may be offered as overloaded methods for `Add()`, `Set()`, and `Record()` (direct calling convention) or `Bind()` (bound instrument calling convention), in both cases bypassing a call to `meter.Labels(...)`.
For example:
=======
##### Missing label keys

When the SDK interprets labels in the context of grouping aggregated values for
an exporter, and where there are keys that are missing, the SDK is required to
consider these values _explicitly unspecified_, a distinct value type of the
exported data model.
>>>>>>> 46fd2dcf

##### Option: Ordered labels

<<<<<<< HEAD
    // ... or

    // pass raw labels, no explicit `LabelSet`
    BoundIntCounter counter = s.instruments.gauge1.bind(labelA, ..., labelB, ...)
    for (...) {
      counter.add(1)
    }
  }
```

##### Option: Ordered LabelSet construction

As a language-level decision, APIs may support _ordered_ LabelSet construction, in which a pre-defined set of ordered label keys is defined such that values can be supplied in order.
For example,
=======
As a language-level decision, APIs may support label key ordering.  In this
case, the user may specify an ordered sequence of label keys, which is used to
create an unordered set of labels from a sequence of similarly ordered label
values.  For example:
>>>>>>> 46fd2dcf

```golang

var rpcLabelKeys = OrderedLabelKeys("a", "b", "c")

for _, input := range stream {
    labels := rpcLabelKeys.Values(1, 2, 3)  // a=1, b=2, c=3

    // ...
}
```

<<<<<<< HEAD
This is specified as a language-optional feature because its safety, and therefore its value as an input for monitoring, depends on the availability of type-checking in the source language.
Passing unordered labels (i.e., a list of bound keys and values) to the `Meter.Labels(...)` constructor is considered the safer alternative.
=======
This is specified as a language-optional feature because its safety, and
therefore its value as an input for monitoring, depends on the availability of
type-checking in the source language.  Passing unordered labels (i.e., a
mapping from keys to values) is considered the safer alternative.
>>>>>>> 46fd2dcf

## Detailed specification

See the [SDK-facing Metrics API](api-meter.md) specification for an in-depth summary of each method in the Metrics API.

### Instrument construction

Instruments are constructed using the appropriate `New` method for the kind of instrument (Counter, Gauge, Measure) and for the type of input (integer or floating point).

| `Meter` method                      | Kind of instrument |
|-------------------------------------|--------------------|
| `NewIntCounter(name, options...)`   | An integer counter |
| `NewFloatCounter(name, options...)` | A floating point counter |
| `NewIntGauge(name, options...)`     | An integer gauge |
| `NewFloatGauge(name, options...)`   | A floating point gauge |
| `NewIntMeasure(name, options...)`   | An integer measure |
| `NewFloatMeasure(name, options...)` | A floating point measure |

As in all OpenTelemetry specifications, these names are examples.
Each language committee will decide on the appropriate names based on conventions in that language.

#### Recommended label keys

Instruments may be defined with a recommended set of label keys.
This setting may be used by SDKs as a good default for grouping exported metrics, where used with pre-aggregation.
The recommended label keys are usually selected by the developer for exhibiting low cardinality, importance for monitoring purposes, and _an intention to provide these variables locally_.

<<<<<<< HEAD
SDKs should consider grouping exported metric data by the recommended label keys of each instrument, unless superceded by another form of configuration.
Recommended keys that are missing will be considered explicitly unspecified, as for missing `LabelSet` keys in general.
=======
SDKs should consider grouping exported metric data by the recommended label
keys of each instrument, unless superceded by another form of configuration.
Recommended keys that are missing will be considered explicitly unspecified, as
for missing labels in general.
>>>>>>> 46fd2dcf

#### Instrument options

Instruments provide several optional settings, summarized here.
The kind of instrument and input value type are implied by the constructor that it used, and the metric name is the only required field.

| Option                 | Option name               | Explanation |
|------------------------|---------------------------|-------------|
| Description            | WithDescription(string)   | Descriptive text documenting the instrument. |
| Unit                   | WithUnit(string)          | Units specified according to the [UCUM](http://unitsofmeasure.org/ucum.html). |
| Recommended label keys | WithRecommendedKeys(list) | Recommended grouping keys for this instrument. |
| Monotonic              | WithMonotonic(boolean)    | Configure a counter or gauge that accepts only monotonic/non-monotonic updates. |
| Absolute               | WithAbsolute(boolean)     | Configure a measure that does or does not accept negative updates. |

See the Metric API [specification overview](api.md) for more information about the kind-specific monotonic and absolute options.

### Bound instrument API

<<<<<<< HEAD
Counter, gauge, and measure instruments each support allocating bound instruments for the high-performance calling convention.
The `Instrument.Bind(LabelSet)` method returns an interface which implements the `Add()`, `Set()` or `Record()` method, respectively, for counter, gauge, and measure instruments.
=======
Counter, gauge, and measure instruments each support allocating bound
instruments for the high-performance calling convention.  The
`Instrument.Bind(labels)` method returns an interface which implements the
`Add()`, `Set()` or `Record()` method, respectively, for counter, gauge, and
measure instruments.
>>>>>>> 46fd2dcf

### Direct instrument API

Counter, gauge, and measure instruments support the appropriate `Add()`, `Set()`, and `Record()` method for submitting individual metric events.

### Interaction with distributed correlation context

<<<<<<< HEAD
The `LabelSet` type introduced above applies strictly to "local" labels, meaning provided in a call to `meter.Labels(...)`.
The application explicitly declares these labels, whereas distributed correlation context labels are implicitly associated with the event.

There is a clear intention to pre-aggregate metrics within the SDK, using the contents of a `LabelSet` to derive grouping keys.
There are two available options for users to apply distributed correlation context to the local grouping function used for metrics pre-aggregation:

1. The distributed context, whether implicit or explicit, is associated with every metric event.
  The SDK could _automatically_ project selected label keys from the distributed correlation into the metric event.
  This would require some manner of dynamic mapping from `LabelSet` to grouping key during aggregation.
2. The user can explicitly perform the same projection of distributed correlation into a `LabelSet` by extracting from the correlation context and including it in the call to `metric.Labels(...)`.
  An example of an explicit projection follows.
=======
As described above, labels are strictly "local".  I.e., the application
explicitly declares these labels, whereas distributed correlation context
labels are implicitly associated with the event.

There is a clear intention to pre-aggregate metrics within the SDK, using
labels to derive grouping keys.  There are two available options for users to
apply distributed correlation context to the local grouping function used for
metrics pre-aggregation:

1. The distributed context, whether implicit or explicit, is
  associated with every metric event.  The SDK could _automatically_
  project selected label keys from the distributed correlation into the
  metric event.
2. The user can explicitly perform the same projection of distributed
  correlation into labels by extracting labels from the correlation
  context and including them in the call to create the metric or bound
  instrument.

An example of an explicit projection follows.
>>>>>>> 46fd2dcf

```golang
import "go.opentelemetry.io/api/distributedcontext"

func (s *server) doThing(ctx context.Context) {
    var doLabels []core.KeyValue{
     key1.String("..."),
     key2.String("..."),
    }

    correlations := distributedcontext.FromContext()
    if val, ok := correlations.Value(key3); ok {
        doLabels = append(doLabels, key3.Value(val))
    }
    labels := s.meter.Labels(doLabels)

    // ...
}
```<|MERGE_RESOLUTION|>--- conflicted
+++ resolved
@@ -24,9 +24,15 @@
 
 <!-- tocstop -->
 
-Note: This specification for the v0.3 OpenTelemetry milestone does not include specification related to the Observer instrument, as described in the [overview](api.md).
-Observer instruments were detailed in [OTEP 72-metric-observer](https://github.com/open-telemetry/oteps/blob/master/text/0072-metric-observer.md) and will be added to this document following the v0.3 milestone.
-Gauge instruments will be removed from this specification folowing the v0.3 milestone too, as discussed in [OTEP 80-remove-metric-gauge](https://github.com/open-telemetry/oteps/blob/master/text/0080-remove-metric-gauge.md).
+Note: This specification for the v0.3 OpenTelemetry milestone does not
+include specification related to the Observer instrument, as described
+in the [overview](api.md).  Observer instruments were detailed
+in [OTEP
+72-metric-observer](https://github.com/open-telemetry/oteps/blob/master/text/0072-metric-observer.md)
+and will be added to this document following the v0.3 milestone.
+Gauge instruments will be removed from this specification folowing the
+v0.3 milestone too, as discussed in [OTEP
+80-remove-metric-gauge](https://github.com/open-telemetry/oteps/blob/master/text/0080-remove-metric-gauge.md).
 
 ## Overview
 
@@ -37,79 +43,96 @@
 
 New `Meter` instances can be created via a `MeterProvider` and its `getMeter` method.
 `MeterProvider`s are generally expected to be used as singletons.
-Implementations SHOULD provide a single global default `MeterProvider`.
-The `getMeter` method expects two string arguments:
-
-- `name` (required): This name must identify the instrumentation library (also referred to as integration, e.g. `io.opentelemetry.contrib.mongodb`) and *not* the instrumented library.
-  In case an invalid name (null or empty string) is specified, a working default `Meter` implementation is returned as a fallback rather than returning null or throwing an exception.
+Implementations SHOULD provide a single global default `MeterProvider`. The `getMeter` method expects two string arguments:
+
+- `name` (required): This name must identify the instrumentation library (also referred to as integration, e.g. `io.opentelemetry.contrib.mongodb`)
+  and *not* the instrumented library.
+  In case an invalid name (null or empty string) is specified, a working default `Meter` implementation is returned as a fallback
+  rather than returning null or throwing an exception.
   A `MeterProvider` could also return a no-op `Meter` here if application owners configure the SDK to suppress telemetry produced by this library.
   This name will be used as the `namespace` for any metrics created using the returned `Meter`.
 - `version` (optional): Specifies the version of the instrumentation library (e.g. `semver:1.0.0`).
 
 ### Metric names
 
-Metric instruments have names, which are how we refer to them in external systems.
-Metric names conform to the following syntax:
+Metric instruments have names, which are how we refer to them in
+external systems.  Metric names conform to the following syntax:
 
 1. They are non-empty strings
 2. They are case-insensitive
 3. The first character must be non-numeric, non-space, non-punctuation
 4. Subsequent characters must be belong to the alphanumeric characters, '_', '.', and '-'.
 
-Metric names belong to a namespace, which is the `name` of the associated `Meter`, allowing the same metric name to be used in multiple libraries of code, unambiguously, within the same application.
-
-Metric instruments are defined using a `Meter` instance, using a variety of `New` methods specific to the kind of metric and type of input(integer or floating point).
-The Meter will return an error when a metric name is already registered with a different kind for the same name.
-Metric systems are expected to automatically prefix exported metrics by the namespace in a manner consistent with the target system.
-For example, a Prometheus exporter SHOULD use the namespace followed by `_` as the [application prefix](https://prometheus.io/docs/practices/naming/#metric-names).
+Metric names belong to a namespace, which is the `name` of the associated `Meter`,
+allowing the same metric name to be used in multiple libraries of code,
+unambiguously, within the same application.
+
+Metric instruments are defined using a `Meter` instance, using a variety
+of `New` methods specific to the kind of metric and type of input(integer
+or floating point).  The Meter will return an error when a metric name is
+already registered with a different kind for the same name.  Metric systems
+are expected to automatically prefix exported metrics by the namespace in a
+manner consistent with the target system.  For example, a Prometheus exporter
+SHOULD use the namespace followed by `_` as the
+[application prefix](https://prometheus.io/docs/practices/naming/#metric-names).
 
 ### Format of a metric event
 
-Regardless of the instrument kind or method of input, metric events include the instrument, a numerical value, and an optional set of labels.
-The instrument, discussed in detail below, contains the metric name and various optional settings.
-
-<<<<<<< HEAD
-Labels are key:value pairs associated with events describing various dimensions or categories that describe the event.
-A "label key" refers to the key component while "label value" refers to the correlated value component of a label.
-Label refers to the pair of label key and value.
-Labels are passed in to the metric event in the form of a `LabelSet` argument, using several input methods discussed below.
-=======
+Regardless of the instrument kind or method of input, metric events
+include the instrument, a numerical value, and an optional
+set of labels.  The instrument, discussed in detail below, contains
+the metric name and various optional settings.
+
 Labels are key:value pairs associated with events describing various dimensions
 or categories that describe the event.  A "label key" refers to the key
 component while "label value" refers to the correlated value component of a
 label.  Label refers to the pair of label key and value.  Labels are passed in
 to the metric event at construction time.
->>>>>>> 46fd2dcf
-
-Metric events always have an associated component name, the name passed when constructing the corresponding `Meter`.
-Metric events are associated with the current (implicit or explicit) OpenTelemetry context, including distributed correlation context and span context.
+
+Metric events always have an associated component name, the name
+passed when constructing the corresponding `Meter`.  Metric events are
+associated with the current (implicit or explicit) OpenTelemetry
+context, including distributed correlation context and span context.
 
 ### New constructors
 
-The `Meter` interface allows creating of a registered metric instrument using methods specific to each kind of metric.
-There are six constructors representing the three kinds of instrument taking either floating point or integer inputs, see the detailed design below.
+The `Meter` interface allows creating of a registered metric
+instrument using methods specific to each kind of metric.  There are
+six constructors representing the three kinds of instrument taking
+either floating point or integer inputs, see the detailed design below.
 
 Binding instruments to a single `Meter` instance has two benefits:
 
 1. Instruments can be exported from the zero state, prior to first use, with no explicit `Register` call
 2. The name provided by the `Meter` satisfies a namespace requirement
 
-The recommended practice is to define structures to contain the instruments in use and keep references only to the instruments that are specifically needed.
-
-We recognize that many existing metric systems support allocating metric instruments statically and providing the `Meter` interface at the time of use.
-In this example, typical of statsd clients, existing code may not be structured with a convenient place to store new metric instruments.
-Where this becomes a burden, it is recommended to use the global meter provider to construct a static `Meter`, to construct metric instruments.
-
-The situation is similar for users of Prometheus clients, where instruments are allocated statically and there is an implicit global.
-Such code may not have access to the appropriate `Meter` where instruments are defined.
-Where this becomes a burden, it is recommended to use the global meter provider to construct a static named `Meter`, to construct metric instruments.
+The recommended practice is to define structures to contain the
+instruments in use and keep references only to the instruments that
+are specifically needed.
+
+We recognize that many existing metric systems support allocating
+metric instruments statically and providing the `Meter` interface at
+the time of use.  In this example, typical of statsd clients, existing
+code may not be structured with a convenient place to store new metric
+instruments.  Where this becomes a burden, it is recommended to use
+the global meter provider to construct a static `Meter`, to
+construct metric instruments.
+
+The situation is similar for users of Prometheus clients, where
+instruments are allocated statically and there is an implicit global.
+Such code may not have access to the appropriate `Meter` where
+instruments are defined.  Where this becomes a burden, it is
+recommended to use the global meter provider to construct a static
+named `Meter`, to construct metric instruments.
 
 Applications are expected to construct long-lived instruments.
-Instruments are considered permanent for the lifetime of a SDK, there is no method to delete them.
+Instruments are considered permanent for the lifetime of a SDK, there
+is no method to delete them.
 
 #### Metric instrument constructor example code
 
-In this Golang example, a struct holding four instruments is built using the provided, non-global `Meter` instance.
+In this Golang example, a struct holding four instruments is built
+using the provided, non-global `Meter` instance.
 
 ```golang
 type instruments struct {
@@ -129,8 +152,10 @@
 }
 ```
 
-Code will be structured to call `newInstruments` somewhere in a constructor and keep the `instruments` reference for use at runtime.
-Here's an example of building a server with configured instruments and a single metric operation.
+Code will be structured to call `newInstruments` somewhere in a
+constructor and keep the `instruments` reference for use at runtime.
+Here's an example of building a server with configured instruments and
+a single metric operation.
 
 ```golang
 type server struct {
@@ -161,27 +186,6 @@
 
 ### Metric calling conventions
 
-<<<<<<< HEAD
-This API is factored into three core types: instruments, bound instruments, and label sets.
-In doing so, we provide several ways of capturing measurements that are semantically equivalent and generate equivalent metric events, but offer varying degrees of performance and convenience.
-
-This section applies to calling conventions for counter, gauge, and measure instruments.
-
-As described above, metric events consist of an instrument, a set of labels, and a numerical value, plus associated context.
-The performance of a metric API depends on the work done to enter a new measurement.
-One approach to reduce cost is to aggregate intermediate results in the SDK, so that subsequent events happening in the same collection period, for the same label set, combine into the same working memory.
-
-In this document, the term "aggregation" is used to describe the process of coalescing metric events for a complete set of labels, whereas "grouping" is used to describe further coalescing aggregate metric data into a reduced number of key dimensions.
-SDKs may be designed to perform aggregation and/or grouping in the process, with various trade-offs in terms of complexity and performance.
-
-#### Bound instrument calling convention
-
-In situations where performance is a requirement and a metric instrument is repeatedly used with the same set of labels, the developer may elect to use the _bound instrument_ calling convention as an optimization.
-For bound instruments to be a benefit, it requires that a specific instrument will be re-used with specific labels.
-If an instrument will be used with the same label set more than once, obtaining an bound instrument corresponding to the label set ensures the highest performance available.
-
-To bind an instrument and label set, use the `Bind(LabelSet)` method to return an interface that supports the `Add()`, `Set()`, or `Record()` method of the instrument in question.
-=======
 The metrics API provides three semantically equivalent ways to capture measurements:
 
 - calling bound metric instruments
@@ -221,7 +225,6 @@
 To bind an instrument, use the `Bind(labels)` method to return an interface
 that supports the `Add()`, `Set()`, or `Record()` method of the instrument in
 question.
->>>>>>> 46fd2dcf
 
 Bound instruments may consume SDK resources indefinitely.
 
@@ -247,14 +250,10 @@
 
 #### Direct instrument calling convention
 
-<<<<<<< HEAD
-When convenience is more important than performance, or there is no re-use to potentially optimize with bound instruments, users may elect to operate directly on metric instruments, supplying a label set at the call site.
-=======
 When convenience is more important than performance, or there is no re-use to
 potentially optimize with bound instruments, users may elect to operate
 directly on metric instruments, supplying labels at the call site.  This method
 offers the greatest convenience possible
->>>>>>> 46fd2dcf
 
 For example, to update a single counter:
 
@@ -266,24 +265,12 @@
 }
 ```
 
-<<<<<<< HEAD
-This method offers the greatest convenience possible.
-If performance becomes a problem, one option is to use bound instruments as described above.
-Another performance option, in some cases, is to just re-use the labels.
-In the example here, `meter.Labels(...)` constructs a re-usable label set which may be an important performance optimization.
-
-#### RecordBatch calling convention
-
-There is one final API for entering measurements, which is like the direct access calling convention but supports multiple simultaneous measurements.
-The use of a RecordBatch API supports entering multiple measurements, implying a semantically atomic update to several instruments.
-=======
 #### RecordBatch calling convention
 
 There is one final API for entering measurements, which is like the direct
 access calling convention but supports multiple simultaneous measurements.  The
 use of a RecordBatch API supports entering multiple measurements, implying a
 semantically atomic update to several instruments.
->>>>>>> 46fd2dcf
 
 For example:
 
@@ -299,85 +286,27 @@
 }
 ```
 
-Using the RecordBatch calling convention is semantically identical to a sequence of direct calls, with the addition of atomicity.
-Because values are entered in a single call, the SDK is potentially able to implement an atomic update, from the exporter's point of view.
-Calls to `RecordBatch` may potentially reduce costs because the SDK can enqueue a single bulk update, or take a lock only once, for example.
-
-<<<<<<< HEAD
-#### Label set re-use is encouraged
-
-A significant factor in the cost of metrics export is that labels, which arrive as an unordered list of keys and values, must be canonicalized in some way before they can be used for lookup.
-Canonicalizing labels can be an expensive operation as it may require sorting or de-duplicating by some other means, possibly even serializing, the set of labels to produce a valid map key.
-
-The operation of converting an unordered set of labels into a canonicalized set of labels, useful for pre-aggregation, is expensive enough that we give it first-class treatment in the API.
-The `meter.Labels(...)` API canonicalizes labels, returning an opaque `LabelSet` object, another form of pre-computation available to the user.
-
-Re-usable `LabelSet` objects provide a potential optimization for scenarios where bound instruments might not be effective.
-For example, if the label set will be re-used but only used once per metric, bound instruments do not offer any optimization.
-It may be best to pre-compute a canonicalized `LabelSet` once and re-use it with the direct calling convention.
-
-Constructing a bound instrument is considered the higher-performance option, when the bound instrument will be used more than once.
-Still, consider re-using the result of `Meter.Labels(...)` when constructing more than one bound instrument.
-
-```golang
-func (s *server) method(ctx context.Context) {
-    // ... other work
-
-    labelSet := s.meter.Labels(...)
-
-    s.instruments.counter1.Add(ctx, 1, labelSet)
-
-    // ... more work
-
-    s.instruments.gauge1.Set(ctx, 10, labelSet)
-
-    // ... more work
-
-    s.instruments.measure1.Record(ctx, 100, labelSet)
-}
-```
-
-##### Missing label keys
-
-When the SDK interprets a `LabelSet` in the context of grouping aggregated values for an exporter, and where there are keys that are missing, the SDK is required to consider these values _explicitly unspecified_, a distinct value type of the exported data model.
-
-##### Option: Convenience method to bypass `meter.Labels(...)`
-
-As a language-optional feature, the direct and bound instrument calling convention APIs may support alternate convenience methods to pass raw labels at the call site.
-These may be offered as overloaded methods for `Add()`, `Set()`, and `Record()` (direct calling convention) or `Bind()` (bound instrument calling convention), in both cases bypassing a call to `meter.Labels(...)`.
-For example:
-=======
+Using the RecordBatch calling convention is semantically identical to
+a sequence of direct calls, with the addition of atomicity.  Because
+values are entered in a single call,
+the SDK is potentially able to implement an atomic update, from the
+exporter's point of view.  Calls to `RecordBatch` may potentially
+reduce costs because the SDK can enqueue a single bulk update, or take
+a lock only once, for example.
+
 ##### Missing label keys
 
 When the SDK interprets labels in the context of grouping aggregated values for
 an exporter, and where there are keys that are missing, the SDK is required to
 consider these values _explicitly unspecified_, a distinct value type of the
 exported data model.
->>>>>>> 46fd2dcf
 
 ##### Option: Ordered labels
 
-<<<<<<< HEAD
-    // ... or
-
-    // pass raw labels, no explicit `LabelSet`
-    BoundIntCounter counter = s.instruments.gauge1.bind(labelA, ..., labelB, ...)
-    for (...) {
-      counter.add(1)
-    }
-  }
-```
-
-##### Option: Ordered LabelSet construction
-
-As a language-level decision, APIs may support _ordered_ LabelSet construction, in which a pre-defined set of ordered label keys is defined such that values can be supplied in order.
-For example,
-=======
 As a language-level decision, APIs may support label key ordering.  In this
 case, the user may specify an ordered sequence of label keys, which is used to
 create an unordered set of labels from a sequence of similarly ordered label
 values.  For example:
->>>>>>> 46fd2dcf
 
 ```golang
 
@@ -390,23 +319,21 @@
 }
 ```
 
-<<<<<<< HEAD
-This is specified as a language-optional feature because its safety, and therefore its value as an input for monitoring, depends on the availability of type-checking in the source language.
-Passing unordered labels (i.e., a list of bound keys and values) to the `Meter.Labels(...)` constructor is considered the safer alternative.
-=======
 This is specified as a language-optional feature because its safety, and
 therefore its value as an input for monitoring, depends on the availability of
 type-checking in the source language.  Passing unordered labels (i.e., a
 mapping from keys to values) is considered the safer alternative.
->>>>>>> 46fd2dcf
 
 ## Detailed specification
 
-See the [SDK-facing Metrics API](api-meter.md) specification for an in-depth summary of each method in the Metrics API.
+See the [SDK-facing Metrics API](api-meter.md) specification
+for an in-depth summary of each method in the Metrics API.
 
 ### Instrument construction
 
-Instruments are constructed using the appropriate `New` method for the kind of instrument (Counter, Gauge, Measure) and for the type of input (integer or floating point).
+Instruments are constructed using the appropriate `New` method for the
+kind of instrument (Counter, Gauge, Measure) and for the type of input
+(integer or floating point).
 
 | `Meter` method                      | Kind of instrument |
 |-------------------------------------|--------------------|
@@ -418,28 +345,28 @@
 | `NewFloatMeasure(name, options...)` | A floating point measure |
 
 As in all OpenTelemetry specifications, these names are examples.
-Each language committee will decide on the appropriate names based on conventions in that language.
+Each language committee will decide on the appropriate names based on
+conventions in that language.
 
 #### Recommended label keys
 
-Instruments may be defined with a recommended set of label keys.
-This setting may be used by SDKs as a good default for grouping exported metrics, where used with pre-aggregation.
-The recommended label keys are usually selected by the developer for exhibiting low cardinality, importance for monitoring purposes, and _an intention to provide these variables locally_.
-
-<<<<<<< HEAD
-SDKs should consider grouping exported metric data by the recommended label keys of each instrument, unless superceded by another form of configuration.
-Recommended keys that are missing will be considered explicitly unspecified, as for missing `LabelSet` keys in general.
-=======
+Instruments may be defined with a recommended set of label keys.  This
+setting may be used by SDKs as a good default for grouping exported
+metrics, where used with pre-aggregation.  The recommended label keys
+are usually selected by the developer for exhibiting low cardinality,
+importance for monitoring purposes, and _an intention to provide these
+variables locally_.
+
 SDKs should consider grouping exported metric data by the recommended label
 keys of each instrument, unless superceded by another form of configuration.
 Recommended keys that are missing will be considered explicitly unspecified, as
 for missing labels in general.
->>>>>>> 46fd2dcf
 
 #### Instrument options
 
-Instruments provide several optional settings, summarized here.
-The kind of instrument and input value type are implied by the constructor that it used, and the metric name is the only required field.
+Instruments provide several optional settings, summarized here.  The
+kind of instrument and input value type are implied by the constructor
+that it used, and the metric name is the only required field.
 
 | Option                 | Option name               | Explanation |
 |------------------------|---------------------------|-------------|
@@ -449,40 +376,25 @@
 | Monotonic              | WithMonotonic(boolean)    | Configure a counter or gauge that accepts only monotonic/non-monotonic updates. |
 | Absolute               | WithAbsolute(boolean)     | Configure a measure that does or does not accept negative updates. |
 
-See the Metric API [specification overview](api.md) for more information about the kind-specific monotonic and absolute options.
+See the Metric API [specification overview](api.md) for more
+information about the kind-specific monotonic and absolute options.
 
 ### Bound instrument API
 
-<<<<<<< HEAD
-Counter, gauge, and measure instruments each support allocating bound instruments for the high-performance calling convention.
-The `Instrument.Bind(LabelSet)` method returns an interface which implements the `Add()`, `Set()` or `Record()` method, respectively, for counter, gauge, and measure instruments.
-=======
 Counter, gauge, and measure instruments each support allocating bound
 instruments for the high-performance calling convention.  The
 `Instrument.Bind(labels)` method returns an interface which implements the
 `Add()`, `Set()` or `Record()` method, respectively, for counter, gauge, and
 measure instruments.
->>>>>>> 46fd2dcf
 
 ### Direct instrument API
 
-Counter, gauge, and measure instruments support the appropriate `Add()`, `Set()`, and `Record()` method for submitting individual metric events.
+Counter, gauge, and measure instruments support the appropriate
+`Add()`, `Set()`, and `Record()` method for submitting individual
+metric events.
 
 ### Interaction with distributed correlation context
 
-<<<<<<< HEAD
-The `LabelSet` type introduced above applies strictly to "local" labels, meaning provided in a call to `meter.Labels(...)`.
-The application explicitly declares these labels, whereas distributed correlation context labels are implicitly associated with the event.
-
-There is a clear intention to pre-aggregate metrics within the SDK, using the contents of a `LabelSet` to derive grouping keys.
-There are two available options for users to apply distributed correlation context to the local grouping function used for metrics pre-aggregation:
-
-1. The distributed context, whether implicit or explicit, is associated with every metric event.
-  The SDK could _automatically_ project selected label keys from the distributed correlation into the metric event.
-  This would require some manner of dynamic mapping from `LabelSet` to grouping key during aggregation.
-2. The user can explicitly perform the same projection of distributed correlation into a `LabelSet` by extracting from the correlation context and including it in the call to `metric.Labels(...)`.
-  An example of an explicit projection follows.
-=======
 As described above, labels are strictly "local".  I.e., the application
 explicitly declares these labels, whereas distributed correlation context
 labels are implicitly associated with the event.
@@ -502,7 +414,6 @@
   instrument.
 
 An example of an explicit projection follows.
->>>>>>> 46fd2dcf
 
 ```golang
 import "go.opentelemetry.io/api/distributedcontext"
