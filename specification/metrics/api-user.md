# Metric User-facing API

<!-- toc -->

- [Overview](#overview)
  * [Obtaining a Meter](#obtaining-a-meter)
  * [Metric names](#metric-names)
  * [Format of a metric event](#format-of-a-metric-event)
  * [New constructors](#new-constructors)
    + [Metric instrument constructor example code](#metric-instrument-constructor-example-code)
  * [Metric calling conventions](#metric-calling-conventions)
    + [Bound instrument calling convention](#bound-instrument-calling-convention)
    + [Direct instrument calling convention](#direct-instrument-calling-convention)
    + [RecordBatch calling convention](#recordbatch-calling-convention)
      - [Missing label keys](#missing-label-keys)
      - [Option: Ordered labels](#option-ordered-labels)
- [Detailed specification](#detailed-specification)
  * [Instrument construction](#instrument-construction)
    + [Recommended label keys](#recommended-label-keys)
    + [Instrument options](#instrument-options)
  * [Bound instrument API](#bound-instrument-api)
  * [Direct instrument API](#direct-instrument-api)
  * [Interaction with distributed correlation context](#interaction-with-distributed-correlation-context)

<!-- tocstop -->

Note: This specification for the v0.3 OpenTelemetry milestone does not include specification related to the Observer instrument, as described in the [overview](api.md).
Observer instruments were detailed in [OTEP 72-metric-observer](https://github.com/open-telemetry/oteps/blob/master/text/0072-metric-observer.md) and will be added to this document following the v0.3 milestone.
Gauge instruments will be removed from this specification folowing the v0.3 milestone too, as discussed in [OTEP 80-remove-metric-gauge](https://github.com/open-telemetry/oteps/blob/master/text/0080-remove-metric-gauge.md).

## Overview

Metric instruments are the entry point for application and framework developers to instrument their code using counters, gauges, and measures.
Metrics are created by calling methods on a `Meter` which is in turn created by a global `MeterProvider`.

### Obtaining a Meter

New `Meter` instances can be created via a `MeterProvider` and its `getMeter` method.
`MeterProvider`s are generally expected to be used as singletons.
Implementations SHOULD provide a single global default `MeterProvider`.
The `getMeter` method expects two string arguments:

- `name` (required): This name must identify the instrumentation library (also referred to as integration, e.g. `io.opentelemetry.contrib.mongodb`) and *not* the instrumented library.
  In case an invalid name (null or empty string) is specified, a working default `Meter` implementation is returned as a fallback rather than returning null or throwing an exception.
  A `MeterProvider` could also return a no-op `Meter` here if application owners configure the SDK to suppress telemetry produced by this library.
  This name will be used as the `namespace` for any metrics created using the returned `Meter`.
- `version` (optional): Specifies the version of the instrumentation library (e.g. `semver:1.0.0`).

### Metric Instrument names

<<<<<<< HEAD
Metric instruments have names, which are how we refer to them in external systems.
Metric names conform to the following syntax:
=======
Metric instruments have names, which are how we refer to them in
external systems.  Metric instrument names conform to the following syntax:
>>>>>>> f8f8dc35

1. They are non-empty strings
2. They are case-insensitive
3. The first character must be non-numeric, non-space, non-punctuation
4. Subsequent characters must be belong to the alphanumeric characters, '_', '.', and '-'.

<<<<<<< HEAD
Metric names belong to a namespace, which is the `name` of the associated `Meter`, allowing the same metric name to be used in multiple libraries of code, unambiguously, within the same application.

Metric instruments are defined using a `Meter` instance, using a variety of `New` methods specific to the kind of metric and type of input(integer or floating point).
The Meter will return an error when a metric name is already registered with a different kind for the same name.
Metric systems are expected to automatically prefix exported metrics by the namespace in a manner consistent with the target system.
For example, a Prometheus exporter SHOULD use the namespace followed by `_` as the [application prefix](https://prometheus.io/docs/practices/naming/#metric-names).
=======
Metric instrument names belong to a namespace, which is the `name` of the associated `Meter`,
allowing the same metric name to be used in multiple libraries of code,
unambiguously, within the same application.

Metric instrument names SHOULD be semantically meaningful, even when viewed
outside of the context of the originating Meter name. For example, when instrumenting
an http server library, "latency" is not an appropriate instrument name, as it is too generic.
Instead, as an example, we should favor a name like "http_request_latency",
as it would inform the viewer of the semantic meaning of the latency being tracked.
(Note: this is just an example; actual semantic conventions for instrument naming will
be tracked elsewhere in the specifications.)

Metric instruments are defined using a `Meter` instance, using a variety
of `New` methods specific to the kind of metric and type of input (integer
or floating point).  The Meter will return an error when a metric name is
already registered with a different kind for the same name. Metric systems
are expected to automatically prefix exported metrics by the namespace, if
necessary, in a manner consistent with the target system. For example, a
Prometheus exporter SHOULD use the namespace followed by `_` as the
[application prefix](https://prometheus.io/docs/practices/naming/#metric-names).
>>>>>>> f8f8dc35

### Format of a metric event

Regardless of the instrument kind or method of input, metric events include the instrument, a numerical value, and an optional set of labels.
The instrument, discussed in detail below, contains the metric name and various optional settings.

Labels are key:value pairs associated with events describing various dimensions or categories that describe the event.
A "label key" refers to the key component while "label value" refers to the correlated value component of a label.
Label refers to the pair of label key and value.
Labels are passed in to the metric event at construction time.

Metric events always have an associated component name, the name passed when constructing the corresponding `Meter`.
Metric events are associated with the current (implicit or explicit) OpenTelemetry context, including distributed correlation context and span context.

### New constructors

The `Meter` interface allows creating of a registered metric instrument using methods specific to each kind of metric.
There are six constructors representing the three kinds of instrument taking either floating point or integer inputs, see the detailed design below.

Binding instruments to a single `Meter` instance has two benefits:

1. Instruments can be exported from the zero state, prior to first use, with no explicit `Register` call
2. The name provided by the `Meter` satisfies a namespace requirement

The recommended practice is to define structures to contain the instruments in use and keep references only to the instruments that are specifically needed.

We recognize that many existing metric systems support allocating metric instruments statically and providing the `Meter` interface at the time of use.
In this example, typical of statsd clients, existing code may not be structured with a convenient place to store new metric instruments.
Where this becomes a burden, it is recommended to use the global meter provider to construct a static `Meter`, to construct metric instruments.

The situation is similar for users of Prometheus clients, where instruments are allocated statically and there is an implicit global.
Such code may not have access to the appropriate `Meter` where instruments are defined.
Where this becomes a burden, it is recommended to use the global meter provider to construct a static named `Meter`, to construct metric instruments.

Applications are expected to construct long-lived instruments.
Instruments are considered permanent for the lifetime of a SDK, there is no method to delete them.

#### Metric instrument constructor example code

In this Golang example, a struct holding four instruments is built using the provided, non-global `Meter` instance.

```golang
type instruments struct {
    counter1 metric.Int64Counter
    counter2 metric.Float64Counter
    gauge3   metric.Int64Gauge
    measure4 metric.Float64Measure
}

func newInstruments(metric.Meter meter) *instruments {
  return &instruments{
    counter1: meter.NewCounter("counter1", ...),  // Optional parameters
    counter2: meter.NewCounter("counter2", ...),  // are discussed below.
    gauge3:   meter.NewGauge("gauge3", ...),
    measure4: meter.NewMeasure("measure4", ...),
  }
}
```

Code will be structured to call `newInstruments` somewhere in a constructor and keep the `instruments` reference for use at runtime.
Here's an example of building a server with configured instruments and a single metric operation.

```golang
type server struct {
    meter        metric.Meter
    instruments *instruments

    // ... other fields
}

func newServer(meter metric.Meter) *server {
     return &server{
         meter:       meter,
         instruments: newInstruments(meter),
         // ... other fields
     }
}

// ...

func (s *server) operate(ctx context.Context) {
     // ... other work

     s.instruments.counter1.Add(ctx, 1,
        key.String("label1", "..."),
        key.String("label2", "..."),
}
```

### Metric calling conventions

The metrics API provides three semantically equivalent ways to capture measurements:

- calling bound metric instruments
- calling unbound metric instruments with labels
- batch recording without a metric instrument

All three methods generate equivalent metric events, but offer varying degrees of performance and convenience.

This section applies to calling conventions for counter, gauge, and measure instruments.

As described above, metric events consist of an instrument, a set of labels, and a numerical value, plus associated context.
The performance of a metric API depends on the work done to enter a new measurement.
One approach to reduce cost is to aggregate intermediate results in the SDK, so that subsequent events happening in the same collection period, for the same set of labels, combine into the same working memory.

In this document, the term "aggregation" is used to describe the process of coalescing metric events for a complete set of labels, whereas "grouping" is used to describe further coalescing aggregate metric data into a reduced number of key dimensions.
SDKs may be designed to perform aggregation and/or grouping in the process, with various trade-offs in terms of complexity and performance.

#### Bound instrument calling convention

In situations where performance is a requirement and a metric instrument is repeatedly used with the same set of labels, the developer may elect to use the _bound instrument_ calling convention as an optimization.
For bound instruments to be a benefit, it requires that a specific instrument will be re-used with specific labels.
If an instrument will be used with the same labels more than once, obtaining a bound instrument corresponding to the labels ensures the highest performance available.

To bind an instrument, use the `Bind(labels)` method to return an interface that supports the `Add()`, `Set()`, or `Record()` method of the instrument in question.

Bound instruments may consume SDK resources indefinitely.

```golang
func (s *server) processStream(ctx context.Context) {

  // The result of Bind() is a bound instrument
  // (e.g., a BoundInt64Counter).
  counter2 := s.instruments.counter2.Bind(
      key.String("labelA", "..."),
      key.String("labelB", "..."),
  )

  for _, item := <-s.channel {
     // ... other work

     // High-performance metric calling convention: use of bound
     // instruments.
     counter2.Add(ctx, item.size())
  }
}
```

#### Direct instrument calling convention

When convenience is more important than performance, or there is no re-use to potentially optimize with bound instruments, users may elect to operate directly on metric instruments, supplying labels at the call site.
This method offers the greatest convenience possible

For example, to update a single counter:

```golang
func (s *server) method(ctx context.Context) {
    // ... other work

    s.instruments.counter1.Add(ctx, 1, ...)
}
```

#### RecordBatch calling convention

There is one final API for entering measurements, which is like the direct access calling convention but supports multiple simultaneous measurements.
The use of a RecordBatch API supports entering multiple measurements, implying a semantically atomic update to several instruments.

For example:

```golang
func (s *server) method(ctx context.Context) {
    // ... other work

    s.meter.RecordBatch(ctx, labels,
        s.instruments.counter1.Measurement(1),
        s.instruments.gauge1.Measurement(10),
        s.instruments.measure2.Measurement(123.45),
    )
}
```

Using the RecordBatch calling convention is semantically identical to a sequence of direct calls, with the addition of atomicity.
Because values are entered in a single call, the SDK is potentially able to implement an atomic update, from the exporter's point of view.
Calls to `RecordBatch` may potentially reduce costs because the SDK can enqueue a single bulk update, or take a lock only once, for example.

##### Missing label keys

When the SDK interprets labels in the context of grouping aggregated values for an exporter, and where there are keys that are missing, the SDK is required to consider these values _explicitly unspecified_, a distinct value type of the exported data model.

##### Option: Ordered labels

As a language-level decision, APIs may support label key ordering.
In this case, the user may specify an ordered sequence of label keys, which is used to create an unordered set of labels from a sequence of similarly ordered label values.
For example:

```golang

var rpcLabelKeys = OrderedLabelKeys("a", "b", "c")

for _, input := range stream {
    labels := rpcLabelKeys.Values(1, 2, 3)  // a=1, b=2, c=3

    // ...
}
```

This is specified as a language-optional feature because its safety, and therefore its value as an input for monitoring, depends on the availability of type-checking in the source language.
Passing unordered labels (i.e., a mapping from keys to values) is considered the safer alternative.

## Detailed specification

See the [SDK-facing Metrics API](api-meter.md) specification for an in-depth summary of each method in the Metrics API.

### Instrument construction

Instruments are constructed using the appropriate `New` method for the kind of instrument (Counter, Gauge, Measure) and for the type of input (integer or floating point).

| `Meter` method                      | Kind of instrument |
|-------------------------------------|--------------------|
| `NewIntCounter(name, options...)`   | An integer counter |
| `NewFloatCounter(name, options...)` | A floating point counter |
| `NewIntGauge(name, options...)`     | An integer gauge |
| `NewFloatGauge(name, options...)`   | A floating point gauge |
| `NewIntMeasure(name, options...)`   | An integer measure |
| `NewFloatMeasure(name, options...)` | A floating point measure |

As in all OpenTelemetry specifications, these names are examples.
Each language committee will decide on the appropriate names based on conventions in that language.

#### Recommended label keys

Instruments may be defined with a recommended set of label keys.
This setting may be used by SDKs as a good default for grouping exported metrics, where used with pre-aggregation.
The recommended label keys are usually selected by the developer for exhibiting low cardinality, importance for monitoring purposes, and _an intention to provide these variables locally_.

SDKs should consider grouping exported metric data by the recommended label keys of each instrument, unless superceded by another form of configuration.
Recommended keys that are missing will be considered explicitly unspecified, as for missing labels in general.

#### Instrument options

Instruments provide several optional settings, summarized here.
The kind of instrument and input value type are implied by the constructor that it used, and the metric name is the only required field.

| Option                 | Option name               | Explanation |
|------------------------|---------------------------|-------------|
| Description            | WithDescription(string)   | Descriptive text documenting the instrument. |
| Unit                   | WithUnit(string)          | Units specified according to the [UCUM](http://unitsofmeasure.org/ucum.html). |
| Recommended label keys | WithRecommendedKeys(list) | Recommended grouping keys for this instrument. |
| Monotonic              | WithMonotonic(boolean)    | Configure a counter or gauge that accepts only monotonic/non-monotonic updates. |
| Absolute               | WithAbsolute(boolean)     | Configure a measure that does or does not accept negative updates. |

See the Metric API [specification overview](api.md) for more information about the kind-specific monotonic and absolute options.

### Bound instrument API

Counter, gauge, and measure instruments each support allocating bound instruments for the high-performance calling convention.
The `Instrument.Bind(labels)` method returns an interface which implements the `Add()`, `Set()` or `Record()` method, respectively, for counter, gauge, and measure instruments.

### Direct instrument API

Counter, gauge, and measure instruments support the appropriate `Add()`, `Set()`, and `Record()` method for submitting individual metric events.

### Interaction with distributed correlation context

As described above, labels are strictly "local".
I.e., the application explicitly declares these labels, whereas distributed correlation context labels are implicitly associated with the event.

There is a clear intention to pre-aggregate metrics within the SDK, using labels to derive grouping keys.
There are two available options for users to apply distributed correlation context to the local grouping function used for metrics pre-aggregation:

1. The distributed context, whether implicit or explicit, is associated with every metric event.
   The SDK could _automatically_ project selected label keys from the distributed correlation into the metric event.
2. The user can explicitly perform the same projection of distributed correlation into labels by extracting labels from the correlation context and including them in the call to create the metric or bound instrument.

An example of an explicit projection follows.

```golang
import "go.opentelemetry.io/api/distributedcontext"

func (s *server) doThing(ctx context.Context) {
    var doLabels []core.KeyValue{
     key1.String("..."),
     key2.String("..."),
    }

    correlations := distributedcontext.FromContext()
    if val, ok := correlations.Value(key3); ok {
        doLabels = append(doLabels, key3.Value(val))
    }
    labels := s.meter.Labels(doLabels)

    // ...
}
```<|MERGE_RESOLUTION|>--- conflicted
+++ resolved
@@ -48,48 +48,24 @@
 
 ### Metric Instrument names
 
-<<<<<<< HEAD
 Metric instruments have names, which are how we refer to them in external systems.
-Metric names conform to the following syntax:
-=======
-Metric instruments have names, which are how we refer to them in
-external systems.  Metric instrument names conform to the following syntax:
->>>>>>> f8f8dc35
+Metric instrument names conform to the following syntax:
 
 1. They are non-empty strings
 2. They are case-insensitive
 3. The first character must be non-numeric, non-space, non-punctuation
 4. Subsequent characters must be belong to the alphanumeric characters, '_', '.', and '-'.
 
-<<<<<<< HEAD
-Metric names belong to a namespace, which is the `name` of the associated `Meter`, allowing the same metric name to be used in multiple libraries of code, unambiguously, within the same application.
-
-Metric instruments are defined using a `Meter` instance, using a variety of `New` methods specific to the kind of metric and type of input(integer or floating point).
-The Meter will return an error when a metric name is already registered with a different kind for the same name.
-Metric systems are expected to automatically prefix exported metrics by the namespace in a manner consistent with the target system.
+Metric instrument names belong to a namespace, which is the `name` of the associated `Meter`, allowing the same metric name to be used in multiple libraries of code, unambiguously, within the same application.
+
+Metric instrument names SHOULD be semantically meaningful, even when viewed outside of the context of the originating Meter name.
+For example, when instrumenting an http server library, "latency" is not an appropriate instrument name, as it is too generic.
+Instead, as an example, we should favor a name like "http_request_latency", as it would inform the viewer of the semantic meaning of the latency being tracked.
+(Note: this is just an example; actual semantic conventions for instrument naming will be tracked elsewhere in the specifications.)
+
+Metric instruments are defined using a `Meter` instance, using a variety of `New` methods specific to the kind of metric and type of input (integer or floating point).
+The Meter will return an error when a metric name is already registered with a different kind for the same name. Metric systems are expected to automatically prefix exported metrics by the namespace, if necessary, in a manner consistent with the target system.
 For example, a Prometheus exporter SHOULD use the namespace followed by `_` as the [application prefix](https://prometheus.io/docs/practices/naming/#metric-names).
-=======
-Metric instrument names belong to a namespace, which is the `name` of the associated `Meter`,
-allowing the same metric name to be used in multiple libraries of code,
-unambiguously, within the same application.
-
-Metric instrument names SHOULD be semantically meaningful, even when viewed
-outside of the context of the originating Meter name. For example, when instrumenting
-an http server library, "latency" is not an appropriate instrument name, as it is too generic.
-Instead, as an example, we should favor a name like "http_request_latency",
-as it would inform the viewer of the semantic meaning of the latency being tracked.
-(Note: this is just an example; actual semantic conventions for instrument naming will
-be tracked elsewhere in the specifications.)
-
-Metric instruments are defined using a `Meter` instance, using a variety
-of `New` methods specific to the kind of metric and type of input (integer
-or floating point).  The Meter will return an error when a metric name is
-already registered with a different kind for the same name. Metric systems
-are expected to automatically prefix exported metrics by the namespace, if
-necessary, in a manner consistent with the target system. For example, a
-Prometheus exporter SHOULD use the namespace followed by `_` as the
-[application prefix](https://prometheus.io/docs/practices/naming/#metric-names).
->>>>>>> f8f8dc35
 
 ### Format of a metric event
 
