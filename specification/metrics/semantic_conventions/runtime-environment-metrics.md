--- conflicted
+++ resolved
@@ -57,29 +57,22 @@
 
 All JVM metric attributes are required unless otherwise indicated.
 
-<<<<<<< HEAD
 | Name                                           | Description                                              | Unit    | Unit ([UCUM](README.md#instrument-units)) | Instrument Type            | Value Type | Attribute Key | Attribute Values      |
 |------------------------------------------------|----------------------------------------------------------|---------|-------------------------------------------|----------------------------|------------|---------------|-----------------------|
+| process.runtime.jvm.memory.usage               | Measure of memory used                                   | Bytes   | `By`                                      | Asynchronous UpDownCounter | Int64      | type          | `"heap"`, `"nonheap"` |
+|                                                |                                                          |         |                                           |                            |            | pool          | Name of pool [1]      |
+| process.runtime.jvm.memory.init                | Measure of initial memory requested                      | Bytes   | `By`                                      | Asynchronous UpDownCounter | Int64      | type          | `"heap"`, `"nonheap"` |
+|                                                |                                                          |         |                                           |                            |            | pool          | Name of pool [1]      |
+| process.runtime.jvm.memory.committed           | Measure of memory committed                              | Bytes   | `By`                                      | Asynchronous UpDownCounter | Int64      | type          | `"heap"`, `"nonheap"` |
+|                                                |                                                          |         |                                           |                            |            | pool          | Name of pool [1]      |
+| process.runtime.jvm.memory.max                 | Measure of max obtainable memory                         | Bytes   | `By`                                      | Asynchronous UpDownCounter | Int64      | type          | `"heap"`, `"nonheap"` |
+|                                                |                                                          |         |                                           |                            |            | pool          | Name of pool [1]      |
 | process.runtime.jvm.cpu.time                   | The CPU time used by the process                         | seconds | `s`                                       | Asynchronous Counter       | Double     |               |                       |
 | process.runtime.jvm.cpu.utilization            | The "recent cpu usage" for the process                   | 1       | 1                                         | Gauge                      | Double     |               |                       |
 | process.runtime.jvm.common.pool.parallelism    | Targeted parallelism level of the common pool            | 1       | 1                                         | Gauge                      | Int32      |               |                       |
 | process.runtime.jvm.system.cpu.utilization     | The "recent cpu usage" for the whole system              | 1       | 1                                         | Gauge                      | Double     |               |                       |
 | process.runtime.jvm.system.cpu.count           | Number of processors available to use                    | 1       | 1                                         | Gauge                      | Int32      |               |                       |
 | process.runtime.jvm.system.cpu.load.average.1m | Average CPU load of the whole system for the last minute | 1       | 1                                         | Gauge                      | Double     |               |                       |
-=======
-| Name                                 | Description                         | Unit  | Unit ([UCUM](README.md#instrument-units)) | Instrument Type            | Value Type | Attribute Key | Attribute Values      |
-|--------------------------------------|-------------------------------------|-------|-------------------------------------------|----------------------------|------------|---------------|-----------------------|
-| process.runtime.jvm.memory.usage     | Measure of memory used              | Bytes | `By`                                      | Asynchronous UpDownCounter | Int64      | type          | `"heap"`, `"nonheap"` |
-|                                      |                                     |       |                                           |                            |            | pool          | Name of pool [1]      |
-| process.runtime.jvm.memory.init      | Measure of initial memory requested | Bytes | `By`                                      | Asynchronous UpDownCounter | Int64      | type          | `"heap"`, `"nonheap"` |
-|                                      |                                     |       |                                           |                            |            | pool          | Name of pool [1]      |
-| process.runtime.jvm.memory.committed | Measure of memory committed         | Bytes | `By`                                      | Asynchronous UpDownCounter | Int64      | type          | `"heap"`, `"nonheap"` |
-|                                      |                                     |       |                                           |                            |            | pool          | Name of pool [1]      |
-| process.runtime.jvm.memory.max       | Measure of max obtainable memory    | Bytes | `By`                                      | Asynchronous UpDownCounter | Int64      | type          | `"heap"`, `"nonheap"` |
-|                                      |                                     |       |                                           |                            |            | pool          | Name of pool [1]      |
 
-**[1]**: Pool names are generally obtained
-via [MemoryPoolMXBean#getName()](https://docs.oracle.com/en/java/javase/11/docs/api/java.management/java/lang/management/MemoryPoolMXBean.html#getName())
-. Examples include `G1 Old Gen`, `G1 Eden space`, `G1 Survivor Space`
-, `Metaspace`, etc.
->>>>>>> cb2e71ef
+**[1]**: Pool names are generally obtained via [MemoryPoolMXBean#getName()](https://docs.oracle.com/en/java/javase/11/docs/api/java.management/java/lang/management/MemoryPoolMXBean.html#getName()).
+Examples include `G1 Old Gen`, `G1 Eden space`, `G1 Survivor Space`, `Metaspace`, etc.