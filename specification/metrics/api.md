--- conflicted
+++ resolved
@@ -694,18 +694,12 @@
 
 This API MUST accept the following parameter:
 
-* The `Measurement` value. This value is expected to be non-negative. The API
-  MUST NOT validate this value, that is left to the API implementation.
-
-<<<<<<< HEAD
+* The value to record. This value is expected to be non-negative. The API MUST
+  NOT validate this value, that is left to the API implementation.
+
 Additionally, this API MAY accept the following parameters:
 
-* The [attributes](../common/README.md#attribute) to associate with the
-  `Measurement` value.
-=======
-* The numeric value to record, which MUST be a non-negative numeric value.
-* Optional [attributes](../common/README.md#attribute).
->>>>>>> 025f8fc1
+* The [attributes](../common/README.md#attribute) to associate with the value.
 
 [OpenTelemetry API](../overview.md#api) authors MAY decide to allow flexible
 [attributes](../common/README.md#attribute) to be passed in as individual
