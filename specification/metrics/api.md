--- conflicted
+++ resolved
@@ -36,67 +36,70 @@
 
 ## Overview
 
-The OpenTelemetry Metrics API supports capturing measurements about the execution of a computer program at run time.
-The Metrics API is designed explicitly for processing raw measurements, generally with the intent to produce continuous summaries of those measurements simultaneously.
-Hereafter, "the API" refers to the OpenTelemetry Metrics API.
-
-The API provides functions for capturing raw measurements, through several [calling conventions](api-user.md#metric-calling-conventions) that offer different levels of performance.
-Regardless of calling convention, we define a _metric event_ as the logical thing that happens when a new measurement is captured.
-This moment of capture (at "run time") defines an implicit timestamp, which is the wall time an SDK would read from a clock at that moment.
-
-The word "semantic" or "semantics" as used here refers to _how we give meaning_ to metric events, as they take place under the API.
-The term is used extensively in this document to define and explain these API functions and how we should interpret them.
-As far as possible, the terminology used here tries to convey the intended semantics, and a _standard implementation_ will be described below to help us understand their meaning.
-The standard implementation performs aggregation corresponding to the default interpretation for each kind of metric event.
-
-Monitoring and alerting systems commonly use the data provided through metric events, after applying various [aggregations](#aggregations) and converting into various [exposition formats](#exposition-formats).
-However, we find that there are many other uses for metric events, such as to record aggregated or raw measurements in tracing and logging systems.
-For this reason, [OpenTelemetry requires a separation of the API from the SDK](../library-guidelines.md#requirements), so that different SDKs can be configured at run time.
+The OpenTelemetry Metrics API supports capturing measurements about
+the execution of a computer program at run time.  The Metrics API is
+designed explicitly for processing raw measurements, generally with
+the intent to produce continuous summaries of those measurements
+simultaneously.  Hereafter, "the API" refers to the OpenTelemetry
+Metrics API.
+
+The API provides functions for capturing raw measurements, through
+several [calling
+conventions](api-user.md#metric-calling-conventions) that
+offer different levels of performance.  Regardless of calling
+convention, we define a _metric event_ as the logical thing that
+happens when a new measurement is captured.  This moment of capture
+(at "run time") defines an implicit timestamp, which is the wall time
+an SDK would read from a clock at that moment.
+
+The word "semantic" or "semantics" as used here refers to _how we give
+meaning_ to metric events, as they take place under the API.  The term
+is used extensively in this document to define and explain these API
+functions and how we should interpret them.  As far as possible, the
+terminology used here tries to convey the intended semantics, and a
+_standard implementation_ will be described below to help us
+understand their meaning.  The standard implementation performs
+aggregation corresponding to the default interpretation for each kind
+of metric event.
+
+Monitoring and alerting systems commonly use the data provided through
+metric events, after applying various [aggregations](#aggregations)
+and converting into various [exposition formats](#exposition-formats).
+However, we find that there are many other uses for metric events,
+such as to record aggregated or raw measurements in tracing and
+logging systems.  For this reason, [OpenTelemetry requires a
+separation of the API from the SDK](../library-guidelines.md#requirements),
+so that different SDKs can be configured at run time.
 
 ### Metric Instruments
 
-A _metric instrument_, of which there are three kinds, is a device for capturing raw measurements into the API.
-There are Counter, Measure, and Observer instruments, each with different semantics and intended uses, that will be specified here.
-All measurements captured by the API are associated with an instrument, which gives the measurement its properties.
-Instruments are created and defined through calls to a `Meter` API, which is the user-facing entry point to the SDK.
-
-Each kind of metric instrument has its own semantics, briefly described as:
+A _metric instrument_, of which there are three kinds, is a device for
+capturing raw measurements into the API.  There are Counter, Measure,
+and Observer instruments, each with different semantics and intended
+uses, that will be specified here.  All measurements captured by the
+API are associated with an instrument, which gives the measurement its
+properties.  Instruments are created and defined through calls to a
+`Meter` API, which is the user-facing entry point to the SDK.
+
+Each kind of metric instrument has its own semantics, briefly
+described as:
 
 - Counter: metric events of this kind _Add_ to a value that is summed over time.
 - Measure: metric events of this kind _Record_ a value that is aggregated over time.
 - Observer: metric events of this kind _Observe_ a coherent set of values at an instant in time.
 
-An _instrument definition_ describes several properties of the instrument, including its name and its kind.
-The other properties of a metric instrument are optional, including a description, the unit of measurement, and several settings that convey additional meaning (e.g., monotonicity).
-An instrument definition is associated with the events that it produces.
-
-Details about calling conventions for each kind of instrument are covered in the [user-level API specification](api-user.md).
+An _instrument definition_ describes several properties of the
+instrument, including its name and its kind.  The other properties of
+a metric instrument are optional, including a description, the unit of
+measurement, and several settings that convey additional meaning
+(e.g., monotonicity).  An instrument definition is associated with the
+events that it produces.
+
+Details about calling conventions for each kind of instrument are
+covered in the [user-level API specification](api-user.md).
 
 ### Labels
 
-<<<<<<< HEAD
-_Label_ is the term used to refer to a key-value attribute associated with a metric event.
-Although they are fundamentally similar to [Span attributes](../trace/api.md#span) in the tracing API, a label set is given its own type in the Metrics API (generally: `LabelSet`).
-Label sets are a feature of the API meant to facilitate re-use and thereby to lower the cost of processing metric events.
-Users are encouraged to re-use label sets whenever possible, as they may contain a previously encoded representation of the labels.
-
-Users obtain label sets by calling a `Meter` API function.
-Each of the instrument calling conventions detailed in the [user-level API specification](api-user.md) accepts a label set.
-
-### Meter Interface
-
-To produce measurements using an instrument, you need an SDK that implements the `Meter` API.
-This interface consists of a set of instrument constructors, functionality related to label sets, and a facility for capturing batches of measurements in a semantically atomic way.
-
-There is a global `Meter` instance available for use that facilitates automatic instrumentation for third-party code.
-Use of this instance allows code to statically initialize its metric instruments, without explicit dependency injection.
-The global `Meter` instance acts as a no-op implementation until the application explicitly initializes a global `Meter` by installing an SDK.
-
-As an obligatory step, the API requires the caller to provide the name of the instrumenting library (optionally, the version) when obtaining a `Meter` implementation, that is meant to be used for identifying instrumentation produced from that library for such purposes as disabling instrumentation, configuring aggregation, and applying sampling policies.
-(TODO: refer to the semantic convention on the reporting library name).
-
-Details about installing an SDK and obtaining a named `Meter` are covered in the [SDK-level API specification](api-meter.md).
-=======
 A _Label_ is the term used to refer to a key-value attribute associated with a
 metric event, similar to a [Span attribute](../trace/api.md#span) in the
 tracing API.
@@ -128,64 +131,37 @@
 
 Details about installing an SDK and obtaining a named `Meter` are
 covered in the [SDK-level API specification](api-meter.md).
->>>>>>> 46fd2dcf
 
 ### Aggregations
 
-_Aggregation_ refers to the process of combining a large number of measurements into exact or estimated statistics about the metric events that took place during a window of real time, during program execution.
-Computing aggregations is mainly a subject of the SDK specification, with the goal of reducing the amount of data that must be sent to the telemetry collection backend.
-
-Users do not have a facility in the API to select the aggregation they want for particular instruments.
-The choice of instrument dictates semantics and thus gives a default interpretation.
-For the standard implementation:
+_Aggregation_ refers to the process of combining a large number of
+measurements into exact or estimated statistics about the metric
+events that took place during a window of real time, during program
+execution.  Computing aggregations is mainly a subject of the SDK
+specification, with the goal of reducing the amount of data that must
+be sent to the telemetry collection backend.
+
+Users do not have a facility in the API to select the aggregation they
+want for particular instruments.  The choice of instrument dictates
+semantics and thus gives a default interpretation.  For the standard
+implementation:
 
 - Counter instruments use _Sum_ aggregation
 - Measure instruments use _MinMaxSumCount_ aggregation
 - Observer instruments use _LastValue_ aggregation.
 
-The default Metric SDK specification includes support for configuring alternative aggregations, so that metric instruments can be repuposed and their data can be examined in different ways.
-Using the default SDK, or an alternate one, we are able to change the interpretation of metric events at runtime.
-
-Other standard aggregations are available, especially for Measure instruments, where we are generally interested in a variety of forms of statistics, such as histogram and quantile summaries.
+The default Metric SDK specification includes support for configuring
+alternative aggregations, so that metric instruments can be repuposed
+and their data can be examined in different ways.  Using the default
+SDK, or an alternate one, we are able to change the interpretation of
+metric events at runtime.
+
+Other standard aggregations are available, especially for Measure
+instruments, where we are generally interested in a variety of forms
+of statistics, such as histogram and quantile summaries.
 
 ### Time
 
-<<<<<<< HEAD
-Time is a fundamental property of metric events, but not an explicit one.
-Users do not provide explicit timestamps for metric events.
-SDKs are discouraged from capturing the current timestamp for each event (by reading from a clock) unless there is a definite need for high-precision timestamps.
-
-This non-requirement stems from a common optimization in metrics reporting, which is to configure metric data collection with a relatively small period (e.g., 1 second) and use a single timestamp to describe a batch of exported data, since the loss of precision is insignificant when aggregating data across minutes or hours of data.
-
-Aggregations are commonly computed over a series of events that fall into a contiguous region of time, known as the collection interval.
-Since the SDK controls the decision to start collection, it is possible to collect aggregated metric data while only reading the clock once per collection interval.
-The default SDK takes this approach.
-
-Counter and Measure instruments offer synchronous APIs for capturing measurements.
-Metric events from Counter and Measure instruments are captured at the moment they happen, when the SDK receives the corresponding function call.
-
-The Observer instrument supports an asynchronous API, allowing the SDK to collect metric data on demand, once per collection interval.
-A single Observer instrument callback can capture multiple metric events associated with different label sets.
-Semantically, by definition, these observations are captured at a single instant in time, the instant that they became the current set of last-measured values.
-
-Because metric events are implicitly timestamped, we could refer to a series of metric events as a _time series_.
-However, we reserve the use of this term for the SDK specification, to refer to parts of a data format that express explicitly timestamped values, in a sequence, resulting from an aggregation of raw measurements over time.
-
-### WithRecommendedKeys declaration on metric instruments
-
-A standard feature of metric SDKs is to pre-aggregate metric events according to a specified set of label keys (i.e., dimensions).
-To perform this task, the SDK must aggregate metric events over the collection interval: (1) across time, (2) across key dimensions in _label space_.
-
-When aggregating across spatial dimensions, metric events for different label sets are combined into an aggregated value for each distinct "group" of values for the key dimensions.
-It means that measurements are combined for all metric events having the same values for selected keys, explicitly disregarding any additional labels with keys not in the set of aggregation keys.
-Some exporters are known to require pre-specifying the label keys used for aggregation (e.g., Prometheus).
-
-For example, if `[ak1, ak2]` are the aggregation keys and `[ik1, ik2]` are the ignored keys, then a metric event having labels `{ak1=A, ak2=B, ik1=C, ik1=D}` will be combined with a metric event having labels `{ak1=A, ak2=B, ik1=Y, ik1=Z}` because they have identical label values for all of the aggregation keys.
-
-The API provides a `WithRecommendedKeys` option for the user to declare the recommended aggregation keys when declaring new metric instruments, intended as the default way to configure an exporter for pre-aggregation, if it is expected.
-Since this is only expected in some exporters, it is regarded as an option relevant to the exporter, whether keys configured through `WithRecommendedKeys` are applied for aggregation purposes or not.
-This allows the user to influence the standard implementation behavior, especially for exporters that require pre-specified aggregation keys.
-=======
 Time is a fundamental property of metric events, but not an explicit
 one.  Users do not provide explicit timestamps for metric events.
 SDKs are discouraged from capturing the current timestamp for each
@@ -253,12 +229,12 @@
 purposes or not.  This allows the user to influence the standard
 implementation behavior, especially for exporters that require
 pre-specified aggregation keys.
->>>>>>> 46fd2dcf
 
 ### Metric Event Format
 
-Metric events have the same logical representation, regardless of kind.
-Whether a Counter, a Measure, or an Observer instrument, metric events produced through an instrument consist of:
+Metric events have the same logical representation, regardless of
+kind.  Whether a Counter, a Measure, or an Observer instrument, metric
+events produced through an instrument consist of:
 
 - [Context](../context/context.md) (Span context, Correlation context)
 - timestamp (implicit to the SDK)
@@ -266,45 +242,61 @@
 - associated label keys and values
 - value (a signed integer or floating point number)
 
-This format is the result of separating the API from the SDK--a common representation for metric events, where the only semantic distinction is the kind of instrument that was specified by the user.
+This format is the result of separating the API from the SDK--a common
+representation for metric events, where the only semantic distinction
+is the kind of instrument that was specified by the user.
 
 ## Three kinds of instrument
 
-Because the API is separated from the SDK, the implementation ultimately determines how metric events are handled.
-Therefore, the choice of instrument should be guided by semantics and the intended interpretation.
-Here we detail the three instruments and their individual semantics.
+Because the API is separated from the SDK, the implementation
+ultimately determines how metric events are handled.  Therefore, the
+choice of instrument should be guided by semantics and the intended
+interpretation.  Here we detail the three instruments and their
+individual semantics.
 
 ### Counter
 
-Counter instruments are used to capture changes in running sums, synchronously.
-These are commonly used to monitor rates, and they are sometimes used to capture totals that rise and fall.
-An essential property of Counter instruments is that two events `Add(m)` and `Add(n)` are semantically equivalent to one event `Add(m+n)`.
-This property means that Counter events can be combined inexpensively, by definition.
-
-Note that `Add(0)` events are not considered a special case, despite contributing nothing to a sum.
-`Add(0)` events MUST be observed by the SDK in case non-default aggregations are configured for the instrument.
-
-Counter instruments can be seen as special cases of Measure instruments with the additive property described above and a more-specific verb to improve readability (i.e., "Add" instead of "Record").
-Counter instruments are special cases of Measure instruments in that they only preserve a Sum, by default, and no other summary statistics.
-
-Labels associated with Counter instrument events can be used to compute rates and totals from the instrument, over selected dimensions.
+Counter instruments are used to capture changes in running sums,
+synchronously.  These are commonly used to monitor rates, and they are
+sometimes used to capture totals that rise and fall.  An essential
+property of Counter instruments is that two events `Add(m)` and
+`Add(n)` are semantically equivalent to one event `Add(m+n)`.  This
+property means that Counter events can be combined inexpensively, by
+definition.
+
+Note that `Add(0)` events are not considered a special case, despite
+contributing nothing to a sum.  `Add(0)` events MUST be observed by
+the SDK in case non-default aggregations are configured for the
+instrument.
+
+Counter instruments can be seen as special cases of Measure
+instruments with the additive property described above and a
+more-specific verb to improve readability (i.e., "Add" instead of
+"Record").  Counter instruments are special cases of Measure
+instruments in that they only preserve a Sum, by default, and no other
+summary statistics.
+
+Labels associated with Counter instrument events can be used to
+compute rates and totals from the instrument, over selected
+dimensions.
 
 ### Measure
 
-Semantically, metric events from Measure instruments are independent, meaning they cannot be combined naturally, as with Counters.
-Measure instruments are used to capture many kinds of information, synchronously, and are recommended for all cases that reflect an event in the application where the additive property of Counter instruments does not apply.
-
-Labels associated with Measure instrument events can be used to compute information about the distribution of values from the instrument, over selected dimensions.
-When aggregating Measure events, the output statistics are expected to reflect the combined data set.
+Semantically, metric events from Measure instruments are independent,
+meaning they cannot be combined naturally, as with Counters.  Measure
+instruments are used to capture many kinds of information,
+synchronously, and are recommended for all cases that reflect an event
+in the application where the additive property of Counter instruments
+does not apply.
+
+Labels associated with Measure instrument events can be used to
+compute information about the distribution of values from the
+instrument, over selected dimensions.  When aggregating Measure
+events, the output statistics are expected to reflect the combined
+data set.
 
 ### Observer
 
-<<<<<<< HEAD
-Observer instruments are used to capture a _current set of values_ at a point in time.
-Observer instruments are asynchronous, with the use of callbacks allowing the user to capture multiple values per collection interval.
-Observer instruments are not associated with a Context, by definition.
-This means, for example, it is not possible to associate Observer instrument events with Correlation or Span context.
-=======
 Observer instruments are used to capture a _current set of values_ at
 a point in time.  Observer instruments are asynchronous, with the use
 of callbacks allowing the user to capture multiple values per
@@ -327,75 +319,61 @@
 Observer instrument in a single collection interval are captured at
 the same logical time.  A single callback invocation generates (zero
 or more) simultaneous metric events, all sharing an implicit timestamp.
->>>>>>> 46fd2dcf
-
-Observer instruments capture not only current values, but also effectively _which label sets are current_ at the moment of collection.
-These instruments can be used to compute probabilities and ratios, because values are part of a set.
-
-Unlike Counter and Measure instruments, Observer instruments are synchronized with collection.
-There is no aggregation across time for Observer instruments by definition, only the current set of values is semantically defined.
-Because Observer instruments are activated by the SDK, they can be effectively disabled at low cost.
-
-These values are considered coherent, because measurements from an Observer instrument in a single collection interval are captured at the same logical time.
-A single callback invocation generates (zero or more) simultaneous metric events, all sharing an implicit timestamp.
 
 ## Interpretation
 
-<<<<<<< HEAD
-We believe the three instrument kinds Counter, Measure, and Observer form a sufficient basis for expressing nearly all metric data.
-But if the API and SDK are separated, and the SDK can handle any metric event as it pleases, why not have just one kind of instrument?
-How are the instruments fundamentally different, and why are there only three?
-
-Establishing different kinds of instrument is important because in most cases it allows the SDK to provide good default functionality, without requiring alternative behaviors to be configured.
-The choice of instrument determines not only the meaning of the events but also the name of the function used to report data.
-The function names--`Add()` for Counter instruments, `Record()` for Measure instruments, and `Observe()` for Observer instruments--help convey the meaning of these actions.
+We believe the three instrument kinds Counter, Measure, and Observer
+form a sufficient basis for expressing nearly all metric data.  But if
+the API and SDK are separated, and the SDK can handle any metric event
+as it pleases, why not have just one kind of instrument?  How are the
+instruments fundamentally different, and why are there only three?
+
+Establishing different kinds of instrument is important because in
+most cases it allows the SDK to provide good default functionality,
+without requiring alternative behaviors to be configured.  The choice
+of instrument determines not only the meaning of the events but also
+the name of the function used to report data.  The function
+names--`Add()` for Counter instruments, `Record()` for Measure
+instruments, and `Observe()` for Observer instruments--help convey the
+meaning of these actions.
 
 ### Standard implementation
-=======
+
+The standard implementation for the three instruments is defined as
+follows:
+
 1. Counter.  The `Add()` function accumulates a total for each distinct set of labels.  When aggregating over labels for a Counter, combine using arithmetic addition and export as a sum. Depending on the exposition format, sums are exported either as pairs of labels and cumulative _delta_ or as pairs of labels and cumulative _total_.
 
 2. Measure.  Use the `Record()` function to report events for which the SDK will compute summary statistics about the distribution of values, for each distinct set of labels.  The summary statistics to use are determined by the aggregation, but they usually include at least the sum of values, the count of measurements, and the minimum and maximum values.  When aggregating distinct Measure events, report summary statistics of the combined value distribution.  Exposition formats for summary statistics vary widely, but typically include pairs of labels and (sum, count, minimum and maximum value).
 
 3. Observer.  Current values are provided by the Observer callback at the end of each Metric collection period.  When aggregating values _for the same set of labels_, combine using the most-recent value.  When aggregating values _for different sets of labels_, combine the value distribution as for Measure instruments.  Export as pairs of labels and (sum, count, minimum and maximum value).
->>>>>>> 46fd2dcf
-
-The standard implementation for the three instruments is defined as follows:
-
-1. Counter.
-   The `Add()` function accumulates a total for each distinct label set.
-   When aggregating over distinct label sets for a Counter, combine using arithmetic addition and export as a sum.
-   Depending on the exposition format, sums are exported either as pairs of label set and cumulative _delta_ or as pairs of label set and cumulative _total_.
-2. Measure.
-   Use the `Record()` function to report events for which the SDK will compute summary statistics about the distribution of values, for each distinct label set.
-   The summary statistics to use are determined by the aggregation, but they usually include at least the sum of values, the count of measurements, and the minimum and maximum values.
-   When aggregating distinct Measure events, report summary statistics of the combined value distribution.
-   Exposition formats for summary statistics vary widely, but typically include pairs of label set and (sum, count, minimum and maximum value).
-3. Observer.
-   Current values are provided by the Observer callback at the end of each Metric collection period.
-   When aggregating values _for the same label set_, combine using the most-recent value.
-   When aggregating values _for different label sets_, combine the value distribution as for Measure instruments.
-   Export as pairs of label set and (sum, count, minimum and maximum value).
-
-We believe that the standard behavior of one of these three instruments covers nearly all use-cases for users of OpenTelemetry in terms of the intended semantics.
+
+We believe that the standard behavior of one of these three
+instruments covers nearly all use-cases for users of OpenTelemetry in
+terms of the intended semantics.
 
 ### Future Work: Option Support
 
-We are aware of a number of reasons to iterate on these instrumentation kinds, in order to offer:
-
-1. Range restrictions on input data.
-   Instruments accepting negative values is rare in most applications, for example, and it is useful to offer both a semantic declaration (e.g., "negative values are meaningless") and a data validation step (e.g., "negative values should be dropped").
-2. Monotonicity support.
-   When a series of values is known to be monotonic, it is useful to declare this.
-
-For the most part, these behaviors are not necessary for correctness within the local process or the SDK, but they are valuable in down-stream services that use this data.
-We look to future work on this subject.
+We are aware of a number of reasons to iterate on these
+instrumentation kinds, in order to offer:
+
+1. Range restrictions on input data.  Instruments accepting negative values is rare in most applications, for example, and it is useful to offer both a semantic declaration (e.g., "negative values are meaningless") and a data validation step (e.g., "negative values should be dropped").
+2. Monotonicity support.  When a series of values is known to be monotonic, it is useful to declare this..
+
+For the most part, these behaviors are not necessary for correctness
+within the local process or the SDK, but they are valuable in
+down-stream services that use this data.  We look to future work on
+this subject.
 
 ### Future Work: Configurable Aggregations / View API
 
-The API does not support configurable aggregations, in this specification.
-This is a requirement for OpenTelemetry, but there are two ways this has been requested.
-
-A _View API_ is defined as an interface to an SDK mechanism that supports configuring aggregations, including which operator is applied (sum, p99, last-value, etc.) and which dimensions are used.
+The API does not support configurable aggregations, in this
+specification.  This is a requirement for OpenTelemetry, but there are
+two ways this has been requested.
+
+A _View API_ is defined as an interface to an SDK mechanism that
+supports configuring aggregations, including which operator is applied
+(sum, p99, last-value, etc.) and which dimensions are used.
 
 1. Should the API user be provided with options to configure specific views, statically, in the source?
 2. Should the View API be a stand-alone facility, able to install configurable aggregations, at runtime?
@@ -404,47 +382,56 @@
 
 ## Metric instrument selection
 
-To guide the user in selecting the right kind of metric instrument for an application, we'll consider several questions about the kind of numbers being reported.
-Here are some ways to help choose.
-Examples are provided in the following section.
+To guide the user in selecting the right kind of metric instrument for
+an application, we'll consider several questions about the kind of
+numbers being reported.  Here are some ways to help choose.  Examples
+are provided in the following section.
 
 ### Counters and Measures compared
 
-Counters and Measures are both recommended for reporting measurements taken during synchronous activity, driven by events in the program.
-These measurements include an associated distributed context, the effective span context (if any), the correlation context, and user-provided LabelSet values.
-
-Start with an application for metrics data in mind.
-It is useful to consider whether you are more likely to be interested in the sum of values or any other aggregate value (e.g., average, histogram), as processed by the instrument.
-Counters are useful when only the sum is interesting.
-Measures are useful when the sum and any other kind of summary information about the individual values are of interest.
+Counters and Measures are both recommended for reporting measurements
+taken during synchronous activity, driven by events in the program.
+These measurements include an associated distributed context, the
+effective span context (if any), the correlation context, and
+user-provided LabelSet values.
+
+Start with an application for metrics data in mind.  It is useful to
+consider whether you are more likely to be interested in the sum of
+values or any other aggregate value (e.g., average, histogram), as
+processed by the instrument.  Counters are useful when only the sum is
+interesting.  Measures are useful when the sum and any other kind of
+summary information about the individual values are of interest.
 
 If only the sum is of interest, use a Counter instrument.
 
-If you are interested in any other kind of summary value or statistic, such as mean, median and other quantiles, or minimum and maximum value, use a Measure instrument.
-Measure instruments are used to report any kind of measurement that is not typically expressed as a rate or as a total sum.
+If you are interested in any other kind of summary value or statistic,
+such as mean, median and other quantiles, or minimum and maximum
+value, use a Measure instrument.  Measure instruments are used to
+report any kind of measurement that is not typically expressed as a
+rate or as a total sum.
 
 ### Observer instruments
 
-Observer instruments are recommended for reporting measurements about the state of the program periodically.
-These expose current information about the program itself, not related to individual events taking place in the program.
-Observer instruments are reported outside of a context, thus do not have an effective span context or correlation context.
-
-Observer instruments are meant to be used when measured values report on the current state of the program, as opposed to an event or a change of state in the program.
+Observer instruments are recommended for reporting measurements about
+the state of the program periodically.  These expose current
+information about the program itself, not related to individual events
+taking place in the program.  Observer instruments are reported
+outside of a context, thus do not have an effective span context or
+correlation context.
+
+Observer instruments are meant to be used when measured values report
+on the current state of the program, as opposed to an event or a
+change of state in the program.
 
 ## Examples
 
 ### Reporting total bytes read
 
-You wish to monitor the total number of bytes read from a messaging server that supports several protocols.
-The number of bytes read should be labeled with the protocol name and aggregated in the process.
-
-<<<<<<< HEAD
-This is a typical application for the Counter instrument.
-Use one Counter for capturing the number bytes read.
-When handling a request, compute a LabelSet containing the name of the protocol and potentially other useful labels, then call `Add()` with the same label set and the number of bytes read.
-
-To lower the cost of this reporting, you can `Bind()` the instrument with each of the supported protocols ahead of time and avoid computing the label set for each request.
-=======
+You wish to monitor the total number of bytes read from a messaging
+server that supports several protocols.  The number of bytes read
+should be labeled with the protocol name and aggregated in the
+process.
+
 This is a typical application for the Counter instrument.  Use one Counter for
 capturing the number bytes read.  When handling a request, compute a LabelSet
 containing the name of the protocol and potentially other useful labels, then
@@ -452,92 +439,104 @@
 
 To lower the cost of this reporting, you can `Bind()` the instrument with each
 of the supported protocols ahead of time.
->>>>>>> 46fd2dcf
 
 ### Reporting total bytes read and bytes per request
 
-You wish to monitor the total number of bytes read as well as the number of bytes read per request, to have observability into total traffic as well as typical request size.
-As with the example above, these metric events should be labeled with a protocol name.
-
-This is a typical application for the Measure instrument.
-Use one Measure for capturing the number of bytes per request.
-A sum aggregation applied to this data yields the total bytes read; other aggregations allow you to export the minimum and maximum number of bytes read, as well as the average value, and quantile estimates.
-
-In this case, the guidance is to create a single instrument.
-Do not create a Counter instrument to export a sum when you want to export other summary statistics using a Measure instrument.
+You wish to monitor the total number of bytes read as well as the
+number of bytes read per request, to have observability into total
+traffic as well as typical request size.  As with the example above,
+these metric events should be labeled with a protocol name.
+
+This is a typical application for the Measure instrument.  Use one
+Measure for capturing the number of bytes per request.  A sum
+aggregation applied to this data yields the total bytes read; other
+aggregations allow you to export the minimum and maximum number of
+bytes read, as well as the average value, and quantile estimates.
+
+In this case, the guidance is to create a single instrument.  Do not
+create a Counter instrument to export a sum when you want to export
+other summary statistics using a Measure instrument.
 
 ### Reporting system call duration
 
-You wish to monitor the duration of a specific system call being made frequently in your application, with a label to indicate a file name associated with the operation.
-
-This is a typical application for the Measure instrument.
-Use a timer to measure the duration of each call and `Record()` the measurement with a label for the file name.
+You wish to monitor the duration of a specific system call being made
+frequently in your application, with a label to indicate a file name
+associated with the operation.
+
+This is a typical application for the Measure instrument.  Use a timer
+to measure the duration of each call and `Record()` the measurement
+with a label for the file name.
 
 ### Reporting request size
 
-You wish to monitor a trend in request sizes, which means you are interested in characterizing individual events, as opposed to a sum.
-Label these with relevant information that may help explain variance in request sizes, such as the type of the request.
-
-This is a typical application for a Measure instrument.
-The standard aggregation for Measure instruments will compute a measurement sum and the event count, which determines the mean request size, as well as the minimum and maximum sizes.
+You wish to monitor a trend in request sizes, which means you are
+interested in characterizing individual events, as opposed to a sum.
+Label these with relevant information that may help explain variance
+in request sizes, such as the type of the request.
+
+This is a typical application for a Measure instrument.  The standard
+aggregation for Measure instruments will compute a measurement sum and
+the event count, which determines the mean request size, as well as
+the minimum and maximum sizes.
 
 ### Reporting a per-request finishing account balance
 
 There's a number that rises and falls such as a bank account balance.
-You wish to monitor the average account balance at the end of requests, broken down by transaction type (e.g., withdrawal, deposit).
-
-Use a Measure instrument to report the current account balance at the end of each request.
-Use a label for the transaction type.
+You wish to monitor the average account balance at the end of
+requests, broken down by transaction type (e.g., withdrawal, deposit).
+
+Use a Measure instrument to report the current account balance at the
+end of each request.  Use a label for the transaction type.
 
 ### Reporting process-wide CPU usage
 
-You are interested in reporting the CPU usage of the process as a whole, which is computed via a (relatively expensive) system call which returns two values, process-lifetime user and system cpu-seconds.
-It is not necessary to update this measurement frequently, because it is meant to be used only for accounting purposes.
-
-A single Observer instrument is recommended for this case, with a label value to distinguish user from system CPU time.
-The Observer callback will be called once per collection interval, which lowers the cost of collecting this information.
-
-CPU usage is something that we naturally sum, which raises several questions.
-
-<<<<<<< HEAD
-- Why not use a Counter instrument?
-  In order to use a Counter instrument, we would need to convert total usage figures into deltas.
-  Calculating deltas from the previous measurement is easy to do, but Counter instruments are not meant to be used from callbacks.
-- Why not report deltas in the Observer callback?
-  Observer instruments are meant to be used to observe current values.
-  Nothing prevents reporting deltas with an Observer, but the standard aggregation for Observer instruments is to sum the current value across distinct label sets.
-  The standard behavior is useful for determining the current rate of CPU usage, but special configuration would be required for an Observer instrument to use Counter aggregation.
-=======
+You are interested in reporting the CPU usage of the process as a
+whole, which is computed via a (relatively expensive) system call
+which returns two values, process-lifetime user and system
+cpu-seconds.  It is not necessary to update this measurement
+frequently, because it is meant to be used only for accounting
+purposes.
+
+A single Observer instrument is recommended for this case, with a
+label value to distinguish user from system CPU time.  The Observer
+callback will be called once per collection interval, which lowers the
+cost of collecting this information.
+
+CPU usage is something that we naturally sum, which raises several
+questions.
+
 - Why not use a Counter instrument?  In order to use a Counter instrument, we would need to convert total usage figures into deltas.  Calculating deltas from the previous measurement is easy to do, but Counter instruments are not meant to be used from callbacks.
 - Why not report deltas in the Observer callback?  Observer instruments are meant to be used to observe current values. Nothing prevents reporting deltas with an Observer, but the standard aggregation for Observer instruments is to sum the current value across distinct labels.  The standard behavior is useful for determining the current rate of CPU usage, but special configuration would be required for an Observer instrument to use Counter aggregation.
->>>>>>> 46fd2dcf
 
 ### Reporting per-shard memory holdings
 
-Suppose you have a widely-used library that acts as a client to a sharded service.
-For each shard it maintains some client-side state, holding a variable amount of memory per shard.
-
-<<<<<<< HEAD
-Observe the current allocation per shard using an Observer instrument with a shard label.
-These can be aggregated across hosts to compute cluster-wide memory holdings by shard, for example, using the standard aggregation for Observers, which sums the current value across distinct label sets.
-=======
+Suppose you have a widely-used library that acts as a client to a
+sharded service.  For each shard it maintains some client-side state,
+holding a variable amount of memory per shard.
+
 Observe the current allocation per shard using an Observer instrument with a
 shard label.  These can be aggregated across hosts to compute cluster-wide
 memory holdings by shard, for example, using the standard aggregation for
 Observers, which sums the current value across distinct labels.
->>>>>>> 46fd2dcf
 
 ### Reporting number of active requests
 
-Suppose your server maintains the count of active requests, which rises and falls as new requests begin and end processing.
-
-Observe the number of active requests periodically with an Observer instrument.
-Labels can be used to indicate which application-specific properties are associated with these events.
+Suppose your server maintains the count of active requests, which
+rises and falls as new requests begin and end processing.
+
+Observe the number of active requests periodically with an Observer
+instrument.  Labels can be used to indicate which application-specific
+properties are associated with these events.
 
 ### Reporting bytes read and written correlated by end user
 
-An application uses storage servers to read and write from some underlying media.
-These requests are made in the context of the end user that made the request into the frontend system, with Correlation Context passed from the frontend to the storage servers carrying these properties.
-
-Use Counter instruments to report the number of bytes read and written by the storage server.
-Configure the SDK to use a Correltion Context label key (e.g., named "app.user") to aggregate events by all metric instruments.+An application uses storage servers to read and write from some
+underlying media.  These requests are made in the context of the end
+user that made the request into the frontend system, with Correlation
+Context passed from the frontend to the storage servers carrying these
+properties.
+
+Use Counter instruments to report the number of bytes read and written
+by the storage server.  Configure the SDK to use a Correltion Context
+label key (e.g., named "app.user") to aggregate events by all metric
+instruments.