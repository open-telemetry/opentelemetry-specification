--- conflicted
+++ resolved
@@ -359,13 +359,12 @@
 multiple values for identical instrument and attributes is explicitly
 not specified.
 
-<<<<<<< HEAD
 Where idiomatic, a secondary callback API MAY be provided that enables
 the use of multiple asynchronous instruments from individual
 callbacks.  When registering callbacks associated with multiple
 instruments, the API MUST make the association between instruments and
 callbacks explicit.  See the [Multiple-instrument callbacks](#multiple-instrument-callbacks) section below.
-=======
+
 [OpenTelemetry API](../overview.md#api) authors MAY decide what is the idiomatic
 approach for capturing measurements from callback functions. Here are some examples:
 
@@ -383,7 +382,6 @@
 what is the idiomatic approach (e.g.  it could be an additional
 parameter to the callback function, or captured by the lambda closure,
 or something else).
->>>>>>> 511b6baa
 
 ### Counter
 
