--- conflicted
+++ resolved
@@ -132,24 +132,6 @@
 Because metric events are implicitly timestamped, we could refer to a series of metric events as a _time series_.
 However, we reserve the use of this term for the SDK specification, to refer to parts of a data format that express explicitly timestamped values, in a sequence, resulting from an aggregation of raw measurements over time.
 
-<<<<<<< HEAD
-### WithRecommendedKeys declaration on metric instruments
-
-A standard feature of metric SDKs is to pre-aggregate metric events according to a specified set of label keys (i.e., dimensions).
-To perform this task, the SDK must aggregate metric events over the collection interval: (1) across time, (2) across key dimensions in _label space_.
-
-When aggregating across spatial dimensions, metric events for different sets of labels are combined into an aggregated value for each distinct "group" of values for the key dimensions.
-It means that measurements are combined for all metric events having the same values for selected keys, explicitly disregarding any additional labels with keys not in the set of aggregation keys.
-Some exporters are known to require pre-specifying the label keys used for aggregation (e.g., Prometheus).
-
-For example, if `[ak1, ak2]` are the aggregation keys and `[ik1, ik2]` are the ignored keys, then a metric event having labels `{ak1=A, ak2=B, ik1=C, ik1=D}` will be combined with a metric event having labels `{ak1=A, ak2=B, ik1=Y, ik1=Z}` because they have identical label values for all of the aggregation keys.
-
-The API provides a `WithRecommendedKeys` option for the user to declare the recommended aggregation keys when declaring new metric instruments, intended as the default way to configure an exporter for pre-aggregation, if it is expected.
-Since this is only expected in some exporters, it is regarded as an option relevant to the exporter, whether keys configured through `WithRecommendedKeys` are applied for aggregation purposes or not.
-This allows the user to influence the standard implementation behavior, especially for exporters that require pre-specified aggregation keys.
-
-=======
->>>>>>> d692dfb1
 ### Metric Event Format
 
 Metric events have the same logical representation, regardless of kind.
