# Function as a Service

**Status**: [Experimental](../../document-status.md)

**type:** `faas`

**Description:** A "function as a service" aka "serverless function" instance.

See also:

- The [Trace semantic conventions for FaaS](../../trace/semantic_conventions/faas.md)
- The [Cloud resource conventions](cloud.md)

## FaaS resource attributes

<!-- semconv faas_resource -->
| Attribute  | Type | Description  | Examples  | Requirement Level |
|---|---|---|---|---|
| `faas.name` | string | The name of the single function that this runtime instance executes. [1] | `my-function`; `myazurefunctionapp/some-function-name` | Required |
<<<<<<< HEAD
| `faas.version` | string | The immutable version of the function being executed. [2] | `26`; `pinkfroid-00002` | Recommended |
| `faas.instance` | string | The execution environment ID as a string, that will be potentially reused for other invocations to the same function/function version. [3] | `2021/06/28/[$LATEST]2f399eb14537447da05ab2a2e39309de` | Recommended |
| `faas.max_memory` | int | The amount of memory available to the serverless function in MiB. [4] | `128` | Recommended |
=======
| `faas.id` | string | The unique ID of the single function that this runtime instance executes. [2] | `arn:aws:lambda:us-west-2:123456789012:function:my-function` | Recommended |
| `faas.version` | string | The immutable version of the function being executed. [3] | `26`; `pinkfroid-00002` | Recommended |
| `faas.instance` | string | The execution environment ID as a string, that will be potentially reused for other invocations to the same function/function version. [4] | `2021/06/28/[$LATEST]2f399eb14537447da05ab2a2e39309de` | Recommended |
| `faas.max_memory` | int | The amount of memory available to the serverless function converted to Bytes. [5] | `134217728` | Recommended |
>>>>>>> 418ad495

**[1]:** This is the name of the function as configured/deployed on the FaaS
platform and is usually different from the name of the callback
function (which may be stored in the
[`code.namespace`/`code.function`](../../trace/semantic_conventions/span-general.md#source-code-attributes)
span attributes).

For some cloud providers, the above definition is ambiguous. The following
definition of function name MUST be used for this attribute
(and consequently the span name) for the listed cloud providers/products:

* **Azure:**  The full name `<FUNCAPP>/<FUNC>`, i.e., function app name
  followed by a forward slash followed by the function name (this form
  can also be seen in the resource JSON for the function).
  This means that a span attribute MUST be used, as an Azure function
  app can host multiple functions that would usually share
  a TracerProvider (see also the `cloud.resource_id` attribute).

**[2]:** Depending on the cloud provider and platform, use:

* **AWS Lambda:** The [function version](https://docs.aws.amazon.com/lambda/latest/dg/configuration-versions.html)
  (an integer represented as a decimal string).
* **Google Cloud Run:** The [revision](https://cloud.google.com/run/docs/managing/revisions)
  (i.e., the function name plus the revision suffix).
* **Google Cloud Functions:** The value of the
  [`K_REVISION` environment variable](https://cloud.google.com/functions/docs/env-var#runtime_environment_variables_set_automatically).
* **Azure Functions:** Not applicable. Do not set this attribute.

**[3]:** * **AWS Lambda:** Use the (full) log stream name.

<<<<<<< HEAD
**[4]:** It's recommended to set this attribute since e.g. too little memory can easily stop a Java AWS Lambda function from working correctly. On AWS Lambda, the environment variable `AWS_LAMBDA_FUNCTION_MEMORY_SIZE` provides this information.
=======
**[5]:** It's recommended to set this attribute since e.g. too little memory can easily stop a Java AWS Lambda function from working correctly. On AWS Lambda, the environment variable `AWS_LAMBDA_FUNCTION_MEMORY_SIZE` provides this information (which must be multiplied by 1,048,576).
>>>>>>> 418ad495
<!-- endsemconv -->

Note: The resource attribute `faas.instance` differs from the span attribute `faas.invocation_id`. For more information see the [Semantic conventions for FaaS spans](../../trace/semantic_conventions/faas.md#difference-between-invocation-and-instance).

## Using span attributes instead of resource attributes

There are cases where a FaaS resource attribute is better applied as a span
attribute instead.
See the [FaaS trace conventions](../../trace/semantic_conventions/faas.md) for more.<|MERGE_RESOLUTION|>--- conflicted
+++ resolved
@@ -17,16 +17,9 @@
 | Attribute  | Type | Description  | Examples  | Requirement Level |
 |---|---|---|---|---|
 | `faas.name` | string | The name of the single function that this runtime instance executes. [1] | `my-function`; `myazurefunctionapp/some-function-name` | Required |
-<<<<<<< HEAD
 | `faas.version` | string | The immutable version of the function being executed. [2] | `26`; `pinkfroid-00002` | Recommended |
 | `faas.instance` | string | The execution environment ID as a string, that will be potentially reused for other invocations to the same function/function version. [3] | `2021/06/28/[$LATEST]2f399eb14537447da05ab2a2e39309de` | Recommended |
-| `faas.max_memory` | int | The amount of memory available to the serverless function in MiB. [4] | `128` | Recommended |
-=======
-| `faas.id` | string | The unique ID of the single function that this runtime instance executes. [2] | `arn:aws:lambda:us-west-2:123456789012:function:my-function` | Recommended |
-| `faas.version` | string | The immutable version of the function being executed. [3] | `26`; `pinkfroid-00002` | Recommended |
-| `faas.instance` | string | The execution environment ID as a string, that will be potentially reused for other invocations to the same function/function version. [4] | `2021/06/28/[$LATEST]2f399eb14537447da05ab2a2e39309de` | Recommended |
-| `faas.max_memory` | int | The amount of memory available to the serverless function converted to Bytes. [5] | `134217728` | Recommended |
->>>>>>> 418ad495
+| `faas.max_memory` | int | The amount of memory available to the serverless function converted to Bytes. [4] | `134217728` | Recommended |
 
 **[1]:** This is the name of the function as configured/deployed on the FaaS
 platform and is usually different from the name of the callback
@@ -57,11 +50,7 @@
 
 **[3]:** * **AWS Lambda:** Use the (full) log stream name.
 
-<<<<<<< HEAD
-**[4]:** It's recommended to set this attribute since e.g. too little memory can easily stop a Java AWS Lambda function from working correctly. On AWS Lambda, the environment variable `AWS_LAMBDA_FUNCTION_MEMORY_SIZE` provides this information.
-=======
-**[5]:** It's recommended to set this attribute since e.g. too little memory can easily stop a Java AWS Lambda function from working correctly. On AWS Lambda, the environment variable `AWS_LAMBDA_FUNCTION_MEMORY_SIZE` provides this information (which must be multiplied by 1,048,576).
->>>>>>> 418ad495
+**[4]:** It's recommended to set this attribute since e.g. too little memory can easily stop a Java AWS Lambda function from working correctly. On AWS Lambda, the environment variable `AWS_LAMBDA_FUNCTION_MEMORY_SIZE` provides this information (which must be multiplied by 1,048,576).
 <!-- endsemconv -->
 
 Note: The resource attribute `faas.instance` differs from the span attribute `faas.invocation_id`. For more information see the [Semantic conventions for FaaS spans](../../trace/semantic_conventions/faas.md#difference-between-invocation-and-instance).
