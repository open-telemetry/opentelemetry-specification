--- conflicted
+++ resolved
@@ -50,7 +50,6 @@
 
 **Description:** The single (language) runtime instance which is monitored.
 
-<<<<<<< HEAD
 <!-- semconv process.runtime -->
 | Attribute  | Type | Description  | Example  | Required |
 |---|---|---|---|---|
@@ -58,13 +57,6 @@
 | `process.runtime.version` | string | The version of the runtime of this process, as returned by the runtime without modification. | `14.0.2` | No |
 | `process.runtime.description` | string | An additional description about the runtime of the process, for example a specific vendor customization of the runtime environment. | `Eclipse OpenJ9 Eclipse OpenJ9 VM openj9-0.21.0` | No |
 <!-- endsemconv -->
-=======
-| Attribute  | Description  | Example  | Required |
-|---|---|---|--|
-| process.runtime.name | The name of the runtime of this process. For compiled native binaries, this SHOULD be the name of the compiler. | `OpenJDK Runtime Environment` | No |
-| process.runtime.version | The version of the runtime of this process, as returned by the runtime without modification. | `14.0.2` | No |
-| process.runtime.description | An additional description about the runtime of the process, for example a specific vendor customization of the runtime environment. | `Eclipse OpenJ9 Eclipse OpenJ9 VM openj9-0.21.0` | No |
->>>>>>> 51145ad8
 
 How to set these attributes for particular runtime kinds is described in the following subsections.
 
