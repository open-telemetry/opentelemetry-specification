# Kubernetes

**Status**: [Experimental](../../document-status.md)

Useful resources to understand Kubernetes objects and metadata:

* [Namespace](https://kubernetes.io/docs/concepts/overview/working-with-objects/namespaces/)
* [Names and UIDs](https://kubernetes.io/docs/concepts/overview/working-with-objects/names/).
* [Pods](https://kubernetes.io/docs/concepts/workloads/pods/)
* [Controllers](https://kubernetes.io/docs/concepts/workloads/controllers/)

The "name" of a Kubernetes object is unique for that type of object within a
"namespace" and only at a specific moment of time (names can be reused over
time). The "uid" is unique across your whole cluster, and very likely across
time. Because of this it is recommended to always set the UID for every
Kubernetes object, but "name" is usually more user friendly so can be also set.

## Cluster

**type:** `k8s.cluster`

**Description:** A Kubernetes Cluster.

<!-- semconv k8s.cluster -->
| Attribute  | Type | Description  | Examples  | Required |
|---|---|---|---|---|
| `k8s.cluster.name` | string | The name of the cluster. | `opentelemetry-cluster` | No |
<!-- endsemconv -->

## Node

**type:** `k8s.node`

**Description:** A Kubernetes Node.

<!-- semconv k8s.node -->
| Attribute  | Type | Description  | Examples  | Required |
|---|---|---|---|---|
| `k8s.node.name` | string | The name of the Node. | `node-1` | No |
| `k8s.node.uid` | string | The UID of the Node. | `1eb3a0c6-0477-4080-a9cb-0cb7db65c6a2` | No |
<!-- endsemconv -->

## Namespace

Namespaces provide a scope for names. Names of objects need to be unique within
a namespace, but not across namespaces.

**type:** `k8s.namespace`

**Description:** A Kubernetes Namespace.

<!-- semconv k8s.namespace -->
| Attribute  | Type | Description  | Examples  | Required |
|---|---|---|---|---|
| `k8s.namespace.name` | string | The name of the namespace that the pod is running in. | `default` | No |
<!-- endsemconv -->

## Pod

The smallest and simplest Kubernetes object. A Pod represents a set of running
containers on your cluster.

**type:** `k8s.pod`

**Description:** A Kubernetes Pod object.

<<<<<<< HEAD
| Attribute  | Description  | Example  |
|---|---|---|
| k8s.pod.uid | The uid of the Pod. | `275ecb36-5aa8-4c2a-9c47-d8bb681b9aff` |
| k8s.pod.name | The name of the Pod. | `opentelemetry-pod-autoconf` |
| k8s.pod.ip | The IP address assigned to the Pod. | `172.17.0.5` |
=======
<!-- semconv k8s.pod -->
| Attribute  | Type | Description  | Examples  | Required |
|---|---|---|---|---|
| `k8s.pod.uid` | string | The UID of the Pod. | `275ecb36-5aa8-4c2a-9c47-d8bb681b9aff` | No |
| `k8s.pod.name` | string | The name of the Pod. | `opentelemetry-pod-autoconf` | No |
<!-- endsemconv -->
>>>>>>> e70f1fac

## Container

A container specification in a Pod template. This type is intended to be used to
capture information such as name of a container in a Pod template which is different
from the name of the running container.

Note: This type is different from [container](./container.md), which corresponds
to a running container.

**type:** `k8s.container`

**Description:** A container in a [PodTemplate](https://kubernetes.io/docs/concepts/workloads/pods/#pod-templates).

<!-- semconv k8s.container -->
| Attribute  | Type | Description  | Examples  | Required |
|---|---|---|---|---|
| `k8s.container.name` | string | The name of the Container in a Pod template. | `redis` | No |
<!-- endsemconv -->

## ReplicaSet

A ReplicaSet’s purpose is to maintain a stable set of replica Pods running at
any given time.

**type:** `k8s.replicaset`

**Description:** A Kubernetes ReplicaSet object.

<!-- semconv k8s.replicaset -->
| Attribute  | Type | Description  | Examples  | Required |
|---|---|---|---|---|
| `k8s.replicaset.uid` | string | The UID of the ReplicaSet. | `275ecb36-5aa8-4c2a-9c47-d8bb681b9aff` | No |
| `k8s.replicaset.name` | string | The name of the ReplicaSet. | `opentelemetry` | No |
<!-- endsemconv -->

## Deployment

An API object that manages a replicated application, typically by running Pods
with no local state. Each replica is represented by a Pod, and the Pods are
distributed among the nodes of a cluster.

**type:** `k8s.deployment`

**Description:** A Kubernetes Deployment object.

<!-- semconv k8s.deployment -->
| Attribute  | Type | Description  | Examples  | Required |
|---|---|---|---|---|
| `k8s.deployment.uid` | string | The UID of the Deployment. | `275ecb36-5aa8-4c2a-9c47-d8bb681b9aff` | No |
| `k8s.deployment.name` | string | The name of the Deployment. | `opentelemetry` | No |
<!-- endsemconv -->

## StatefulSet

Manages the deployment and scaling of a set of Pods, and provides guarantees
about the ordering and uniqueness of these Pods.

**type:** `k8s.statefulset`

**Description:** A Kubernetes StatefulSet object.

<!-- semconv k8s.statefulset -->
| Attribute  | Type | Description  | Examples  | Required |
|---|---|---|---|---|
| `k8s.statefulset.uid` | string | The UID of the StatefulSet. | `275ecb36-5aa8-4c2a-9c47-d8bb681b9aff` | No |
| `k8s.statefulset.name` | string | The name of the StatefulSet. | `opentelemetry` | No |
<!-- endsemconv -->

## DaemonSet

A DaemonSet ensures that all (or some) Nodes run a copy of a Pod.

**type:** `k8s.daemonset`

**Description:** A Kubernetes DaemonSet object.

<!-- semconv k8s.daemonset -->
| Attribute  | Type | Description  | Examples  | Required |
|---|---|---|---|---|
| `k8s.daemonset.uid` | string | The UID of the DaemonSet. | `275ecb36-5aa8-4c2a-9c47-d8bb681b9aff` | No |
| `k8s.daemonset.name` | string | The name of the DaemonSet. | `opentelemetry` | No |
<!-- endsemconv -->

## Job

A Job creates one or more Pods and ensures that a specified number of them
successfully terminate.

**type:** `k8s.job`

**Description:** A Kubernetes Job object.

<!-- semconv k8s.job -->
| Attribute  | Type | Description  | Examples  | Required |
|---|---|---|---|---|
| `k8s.job.uid` | string | The UID of the Job. | `275ecb36-5aa8-4c2a-9c47-d8bb681b9aff` | No |
| `k8s.job.name` | string | The name of the Job. | `opentelemetry` | No |
<!-- endsemconv -->

## CronJob

A CronJob creates Jobs on a repeating schedule.

**type:** `k8s.cronjob`

**Description:** A Kubernetes CronJob object.

<!-- semconv k8s.cronjob -->
| Attribute  | Type | Description  | Examples  | Required |
|---|---|---|---|---|
| `k8s.cronjob.uid` | string | The UID of the CronJob. | `275ecb36-5aa8-4c2a-9c47-d8bb681b9aff` | No |
| `k8s.cronjob.name` | string | The name of the CronJob. | `opentelemetry` | No |
<!-- endsemconv --><|MERGE_RESOLUTION|>--- conflicted
+++ resolved
@@ -14,6 +14,8 @@
 time). The "uid" is unique across your whole cluster, and very likely across
 time. Because of this it is recommended to always set the UID for every
 Kubernetes object, but "name" is usually more user friendly so can be also set.
+The "ip" of a Kubernetes object is unique within a networking namespace across
+your whole cluster at a specific moment of time (IPs can be reused over time).
 
 ## Cluster
 
@@ -64,20 +66,13 @@
 
 **Description:** A Kubernetes Pod object.
 
-<<<<<<< HEAD
-| Attribute  | Description  | Example  |
-|---|---|---|
-| k8s.pod.uid | The uid of the Pod. | `275ecb36-5aa8-4c2a-9c47-d8bb681b9aff` |
-| k8s.pod.name | The name of the Pod. | `opentelemetry-pod-autoconf` |
-| k8s.pod.ip | The IP address assigned to the Pod. | `172.17.0.5` |
-=======
 <!-- semconv k8s.pod -->
 | Attribute  | Type | Description  | Examples  | Required |
 |---|---|---|---|---|
 | `k8s.pod.uid` | string | The UID of the Pod. | `275ecb36-5aa8-4c2a-9c47-d8bb681b9aff` | No |
 | `k8s.pod.name` | string | The name of the Pod. | `opentelemetry-pod-autoconf` | No |
+| `k8s.pod.ip` | string | The IP address assigned to the Pod. | `172.17.0.5` | No |
 <!-- endsemconv -->
->>>>>>> e70f1fac
 
 ## Container
 
