# Metrics API

<details>
<summary>
Table of Contents
</summary>

- [Meter](#meter)
  - [Meter Creation](#meter-creation)
  - [Create Metric](#create-metric)
  - [Create Measure](#create-measure)
  - [Record](#record)
- [Measure](#measure)
  - [CreateDoubleMeasurement](#createdoublemeasurement)
  - [CreateLongMeasurement](#createlongmeasurement)
- [Measurement](#measurement)
- [Metric](#metric)
  - [GetOrCreateTimeSeries](#getorcreatetimeseries)
  - [GetDefaultTimeSeries](#getdefaulttimeseries)
  - [SetCallback](#setcallback)
  - [RemoveTimeSeries](#removetimeseries)
  - [Clear](#clear)
  - [Type: Counter](#type-counter)
  - [Type: Gauge](#type-gauge)

</details>

Metrics API allows to report raw measurements as well as metrics with the known
aggregation and labels.

Main class that is used to work with Metrics API is called `Meter`. It is used
to construct [`Measure`s](overview.md#measure) to record raw measurements
and `Metric`s to record metrics with [predefined
aggregation](overview.md#recording-metrics-with-predefined-aggregation).

## Meter

### Meter creation

New `Meter` instances can be created via a `MeterFactory` and its `getMeter`
method. This method expects two string arguments:
<<<<<<< HEAD
* `name`: This name must identify the instrumentation library (also referred
to as integration) and *not* the instrumented library (e.g. `io.opentelemetry.contrib.mongodb`)
If no name (null or empty string) is specified, a working default Meter instance
is returned.
* `version` (optional): Specifies the version of the instrumentation library
=======

- `name`: This name must identify the instrumentation library (also referred
to as integration, e.g. `io.opentelemetry.contrib.mongodb`) and *not* the
instrumented library. If no name (null or empty string) is specified, a default
Meter implementation is returned.
- `version` (optional): Specifies the version of the instrumentation library
>>>>>>> d6e99c83
(e.g. `semver:1.0.0`).

### Create Metric

`Meter` MUST expose the APIs to create a `Metric` of every supported type.
Depending on the language - builder pattern (C#, Java) or options (Go) SHOULD be
used.

`Metric` creation API requires the following argument.

Required arguments:

- name of the `Metric`.
- type of the `Metric`. This argument may be implicit from the API method name
  on `Meter` was called to create this `Metric`.

Optional arguments:

- description of the `Metric`.
- unit of the `Metric` values.
- list of keys for the labels with dynamic values. Order of the list is
  important as the same order MUST be used on recording when supplying values
  for these labels.
- set of name/value pairs for the labels with the constant values.
- component name that reports this `Metric`. See [semantic
  convention](data-semantic-conventions.md) for the examples of well-known
  components.
- resource this `Metric` is associated with.

### Create Measure

`Meter` MUST expose the API to create a `Measure` that will be used for
recording raw `Measurements`.

Depending on the language - builder pattern (C#, Java) or options (Go) SHOULD be
used. When multiple `Measure`s with the same arguments were created,
implementation may decide to return the same or distinct object. Users of API
MUST NOT set any expectations about `Measure`s being unique objects.

`Measure` creation exposes the following arguments.

Required arguments:

- name of the `Measure`.

Optional arguments:

- description of the `Measure`.
- unit of the `Measure` values.
- type of the `Measure`. Can be one of two values - `long` and `double`. Default
  type is `double`.

### Record

`Meter` provides an API to record `Measurement`s. API built with the idea that
`Measurements`s aggregation will happen asynchronously. Typical library records
multiple `Measurement`s at once. Thus API accepts the collection of
`Measurement` so library can batch all the `Measurement`s that needs to be
recorded.  

Required argument:

- Set of `Measurement` to record.

Optional parameters:

- Explicit `DistributedContext` to use instead of the current context. Context
  is used to add dimensions for the resulting `Metric` calculated out of
  `Measurements`.
- Exemplar of the measurement in a form of `SpanContext`. This exemplar may be
  used to provide an example of Spans in specific buckets when histogram
  aggregation is used.

## Measure

`Measure` is a contract between the library exposing the raw measurement and SDK
aggregating these values into the `Metric`. `Measure` is constructed from the
`Meter` class, see [Create Measure](#create-measure) section, by providing set
of `Measure` identifiers.

### CreateDoubleMeasurement

Creates a `Measurement` with the value passes as an argument. It MUST only be
called on `Measure` of a type `double`. Implementation may return no-op
`Measurement` when there are no subscribers on this `Measure`. So `Measurement`
cannot be reused and MUST be re-created.

Arguments:

Double value representing the `Measurement`.

### CreateLongMeasurement

Creates a `Measurement` with the value passes as an argument. It MUST only be
called on `Measure` of a type `long`. Implementation may return no-op
`Measurement` when there are no subscribers on this `Measure`. So `Measurement`
cannot be reused and MUST be re-created.

Arguments:

Long value representing the `Measurement`.

## Measurement

`Measurement` is an empty interface that represents a single value recorded for
the `Measure`. `Measurement` MUST be treated as immutable short lived object.
Instrumentation logic MUST NOT hold on to the object and MUST only record it
once.

## Metric

`Metric` is a base class for various types of metrics. `Metric` is specialized
with the type of a time series that `Metric` holds. `Metric` is constructed from
the `Meter` class, see [Create Metric](#create-metric) section, by providing set
of `Metric` identifiers like name and set of label keys.

### GetOrCreateTimeSeries

Creates a `TimeSeries` and returns a `TimeSeries` if the specified label values
is not already associated with this gauge, else returns an existing
`TimeSeries`.

It is recommended to keep a reference to the `TimeSeries` instead of always
calling this method for every operations.

Arguments:

- List of label values. The order and number of labels MUST match the order and
  number of label keys used when `Metric` was created.

### GetDefaultTimeSeries

Returns a `TimeSeries` for a metric with all labels not set (default label
value).

Method takes no arguments.

### SetCallback

Sets a callback that gets executed every time before exporting this metric. It
MUST be used to provide polling of a `Metric`. Callback implementation MUST set
the value of a `Metric` to the value that will be exported.

### RemoveTimeSeries

Removes the `TimeSeries` from the `Metric`, if it is present.

### Clear

Removes all `TimeSeries` from the `Metric`.

### Type: Counter

`Counter` metric aggregates instantaneous values. Cumulative values can go up or
stay the same, but can never go down. Cumulative values cannot be negative.
`TimeSeries` for the `Counter` has two methods - `add` and `set`.

- `add` adds the given value to the current value. The values cannot be
  negative.
- `set` sets the given value. The value must be larger than the current recorded
  value. In general should be used in combination with `SetCallback` where the
  recorded value is guaranteed to be monotonically increasing.

### Type: Gauge

`Gauge` metric aggregates instantaneous values. Cummulative value can go both up
and down. `Gauge` values can be negative. `TimeSeries` for the `Gauge` has two
methods - `add` and `set`.

- `add` adds the given value to the current value. The values can be negative.
- `set` sets the given value.<|MERGE_RESOLUTION|>--- conflicted
+++ resolved
@@ -39,20 +39,11 @@
 
 New `Meter` instances can be created via a `MeterFactory` and its `getMeter`
 method. This method expects two string arguments:
-<<<<<<< HEAD
 * `name`: This name must identify the instrumentation library (also referred
-to as integration) and *not* the instrumented library (e.g. `io.opentelemetry.contrib.mongodb`)
-If no name (null or empty string) is specified, a working default Meter instance
-is returned.
+to as integration, e.g. `io.opentelemetry.contrib.mongodb`) and *not* the
+instrumented library. If no name (null or empty string) is specified, a working
+default Meter instance is returned.
 * `version` (optional): Specifies the version of the instrumentation library
-=======
-
-- `name`: This name must identify the instrumentation library (also referred
-to as integration, e.g. `io.opentelemetry.contrib.mongodb`) and *not* the
-instrumented library. If no name (null or empty string) is specified, a default
-Meter implementation is returned.
-- `version` (optional): Specifies the version of the instrumentation library
->>>>>>> d6e99c83
 (e.g. `semver:1.0.0`).
 
 ### Create Metric
