--- conflicted
+++ resolved
@@ -1,6 +1,7 @@
 # Metrics API
 
-<<<<<<< HEAD
+TODO: Table of contents
+
 ## Overview
 
 The user-facing metrics API supports reporting diagnostic measurements
@@ -166,229 +167,4 @@
 to record absolute values such as durations and sizes.
 
 As an option, measures can be declared as `Signed` to indicate support
-for positive and negative values.
-=======
-<details>
-<summary>
-Table of Contents
-</summary>
-
-- [Meter](#meter)
-  - [Meter Creation](#meter-creation)
-  - [Create Metric](#create-metric)
-  - [Create Measure](#create-measure)
-  - [Record](#record)
-- [Measure](#measure)
-  - [CreateDoubleMeasurement](#createdoublemeasurement)
-  - [CreateLongMeasurement](#createlongmeasurement)
-- [Measurement](#measurement)
-- [Metric](#metric)
-  - [GetOrCreateTimeSeries](#getorcreatetimeseries)
-  - [GetDefaultTimeSeries](#getdefaulttimeseries)
-  - [SetCallback](#setcallback)
-  - [RemoveTimeSeries](#removetimeseries)
-  - [Clear](#clear)
-  - [Type: Counter](#type-counter)
-  - [Type: Gauge](#type-gauge)
-
-</details>
-
-Metrics API allows to report raw measurements as well as metrics with the known
-aggregation and labels.
-
-Main class that is used to work with Metrics API is called `Meter`. It is used
-to construct [`Measure`s](overview.md#measure) to record raw measurements
-and `Metric`s to record metrics with [predefined
-aggregation](overview.md#recording-metrics-with-predefined-aggregation).
-
-## Meter
-
-### Meter creation
-
-New `Meter` instances can be created via a `MeterFactory` and its `getMeter`
-method. This method expects two string arguments:
-
-- `name` (required): This name must identify the instrumentation library (also
-referred to as integration, e.g. `io.opentelemetry.contrib.mongodb`) and *not*
-the instrumented library.  
-In case an invalid name (null or empty string) is specified, a working
-default Meter implementation as a fallback is returned rather than returning
-null or throwing an exception.  
-A library, implementing the OpenTelemetry API *may* also ignore this name and
-return a default instance for all calls, if it does not support "named"
-functionality (e.g. an implementation which is not even observability-related).
-A MeterFactory could also return a no-op Meter here if application owners configure
-the SDK to suppress telemetry produced by this library.
-- `version` (optional): Specifies the version of the instrumentation library
-(e.g. `semver:1.0.0`).
-
-### Create Metric
-
-`Meter` MUST expose the APIs to create a `Metric` of every supported type.
-Depending on the language - builder pattern (Java) or options (Go) SHOULD be
-used.
-
-`Metric` creation API requires the following argument.
-
-Required arguments:
-
-- name of the `Metric`.
-- type of the `Metric`. This argument may be implicit from the API method name
-  on `Meter` was called to create this `Metric`.
-
-Optional arguments:
-
-- description of the `Metric`.
-- unit of the `Metric` values.
-- list of keys for the labels with dynamic values. Order of the list is
-  important as the same order MUST be used on recording when supplying values
-  for these labels.
-- set of name/value pairs for the labels with the constant values.
-- component name that reports this `Metric`. See [semantic
-  convention](data-semantic-conventions.md) for the examples of well-known
-  components.
-- resource this `Metric` is associated with.
-
-### Create Measure
-
-`Meter` MUST expose the API to create a `Measure` that will be used for
-recording raw `Measurements`.
-
-Depending on the language - builder pattern (Java) or options (Go) SHOULD be
-used. When multiple `Measure`s with the same arguments were created,
-implementation may decide to return the same or distinct object. Users of API
-MUST NOT set any expectations about `Measure`s being unique objects.
-
-`Measure` creation exposes the following arguments.
-
-Required arguments:
-
-- name of the `Measure`.
-
-Optional arguments:
-
-- description of the `Measure`.
-- unit of the `Measure` values.
-- type of the `Measure`. Can be one of two values - `long` and `double`. Default
-  type is `double`.
-
-### Record
-
-`Meter` provides an API to record `Measurement`s. API built with the idea that
-`Measurements`s aggregation will happen asynchronously. Typical library records
-multiple `Measurement`s at once. Thus API accepts the collection of
-`Measurement` so library can batch all the `Measurement`s that needs to be
-recorded.  
-
-Required argument:
-
-- Set of `Measurement` to record.
-
-Optional parameters:
-
-- Explicit `DistributedContext` to use instead of the current context. Context
-  is used to add dimensions for the resulting `Metric` calculated out of
-  `Measurements`.
-- Exemplar of the measurement in a form of `SpanContext`. This exemplar may be
-  used to provide an example of Spans in specific buckets when histogram
-  aggregation is used.
-
-## Measure
-
-`Measure` is a contract between the library exposing the raw measurement and SDK
-aggregating these values into the `Metric`. `Measure` is constructed from the
-`Meter` class, see [Create Measure](#create-measure) section, by providing set
-of `Measure` identifiers.
-
-### CreateDoubleMeasurement
-
-Creates a `Measurement` with the value passes as an argument. It MUST only be
-called on `Measure` of a type `double`. Implementation may return no-op
-`Measurement` when there are no subscribers on this `Measure`. So `Measurement`
-cannot be reused and MUST be re-created.
-
-Arguments:
-
-Double value representing the `Measurement`.
-
-### CreateLongMeasurement
-
-Creates a `Measurement` with the value passes as an argument. It MUST only be
-called on `Measure` of a type `long`. Implementation may return no-op
-`Measurement` when there are no subscribers on this `Measure`. So `Measurement`
-cannot be reused and MUST be re-created.
-
-Arguments:
-
-Long value representing the `Measurement`.
-
-## Measurement
-
-`Measurement` is an empty interface that represents a single value recorded for
-the `Measure`. `Measurement` MUST be treated as immutable short lived object.
-Instrumentation logic MUST NOT hold on to the object and MUST only record it
-once.
-
-## Metric
-
-`Metric` is a base class for various types of metrics. `Metric` is specialized
-with the type of a time series that `Metric` holds. `Metric` is constructed from
-the `Meter` class, see [Create Metric](#create-metric) section, by providing set
-of `Metric` identifiers like name and set of label keys.
-
-### GetOrCreateTimeSeries
-
-Creates a `TimeSeries` and returns a `TimeSeries` if the specified label values
-is not already associated with this gauge, else returns an existing
-`TimeSeries`.
-
-It is recommended to keep a reference to the `TimeSeries` instead of always
-calling this method for every operations.
-
-Arguments:
-
-- List of label values. The order and number of labels MUST match the order and
-  number of label keys used when `Metric` was created.
-
-### GetDefaultTimeSeries
-
-Returns a `TimeSeries` for a metric with all labels not set (default label
-value).
-
-Method takes no arguments.
-
-### SetCallback
-
-Sets a callback that gets executed every time before exporting this metric. It
-MUST be used to provide polling of a `Metric`. Callback implementation MUST set
-the value of a `Metric` to the value that will be exported.
-
-### RemoveTimeSeries
-
-Removes the `TimeSeries` from the `Metric`, if it is present.
-
-### Clear
-
-Removes all `TimeSeries` from the `Metric`.
-
-### Type: Counter
-
-`Counter` metric aggregates instantaneous values. Cumulative values can go up or
-stay the same, but can never go down. Cumulative values cannot be negative.
-`TimeSeries` for the `Counter` has two methods - `add` and `set`.
-
-- `add` adds the given value to the current value. The values cannot be
-  negative.
-- `set` sets the given value. The value must be larger than the current recorded
-  value. In general should be used in combination with `SetCallback` where the
-  recorded value is guaranteed to be monotonically increasing.
-
-### Type: Gauge
-
-`Gauge` metric aggregates instantaneous values. Cummulative value can go both up
-and down. `Gauge` values can be negative. `TimeSeries` for the `Gauge` has two
-methods - `add` and `set`.
-
-- `add` adds the given value to the current value. The values can be negative.
-- `set` sets the given value.
->>>>>>> e161710a
+for positive and negative values.