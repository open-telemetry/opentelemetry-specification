<!--- Hugo front matter used to generate the website version of this page:
linkTitle: Exporter
--->

# OpenTelemetry Protocol Exporter

**Status**: [Stable](../document-status.md)

This document specifies the configuration options available to the OpenTelemetry Protocol ([OTLP](https://github.com/open-telemetry/oteps/blob/main/text/0035-opentelemetry-protocol.md)) Exporter as well as the retry behavior.

## Configuration Options

The following configuration options MUST be available to configure the OTLP exporter.
Each configuration option MUST be overridable by a signal specific option.

<<<<<<< HEAD
- **Endpoint (OTLP/HTTP)**: Target URL to which the exporter is going to send spans or metrics.
  The option MUST honor the following [URL components](https://datatracker.ietf.org/doc/html/rfc3986#section-3):
  - scheme (`http` or `https`)
  - host
  - port
  - path

  The option SHOULD honor the following [URL components](https://datatracker.ietf.org/doc/html/rfc3986#section-3):
  - userinfo

  The option MAY ignore the following [URL components](https://datatracker.ietf.org/doc/html/rfc3986#section-3):
  - query
  - fragment

  A scheme of `https` indicates a secure connection.
  When using `OTEL_EXPORTER_OTLP_ENDPOINT`, exporters MUST construct per-signal URLs as [described below](#endpoint-urls-for-otlphttp). The per-signal endpoint configuration options take precedence and can be used to override this behavior (the URL is used as-is for them, without any modifications). See the [OTLP Specification][otlphttp-req] for more details.
  - Default:  `http://localhost:4318` [1]
  - Env vars: `OTEL_EXPORTER_OTLP_ENDPOINT` `OTEL_EXPORTER_OTLP_TRACES_ENDPOINT` `OTEL_EXPORTER_OTLP_METRICS_ENDPOINT` `OTEL_EXPORTER_OTLP_LOGS_ENDPOINT`

- **Endpoint (OTLP/gRPC)**: Target to which the exporter is going to send spans or metrics. The option SHOULD accept any form allowed by the underlying gRPC client implementation. Additionally, the option MUST accept a URL with a scheme of either `http` or `https`. A scheme of `https` indicates a secure connection and takes precedence over the `insecure` configuration setting. A scheme of `http` indicates an insecure connection and takes precedence over the `insecure` configuration setting. If the gRPC client implementation does not support an endpoint with a scheme of `http` or `https` then the endpoint SHOULD be transformed to the most sensible format for that implementation.
=======
- **Endpoint (OTLP/HTTP)**: Target URL to which the exporter is going to send spans, metrics, or logs. The endpoint MUST be a valid URL with scheme (http or https) and host, MAY contain a port, SHOULD contain a path and MUST NOT contain other parts (such as query string or fragment). A scheme of https indicates a secure connection. When using `OTEL_EXPORTER_OTLP_ENDPOINT`, exporters MUST construct per-signal URLs as  [described below](#endpoint-urls-for-otlphttp). The per-signal endpoint configuration options take precedence and can be used to override this behavior (the URL is used as-is for them, without any modifications). See the [OTLP Specification][otlphttp-req] for more details.
  - Default:  `http://localhost:4318` [1]
  - Env vars: `OTEL_EXPORTER_OTLP_ENDPOINT` `OTEL_EXPORTER_OTLP_TRACES_ENDPOINT` `OTEL_EXPORTER_OTLP_METRICS_ENDPOINT` `OTEL_EXPORTER_OTLP_LOGS_ENDPOINT`

- **Endpoint (OTLP/gRPC)**: Target to which the exporter is going to send spans, metrics, or logs. The endpoint SHOULD accept any form allowed by the underlying gRPC client implementation. Additionally, the endpoint MUST accept a URL with a scheme of either `http` or `https`. A scheme of `https` indicates a secure connection and takes precedence over the `insecure` configuration setting. A scheme of `http` indicates an insecure connection and takes precedence over the `insecure` configuration setting. If the gRPC client implementation does not support an endpoint with a scheme of `http` or `https` then the endpoint SHOULD be transformed to the most sensible format for that implementation.
>>>>>>> fd761835
  - Default: `http://localhost:4317` [1]
  - Env vars: `OTEL_EXPORTER_OTLP_ENDPOINT` `OTEL_EXPORTER_OTLP_TRACES_ENDPOINT` `OTEL_EXPORTER_OTLP_METRICS_ENDPOINT` `OTEL_EXPORTER_OTLP_LOGS_ENDPOINT`

- **Insecure**: Whether to enable client transport security for the exporter's gRPC connection. This option only applies to OTLP/gRPC when an endpoint is provided without the `http` or `https` scheme - OTLP/HTTP always uses the scheme provided for the `endpoint`. Implementations MAY choose to not implement the `insecure` option if it is not required or supported by the underlying gRPC client implementation.
  - Default: `false`
  - Env vars: `OTEL_EXPORTER_OTLP_INSECURE` `OTEL_EXPORTER_OTLP_TRACES_INSECURE` `OTEL_EXPORTER_OTLP_METRICS_INSECURE` `OTEL_EXPORTER_OTLP_LOGS_INSECURE` [2]

- **Certificate File**: The trusted certificate to use when verifying a server's TLS credentials. Should only be used for a secure connection.
  - Default: n/a
  - Env vars: `OTEL_EXPORTER_OTLP_CERTIFICATE` `OTEL_EXPORTER_OTLP_TRACES_CERTIFICATE` `OTEL_EXPORTER_OTLP_METRICS_CERTIFICATE` `OTEL_EXPORTER_OTLP_LOGS_CERTIFICATE`

- **Client key file**: Clients private key to use in mTLS communication in PEM format.
  - Default: n/a
  - Env vars: `OTEL_EXPORTER_OTLP_CLIENT_KEY` `OTEL_EXPORTER_OTLP_TRACES_CLIENT_KEY` `OTEL_EXPORTER_OTLP_METRICS_CLIENT_KEY` `OTEL_EXPORTER_OTLP_LOGS_CLIENT_KEY`

- **Client certificate file**: Client certificate/chain trust for clients private key to use in mTLS communication in PEM format.
  - Default: n/a
  - Env vars: `OTEL_EXPORTER_OTLP_CLIENT_CERTIFICATE` `OTEL_EXPORTER_OTLP_TRACES_CLIENT_CERTIFICATE` `OTEL_EXPORTER_OTLP_METRICS_CLIENT_CERTIFICATE` `OTEL_EXPORTER_OTLP_LOGS_CLIENT_CERTIFICATE`

- **Headers**: Key-value pairs to be used as headers associated with gRPC or HTTP requests. See [Specifying headers](./exporter.md#specifying-headers-via-environment-variables) for more details.
  - Default: n/a
  - Env vars: `OTEL_EXPORTER_OTLP_HEADERS` `OTEL_EXPORTER_OTLP_TRACES_HEADERS` `OTEL_EXPORTER_OTLP_METRICS_HEADERS` `OTEL_EXPORTER_OTLP_LOGS_HEADERS`

- **Compression**: Compression key for supported compression types. Supported compression: `gzip`.
  - Default: No value [3]
  - Env vars: `OTEL_EXPORTER_OTLP_COMPRESSION` `OTEL_EXPORTER_OTLP_TRACES_COMPRESSION` `OTEL_EXPORTER_OTLP_METRICS_COMPRESSION` `OTEL_EXPORTER_OTLP_LOGS_COMPRESSION`

- **Timeout**: Maximum time the OTLP exporter will wait for each batch export.
  - Default: 10s
  - Env vars: `OTEL_EXPORTER_OTLP_TIMEOUT` `OTEL_EXPORTER_OTLP_TRACES_TIMEOUT` `OTEL_EXPORTER_OTLP_METRICS_TIMEOUT` `OTEL_EXPORTER_OTLP_LOGS_TIMEOUT`

- **Protocol**: The transport protocol. Options MUST be one of: `grpc`, `http/protobuf`, `http/json`.
  See [Specify Protocol](./exporter.md#specify-protocol) for more details.
  - Default: `http/protobuf`
  - Env vars: `OTEL_EXPORTER_OTLP_PROTOCOL` `OTEL_EXPORTER_OTLP_TRACES_PROTOCOL` `OTEL_EXPORTER_OTLP_METRICS_PROTOCOL` `OTEL_EXPORTER_OTLP_LOGS_PROTOCOL`

**[1]**: SDKs SHOULD default endpoint variables to use `http` scheme unless they have good reasons to choose
`https` scheme for the default (e.g., for backward compatibility reasons in a stable SDK release).

**[2]**: The environment variables `OTEL_EXPORTER_OTLP_SPAN_INSECURE`
and `OTEL_EXPORTER_OTLP_METRIC_INSECURE` are obsolete because they do not follow
the common naming scheme of the other environment variables. However, if they are already implemented,
they SHOULD continue to be supported as they were part of a stable release of the specification.

**[3]**: If no compression value is explicitly specified, SIGs can default to the value they deem
most useful among the supported options. This is especially important in the presence of technical constraints,
e.g. directly sending telemetry data from mobile devices to backend servers.

Supported values for `OTEL_EXPORTER_OTLP_*COMPRESSION` options:

- `none` if compression is disabled.
- `gzip` is the only specified compression method for now.

### Endpoint URLs for OTLP/HTTP

Based on the environment variables above, the OTLP/HTTP exporter MUST construct URLs
for each signal as follow:

1. For the per-signal variables (`OTEL_EXPORTER_OTLP_<signal>_ENDPOINT`), the URL
   MUST be used as-is without any modification. The only exception is that if an
   URL contains no path part, the root path `/` MUST be used (see [Example 2](#example-2)).
2. If signals are sent that have no per-signal configuration from the previous point,
   `OTEL_EXPORTER_OTLP_ENDPOINT` is used as a base URL and the signals are sent
   to these paths relative to that:

   * Traces: `v1/traces`
   * Metrics: `v1/metrics`.
   * Logs: `v1/logs`.

   Non-normatively, this could be implemented by ensuring that the base URL ends with
   a slash and then appending the relative URLs as strings.

An SDK MUST NOT modify the URL in ways other than specified above. That also means,
if the port is empty or not given, TCP port 80 is the default for the `http` scheme
and TCP port 443 is the default for the `https` scheme, as per the usual rules
for these schemes ([RFC 7230](https://datatracker.ietf.org/doc/html/rfc7230#section-2.7.1)).

#### Example 1

The following configuration sends all signals to the same collector:

```bash
export OTEL_EXPORTER_OTLP_ENDPOINT=http://collector:4318
```

Traces are sent to `http://collector:4318/v1/traces`, metrics to
`http://collector:4318/v1/metrics` and logs to `http://collector:4318/v1/logs`.

#### Example 2

Traces and metrics are sent to different collectors and paths:

```bash
export OTEL_EXPORTER_OTLP_TRACES_ENDPOINT=http://collector:4318
export OTEL_EXPORTER_OTLP_METRICS_ENDPOINT=https://collector.example.com/v1/metrics
```

This will send traces directly to the root path `http://collector:4318/`
(`/v1/traces` is only automatically added when using the non-signal-specific
environment variable) and metrics
to `https://collector.example.com/v1/metrics`, using the default https port (443).

#### Example 3

The following configuration sends all signals except for metrics to the same collector:

```bash
export OTEL_EXPORTER_OTLP_ENDPOINT=http://collector:4318/mycollector/
export OTEL_EXPORTER_OTLP_METRICS_ENDPOINT=https://collector.example.com/v1/metrics/
```

Traces are sent to `http://collector:4318/mycollector/v1/traces`,
logs to `http://collector:4318/mycollector/v1/logs`
and metrics to `https://collector.example.com/v1/metrics/`, using the default
https port (443).
Other signals, (if there were any) would be sent to their specific paths
relative to `http://collector:4318/mycollector/`.

### Specify Protocol

The `OTEL_EXPORTER_OTLP_PROTOCOL`, `OTEL_EXPORTER_OTLP_TRACES_PROTOCOL`, `OTEL_EXPORTER_OTLP_METRICS_PROTOCOL` and `OTEL_EXPORTER_OTLP_LOGS_PROTOCOL` environment variables specify the OTLP transport protocol. Supported values:

- `grpc` for protobuf-encoded data using gRPC wire format over HTTP/2 connection
- `http/protobuf` for protobuf-encoded data over HTTP connection
- `http/json` for JSON-encoded data over HTTP connection

SDKs SHOULD support both `grpc` and `http/protobuf` transports and MUST
support at least one of them. If they support only one, it SHOULD be
`http/protobuf`. They also MAY support `http/json`.

If no configuration is provided the default transport SHOULD be `http/protobuf`
unless SDKs have good reasons to choose `grpc` as the default (e.g. for backward
compatibility reasons when `grpc` was already the default in a stable SDK
release).

### Specifying headers via environment variables

The `OTEL_EXPORTER_OTLP_HEADERS`, `OTEL_EXPORTER_OTLP_TRACES_HEADERS`, `OTEL_EXPORTER_OTLP_METRICS_HEADERS`, `OTEL_EXPORTER_OTLP_LOGS_HEADERS` environment variables will contain a list of key value pairs, and these are expected to be represented in a format matching to the [W3C Baggage](https://www.w3.org/TR/baggage/#header-content), except that additional semi-colon delimited metadata is not supported, i.e.: key1=value1,key2=value2. All attribute values MUST be considered strings.

## Retry

Transient errors MUST be handled with a retry strategy. This retry strategy MUST implement an exponential back-off with jitter to avoid overwhelming the destination until the network is restored or the destination has recovered.

### Transient errors

Transient errors are defined by the
[OTLP protocol specification][protocol-spec].

For [OTLP/gRPC][otlp-grpc], transient errors are defined by a set of
[retryable gRPC status codes][retryable-grpc-status-codes].

For [OTLP/HTTP][otlp-http], transient errors are defined by:

1. A set of [retryable HTTP status codes][retryable-http-status-codes] received
   from the server.
2. The scenarios described in:
   [All other responses](https://github.com/open-telemetry/opentelemetry-proto/blob/main/docs/specification.md#all-other-responses)
   and
   [OTLP/HTTP Connection](https://github.com/open-telemetry/opentelemetry-proto/blob/main/docs/specification.md#otlphttp-connection).

## User Agent

OpenTelemetry protocol exporters SHOULD emit a User-Agent header to at a minimum identify the exporter, the language of its implementation, and the version of the exporter. For example, the Python OTLP exporter version 1.2.3 would report the following:

```
OTel-OTLP-Exporter-Python/1.2.3
```

The format of the header SHOULD follow [RFC 7231][rfc-7231]. The conventions used for specifying the OpenTelemetry SDK language and version are available in the [Resource semantic conventions][resource-semconv].

[resource-semconv]: https://github.com/open-telemetry/semantic-conventions/blob/main/docs/resource/README.md#telemetry-sdk
[otlphttp-req]: https://github.com/open-telemetry/opentelemetry-proto/blob/main/docs/specification.md#otlphttp-request
[rfc-7231]: https://datatracker.ietf.org/doc/html/rfc7231#section-5.5.3
[protocol-spec]: https://github.com/open-telemetry/opentelemetry-proto/blob/main/docs/specification.md
[otlp-grpc]: https://github.com/open-telemetry/opentelemetry-proto/blob/main/docs/specification.md#otlpgrpc
[otlp-http]: https://github.com/open-telemetry/opentelemetry-proto/blob/main/docs/specification.md#otlphttp
[retryable-grpc-status-codes]: https://github.com/open-telemetry/opentelemetry-proto/blob/main/docs/specification.md#failures
[retryable-http-status-codes]: https://github.com/open-telemetry/opentelemetry-proto/blob/main/docs/specification.md#failures-1<|MERGE_RESOLUTION|>--- conflicted
+++ resolved
@@ -13,8 +13,7 @@
 The following configuration options MUST be available to configure the OTLP exporter.
 Each configuration option MUST be overridable by a signal specific option.
 
-<<<<<<< HEAD
-- **Endpoint (OTLP/HTTP)**: Target URL to which the exporter is going to send spans or metrics.
+- **Endpoint (OTLP/HTTP)**: Target URL to which the exporter is going to send spans, metrics, or logs.
   The option MUST honor the following [URL components](https://datatracker.ietf.org/doc/html/rfc3986#section-3):
   - scheme (`http` or `https`)
   - host
@@ -33,14 +32,7 @@
   - Default:  `http://localhost:4318` [1]
   - Env vars: `OTEL_EXPORTER_OTLP_ENDPOINT` `OTEL_EXPORTER_OTLP_TRACES_ENDPOINT` `OTEL_EXPORTER_OTLP_METRICS_ENDPOINT` `OTEL_EXPORTER_OTLP_LOGS_ENDPOINT`
 
-- **Endpoint (OTLP/gRPC)**: Target to which the exporter is going to send spans or metrics. The option SHOULD accept any form allowed by the underlying gRPC client implementation. Additionally, the option MUST accept a URL with a scheme of either `http` or `https`. A scheme of `https` indicates a secure connection and takes precedence over the `insecure` configuration setting. A scheme of `http` indicates an insecure connection and takes precedence over the `insecure` configuration setting. If the gRPC client implementation does not support an endpoint with a scheme of `http` or `https` then the endpoint SHOULD be transformed to the most sensible format for that implementation.
-=======
-- **Endpoint (OTLP/HTTP)**: Target URL to which the exporter is going to send spans, metrics, or logs. The endpoint MUST be a valid URL with scheme (http or https) and host, MAY contain a port, SHOULD contain a path and MUST NOT contain other parts (such as query string or fragment). A scheme of https indicates a secure connection. When using `OTEL_EXPORTER_OTLP_ENDPOINT`, exporters MUST construct per-signal URLs as  [described below](#endpoint-urls-for-otlphttp). The per-signal endpoint configuration options take precedence and can be used to override this behavior (the URL is used as-is for them, without any modifications). See the [OTLP Specification][otlphttp-req] for more details.
-  - Default:  `http://localhost:4318` [1]
-  - Env vars: `OTEL_EXPORTER_OTLP_ENDPOINT` `OTEL_EXPORTER_OTLP_TRACES_ENDPOINT` `OTEL_EXPORTER_OTLP_METRICS_ENDPOINT` `OTEL_EXPORTER_OTLP_LOGS_ENDPOINT`
-
-- **Endpoint (OTLP/gRPC)**: Target to which the exporter is going to send spans, metrics, or logs. The endpoint SHOULD accept any form allowed by the underlying gRPC client implementation. Additionally, the endpoint MUST accept a URL with a scheme of either `http` or `https`. A scheme of `https` indicates a secure connection and takes precedence over the `insecure` configuration setting. A scheme of `http` indicates an insecure connection and takes precedence over the `insecure` configuration setting. If the gRPC client implementation does not support an endpoint with a scheme of `http` or `https` then the endpoint SHOULD be transformed to the most sensible format for that implementation.
->>>>>>> fd761835
+- **Endpoint (OTLP/gRPC)**: Target to which the exporter is going to send spans, metrics, or logs. The option SHOULD accept any form allowed by the underlying gRPC client implementation. Additionally, the option MUST accept a URL with a scheme of either `http` or `https`. A scheme of `https` indicates a secure connection and takes precedence over the `insecure` configuration setting. A scheme of `http` indicates an insecure connection and takes precedence over the `insecure` configuration setting. If the gRPC client implementation does not support an endpoint with a scheme of `http` or `https` then the endpoint SHOULD be transformed to the most sensible format for that implementation.
   - Default: `http://localhost:4317` [1]
   - Env vars: `OTEL_EXPORTER_OTLP_ENDPOINT` `OTEL_EXPORTER_OTLP_TRACES_ENDPOINT` `OTEL_EXPORTER_OTLP_METRICS_ENDPOINT` `OTEL_EXPORTER_OTLP_LOGS_ENDPOINT`
 
