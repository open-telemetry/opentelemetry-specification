<!--- Hugo front matter used to generate the website version of this page:
linkTitle: Exporter
--->

# OpenTelemetry Protocol Exporter

**Status**: [Stable](../document-status.md)

This document specifies the configuration options available to the OpenTelemetry Protocol ([OTLP](https://github.com/open-telemetry/oteps/blob/main/text/0035-opentelemetry-protocol.md)) Exporter as well as the retry behavior.

## Configuration Options

The following configuration options MUST be available to configure the OTLP exporter.
Each configuration option MUST be overridable by a signal specific option.

- **Endpoint (OTLP/HTTP)**: Target URL to which the exporter is going to send spans, metrics, or logs. The endpoint MUST be a valid URL with scheme (http or https) and host, MAY contain a port, SHOULD contain a path and MUST NOT contain other parts (such as query string or fragment). A scheme of https indicates a secure connection. When using `OTEL_EXPORTER_OTLP_ENDPOINT`, exporters MUST construct per-signal URLs as  [described below](#endpoint-urls-for-otlphttp). The per-signal endpoint configuration options take precedence and can be used to override this behavior (the URL is used as-is for them, without any modifications). See the [OTLP Specification][otlphttp-req] for more details.
  - Default:  `http://localhost:4318` [1]
  - Env vars: `OTEL_EXPORTER_OTLP_ENDPOINT` `OTEL_EXPORTER_OTLP_TRACES_ENDPOINT` `OTEL_EXPORTER_OTLP_METRICS_ENDPOINT` `OTEL_EXPORTER_OTLP_LOGS_ENDPOINT`

- **Endpoint (OTLP/gRPC)**: Target to which the exporter is going to send spans, metrics, or logs. The endpoint SHOULD accept any form allowed by the underlying gRPC client implementation. Additionally, the endpoint MUST accept a URL with a scheme of either `http` or `https`. A scheme of `https` indicates a secure connection and takes precedence over the `insecure` configuration setting. A scheme of `http` indicates an insecure connection and takes precedence over the `insecure` configuration setting. If the gRPC client implementation does not support an endpoint with a scheme of `http` or `https` then the endpoint SHOULD be transformed to the most sensible format for that implementation.
  - Default: `http://localhost:4317` [1]
  - Env vars: `OTEL_EXPORTER_OTLP_ENDPOINT` `OTEL_EXPORTER_OTLP_TRACES_ENDPOINT` `OTEL_EXPORTER_OTLP_METRICS_ENDPOINT` `OTEL_EXPORTER_OTLP_LOGS_ENDPOINT`

- **Insecure**: Whether to enable client transport security for the exporter's gRPC connection. This option only applies to OTLP/gRPC when an endpoint is provided without the `http` or `https` scheme - OTLP/HTTP always uses the scheme provided for the `endpoint`. Implementations MAY choose to not implement the `insecure` option if it is not required or supported by the underlying gRPC client implementation.
  - Default: `false`
  - Env vars: `OTEL_EXPORTER_OTLP_INSECURE` `OTEL_EXPORTER_OTLP_TRACES_INSECURE` `OTEL_EXPORTER_OTLP_METRICS_INSECURE` `OTEL_EXPORTER_OTLP_LOGS_INSECURE` [2]

- **Certificate File**: The trusted certificate to use when verifying a server's TLS credentials. Should only be used for a secure connection.
  - Default: n/a
  - Env vars: `OTEL_EXPORTER_OTLP_CERTIFICATE` `OTEL_EXPORTER_OTLP_TRACES_CERTIFICATE` `OTEL_EXPORTER_OTLP_METRICS_CERTIFICATE` `OTEL_EXPORTER_OTLP_LOGS_CERTIFICATE`

- **Client key file**: Clients private key to use in mTLS communication in PEM format.
  - Default: n/a
  - Env vars: `OTEL_EXPORTER_OTLP_CLIENT_KEY` `OTEL_EXPORTER_OTLP_TRACES_CLIENT_KEY` `OTEL_EXPORTER_OTLP_METRICS_CLIENT_KEY` `OTEL_EXPORTER_OTLP_LOGS_CLIENT_KEY`

- **Client certificate file**: Client certificate/chain trust for clients private key to use in mTLS communication in PEM format.
  - Default: n/a
  - Env vars: `OTEL_EXPORTER_OTLP_CLIENT_CERTIFICATE` `OTEL_EXPORTER_OTLP_TRACES_CLIENT_CERTIFICATE` `OTEL_EXPORTER_OTLP_METRICS_CLIENT_CERTIFICATE` `OTEL_EXPORTER_OTLP_LOGS_CLIENT_CERTIFICATE`

- **Headers**: Key-value pairs to be used as headers associated with gRPC or HTTP requests. See [Specifying headers](./exporter.md#specifying-headers-via-environment-variables) for more details.
  - Default: n/a
  - Env vars: `OTEL_EXPORTER_OTLP_HEADERS` `OTEL_EXPORTER_OTLP_TRACES_HEADERS` `OTEL_EXPORTER_OTLP_METRICS_HEADERS` `OTEL_EXPORTER_OTLP_LOGS_HEADERS`

- **Compression**: Compression key for supported compression types. Supported compression: `gzip`.
  - Default: No value [3]
  - Env vars: `OTEL_EXPORTER_OTLP_COMPRESSION` `OTEL_EXPORTER_OTLP_TRACES_COMPRESSION` `OTEL_EXPORTER_OTLP_METRICS_COMPRESSION` `OTEL_EXPORTER_OTLP_LOGS_COMPRESSION`

- **Timeout**: Maximum time the OTLP exporter will wait for each batch export.
  - Default: 10s
  - Env vars: `OTEL_EXPORTER_OTLP_TIMEOUT` `OTEL_EXPORTER_OTLP_TRACES_TIMEOUT` `OTEL_EXPORTER_OTLP_METRICS_TIMEOUT` `OTEL_EXPORTER_OTLP_LOGS_TIMEOUT`

- **Protocol**: The transport protocol. Options MUST be one of: `grpc`, `http/protobuf`, `http/json`.
  See [Specify Protocol](./exporter.md#specify-protocol) for more details.
  - Default: `http/protobuf`
  - Env vars: `OTEL_EXPORTER_OTLP_PROTOCOL` `OTEL_EXPORTER_OTLP_TRACES_PROTOCOL` `OTEL_EXPORTER_OTLP_METRICS_PROTOCOL` `OTEL_EXPORTER_OTLP_LOGS_PROTOCOL`

**[1]**: SDKs SHOULD default endpoint variables to use `http` scheme unless they have good reasons to choose
`https` scheme for the default (e.g., for backward compatibility reasons in a stable SDK release).

**[2]**: The environment variables `OTEL_EXPORTER_OTLP_SPAN_INSECURE`
and `OTEL_EXPORTER_OTLP_METRIC_INSECURE` are obsolete because they do not follow
the common naming scheme of the other environment variables. However, if they are already implemented,
they SHOULD continue to be supported as they were part of a stable release of the specification.

**[3]**: If no compression value is explicitly specified, SIGs can default to the value they deem
most useful among the supported options. This is especially important in the presence of technical constraints,
e.g. directly sending telemetry data from mobile devices to backend servers.

Supported values for `OTEL_EXPORTER_OTLP_*COMPRESSION` options:

- `none` if compression is disabled.
- `gzip` is the only specified compression method for now.

### Endpoint URLs for OTLP/HTTP

Based on the environment variables above, the OTLP/HTTP exporter MUST construct URLs
for each signal as follow:

1. For the per-signal variables (`OTEL_EXPORTER_OTLP_<signal>_ENDPOINT`), the URL
   MUST be used as-is without any modification. The only exception is that if an
   URL contains no path part, the root path `/` MUST be used (see [Example 2](#example-2)).
2. If signals are sent that have no per-signal configuration from the previous point,
   `OTEL_EXPORTER_OTLP_ENDPOINT` is used as a base URL and the signals are sent
   to these paths relative to that:

   * Traces: `v1/traces`
   * Metrics: `v1/metrics`.
   * Logs: `v1/logs`.

   Non-normatively, this could be implemented by ensuring that the base URL ends with
   a slash and then appending the relative URLs as strings.

An SDK MUST NOT modify the URL in ways other than specified above. That also means,
if the port is empty or not given, TCP port 80 is the default for the `http` scheme
and TCP port 443 is the default for the `https` scheme, as per the usual rules
for these schemes ([RFC 7230](https://datatracker.ietf.org/doc/html/rfc7230#section-2.7.1)).

#### Example 1

The following configuration sends all signals to the same collector:

```bash
export OTEL_EXPORTER_OTLP_ENDPOINT=http://collector:4318
```

Traces are sent to `http://collector:4318/v1/traces`, metrics to
`http://collector:4318/v1/metrics` and logs to `http://collector:4318/v1/logs`.

#### Example 2

Traces and metrics are sent to different collectors and paths:

```bash
export OTEL_EXPORTER_OTLP_TRACES_ENDPOINT=http://collector:4318
export OTEL_EXPORTER_OTLP_METRICS_ENDPOINT=https://collector.example.com/v1/metrics
```

This will send traces directly to the root path `http://collector:4318/`
(`/v1/traces` is only automatically added when using the non-signal-specific
environment variable) and metrics
to `https://collector.example.com/v1/metrics`, using the default https port (443).

#### Example 3

The following configuration sends all signals except for metrics to the same collector:

```bash
export OTEL_EXPORTER_OTLP_ENDPOINT=http://collector:4318/mycollector/
export OTEL_EXPORTER_OTLP_METRICS_ENDPOINT=https://collector.example.com/v1/metrics/
```

Traces are sent to `http://collector:4318/mycollector/v1/traces`,
logs to `http://collector:4318/mycollector/v1/logs`
and metrics to `https://collector.example.com/v1/metrics/`, using the default
https port (443).
Other signals, (if there were any) would be sent to their specific paths
relative to `http://collector:4318/mycollector/`.

### Specify Protocol

The `OTEL_EXPORTER_OTLP_PROTOCOL`, `OTEL_EXPORTER_OTLP_TRACES_PROTOCOL`, `OTEL_EXPORTER_OTLP_METRICS_PROTOCOL` and `OTEL_EXPORTER_OTLP_LOGS_PROTOCOL` environment variables specify the OTLP transport protocol. Supported values:

- `grpc` for protobuf-encoded data using gRPC wire format over HTTP/2 connection
- `http/protobuf` for protobuf-encoded data over HTTP connection
- `http/json` for JSON-encoded data over HTTP connection

SDKs SHOULD support both `grpc` and `http/protobuf` transports and MUST
support at least one of them. If they support only one, it SHOULD be
`http/protobuf`. They also MAY support `http/json`.

If no configuration is provided the default transport SHOULD be `http/protobuf`
unless SDKs have good reasons to choose `grpc` as the default (e.g. for backward
compatibility reasons when `grpc` was already the default in a stable SDK
release).

### Specifying headers via environment variables

<<<<<<< HEAD
The `OTEL_EXPORTER_OTLP_HEADERS`, `OTEL_EXPORTER_OTLP_TRACES_HEADERS`, `OTEL_EXPORTER_OTLP_METRICS_HEADERS` environment variables will contain a list of key value pairs, and these are expected to be represented in a format matching to the [W3C Baggage](https://www.w3.org/TR/baggage/#header-content), except that additional semi-colon delimited metadata is not supported, i.e.: key1=value1,key2=value2. All attribute values MUST be considered strings.
=======
The `OTEL_EXPORTER_OTLP_HEADERS`, `OTEL_EXPORTER_OTLP_TRACES_HEADERS`, `OTEL_EXPORTER_OTLP_METRICS_HEADERS`, `OTEL_EXPORTER_OTLP_LOGS_HEADERS` environment variables will contain a list of key value pairs, and these are expected to be represented in a format matching to the [W3C Correlation-Context](https://github.com/w3c/baggage/blob/master/baggage/HTTP_HEADER_FORMAT.md), except that additional semi-colon delimited metadata is not supported, i.e.: key1=value1,key2=value2. All attribute values MUST be considered strings.
>>>>>>> 80f75563

## Retry

Transient errors MUST be handled with a retry strategy. This retry strategy MUST implement an exponential back-off with jitter to avoid overwhelming the destination until the network is restored or the destination has recovered.

### Transient errors

Transient errors are defined by the
[OTLP protocol specification][protocol-spec].

For [OTLP/gRPC][otlp-grpc], transient errors are defined by a set of
[retryable gRPC status codes][retryable-grpc-status-codes].

For [OTLP/HTTP][otlp-http], transient errors are defined by:

1. A set of [retryable HTTP status codes][retryable-http-status-codes] received
   from the server.
2. The scenarios described in:
   [All other responses](https://github.com/open-telemetry/opentelemetry-proto/blob/main/docs/specification.md#all-other-responses)
   and
   [OTLP/HTTP Connection](https://github.com/open-telemetry/opentelemetry-proto/blob/main/docs/specification.md#otlphttp-connection).

## User Agent

OpenTelemetry protocol exporters SHOULD emit a User-Agent header to at a minimum identify the exporter, the language of its implementation, and the version of the exporter. For example, the Python OTLP exporter version 1.2.3 would report the following:

```
OTel-OTLP-Exporter-Python/1.2.3
```

The format of the header SHOULD follow [RFC 7231][rfc-7231]. The conventions used for specifying the OpenTelemetry SDK language and version are available in the [Resource semantic conventions][resource-semconv].

[resource-semconv]: https://github.com/open-telemetry/semantic-conventions/blob/main/docs/resource/README.md#telemetry-sdk
[otlphttp-req]: https://github.com/open-telemetry/opentelemetry-proto/blob/main/docs/specification.md#otlphttp-request
[rfc-7231]: https://datatracker.ietf.org/doc/html/rfc7231#section-5.5.3
[protocol-spec]: https://github.com/open-telemetry/opentelemetry-proto/blob/main/docs/specification.md
[otlp-grpc]: https://github.com/open-telemetry/opentelemetry-proto/blob/main/docs/specification.md#otlpgrpc
[otlp-http]: https://github.com/open-telemetry/opentelemetry-proto/blob/main/docs/specification.md#otlphttp
[retryable-grpc-status-codes]: https://github.com/open-telemetry/opentelemetry-proto/blob/main/docs/specification.md#failures
[retryable-http-status-codes]: https://github.com/open-telemetry/opentelemetry-proto/blob/main/docs/specification.md#failures-1<|MERGE_RESOLUTION|>--- conflicted
+++ resolved
@@ -155,11 +155,7 @@
 
 ### Specifying headers via environment variables
 
-<<<<<<< HEAD
-The `OTEL_EXPORTER_OTLP_HEADERS`, `OTEL_EXPORTER_OTLP_TRACES_HEADERS`, `OTEL_EXPORTER_OTLP_METRICS_HEADERS` environment variables will contain a list of key value pairs, and these are expected to be represented in a format matching to the [W3C Baggage](https://www.w3.org/TR/baggage/#header-content), except that additional semi-colon delimited metadata is not supported, i.e.: key1=value1,key2=value2. All attribute values MUST be considered strings.
-=======
-The `OTEL_EXPORTER_OTLP_HEADERS`, `OTEL_EXPORTER_OTLP_TRACES_HEADERS`, `OTEL_EXPORTER_OTLP_METRICS_HEADERS`, `OTEL_EXPORTER_OTLP_LOGS_HEADERS` environment variables will contain a list of key value pairs, and these are expected to be represented in a format matching to the [W3C Correlation-Context](https://github.com/w3c/baggage/blob/master/baggage/HTTP_HEADER_FORMAT.md), except that additional semi-colon delimited metadata is not supported, i.e.: key1=value1,key2=value2. All attribute values MUST be considered strings.
->>>>>>> 80f75563
+The `OTEL_EXPORTER_OTLP_HEADERS`, `OTEL_EXPORTER_OTLP_TRACES_HEADERS`, `OTEL_EXPORTER_OTLP_METRICS_HEADERS`, `OTEL_EXPORTER_OTLP_LOGS_HEADERS` environment variables will contain a list of key value pairs, and these are expected to be represented in a format matching to the [W3C Baggage](https://www.w3.org/TR/baggage/#header-content), except that additional semi-colon delimited metadata is not supported, i.e.: key1=value1,key2=value2. All attribute values MUST be considered strings.
 
 ## Retry
 
