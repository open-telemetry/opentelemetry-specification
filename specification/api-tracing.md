--- conflicted
+++ resolved
@@ -248,10 +248,13 @@
 The Span creation API should provide:
 - An API to record a single `Link` where the `Link` properties are passed as
 arguments. This MAY be called `AddLink`.
-- An API to record a single lazily initialized `Link`. This can be implemented
-by providing a `Link` interface or a concrete `Link` definition and a
-`LinkFormatter`. If the language supports overloads then this MAY be called
-`AddLink` otherwise `AddLazyLink` MAY be considered.
+- An API to record a single `Link` whose attributes or attribute values are
+lazily constructed, with the intention of avoiding unnecessary work if a link
+is unused. If the language supports overloads then this SHOULD be called
+`AddLink` otherwise `AddLazyLink` MAY be considered. In some languages, it might
+be easier to defer `Link` or attribute creation entirely by providing a wrapping
+class or function that returns a `Link` or formatted attributes. When providing
+a wrapping class or function it SHOULD be named `LinkFormatter`.
 
 Links SHOULD preserve the order in which they're set.
 
@@ -326,34 +329,6 @@
 Note that the OpenTelemetry project documents certain ["standard event names and
 keys"](data-semantic-conventions.md) which have prescribed semantic meanings.
 
-<<<<<<< HEAD
-#### Add Links
-
-A `Span` MUST have the ability to record links to other `Span`s. Linked `Span`s
-can be from the same or a different trace. See [Links
-description](overview.md#links-between-spans).
-
-A `Link` is defined by the following properties:
-- (Required) `SpanContext` of the `Span` to link to.
-- (Optional) One or more `Attribute`.
-
-The `Link` SHOULD be an immutable type.
-
-The Span interface MUST provide:
-- An API to record a single `Link` where the `Link` properties are passed as
-arguments. This MAY be called `AddLink`.
-- An API to record a single `Link` whose attributes or attribute values are
-lazily constructed, with the intention of avoiding unnecessary work if a link
-is unused. If the language supports overloads then this SHOULD be called
-`AddLink` otherwise `AddLazyLink` MAY be considered. In some languages, it might
-be easier to defer `Link` or attribute creation entirely by providing a wrapping
-class or function that returns a `Link` or formatted attributes. When providing
-a wrapping class or function it SHOULD be named `LinkFormatter`.
-
-Links SHOULD preserve the order in which they're set.
-
-=======
->>>>>>> e1ae156e
 #### Set Status
 
 Sets the [`Status`](#status) of the `Span`. If used, this will override the
