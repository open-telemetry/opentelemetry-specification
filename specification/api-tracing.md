--- conflicted
+++ resolved
@@ -86,15 +86,9 @@
 method. This method expects two string arguments:
 
 * `name`: This name must identify the instrumentation library (also referred
-<<<<<<< HEAD
-to as integration) and *not* the instrumented library (e.g. `io.opentelemetry.contrib.mongodb`)
-If no name (null or empty string) is specified, a working default Tracer instance
-is returned.
-=======
 to as integration, e.g. `io.opentelemetry.contrib.mongodb`) and *not* the
-instrumented library. If no name (null or empty string) is specified, a default
-Tracer implementation is returned.
->>>>>>> d6e99c83
+instrumented library. If no name (null or empty string) is specified, a working
+default Tracer instance is returned.
 * `version` (optional): Specifies the version of the instrumentation library
 (e.g. `semver:1.0.0`).
 
