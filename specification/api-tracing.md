--- conflicted
+++ resolved
@@ -12,12 +12,6 @@
 * [Tracer](#tracer)
   * [Obtaining a tracer](#obtaining-a-tracer)
   * [Tracer operations](#tracer-operations)
-<<<<<<< HEAD
-    * [GetCurrentSpan](#getcurrentspan)
-    * [WithSpan](#withspan)
-    * [SpanBuilder](#spanbuilder)
-=======
->>>>>>> 13879621
 * [SpanContext](#spancontext)
 * [Span](#span)
   * [Span creation](#span-creation)
@@ -147,13 +141,8 @@
 explicit parent is provided or the option to create a span without a parent is
 selected, or the current active `Span` is invalid.
 
-<<<<<<< HEAD
 The `Tracer` SHOULD provide a way to update its active `Span` and MAY provide
 convenience methods to manage a `Span`'s lifetime and the scope in which a
-=======
-The `Tracer` MUST provide a way to update its active `Span`, and MAY provide
-convenience functions to manage a `Span`'s lifetime and the scope in which a
->>>>>>> 13879621
 `Span` is active. When an active `Span` is made inactive, the previously-active
 `Span` SHOULD be made active. A `Span` maybe finished (i.e. have a non-null end
 time) but stil active. A `Span` may be active on one thread after it has been
