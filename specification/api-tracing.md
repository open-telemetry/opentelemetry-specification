# Tracing API

<details>
<summary>
Table of Contents
</summary>

* [Data types](#data-types)
  * [Time](#time)
    * [Timestamp](#timestamp)
    * [Duration](#duration)
* [Tracer](#tracer)
  * [Obtaining a tracer](#obtaining-a-tracer)
  * [Tracer operations](#tracer-operations)
    * [GetCurrentSpan](#getcurrentspan)
    * [WithSpan](#withspan)
    * [SpanBuilder](#spanbuilder)
    * [GetBinaryFormat](#getbinaryformat)
    * [GetHttpTextFormat](#gethttptextformat)
* [SpanContext](#spancontext)
* [Span](#span)
  * [Span creation](#span-creation)
    * [Add Links](#add-links)
  * [Span operations](#span-operations)
    * [Get Context](#get-context)
    * [IsRecordingEvents](#isrecordingevents)
    * [Set Attributes](#set-attributes)
    * [Add Events](#add-events)
    * [Set Status](#set-status)
    * [UpdateName](#updatename)
    * [End](#end)
  * [Span lifetime](#span-lifetime)
* [Status](#status)
  * [StatusCanonicalCode](#statuscanonicalcode)
  * [Status creation](#status-creation)
  * [GetCanonicalCode](#getcanonicalcode)
  * [GetDescription](#getdescription)
  * [GetIsOk](#getisok)
* [SpanKind](#spankind)

</details>

Tracing API consist of a few main classes:

- `Tracer` is used for all operations. See [Tracer](#tracer) section.
- `Span` is a mutable object storing information about the current operation
   execution. See [Span](#span) section.

## Data types
While languages and platforms have different ways of representing data,
this section defines some generic requirements for this API.

### Time
OpenTelemetry can operate on time values up to nanosecond (ns) precision.
The representation of those values is language specific.

#### Timestamp
A timestamp is the time elapsed since the Unix epoch.
* The minimal precision is milliseconds.
* The maximal precision is nanoseconds.

#### Duration
A duration is the elapsed time between two events.
* The minimal precision is milliseconds.
* The maximal precision is nanoseconds.

## Tracer

The OpenTelemetry library achieves in-process context propagation of `Span`s by
way of the `Tracer`.

The `Tracer` is responsible for tracking the currently active `Span`, and
exposes methods for creating and activating new `Span`s. The `Tracer` is
configured with `Propagator`s which support transferring span context across
process boundaries.

`Tracer`s are generally expected to be used as singletons. Implementations
SHOULD provide a single global default `Tracer`.

Some applications may require multiple `Tracer` instances, e.g. to create
`Span`s on behalf of other applications. Implementations MAY provide a global
registry of `Tracer`s for such applications.

### Obtaining a tracer

`Tracer` object construction and registration will vary by implementation.
`Tracer`s may be explicitly created and registered from user code, or resolved
from linked dependencies using the provider pattern.

Implementations might require the user to specify configuration properties at
`Tracer` creation time, or rely on external configuration, e.g. when using the
provider pattern.

##### Runtimes with multiple deployments/applications

Runtimes that support multiple deployments or applications might need to
provide a different `Tracer` instance to each deployment. To support this,

the global `Tracer` registry may delegate calls to create new `Tracer`s to a
separate `Provider` component, and the runtime may include its own `Provider`
implementation which returns a different `Tracer` for each deployment.

`Provider`s are registered with the API via some language-specific mechanism,
for instance the `ServiceLoader` class in Java.

### Tracer operations

The `Tracer` MUST provide methods to:

- Get the currently active `Span`
- Create a new `Span`
- Make a given `Span` as active

The `Tracer` SHOULD allow end users to configure other tracing components that
control how `Span`s are passed across process boundaries, including the binary
and text format `Propagator`s used to serialize `Span`s created by the
`Tracer`.

When getting the current span, the `Tracer` MUST return a placeholder `Span`
with an invalid `SpanContext` if there is no currently active `Span`.

When creating a new `Span`, the `Tracer` MUST allow the caller to specify the
new `Span`'s parent in the form of a `Span` or `SpanContext`. The `Tracer`
SHOULD create each new `Span` as a child of its active `Span` unless an
explicit parent is provided or the option to create a span without a parent is
selected, or the current active `Span` is invalid.

The `Tracer` MUST provide a way to update its active `Span`, and MAY provide
convenience methods to manage a `Span`'s lifetime and the scope in which a
`Span` is active. When an active `Span` is made inactive, the previously-active
`Span` SHOULD be made active. A `Span` maybe finished (i.e. have a non-null end
time) but stil active. A `Span` may be active on one thread after it has been
made inactive on another.

The `Tracer` MUST support recording `Span`s that were created _out of band_,
i.e.  not by the tracer itself. For this reason, implementations MUST NOT
require that a `Span`'s start and end timestamps match the wall time when it is
created, made active, or finished.

The implementation MUST provide no-op binary and text `Propagator`s, which the
`Tracer` SHOULD use by default if other propagators are not configured. SDKs
SHOULD use the W3C HTTP Trace Context as the default text format. For more
details, see [trace-context](https://github.com/w3c/trace-context).

## SpanContext

A `SpanContext` represents the portion of a `Span` which must be serialized and
propagated along side of a distributed context. `SpanContext`s are immutable.
`SpanContext` MUST be a final (sealed) class.

The OpenTelemetry `SpanContext` representation conforms to the [w3c TraceContext
specification](https://www.w3.org/TR/trace-context/). It contains two
identifiers - a `TraceId` and a `SpanId` - along with a set of common
`TraceFlags` and system-specific `TraceState` values.

`TraceId` A valid trace identifier is a 16-byte array with at least one
non-zero byte.

`SpanId` A valid span identifier is an 8-byte array with at least one non-zero
byte.

`TraceFlags` contain details about the trace. Unlike Tracestate values,
TraceFlags are present in all traces. Currently, the only `TraceFlags` is a
boolean `sampled`
[flag](https://www.w3.org/TR/trace-context/#trace-flags).

`Tracestate` carries system-specific configuration data, represented as a list
of key-value pairs. TraceState allows multiple tracing systems to participate in
the same trace. 

`IsValid` is a boolean flag which returns true if the SpanContext has a non-zero
TraceID and a non-zero SpanID.

Please review the W3C specification for details on the [Tracestate
field](https://www.w3.org/TR/trace-context/#tracestate-field).

## Span

A `Span` represents a single operation within a trace. Spans can be nested to
form a trace tree. Each trace contains a root span, which typically describes
the end-to-end latency and, optionally, one or more sub-spans for its
sub-operations.

`Span`s encapsulate:

- The operation name
- An immutable [`SpanContext`](#spancontext) that uniquely identifies the
  `Span`
- A parent span in the form of a [`Span`](#span), [`SpanContext`](#spancontext),
  or null
- A start timestamp
- An end timestamp
- An ordered mapping of [`Attribute`s](#set-attributes)
- A list of [`Link`s](#add-links) to other `Span`s
- A list of timestamped [`Event`s](#add-events)
- A [`Status`](#set-status).

The `Span`'s start and end timestamps reflect the elapsed real time of the
operation. A `Span`'s start time SHOULD be set to the current time on [span
creation](#span-creation). After the `Span` is created, it SHOULD be possible to
change the its name, set its `Attribute`s, and add `Link`s and `Event`s. These
MUST NOT be changed after the `Span`'s end time has been set.

`Span`s are not meant to be used to propagate information within a process. To
prevent misuse, implementations SHOULD NOT provide access to a `Span`'s
attributes besides its `SpanContext`.

Vendors may implement the `Span` interface to effect vendor-specific logic.
However, alternative implementations MUST NOT allow callers to create `Span`s
directly. All `Span`s MUST be created via a `Tracer`.

### Span Creation

Implementations MUST provide a way to create `Span`s via a `Tracer`, which is
responsible for tracking the currently active `Span` and MAY provide default
options for newly created `Span`s.

The API SHOULD require the caller to provide:
- The operation name
- The parent span, and whether the new `Span` should be a root `Span`

The API MUST allow users to provide the following properties, which SHOULD be
empty by default:
<<<<<<< HEAD
- [`SpanKind`](#spankind)
- `Attribute`s
- `Link`s
- `Event`s
=======
- `Attribute`s - similar API with [Span::SetAttributes](#set-attributes)
- `Link`s - see API definition [here](#add-links)
>>>>>>> 6fd9f5a2
- `Start timestamp`

Each span has zero or one parent span and zero or more child spans, which
represent causally related operations. A tree of related spans comprises a
trace. A span is said to be a _root span_ if it does not have a parent. Each
trace includes a single root span, which is the shared ancestor of all other
spans in the trace. Implementations MUST provide an option to create a `Span` as
a root span, and MUST generate a new `TraceId` for each root span created.

A `Span` is said to have a _remote parent_ if it is the child of a `Span`
created in another process. Since the `SpanContext` is the only component of a
`Span` that is propagated between processes, a `Span`'s parent SHOULD be a
`SpanContext` if it is remote. Otherwise, it may be a `Span` or `SpanContext`.

#### Add Links

During the `Span` creation user MUST have the ability to record links to other `Span`s. Linked
`Span`s can be from the same or a different trace. See [Links
description](overview.md#links-between-spans).

A `Link` is defined by the following properties:
- (Required) `SpanContext` of the `Span` to link to.
- (Optional) One or more `Attribute`.

The `Link` SHOULD be an immutable type.

The Span creation API should provide:
- An API to record a single `Link` where the `Link` properties are passed as
arguments. This MAY be called `AddLink`.
- An API to record a single lazily initialized `Link`. This can be implemented
by providing a `Link` interface or a concrete `Link` definition and a
`LinkFormatter`. If the language supports overloads then this MAY be called
`AddLink` otherwise `AddLazyLink` MAY be considered.

Links SHOULD preserve the order in which they're set.

### Span operations

With the exception of the method to retrieve the `Span`'s `SpanContext` and
recording status, none of the below may be called after the `Span` is finished.

#### Get Context

The Span interface MUST provide:
- An API that returns the `SpanContext` for the given `Span`. The returned value
  may be used even after the `Span` is finished. The returned value MUST be the
  same for the entire Span lifetime. This MAY be called `GetContext`.

#### IsRecordingEvents

Returns the flag whether this span will be recorded.

There should be no parameter.

Returns true if this `Span` is active and recording information like events with
the `AddEvent` operation and attributes using `SetAttributes`.

#### Set Attributes

A `Span` MUST have the ability to set attributes associated with it.

An `Attribute` is defined by the following properties:
- (Required) The attribute key, which must be a string.
- (Required) The attribute value, which must be either a string, a boolean
value, or a numeric type.

The Span interface MUST provide:
- An API to set a single `Attribute` where the attribute properties are passed
as arguments. This MAY be called `SetAttribute`. To avoid extra allocations some
implementations may offer a separate API for each of the possible value types.

Attributes SHOULD preserve the order in which they're set. Setting an attribute
with the same key as an existing attribute SHOULD overwrite the existing
attribute's value.

Note that the OpenTelemetry project documents certain ["standard
attributes"](data-semantic-conventions.md) that have prescribed semantic meanings.

#### Add Events

A `Span` MUST have the ability to add events. Events have a time associated
with the moment when they are added to the `Span`.

An `Event` is defined by the following properties:
- (Required) Name of the event.
- (Optional) One or more `Attribute`.
- (Optional) Timestamp for the event.

The `Event` SHOULD be an immutable type.

The Span interface MUST provide:
- An API to record a single `Event` where the `Event` properties are passed as
arguments. This MAY be called `AddEvent`.
- An API to record a single lazily initialized `Event`. This can be implemented
by providing an `Event` interface or a concrete `Event` definition and an
`EventFormatter`. If the language supports overloads then this SHOULD be called
`AddEvent` otherwise `AddLazyEvent` may be considered.

Events SHOULD preserve the order in which they're set. This will typically match
the ordering of the events' timestamps.

Note that the OpenTelemetry project documents certain ["standard event names and
keys"](data-semantic-conventions.md) which have prescribed semantic meanings.

#### Set Status

Sets the [`Status`](#status) of the `Span`. If used, this will override the
default `Span` status, which is `OK`.

Only the value of the last call will be recorded, and implementations are free
to ignore previous calls.

The Span interface MUST provide:
- An API to set the `Status` where the new status is the only argument. This
SHOULD be called `SetStatus`.

#### UpdateName

Updates the `Span` name. Upon this update, any sampling behavior based on `Span`
name will depend on the implementation.

Required parameters:

- The new **operation name**, which supersedes whatever was passed in when the
  `Span` was started

#### End

Finish the `Span`. This call will take the current timestamp to set as `Span`'s
end time. Implementations MUST ignore all subsequent calls to `End` (there might
be exceptions when Tracer is streaming event and has no mutable state associated
with the `Span`).

Call to `End` of a `Span` MUST not have any effects on child spans. Those may
still be running and can be ended later.

Parameters:
- (Optional) Timestamp to explicitly set the end timestamp

This API MUST be non-blocking.

### Span lifetime

Span lifetime represents the process of recording the start and the end
timestamps to the Span object:

- The start time is recorded when the Span is created.
- The end time needs to be recorded when the operation is ended.

Start and end time as well as Event's timestamps MUST be recorded at a time of a
calling of corresponding API.

## Status

`Status` interface represents the status of a finished `Span`. It's composed of
a canonical code in conjunction with an optional descriptive message.

### StatusCanonicalCode

`StatusCanonicalCode` represents the canonical set of status codes of a finished
`Span`, following the [Standard GRPC
codes](https://github.com/grpc/grpc/blob/master/doc/statuscodes.md):

- `Ok`
  - The operation completed successfully.
- `Cancelled`
  - The operation was cancelled (typically by the caller).
- `UnknownError`
  - An unknown error.
- `InvalidArgument`
  - Client specified an invalid argument. Note that this differs from
  `FailedPrecondition`. `InvalidArgument` indicates arguments that are problematic
  regardless of the state of the system.
- `DeadlineExceeded`
  - Deadline expired before operation could complete. For operations that change the
  state of the system, this error may be returned even if the operation has
  completed successfully.
- `NotFound`
  - Some requested entity (e.g., file or directory) was not found.
- `AlreadyExists`
  - Some entity that we attempted to create (e.g., file or directory) already exists.
- `PermissionDenied`
  - The caller does not have permission to execute the specified operation.
  `PermissionDenied` must not be used if the caller cannot be identified (use
  `Unauthenticated1` instead for those errors).
- `ResourceExhausted`
  - Some resource has been exhausted, perhaps a per-user quota, or perhaps the
  entire file system is out of space.
- `FailedPrecondition`
  - Operation was rejected because the system is not in a state required for the
  operation's execution.
- `Aborted`
  - The operation was aborted, typically due to a concurrency issue like sequencer
  check failures, transaction aborts, etc.
- `OutOfRange`
  - Operation was attempted past the valid range. E.g., seeking or reading past end
  of file. Unlike `InvalidArgument`, this error indicates a problem that may be
  fixed if the system state changes.
- `Unimplemented`
  - Operation is not implemented or not supported/enabled in this service.
- `InternalError`
  - Internal errors. Means some invariants expected by underlying system has been
  broken.
- `Unavailable`
  - The service is currently unavailable. This is a most likely a transient
  condition and may be corrected by retrying with a backoff.
- `DataLoss`
  - Unrecoverable data loss or corruption.
- `Unauthenticated`
  - The request does not have valid authentication credentials for the operation.

### Status creation

API MUST provide a way to create a new `Status`.

Required parameters

- `StatusCanonicalCode` of this `Status`.

Optional parameters

- Description of this `Status`.

### GetCanonicalCode

Returns the `StatusCanonicalCode` of this `Status`.

### GetDescription

Returns the description of this `Status`.

### GetIsOk

Returns false if this `Status` represents an error, else returns true.

## SpanKind

Depending on the `Span` position in a `Trace` and application components
boundaries, it can play a different role. This role often defines how `Span`
will be processed and visualized by various backends. So it is important to
record this "hint" whenever possible to the best of the caller's knowledge.

These are the possible SpanKinds:

* `INTERNAL` Default value. Indicates that the span represents an internal
  operation within an application, as opposed to an operations happening at the
  boundaries.
* `SERVER` Indicates that the span covers server-side handling of an RPC or
  other remote request.
* `CLIENT` Indicates that the span describes a request to some remote service.
* `PRODUCER` Indicates that the span describes a producer sending a message to a
  broker. Unlike client and server, there is often no direct critical path
  latency relationship between producer and consumer spans. A `Producer` span ends
  when the message was accepted by the broker while the logical processing of the
  message might span a much longer time.
* `CONSUMER` Indicates that the span describes a consumer receiving a message from
  a broker. As for the `PRODUCER` kind, there is often no direct critical
  path latency relationship between producer and consumer spans.<|MERGE_RESOLUTION|>--- conflicted
+++ resolved
@@ -221,15 +221,12 @@
 
 The API MUST allow users to provide the following properties, which SHOULD be
 empty by default:
-<<<<<<< HEAD
 - [`SpanKind`](#spankind)
 - `Attribute`s
 - `Link`s
 - `Event`s
-=======
 - `Attribute`s - similar API with [Span::SetAttributes](#set-attributes)
 - `Link`s - see API definition [here](#add-links)
->>>>>>> 6fd9f5a2
 - `Start timestamp`
 
 Each span has zero or one parent span and zero or more child spans, which
