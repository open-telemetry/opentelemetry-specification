--- conflicted
+++ resolved
@@ -150,13 +150,7 @@
 The OpenTelemetry `SpanContext` representation conforms to the [w3c TraceContext
 specification](https://www.w3.org/TR/trace-context/). It contains two
 identifiers - a `TraceId` and a `SpanId` - along with a set of common
-<<<<<<< HEAD
-`TraceFlags` and system-specific `TraceState` values. `SpanContext` is
-represented as an interface, in order to be serializable into a wider variety of
-trace context wire formats. 
-=======
 `TraceFlags` and system-specific `TraceState` values.
->>>>>>> 74e56676
 
 `TraceId` A valid trace identifier is a 16-byte array with at least one
 non-zero byte.
