# Resources API

<<<<<<< HEAD
[Resource](overview.md#resources) represents the entity producing telemetry.
The primary purpose of resources as a first-class concept in the API is
decoupling of discovery of resource information from exporters. This allows for
independent development and easy customization for users that need to integrate
with closed source environments. API MUST allow creation of `Resources` and
associating them with telemetry.

When used with distributed tracing resource can be associated with the
[Tracer](api-tracing.md#tracer) or individual
[SpanData](api-tracing.md#spandata). When associated with `Tracer`, all `Span`s
=======
A [Resource](../terminology.md#resources) represents the entity producing
telemetry. The primary purpose of resources as a first-class concept in the API
is decoupling of discovery of resource information from exporters. This allows
for independent development and easy customization for users that need to
integrate with closed source environments. API MUST allow for creation of
`Resources` and for associating them with telemetry.

When used with distributed tracing, a resource can be associated with the
[Tracer](tracing-api.md#tracer) or individual
[SpanData](tracing-api.md#spandata). When associated with `Tracer`, all `Span`s
>>>>>>> cf949d34
produced by this `Tracer` will automatically be associated with this `Resource`.
When associated with the `SpanData` explicitly for out-of-band spans -
`Resource` that is set on `Tracer` MUST be ignored. Note, that association
of `Tracer` with the `Resource` will be done in SDK, not as API call.

**TODO**: explain how resource is associated with metrics.

## Resources SDK

TODO: notes how Resources API is extended when using `SDK`. https://github.com/open-telemetry/opentelemetry-specification/issues/61 

## Resource creation

The API interface must support two ways to instantiate new resources. Those
are:

### Create

The interface MUST provide a way to create a new resource, from a collection 
of labels. Examples include a factory method or a constructor for 
a resource object. A factory method is recommended to enable support for 
cached objects.

Required parameters:

- a collection of name/value labels, where name and value are both strings.

### Merge

The interface MUST provide a way for a primary resource to merge with a 
secondary resource, resulting in the creation of a brand new resource. The 
original resources should be unmodified.

This is utilized for merging of resources whose labels come from different
sources, such as environment variables, or metadata extracted from the host or 
container.

Already set labels MUST NOT be overwritten unless they are the empty string. 

Label key namespacing SHOULD be used to prevent collisions across different 
resource detection steps.

Required parameters:

- the primary resource whose labels takes precedence.
- the secondary resource whose labels will be merged.

### The empty resource

It is recommended, but not required, to provide a way to quickly create an empty 
resource.

Note that the OpenTelemetry project documents certain ["standard
labels"](data-semantic-conventions.md) that have prescribed semantic meanings.

## Resource operations

In addition to resource creation, the following operations should be provided:

### Retrieve labels

The API should provide a way to retrieve a read only collection of labels
associated with a resource. The labels should consist of the name and values, 
both of which should be strings.

There is no need to guarantee the order of the labels.

The most common operation when retrieving labels is to enumerate over them.
As such, it is recommended to optimize the resulting collection for fast 
enumeration over other considerations such as a way to quickly retrieve a
value for a label with a specific key.<|MERGE_RESOLUTION|>--- conflicted
+++ resolved
@@ -1,32 +1,19 @@
 # Resources API
 
-<<<<<<< HEAD
-[Resource](overview.md#resources) represents the entity producing telemetry.
+A [Resource](overview.md#resources) represents the entity producing telemetry.
 The primary purpose of resources as a first-class concept in the API is
 decoupling of discovery of resource information from exporters. This allows for
 independent development and easy customization for users that need to integrate
-with closed source environments. API MUST allow creation of `Resources` and
-associating them with telemetry.
+with closed source environments. API MUST allow for creation of `Resources` and
+for associating them with telemetry.
 
-When used with distributed tracing resource can be associated with the
+When used with distributed tracing, a resource can be associated with the
 [Tracer](api-tracing.md#tracer) or individual
 [SpanData](api-tracing.md#spandata). When associated with `Tracer`, all `Span`s
-=======
-A [Resource](../terminology.md#resources) represents the entity producing
-telemetry. The primary purpose of resources as a first-class concept in the API
-is decoupling of discovery of resource information from exporters. This allows
-for independent development and easy customization for users that need to
-integrate with closed source environments. API MUST allow for creation of
-`Resources` and for associating them with telemetry.
-
-When used with distributed tracing, a resource can be associated with the
-[Tracer](tracing-api.md#tracer) or individual
-[SpanData](tracing-api.md#spandata). When associated with `Tracer`, all `Span`s
->>>>>>> cf949d34
 produced by this `Tracer` will automatically be associated with this `Resource`.
 When associated with the `SpanData` explicitly for out-of-band spans -
-`Resource` that is set on `Tracer` MUST be ignored. Note, that association
-of `Tracer` with the `Resource` will be done in SDK, not as API call.
+`Resource` that is set on `Tracer` MUST be ignored. Note, that association of
+`Tracer` with the `Resource` will be done in SDK, not as API call.
 
 **TODO**: explain how resource is associated with metrics.
 
