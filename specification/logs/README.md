<!--- Hugo front matter used to generate the website version of this page:
linkTitle: Logs
aliases: [/docs/reference/specification/logs/overview]
--->

# OpenTelemetry Logging

<details>
<summary>Table of Contents</summary>

<!-- toc -->

- [Introduction](#introduction)
- [Limitations of non-OpenTelemetry Solutions](#limitations-of-non-opentelemetry-solutions)
- [OpenTelemetry Solution](#opentelemetry-solution)
- [Log Correlation](#log-correlation)
- [Legacy and Modern Log Sources](#legacy-and-modern-log-sources)
  * [System Logs](#system-logs)
  * [Infrastructure Logs](#infrastructure-logs)
  * [Third-party Application Logs](#third-party-application-logs)
  * [Legacy First-Party Applications Logs](#legacy-first-party-applications-logs)
    + [Via File or Stdout Logs](#via-file-or-stdout-logs)
    + [Direct to Collector](#direct-to-collector)
  * [New First-Party Application Logs](#new-first-party-application-logs)
- [OpenTelemetry Collector](#opentelemetry-collector)
- [Auto-Instrumenting Existing Logging](#auto-instrumenting-existing-logging)
<<<<<<< HEAD
=======
- [Specifications](#specifications)
- [Trace Context in Legacy Formats](#trace-context-in-legacy-formats)
  * [Syslog RFC5424](#syslog-rfc5424)
  * [Plain Text Formats](#plain-text-formats)
  * [JSON Formats](#json-formats)
  * [Other Structured Formats](#other-structured-formats)
>>>>>>> 64bacac1

<!-- tocstop -->

</details>

## Introduction

Of all telemetry signals logs have probably the biggest legacy. Most programming
languages have built-in logging capabilities or well-known, widely used logging
libraries.

For metrics and traces OpenTelemetry takes the approach of a clean-sheet design,
specifies a new API and provides full implementations of this API in multiple
languages.

Our approach with logs is somewhat different. For OpenTelemetry to be
successful in logging space we need to support existing legacy of logs and
logging libraries, while offering improvements and better integration with the
rest of observability world where possible.

This is in essence the philosophy behind OpenTelemetry's logs support. We
embrace existing logging solutions and make sure OpenTelemetry works nicely with
existing logging libraries, log collection and processing solutions.

## Limitations of non-OpenTelemetry Solutions

Unfortunately existing logging solutions are currently weakly integrated with
the rest of the observability signals. Logs typically have limited support in
tracing and monitoring tools in the form of links that use available and often
incomplete correlation information (such as the time and origin attributes).
This correlation may be fragile because attributes are often added to logs,
traces and metrics via different means (e.g. using different collection agents).
There is no standardized way to include the information about the origin and
source of logs (such as the application and the location/infrastructure where
the application runs) that is uniform with traces and metrics and allows all
telemetry data to be fully correlated in a precise and robust manner.

Similarly, logs have no standardized way to propagate and record the request
execution context. In distributed systems this often results in a disjoint set
of logs collected from different components of the system.

This is how a typical non-OpenTelemetry observability collection pipeline looks
like today:

![Separate Collection Diagram](img/separate-collection.png)

There are often different libraries and different collection agents, using
different protocols and data models, with telemetry data ending up in separate
backends that don't know how to work well together.

## OpenTelemetry Solution

Distributed tracing introduced the notion of trace context propagation.

Fundamentally, though, nothing prevents the logs to adopt the same context
propagation concepts. If the recorded logs contained trace context identifiers
(such as trace and span ids or user-defined baggage) it would result
in much richer correlation between logs and traces, as well as correlation
between logs emitted by different components of a distributed system. This would
make logs significantly more valuable in distributed systems.

This is one of the promising evolutionary directions for observability tools.
Standardizing log correlation with traces and metrics, adding support for
distributed context propagation for logs, unification of source attribution of
logs, traces and metrics will increase the individual and combined value of
observability information for legacy and modern systems. This is the vision of
OpenTelemetry's collection of logs, traces and metrics:

![Unified Collection Diagram](img/unified-collection.png)

We emit logs, traces and metrics in a way that is compliant with OpenTelemetry
data models, send the data through OpenTelemetry Collector, where it can be
enriched and processed in a uniform manner. For example, Collector can add to
all telemetry data coming from a Kubernetes Pod several attributes that describe
the pod and it can be done automatically using
[k8sprocessor](https://pkg.go.dev/github.com/open-telemetry/opentelemetry-collector-contrib/processor/k8sprocessor?tab=doc)
without the need for the Application to do anything special. Most importantly
such enrichment is completely uniform for all 3 signals. The Collector
guarantees that logs, traces and metrics have precisely the same attribute names
and values describing the Kubernetes Pod that they come from. This enables exact
and unambiguous correlation of the signals by the Pod in the backend.

For traces and metrics OpenTelemetry defines a new API that application
developers must use to emit traces and metrics.

For logs we did not take the same path. We realized that there is a much bigger
and more diverse legacy in logging space. There are many existing logging
libraries in different languages, each having their own API. Many programming
languages have established standards for using particular logging libraries. For
example in Java world there are several highly popular and widely used logging
libraries, such as Log4j or Logback.

There are also countless existing prebuilt applications or systems that emit
logs in certain formats. Operators of such applications have no or limited
control on how the logs are emitted. OpenTelemetry needs to support these logs.

Given the above state of the logging space we took the following approach:

- OpenTelemetry defines a [log data model](data-model.md). The purpose of the
  data model is to have a common understanding of what a LogRecord is, what
  data needs to be recorded, transferred, stored and interpreted by a logging
  system.

- Newly designed logging systems are expected to emit logs according to
  OpenTelemetry's log data model. More on this [later](#new-first-party-application-logs).

- Existing log formats can be
  [unambiguously mapped](data-model-appendix.md) to
  OpenTelemetry log data model. OpenTelemetry Collector can read such logs and
  translate them to OpenTelemetry log data model.

- OpenTelemetry defines a Logs Bridge API
  for [emitting LogRecords](./bridge-api.md#emit-logrecord). Application developers are
  NOT encouraged to call this API directly. It is provided for library authors
  to build [Appenders](./bridge-api.md#how-to-create-log4j-style-appender), which use
  the API to bridge between existing logging libraries and the OpenTelemetry log
  data model. Existing logging libraries generally provide a much richer set of
  features than what is defined in OpenTelemetry. It is NOT a goal of
  OpenTelemetry to ship a feature-rich logging library.

- OpenTelemetry defines an [SDK](./sdk.md) implementation of the [Bridge API](./bridge-api.md),
  which enables configuration of [processing](./sdk.md#logrecordprocessor)
  and [exporting](./sdk.md#logrecordexporter) LogRecords.

This approach allows OpenTelemetry to read existing system and application logs,
provides a way for newly built application to emit rich, structured,
OpenTelemetry-compliant logs, and ensures that all logs are eventually
represented according to a uniform log data model on which the backends can
operate.

Later in this document we will discuss in more details
[how various log sources are handled](#legacy-and-modern-log-sources) by
OpenTelemetry, but first we need to describe in more details an important
concept: the log correlation.

## Log Correlation

Logs can be correlated with the rest of observability data in a few dimensions:

- By the **time of execution**. Logs, traces and metrics can record the moment
  of time or the range of time the execution took place. This is the most basic
  form of correlation.

- By the **execution context**, also known as the trace context. It is a
  standard practice to record the execution context (trace and span ids as well
  as user-defined context) in the spans. OpenTelemetry extends this practice to
  logs where possible by including [TraceId](data-model.md#field-traceid) and
  [SpanId](data-model.md#field-spanid) in the LogRecords. This allows to
  directly correlate logs and traces that correspond to the same execution
  context. It also allows to correlate logs from different components of a
  distributed system that participated in the particular request execution.

- By the **origin of the telemetry**, also known as the Resource context.
  OpenTelemetry traces and metrics contain information about the Resource they
  come from. We extend this practice to logs by including the
  [Resource](data-model.md#field-resource) in LogRecords.

These 3 correlations can be the foundation of powerful navigational, filtering,
querying and analytical capabilities. OpenTelemetry aims to record and collects
logs in a manner that enables such correlations.

## Legacy and Modern Log Sources

It is important to distinguish several sorts of legacy and modern log sources.
Firstly, this directly affects how exactly we get access to these logs and how
we collect them. Secondly, we have varying levels of control over how these logs
are generated and whether we can amend the information that can be included in
the logs.

Below we list several categories of logs and describe what can be possibly done
for each category to have better experience in the observability solutions.

### System Logs

These are logs generated by the operating system and over which we have no
control. We cannot change the format or affect what information is included.
Examples of system format are Syslog and Windows Event Logs.

System logs are written at the host level (which may be physical, virtual or
containerized) and have a predefined format and content (note that applications
may also be able to write records to standard system logs: this case is covered
below in the [Third-Party Applications](#third-party-application-logs) section).

System operations recorded in the logs can be a result of a request execution.
However system logs either do not include any data about the trace context or
if included it is highly idiosyncratic and thus difficult to identify, parse and
use. This makes it nearly impossible to perform trace context correlation for
system logs. However we can and should automatically enrich system logs with the
resource context - the information about the host that is available during
collection. This can include the host name, IP address, container or pod name,
etc. This information should be added to the Resource field of collected log
data.

OpenTelemetry Collector can read system logs (link TBD) and automatically enrich
them with Resource information using the
[resourcedetection](https://github.com/open-telemetry/opentelemetry-collector-contrib/tree/master/processor/resourcedetectionprocessor)
processor.

### Infrastructure Logs

These are logs generated by various infrastructure components, such as
Kubernetes events (if you are wondering why events are discussed in the context
of logs see [Event API Overview](./event-api.md#overview)). Like system logs, the
infrastructure logs lack a trace context and can be enriched by the resource
context - information about the node, pod, container, etc.

OpenTelemetry Collector or other agents can be used to query logs from most
common infrastructure controllers.

### Third-party Application Logs

Applications typically write logs to standard output, to files or other
specialized medium (e.g. Windows Event Logs for applications). These logs can be
in many different formats, spanning a spectrum along these variations:

- Free-form text formats with no easily automatable and reliable way to parse
  structured data from them.

- Better specified and sometimes customizable formats that can be parsed to
  extract structured data (such as Apache logs or RFC5424 Syslog).

- Formally structured formats (e.g. JSON files with well-defined schema or
  Windows Event Log).

The collection system needs to be able to discover most commonly used
applications and have parsers that can convert these logs into a structured
format. Like system and infrastructure logs, application logs often lack request
context but can be enriched by resource context, including the attributes that
describe the host and infrastructure as well as application-level attributes
(such as the application name, version, name of the database - if it is a DBMS,
etc).

OpenTelemetry recommends to collect application logs using Collector's
[filelog receiver](https://github.com/open-telemetry/opentelemetry-collector-contrib/tree/main/receiver/filelogreceiver).
Alternatively, another log collection agent, such as FluentBit, can collect
logs,
[then send](https://github.com/open-telemetry/opentelemetry-collector-contrib/tree/master/receiver/fluentforwardreceiver)
to OpenTelemetry Collector where the logs can be further processed and enriched.

### Legacy First-Party Applications Logs

These are applications that are created in-house. People tasked with setting up
log collection infrastructure sometimes are able to modify these applications to
alter how logs are written and what information is included in the logs. For
example, the application’s log formatters may be reconfigured to output json
instead of plain text and by doing so help improve the reliability of log
collection.

More significant modifications to these applications can be done manually by
their developers, such as addition of the trace context to every log
statement, however this is likely going to be vanishingly rare due to the effort
required.

As opposed to manual efforts we have an interesting opportunity to "upgrade"
application logs in a less laborious way by providing full or semi
auto-instrumenting solutions that modify trace logging libraries used by the
application to automatically output the trace context such as the trace id or
span id with every log statement. The trace context can be automatically
extracted from incoming requests if standard compliant request propagation is
used, e.g. via [W3C TraceContext](https://w3c.github.io/trace-context/). In
addition, the requests outgoing from the application may be injected with the
same trace context data, thus resulting in context propagation through the
application and creating an opportunity to have full trace context in logs
collected from all applications that can be instrumented in this manner.

Some logging libraries are designed to be extended in this manner relatively
easily. There is no need to actually modify the libraries, instead we can
implement "appender" or "exporter" components for such libraries and implement
the additional LogRecord enrichment in these components.

There are typically 2 ways to collect logs from these applications.

#### Via File or Stdout Logs

The first approach, assuming the logs are written to files or to standard
output, requires ability to read file logs, tail them, work correctly when log
rotation is used, optionally also parse the logs to convert them into more
structured formats. Parings requires support for different parser types, which
can also be configured to parse custom formats as well as ability to add custom
parsers. Examples of common formats that parsers need to support are: CSV,
Common Log Format, Labeled Tab-separated Values (LTSV), Key/Value Pair format,
JSON, etc. To support this approach OpenTelemetry recommends to collect logs
using OpenTelemetry
[Collector](https://github.com/open-telemetry/opentelemetry-collector-contrib/tree/main/receiver/filelogreceiver).

![Application to File Logs](img/app-to-file-logs-otelcol.png)

Alternatively, if the Collector does not have the necessary file reading and
parsing capabilities, another log collection agent, such as FluentBit can
collect the logs,
[then send the logs](https://github.com/open-telemetry/opentelemetry-collector-contrib/tree/master/receiver/fluentforwardreceiver)
to OpenTelemetry Collector.

![Application to File Logs](img/app-to-file-logs-fb.png)

The benefit of using an intermediary medium is that how logs are produced and
where they are written by the application requires no or minimal changes. The
downside is that it requires the often non-trivial log file reading and parsing
functionality. Parsing may also be not reliable if the output format is not
well-defined. For details on recording and parsing trace context,
see [Trace Context in Non-OTLP Log Formats](../compatibility/logging_trace_context.md).

#### Direct to Collector

The second approach is to modify the application so that the logs are output via
a network protocol, e.g. via
[OTLP](https://github.com/open-telemetry/opentelemetry-proto/blob/master/opentelemetry/proto/logs/v1/logs.proto).
The most convenient way to achieve this is to provide addons or extensions to
the commonly used logging libraries. The addons implement sending over such
network protocols, which would then typically require small, localized changes
to the application code to change the logging target.

![Application to Collector](img/app-to-otelcol.png)

The application logs will be also enriched by the resource context, similarly to
how it is done for third-party applications and so will potentially have full
correlation information across all context dimensions.

The downside of this approach is that the simplicity of having the logs in a
local file is lost (e.g. ability to easily inspect the log file locally) and
requires a full buy-in in OpenTelemetry's logging approach. This approach also
only works if the destination that the logs need to be delivered is able to
receive logs via the network protocol that OpenTelemetry can send in.

The benefits of this approach is that it emits the logs in well-defined, formal,
highly structured format, removes all complexity associated with file logs, such
as parsers, log tailing and rotation. It also enables the possibility to send
logs directly to the logging backend without using a log collection agent.

To facilitate both approaches described above OpenTelemetry provides
a [Bridge API](./bridge-api.md) and [SDK](./sdk.md), which can be used together with existing
logging libraries to automatically inject the trace context in the emitted logs,
and provide an easy way to send the logs via OTLP. Instead of
modifying each logging statement, [Appenders](./bridge-api.md#how-to-create-log4j-style-appender)
use the API to bridge logs from existing logging libraries to the OpenTelemetry
data model, where the SDK controls how the logs are processed and exported.
Application developers only need to configure the Appender and SDK at
application startup.

### New First-Party Application Logs

These are greenfield developments. OpenTelemetry provides recommendations and
best practices about how to emit logs (along with traces and metrics) from these
applications. For applicable languages and frameworks the auto-instrumentation
or simple configuration of a logging library to use an OpenTelemetry appender or
extension will still be the easiest way to emit context-enriched logs. As
already described earlier we provide extensions to some popular logging
libraries languages to support the manual instrumentation cases. The extensions
will support the inclusion of the trace context in the logs and allow to send
logs using OTLP protocol to the backend or to the Collector, bypassing the need
to have the logs represented as text files. Emitted logs are automatically
augmented by application-specific resource context (e.g. process id, programming
language, logging library name and version, etc). Full correlation across all
context dimensions will be available for these logs.

This is how a typical new application uses OpenTelemetry API, SDK and the
existing log libraries:

![Application, API, SDK Diagram](img/application-api-sdk.png)

## OpenTelemetry Collector

To enable log collection according to this specification we use OpenTelemetry
Collector.

The following functionality exists to enable log collection:

- Support for log data type and log pipelines based on the
  [log data model](data-model.md). This includes processors such as
  [attributesprocessor](https://github.com/open-telemetry/opentelemetry-collector-contrib/tree/main/processor/attributesprocessor)
  that can operate on log data.

- Ability to read logs from text files, tail the files, understand common log
  rotation schemes, watch directories for log file creation, ability to
  checkpoint file positions and resume reading from checkpoints. This ability is
  implemented by using Collector's
  [filelog receiver](https://github.com/open-telemetry/opentelemetry-collector-contrib/tree/main/receiver/filelogreceiver)
  or using an externally running agent (such as FluentBit).

- Ability to parse logs in common text formats and to allow end users to
  customize parsing formats and add custom parsers as needed. Collector's
  [parsers](https://github.com/open-telemetry/opentelemetry-collector-contrib/tree/main/receiver/filelogreceiver#operators)
  or parsing in the external agent is used for this.

- Ability to receive logs via common network protocols for logs, such as Syslog
  and interpret them according to semantic conventions defined in this
  specification. FluentBit or similar agent is used for this. Over time some of
  this functionality may be migrated directly to the Collector.

- Ability to send logs via common network protocols for logs, such as Syslog, or
  vendor-specific log formats. Collector contains exporters that directly
  implement this ability.

## Auto-Instrumenting Existing Logging

We can provide auto-instrumentation for most popular logging libraries. The
auto-instrumented logging statements will do the following:

- Read incoming trace context (this is part of broader instrumentation that
  auto-instrumenting libraries perform).

- Configure logging libraries to use trace id and span id fields from request
  context as logging context and automatically include them in all logged
  statements.

This is possible to do for certain languages (e.g. in Java) and we can reuse
[existing open-source libraries](https://docs.datadoghq.com/tracing/connect_logs_and_traces/java/?tab=log4j2)
that do this.

A further optional modification would be to auto-instrument loggers to send logs
directly to the backend via OTLP instead or in addition to writing to a file or
<<<<<<< HEAD
standard output.
=======
standard output.

## Specifications

* [Logs Bridge API](./bridge-api.md)
* [Logs SDK](./sdk.md)
* [Logs Data Model](./data-model.md)
* [Event API](./event-api.md)
* [Semantic Conventions](./semantic_conventions/README.md)

## Trace Context in Legacy Formats

Earlier we briefly mentioned that it is possible to modify existing applications
so that they include the Request Context information in the emitted logs.

[OTEP0114](https://github.com/open-telemetry/oteps/pull/114) defines how the
trace context should be recorded in logs. To summarize, the following field
names should be used in legacy formats:

- "trace_id" for [TraceId](data-model.md#field-traceid), hex-encoded.
- "span_id" for [SpanId](data-model.md#field-spanid), hex-encoded.
- "trace_flags" for [trace flags](data-model.md#field-traceflags), formatted
  according to W3C traceflags format.

All 3 fields are optional (see the [data model](data-model.md) for details of
which combination of fields is considered valid).

### Syslog RFC5424

Trace id, span id and traceflags SHOULD be recorded via SD-ID "opentelemetry".

For example:

```
[opentelemetry trace_id="102981ABCD2901" span_id="abcdef1010" trace_flags="01"]
```

### Plain Text Formats

The fields should be recorded according to the customary approach used for a
particular format (e.g. field:value format for LTSV). For example:

```
host:192.168.0.1<TAB>trace_id:102981ABCD2901<TAB>span_id:abcdef1010<TAB>time:[01/Jan/2010:10:11:23 -0400]<TAB>req:GET /health HTTP/1.0<TAB>status:200
```

### JSON Formats

The fields should be recorded as top-level fields in the JSON structure. For example:

```json
{
  "timestamp":1581385157.14429,
  "body":"Incoming request",
  "trace_id":"102981ABCD2901",
  "span_id":"abcdef1010"
}
```

### Other Structured Formats

The fields should be recorded as top-level structured attributes of the log
record as it is customary for the particular format.
>>>>>>> 64bacac1
<|MERGE_RESOLUTION|>--- conflicted
+++ resolved
@@ -24,15 +24,7 @@
   * [New First-Party Application Logs](#new-first-party-application-logs)
 - [OpenTelemetry Collector](#opentelemetry-collector)
 - [Auto-Instrumenting Existing Logging](#auto-instrumenting-existing-logging)
-<<<<<<< HEAD
-=======
 - [Specifications](#specifications)
-- [Trace Context in Legacy Formats](#trace-context-in-legacy-formats)
-  * [Syslog RFC5424](#syslog-rfc5424)
-  * [Plain Text Formats](#plain-text-formats)
-  * [JSON Formats](#json-formats)
-  * [Other Structured Formats](#other-structured-formats)
->>>>>>> 64bacac1
 
 <!-- tocstop -->
 
@@ -444,9 +436,6 @@
 
 A further optional modification would be to auto-instrument loggers to send logs
 directly to the backend via OTLP instead or in addition to writing to a file or
-<<<<<<< HEAD
-standard output.
-=======
 standard output.
 
 ## Specifications
@@ -455,59 +444,4 @@
 * [Logs SDK](./sdk.md)
 * [Logs Data Model](./data-model.md)
 * [Event API](./event-api.md)
-* [Semantic Conventions](./semantic_conventions/README.md)
-
-## Trace Context in Legacy Formats
-
-Earlier we briefly mentioned that it is possible to modify existing applications
-so that they include the Request Context information in the emitted logs.
-
-[OTEP0114](https://github.com/open-telemetry/oteps/pull/114) defines how the
-trace context should be recorded in logs. To summarize, the following field
-names should be used in legacy formats:
-
-- "trace_id" for [TraceId](data-model.md#field-traceid), hex-encoded.
-- "span_id" for [SpanId](data-model.md#field-spanid), hex-encoded.
-- "trace_flags" for [trace flags](data-model.md#field-traceflags), formatted
-  according to W3C traceflags format.
-
-All 3 fields are optional (see the [data model](data-model.md) for details of
-which combination of fields is considered valid).
-
-### Syslog RFC5424
-
-Trace id, span id and traceflags SHOULD be recorded via SD-ID "opentelemetry".
-
-For example:
-
-```
-[opentelemetry trace_id="102981ABCD2901" span_id="abcdef1010" trace_flags="01"]
-```
-
-### Plain Text Formats
-
-The fields should be recorded according to the customary approach used for a
-particular format (e.g. field:value format for LTSV). For example:
-
-```
-host:192.168.0.1<TAB>trace_id:102981ABCD2901<TAB>span_id:abcdef1010<TAB>time:[01/Jan/2010:10:11:23 -0400]<TAB>req:GET /health HTTP/1.0<TAB>status:200
-```
-
-### JSON Formats
-
-The fields should be recorded as top-level fields in the JSON structure. For example:
-
-```json
-{
-  "timestamp":1581385157.14429,
-  "body":"Incoming request",
-  "trace_id":"102981ABCD2901",
-  "span_id":"abcdef1010"
-}
-```
-
-### Other Structured Formats
-
-The fields should be recorded as top-level structured attributes of the log
-record as it is customary for the particular format.
->>>>>>> 64bacac1
+* [Semantic Conventions](./semantic_conventions/README.md)