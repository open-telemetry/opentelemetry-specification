# Logs SDK

**Status**: [Stable](../document-status.md), except where otherwise specified

<details>
<summary>Table of Contents</summary>

<!-- toc -->

- [LoggerProvider](#loggerprovider)
  * [LoggerProvider Creation](#loggerprovider-creation)
  * [Logger Creation](#logger-creation)
  * [Configuration](#configuration)
    + [LoggerConfigurator](#loggerconfigurator)
  * [Shutdown](#shutdown)
  * [ForceFlush](#forceflush)
- [Logger](#logger)
  * [LoggerConfig](#loggerconfig)
- [Additional LogRecord interfaces](#additional-logrecord-interfaces)
  * [ReadableLogRecord](#readablelogrecord)
  * [ReadWriteLogRecord](#readwritelogrecord)
- [LogRecord Limits](#logrecord-limits)
- [LogRecordProcessor](#logrecordprocessor)
  * [LogRecordProcessor operations](#logrecordprocessor-operations)
    + [OnEmit](#onemit)
    + [ShutDown](#shutdown)
    + [ForceFlush](#forceflush-1)
  * [Built-in processors](#built-in-processors)
    + [Simple processor](#simple-processor)
    + [Batching processor](#batching-processor)
    + [Isolating processor](#isolating-processor)
- [LogRecordExporter](#logrecordexporter)
  * [LogRecordExporter operations](#logrecordexporter-operations)
    + [Export](#export)
    + [ForceFlush](#forceflush-2)
    + [Shutdown](#shutdown-1)
- [Instrumentation API](#instrumentation-api)

<!-- tocstop -->

</details>

Users of OpenTelemetry need a way for instrumentation interactions with the
OpenTelemetry API to actually produce telemetry. The OpenTelemetry Logging SDK
(henceforth referred to as the SDK) is an implementation of the OpenTelemetry
API that provides users with this functionally.

All language implementations of OpenTelemetry MUST provide an SDK.

## LoggerProvider

A `LoggerProvider` MUST provide a way to allow a [Resource](../resource/sdk.md)
to be specified. If a `Resource` is specified, it SHOULD be associated with all
the `LogRecord`s produced by any `Logger` from the `LoggerProvider`.

### LoggerProvider Creation

The SDK SHOULD allow the creation of multiple independent `LoggerProviders`s.

### Logger Creation

It SHOULD only be possible to create `Logger` instances through a `LoggerProvider`
(see [Bridge API](bridge-api.md)).

The `LoggerProvider` MUST implement the [Get a Logger API](bridge-api.md#get-a-logger).

The input provided by the user MUST be used to create
an [`InstrumentationScope`](../glossary.md#instrumentation-scope) instance which
is stored on the created `Logger`.

In the case where an invalid `name` (null or empty string) is specified, a
working `Logger` MUST be returned as a fallback rather than returning null or
throwing an exception, its `name` SHOULD keep the original invalid value, and a
message reporting that the specified value is invalid SHOULD be logged.

**Status**: [Development](../document-status.md) - The `LoggerProvider` MUST
compute the relevant [LoggerConfig](#loggerconfig) using the
configured [LoggerConfigurator](#loggerconfigurator), and create
a `Logger` whose behavior conforms to that `LoggerConfig`.

### Configuration

Configuration (
i.e. [LogRecordProcessors](#logrecordprocessor) and (**Development**) [LoggerConfigurator](#loggerconfigurator))
MUST be owned by the `LoggerProvider`. The configuration MAY be applied at the
time of `LoggerProvider` creation if appropriate.

The `LoggerProvider` MAY provide methods to update the configuration. If
configuration is updated (e.g., adding a `LogRecordProcessor`), the updated
configuration MUST also apply to all already returned `Logger`s (i.e. it MUST
NOT matter whether a `Logger` was obtained from the `LoggerProvider` before or
after the configuration change). Note: Implementation-wise, this could mean
that `Logger` instances have a reference to their `LoggerProvider` and access
configuration only via this reference.

#### LoggerConfigurator

**Status**: [Development](../document-status.md)

A `LoggerConfigurator` is a function which computes
the [LoggerConfig](#loggerconfig) for a [Logger](#logger).

The function MUST accept the following parameter:

* `logger_scope`:
  The [`InstrumentationScope`](../glossary.md#instrumentation-scope) of
  the `Logger`.

The function MUST return the relevant `LoggerConfig`, or some signal indicating
that the [default LoggerConfig](#loggerconfig) should be used. This signal MAY
be nil, null, empty, or an instance of the default `LoggerConfig` depending on
what is idiomatic in the language.

This function is called when a `Logger` is first created, and for each
outstanding `Logger` when a `LoggerProvider`'s `LoggerConfigurator` is
updated (if updating is supported). Therefore, it is important that it returns
quickly.

`LoggerConfigurator` is modeled as a function to maximize flexibility.
However, implementations MAY provide shorthand or helper functions to
accommodate common use cases:

* Select one or more loggers by name, with exact match or pattern matching.
* Disable one or more specific loggers.
* Disable all loggers, and selectively enable one or more specific loggers.

### Shutdown

This method provides a way for provider to do any cleanup required.

`Shutdown` MUST be called only once for each `LoggerProvider` instance. After
the call to `Shutdown`, subsequent attempts to get a `Logger` are not allowed.
SDKs SHOULD return a valid no-op `Logger` for these calls, if possible.

`Shutdown` SHOULD provide a way to let the caller know whether it succeeded,
failed or timed out.

`Shutdown` SHOULD complete or abort within some timeout. `Shutdown` MAY be
implemented as a blocking API or an asynchronous API which notifies the caller
via a callback or an event. [OpenTelemetry SDK](../overview.md#sdk) authors MAY
decide if they want to make the shutdown timeout configurable.

`Shutdown` MUST be implemented by invoking `Shutdown` on all
registered [LogRecordProcessors](#logrecordprocessor).

### ForceFlush

This method provides a way for provider to notify the
registered [LogRecordProcessors](#logrecordprocessor) to immediately export all
`ReadableLogRecords` that have not yet been exported.

`ForceFlush` SHOULD provide a way to let the caller know whether it succeeded,
failed or timed out. `ForceFlush` SHOULD return some **ERROR** status if there
is an error condition; and if there is no error condition, it SHOULD return
some **NO ERROR** status, language implementations MAY decide how to model
**ERROR** and **NO ERROR**.

`ForceFlush` SHOULD complete or abort within some timeout. `ForceFlush` MAY be
implemented as a blocking API or an asynchronous API which notifies the caller
via a callback or an event. [OpenTelemetry SDK](../overview.md#sdk) authors MAY
decide if they want to make the flush timeout configurable.

`ForceFlush` MUST invoke `ForceFlush` on all
registered [LogRecordProcessors](#logrecordprocessor).

## Logger

**Status**: [Development](../document-status.md) - `Logger` MUST behave
according to the [LoggerConfig](#loggerconfig) computed
during [logger creation](#logger-creation). If the `LoggerProvider` supports
updating the [LoggerConfigurator](#loggerconfigurator), then upon update
the `Logger` MUST be updated to behave according to the new `LoggerConfig`.

### LoggerConfig

**Status**: [Development](../document-status.md)

A `LoggerConfig` defines various configurable aspects of a `Logger`'s behavior.
It consists of the following parameters:

* `disabled`: A boolean indication of whether the logger is enabled.

  If not explicitly set, the `disabled` parameter SHOULD default to `false` (
  i.e. `Logger`s are enabled by default).

  If a `Logger` is disabled, it MUST behave equivalently
  to [No-op Logger](./noop.md#logger).

  The value of `disabled` MUST be used to resolve whether a `Logger`
  is [Enabled](./bridge-api.md#enabled). If `disabled` is `true`, `Enabled`
  returns `false`. If `disabled` is `false`, `Enabled` returns `true`. It is not
  necessary for implementations to ensure that changes to `disabled` are
  immediately visible to callers of `Enabled`. I.e. atomic, volatile,
  synchronized, or equivalent memory semantics to avoid stale reads are
  discouraged to prioritize performance over immediate consistency.

## Additional LogRecord interfaces

In this document we refer to `ReadableLogRecord` and `ReadWriteLogRecord`, defined as follows.

### ReadableLogRecord

A function receiving this as an argument MUST be able to access all the
information added to the [LogRecord](data-model.md#log-and-event-record-definition). It MUST also be able to
access the [Instrumentation Scope](./data-model.md#field-instrumentationscope)
and [Resource](./data-model.md#field-resource) information (implicitly)
associated with the `LogRecord`.

The [trace context fields](./data-model.md#trace-context-fields) MUST be populated from
the resolved `Context` (either the explicitly passed `Context` or the
current `Context`) when [emitted](./bridge-api.md#emit-a-logrecord).

Counts for attributes due to collection limits MUST be available for exporters
to report as described in
the [transformation to non-OTLP formats](../common/mapping-to-non-otlp.md#dropped-attributes-count)
specification.

Note: Typically this will be implemented with a new interface or (immutable)
value type. The SDK may also use a single type to represent both `ReadableLogRecord`
and `ReadWriteLogRecord`.

### ReadWriteLogRecord

ReadWriteLogRecord is a superset of [ReadableLogRecord](#readablelogrecord).

A function receiving this as an argument MUST additionally be able to modify
the following information added to the [LogRecord](data-model.md#log-and-event-record-definition):

* [`Timestamp`](./data-model.md#field-timestamp)
* [`ObservedTimestamp`](./data-model.md#field-observedtimestamp)
* [`SeverityText`](./data-model.md#field-severitytext)
* [`SeverityNumber`](./data-model.md#field-severitynumber)
* [`Body`](./data-model.md#field-body)
* [`Attributes`](./data-model.md#field-attributes) (addition, modification, removal)
* [`TraceId`](./data-model.md#field-traceid)
* [`SpanId`](./data-model.md#field-spanid)
* [`TraceFlags`](./data-model.md#field-traceflags)

The SDK MAY provide an operation that makes a deep clone of a `ReadWriteLogRecord`.
The operation can be used to implement the [isolating processor](#isolating-processor)
or by asynchronous processors (e.g. [Batching processor](#batching-processor))
to avoid race conditions on the log record that is not required to be
concurrent safe.

## LogRecord Limits

`LogRecord` attributes MUST adhere to
the [common rules of attribute limits](../common/README.md#attribute-limits).

If the SDK implements attribute limits it MUST provide a way to change these
limits, via a configuration to the `LoggerProvider`, by allowing users to
configure individual limits like in the Java example below.

The options MAY be bundled in a class, which then SHOULD be called
`LogRecordLimits`.

```java
public interface LogRecordLimits {
  public int getAttributeCountLimit();

  public int getAttributeValueLengthLimit();
}
```

**Configurable parameters:**

* [all common options applicable to attributes](../common/README.md#configurable-parameters)

There SHOULD be a message printed in the SDK's log to indicate to the user
that an attribute was discarded due to such a limit.
To prevent excessive logging, the message MUST be printed at most once per
`LogRecord` (i.e., not per discarded attribute).

## LogRecordProcessor

`LogRecordProcessor` is an interface which allows hooks for `LogRecord`
emitting.

Built-in processors are responsible for batching and conversion of `LogRecord`s
to exportable representation and passing batches to exporters.

`LogRecordProcessors` can be registered directly on SDK `LoggerProvider` and
they are invoked in the same order as they were registered.

Each processor registered on `LoggerProvider` is part of a pipeline that
consists of a processor and optional [exporter](#logrecordexporter). The SDK
MUST allow each pipeline to end with an individual exporter.

The SDK MUST allow users to implement and configure custom processors and
decorate built-in processors for advanced scenarios such as enriching with
attributes.

The following diagram shows `LogRecordProcessor`'s relationship to other
components in the SDK:

```
  +-----+------------------------+   +------------------------------+   +-------------------------+
  |     |                        |   |                              |   |                         |
  |     |                        |   | Batching LogRecordProcessor  |   |    LogRecordExporter    |
  |     |                        +---> Simple LogRecordProcessor    +--->     (OtlpExporter)      |
  |     |                        |   |                              |   |                         |
  | SDK | Logger.emit(LogRecord) |   +------------------------------+   +-------------------------+
  |     |                        |
  |     |                        |
  |     |                        |
  |     |                        |
  |     |                        |
  +-----+------------------------+
```

### LogRecordProcessor operations

#### OnEmit

`OnEmit` is called when a `LogRecord` is [emitted](bridge-api.md#emit-a-logrecord). This
method is called synchronously on the thread that emitted the `LogRecord`,
therefore it SHOULD NOT block or throw exceptions.

**Parameters:**

* `logRecord` - a [ReadWriteLogRecord](#readwritelogrecord) for the
  emitted `LogRecord`.
* `context` - the resolved `Context` (the explicitly passed `Context` or the
  current `Context`)

**Returns:** `Void`

For a `LogRecordProcessor` registered directly on SDK `LoggerProvider`,
the `logRecord` mutations MUST be visible in next registered processors.

A `LogRecordProcessor` may freely modify `logRecord` for the duration of
the `OnEmit` call. If `logRecord` is needed after `OnEmit` returns (i.e. for
asynchronous processing) only reads are permitted.

#### ShutDown

Shuts down the processor. Called when the SDK is shut down. This is an
opportunity for the processor to do any cleanup required.

`Shutdown` SHOULD be called only once for each `LogRecordProcessor` instance.
After the call to `Shutdown`, subsequent calls to `OnEmit` are not allowed. SDKs
SHOULD ignore these calls gracefully, if possible.

`Shutdown` SHOULD provide a way to let the caller know whether it succeeded,
failed or timed out.

`Shutdown` MUST include the effects of `ForceFlush`.

`Shutdown` SHOULD complete or abort within some timeout. `Shutdown` can be
implemented as a blocking API or an asynchronous API which notifies the caller
via a callback or an event. OpenTelemetry SDK authors can decide if they want
to make the shutdown timeout configurable.

#### ForceFlush

This is a hint to ensure that any tasks associated with `LogRecord`s for which
the `LogRecordProcessor` had already received events prior to the call
to `ForceFlush` SHOULD be completed as soon as possible, preferably before
returning from this method.

In particular, if any `LogRecordProcessor` has any associated exporter, it
SHOULD try to call the exporter's `Export` with all `LogRecord`s for which this
was not already done and then invoke `ForceFlush` on it.
The [built-in LogRecordProcessors](#built-in-processors) MUST do so. If a
timeout is specified (see below), the `LogRecordProcessor` MUST prioritize
honoring the timeout over
finishing all calls. It MAY skip or abort some or all Export or ForceFlush calls
it has made to achieve this goal.

`ForceFlush` SHOULD provide a way to let the caller know whether it succeeded,
failed or timed out.

`ForceFlush` SHOULD only be called in cases where it is absolutely necessary,
such as when using some FaaS providers that may suspend the process after an
invocation, but before the `LogRecordProcessor` exports the
emitted `LogRecord`s.

`ForceFlush` SHOULD complete or abort within some timeout. `ForceFlush` can be
implemented as a blocking API or an asynchronous API which notifies the caller
via a callback or an event. OpenTelemetry SDK authors can decide if they want to
make the flush timeout configurable.

### Built-in processors

The standard OpenTelemetry SDK MUST implement both simple and batch processors,
as described below.

**Status**: [Development](../document-status.md) -
The standard OpenTelemetry SDK SHOULD implement an isolating processor,
as described below.

Other common processing scenarios SHOULD be first considered
for implementation out-of-process
in [OpenTelemetry Collector](../overview.md#collector).

#### Simple processor

This is an implementation of `LogRecordProcessor` which passes finished logs and
passes the export-friendly `ReadableLogRecord` representation to the
configured [LogRecordExporter](#logrecordexporter), as soon as they are
finished.

The processor MUST synchronize calls to `LogRecordExporter`'s `Export`
to make sure that they are not invoked concurrently.

**Configurable parameters:**

* `exporter` - the exporter where the `LogRecord`s are pushed.

#### Batching processor

This is an implementation of the `LogRecordProcessor` which create batches
of `LogRecord`s and passes the export-friendly `ReadableLogRecord`
representations to the configured `LogRecordExporter`.

The processor MUST synchronize calls to `LogRecordExporter`'s `Export`
to make sure that they are not invoked concurrently.

**Configurable parameters:**

* `exporter` - the exporter where the `LogRecord`s are pushed.
* `maxQueueSize` - the maximum queue size. After the size is reached logs are
  dropped. The default value is `2048`.
* `scheduledDelayMillis` - the delay interval in milliseconds between two
  consecutive exports. The default value is `1000`.
* `exportTimeoutMillis` - how long the export can run before it is cancelled.
  The default value is `30000`.
* `maxExportBatchSize` - the maximum batch size of every export. It must be
  smaller or equal to `maxQueueSize`. The default value is `512`.

#### Isolating processor

**Status**: [Development](../document-status.md)

This is an implementation of `LogRecordProcessor` ensuring the log record
passed to `OnEmit` of the configured `processor` does not share mutable data
with subsequent registered processors.
For example, the `OnEmit` implementation of the isolating processor can be
a decorator that makes a deep copy of the log record before passing it to
the configured `processor`.

**Configurable parameters:**

* `processor` - processor to be isolated.

## LogRecordExporter

`LogRecordExporter` defines the interface that protocol-specific exporters must
implement so that they can be plugged into OpenTelemetry SDK and support sending
of telemetry data.

The goal of the interface is to minimize burden of implementation for
protocol-dependent telemetry exporters. The protocol exporter is expected to be
primarily a simple telemetry data encoder and transmitter.

Each implementation MUST document the concurrency characteristics the SDK
requires of the exporter.

### LogRecordExporter operations

A `LogRecordExporter` MUST support the following functions:

#### Export

Exports a batch of [ReadableLogRecords](#readablelogrecord). Protocol exporters
that will implement this function are typically expected to serialize and
transmit the data to the destination.

`Export` should not be called concurrently with other `Export` calls for the
same exporter instance.

Depending on the implementation the result of the export may be returned to the
Processor not in the return value of the call to `Export` but in a language
specific way for signaling completion of an asynchronous task. This means that
while an instance of an exporter should never have it `Export` called concurrently
it does not mean that the task of exporting can not be done concurrently. How
this is done is outside the scope of this specification.

`Export` MUST NOT block indefinitely, there MUST be a reasonable upper limit
after which the call must time out with an error result (`Failure`).

Concurrent requests and retry logic is the responsibility of the exporter. The
default SDK's `LogRecordProcessors` SHOULD NOT implement retry logic, as the
required logic is likely to depend heavily on the specific protocol and backend
the logs are being sent to. For example,
the [OpenTelemetry Protocol (OTLP) specification](../protocol/otlp.md) defines
logic for both sending concurrent requests and retrying requests.

**Parameters:**

* `batch` - a batch of [ReadableLogRecords](#readablelogrecord). The exact data type
of the batch is language specific, typically it is some kind of list, e.g. for
logs in Java it will be typically `Collection<LogRecordData>`.

**Returns:** `ExportResult`

The return of `Export` is implementation specific. In what is idiomatic for the
language the Exporter must send an `ExportResult` to the
Processor. `ExportResult` has values of either `Success` or `Failure`:

* `Success` - The batch has been successfully exported. For protocol exporters
  this typically means that the data is sent over the wire and delivered to the
  destination server.
* `Failure` - exporting failed. The batch must be dropped. For example, this can
  happen when the batch contains bad data and cannot be serialized.

For example, in Java the return of `Export` would be a Future which when
completed returns the `ExportResult` object. While in Erlang the exporter sends
a message to the processor with the `ExportResult` for a particular batch.

#### ForceFlush

This is a hint to ensure that the export of any `ReadableLogRecords` the
exporter has received prior to the call to `ForceFlush` SHOULD be completed as
soon as possible, preferably before returning from this method.

`ForceFlush` SHOULD provide a way to let the caller know whether it succeeded,
failed or timed out.

`ForceFlush` SHOULD only be called in cases where it is absolutely necessary,
such as when using some FaaS providers that may suspend the process after an
invocation, but before the exporter exports the `ReadlableLogRecords`.

`ForceFlush` SHOULD complete or abort within some timeout. `ForceFlush` can be
implemented as a blocking API or an asynchronous API which notifies the caller
via a callback or an event. [OpenTelemetry SDK](../overview.md#sdk) authors MAY
decide if they want to make the flush timeout configurable.

#### Shutdown

Shuts down the exporter. Called when SDK is shut down. This is an opportunity
for exporter to do any cleanup required.

Shutdown SHOULD be called only once for each `LogRecordExporter` instance. After
the call to `Shutdown` subsequent calls to `Export` are not allowed and SHOULD
return a Failure result.

`Shutdown` SHOULD NOT block indefinitely (e.g. if it attempts to flush the data
and the destination is unavailable). [OpenTelemetry SDK](../overview.md#sdk)
authors MAY decide if they want to make the shutdown timeout configurable.

## Instrumentation API

<<<<<<< HEAD
Note!: We are currently in the process of defining a new [Logs Instrumentation API](./bridge-api.md#instrumentation-api).
=======
> [!NOTE]
> We are currently in the process of defining a new [Logs Instrumentation API](./bridge-api.md#instrumentation-api).
>>>>>>> fde365b7

- [OTEP0150 Logging Library SDK Prototype Specification](https://github.com/open-telemetry/oteps/blob/main/text/logs/0150-logging-library-sdk.md)<|MERGE_RESOLUTION|>--- conflicted
+++ resolved
@@ -541,11 +541,7 @@
 
 ## Instrumentation API
 
-<<<<<<< HEAD
-Note!: We are currently in the process of defining a new [Logs Instrumentation API](./bridge-api.md#instrumentation-api).
-=======
 > [!NOTE]
 > We are currently in the process of defining a new [Logs Instrumentation API](./bridge-api.md#instrumentation-api).
->>>>>>> fde365b7
 
 - [OTEP0150 Logging Library SDK Prototype Specification](https://github.com/open-telemetry/oteps/blob/main/text/logs/0150-logging-library-sdk.md)