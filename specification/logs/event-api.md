# Events API Interface

**Status**: [Experimental](../document-status.md)

<details>
<summary>Table of Contents</summary>

<!-- Re-generate TOC with `markdown-toc --no-first-h1 -i` -->

<!-- toc -->

- [Overview](#overview)
- [EventLogger](#eventlogger)
  * [EventLogger Operations](#eventlogger-operations)
    + [Create EventLogger](#create-eventlogger)
    + [Emit Event](#emit-event)

<!-- tocstop -->

</details>

## Overview

Wikipedia’s [definition of log file](https://en.wikipedia.org/wiki/Log_file):

>In computing, a log file is a file that records either events that occur in an
>operating system or other software runs.

From OpenTelemetry's perspective LogRecords and Events are both represented
using the same [data model](./data-model.md).

However, OpenTelemetry does recognize a subtle semantic difference between
LogRecords and Events: Events are LogRecords which have a `name` and `domain`.
Within a particular `domain`, the `name` uniquely defines a particular class or
type of event. Events with the same `domain` / `name` follow the same schema
which assists in analysis in observability platforms. Events are described in
more detail in the [semantic conventions](./semantic_conventions/events.md).

While the logging space has a diverse legacy with many existing logging
libraries in different languages, there is not ubiquitous alignment with
OpenTelemetry events. In some logging libraries, producing records shaped as
OpenTelemetry events is clunky or error-prone.

The Event API offers convenience methods
for [emitting LogRecords](./bridge-api.md#emit-logrecord) that conform
to the [semantic conventions for Events](./semantic_conventions/events.md).
Unlike the [Logs Bridge API](./bridge-api.md), application developers and
instrumentation authors are encouraged to call this API directly.

The Event API consist of these main classes:

* EventLoggerProvider is the entry point of the API. It provides access to Loggers.
* EventLogger is the class responsible for
  emitting [Events](./data-model.md#log-and-event-record-definition) as
  LogRecords.

EventLoggerProvider/EventLogger are analogous to TracerProvider/Tracer.

```mermaid
graph TD
    A[EventLoggerProvider] -->|Get| B(EventLogger)
    B --> C(Event)
```

## EventLoggerProvider

`EventLogger`s can be accessed with a `EventLoggerProvider`.

In implementations of the API, the EventLoggerProvider is expected to be the stateful
object that holds any configuration.

Normally, the EventLoggerProvider is expected to be accessed from a central place.
Thus, the API SHOULD provide a way to set/register and access a global default
EventLoggerProvider.

Notwithstanding any global EventLoggerProvider, some applications may want to or have
to use multiple EventLoggerProvider instances, e.g. to have different configuration
(like [LogRecordProcessors](sdk.md#logrecordprocessor)) for each (and
consequently for the EventLoggers obtained from them), or because it's easier with
dependency injection frameworks. Thus, implementations of EventLoggerProvider SHOULD
allow creating an arbitrary number of instances.

### EventLoggerProvider operations

The EventLoggerProvider MUST provide the following functions:

* Get an EventLogger

#### Get a EventLogger

This API MUST accept the following parameters:

- `name` (required): This name SHOULD uniquely identify the [instrumentation scope](../glossary.md#instrumentation-scope),
such as the [instrumentation library](../glossary.md#instrumentation-library)
(e.g. `io.opentelemetry.contrib.mongodb`), package, module or class name.
If an application or library has built-in OpenTelemetry instrumentation, both
[Instrumented library](../glossary.md#instrumented-library) and
[Instrumentation library](../glossary.md#instrumentation-library) may refer to
the same library. In that scenario, the `name` denotes a module name or component
name within that library or application. In case an invalid name
(null or empty string) is specified, a working Logger implementation MUST be
returned as a fallback rather than returning null or throwing an exception, its
`name` property SHOULD be set to an empty string, and a message reporting that
the specified value is invalid SHOULD be logged. A library implementing the
OpenTelemetry API may also ignore this name and return a default instance for
all calls, if it does not support "named" functionality (e.g. an implementation
which is not even observability-related). A LoggerProvider could also return a
no-op Logger here if application owners configure the SDK to suppress telemetry
produced by this library.
- `event_domain` (required): Specifies the domain of emitted events, used to set the `event.domain`
  attribute.
- `version` (optional): Specifies the version of the instrumentation scope if
the scope has a version (e.g. a library version). Example value: 1.0.0.
- `schema_url` (optional): Specifies the Schema URL that should be recorded in
the emitted telemetry.
- `include_trace_context` (optional): Specifies whether the Trace Context should
  automatically be passed on to the events emitted by the EventLogger. This
  SHOULD be true by default.
- `attributes` (optional): Specifies the instrumentation scope attributes to
associate with emitted telemetry.

EventLoggers are identified by `name`, `event_domain`, `version`, and `schema_url` fields.  When more
than one `Logger` of the same `name`, `event_domain`, `version`, and `schema_url` is created, it
is unspecified whether or under which conditions the same or different `EventLogger`
instances are returned. It is a user error to create EventLoggers with different
attributes but the same identity.

The term *identical* applied to EventLoggers describes instances where all
identifying fields are equal. The term *distinct* applied to EventLoggers describes
instances where at least one identifying field has a different value.

Implementations MUST NOT require users to repeatedly obtain an EventLogger again with
the same name+event_domain+version+schema_url+include_trace_context+attributes
to pick up configuration changes. This can be achieved either by allowing to
work with an outdated configuration or by ensuring that new configuration
applies also to previously returned EventLoggers.

Note: This could, for example, be implemented by storing any mutable
configuration in the `EventLoggerProvider` and having `EventLogger` implementation objects
have a reference to the `EventLoggerProvider` from which they were obtained.
If configuration must be stored per-EventLogger (such as disabling a certain `EventLogger`),
the `EventLogger` could, for example, do a look-up with its name+event_domain+version+schema_url+include_trace_context+attributes
in a map in the `EventLoggerProvider`, or the `EventLoggerProvider` could maintain a registry
of all returned `EventLogger`s and actively update their configuration if it changes.

The effect of associating a Schema URL with a `EventLogger` MUST be that the telemetry
emitted using the `EventLogger` will be associated with the Schema URL, provided that
the emitted data format is capable of representing such association.

## EventLogger

The `EventLogger` is responsible for emitting `Event`s as `LogRecord`s

Note that `EventLogger`s should not be responsible for configuration. This should be
the responsibility of the `EventLoggerProvider` instead.

### EventLogger Operations

The `EventLogger` MUST provide functions to:

<<<<<<< HEAD
=======
#### Create EventLogger

New `EventLogger` instances are created though a constructor or factory method
on `EventLogger`.

**Parameters:**

* `logger` - the delegate [Logger](./bridge-api.md#logger) used to emit `Events`
  as `LogRecords`.
* `event_domain` - the domain of emitted events, used to set the `event.domain`
  attribute.

>>>>>>> 6ec54bcd
#### Emit Event

Emit a `LogRecord` representing an `Event`.

This function MAY be named `logEvent`.

**Parameters:**

* `event_name` - the Event name. This argument MUST be recorded as a `LogRecord`
  attribute with the key `event.name`. Care MUST be taken by the implementation
  to not override or delete this attribute while the Event is emitted to
  preserve its identity.
<<<<<<< HEAD
* `event` - the [LogRecord](./api.md#logrecord) representing the Event.

**Implementation Requirements:**

The implementation MUST [emit](./api.md#emit-logrecord) the event `LogRecord` after
making the following changes:
=======
* `logRecord` - the [LogRecord](./bridge-api.md#logrecord) representing the Event.

**Implementation Requirements:**

The implementation MUST [emit](./bridge-api.md#emit-logrecord) the `logRecord` to
the `logger` specified when [creating the EventLogger](#create-eventlogger)
after making the following changes:
>>>>>>> 6ec54bcd

* The `event_domain` specified
  when [creating the EventLogger](#create-eventlogger) MUST be set as
  the `event.domain` attribute on the `logRecord`.
* The `event_name` MUST be set as the `event.name` attribute on the `logRecord`.<|MERGE_RESOLUTION|>--- conflicted
+++ resolved
@@ -158,21 +158,6 @@
 
 The `EventLogger` MUST provide functions to:
 
-<<<<<<< HEAD
-=======
-#### Create EventLogger
-
-New `EventLogger` instances are created though a constructor or factory method
-on `EventLogger`.
-
-**Parameters:**
-
-* `logger` - the delegate [Logger](./bridge-api.md#logger) used to emit `Events`
-  as `LogRecords`.
-* `event_domain` - the domain of emitted events, used to set the `event.domain`
-  attribute.
-
->>>>>>> 6ec54bcd
 #### Emit Event
 
 Emit a `LogRecord` representing an `Event`.
@@ -185,22 +170,12 @@
   attribute with the key `event.name`. Care MUST be taken by the implementation
   to not override or delete this attribute while the Event is emitted to
   preserve its identity.
-<<<<<<< HEAD
 * `event` - the [LogRecord](./api.md#logrecord) representing the Event.
 
 **Implementation Requirements:**
 
 The implementation MUST [emit](./api.md#emit-logrecord) the event `LogRecord` after
 making the following changes:
-=======
-* `logRecord` - the [LogRecord](./bridge-api.md#logrecord) representing the Event.
-
-**Implementation Requirements:**
-
-The implementation MUST [emit](./bridge-api.md#emit-logrecord) the `logRecord` to
-the `logger` specified when [creating the EventLogger](#create-eventlogger)
-after making the following changes:
->>>>>>> 6ec54bcd
 
 * The `event_domain` specified
   when [creating the EventLogger](#create-eventlogger) MUST be set as
