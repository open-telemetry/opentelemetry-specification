--- conflicted
+++ resolved
@@ -32,12 +32,8 @@
 
 ## Instrumentation API Development
 
-<<<<<<< HEAD
-Note!: We are currently in the process of defining a new [Logs Instrumentation API](./bridge-api.md#instrumentation-api).
-=======
 > [!NOTE]
 > We are currently in the process of defining a new [Logs Instrumentation API](./bridge-api.md#instrumentation-api).
->>>>>>> fde365b7
 
 The intent is that Logs SDK will incorporate the current functionality of this existing Events SDK and once it is defined and implemented, the Events SDK usage will be migrated, deprecated, renamed and eventually removed.
 
