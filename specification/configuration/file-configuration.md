--- conflicted
+++ resolved
@@ -135,8 +135,8 @@
 Environment variable substitution results in the following YAML:
 
 ```yaml
-<<<<<<< HEAD
 string_key: value                              # Interpreted as type string, tag URI tag:yaml.org,2002:str
+env_string_key: value                          # Interpreted as type string, tag URI tag:yaml.org,2002:str
 other_string_key: "value"                      # Interpreted as type string, tag URI tag:yaml.org,2002:str
 another_string_key: "true"                     # Interpreted as type string, tag URI tag:yaml.org,2002:str
 string_key_with_quoted_hex_value: "0xdeadbeef" # Interpreted as type string, tag URI tag:yaml.org,2002:str
@@ -146,24 +146,10 @@
 int_key_with_unquoted_hex_value: 3735928559    # Interpreted as type int, tag URI tag:yaml.org,2002:int
 float_key: 1.1                                 # Interpreted as type float, tag URI tag:yaml.org,2002:float
 combo_string_key: foo value 1.1                # Interpreted as type string, tag URI tag:yaml.org,2002:str
+string_key_with_default: fallback              # Interpreted as type string, tag URI tag:yaml.org,2002:str
 undefined_key:                                 # Interpreted as type null, tag URI tag:yaml.org,2002:null
 ${STRING_VALUE}: value                         # Interpreted as type string, tag URI tag:yaml.org,2002:str
 recursive_key: ${DO_NOT_REPLACE_ME}            # Interpreted as type string, tag URI tag:yaml.org,2002:str
-=======
-string_key: value                           # Interpreted as type string, tag URI tag:yaml.org,2002:str
-env_string_key: value                       # Interpreted as type string, tag URI tag:yaml.org,2002:str
-other_string_key: "value"                   # Interpreted as type string, tag URI tag:yaml.org,2002:str
-another_string_key: "true"                  # Interpreted as type string, tag URI tag:yaml.org,2002:str
-yet_another_string_key: "value\nkey:value"  # Interpreted as type string, tag URI tag:yaml.org,2002:str
-bool_key: true                              # Interpreted as type bool, tag URI tag:yaml.org,2002:bool
-int_key: 1                                  # Interpreted as type int, tag URI tag:yaml.org,2002:int
-float_key: 1.1                              # Interpreted as type float, tag URI tag:yaml.org,2002:float
-combo_string_key: foo value 1.1             # Interpreted as type string, tag URI tag:yaml.org,2002:str
-string_key_with_default: fallback           # Interpreted as type string, tag URI tag:yaml.org,2002:str
-undefined_key:                              # Interpreted as type null, tag URI tag:yaml.org,2002:null
-${STRING_VALUE}: value                      # Interpreted as type string, tag URI tag:yaml.org,2002:str
-recursive_key: ${DO_NOT_REPLACE_ME}         # Interpreted as type string, tag URI tag:yaml.org,2002:str
->>>>>>> 39fd6d3a
 ```
 
 ## SDK Configuration
