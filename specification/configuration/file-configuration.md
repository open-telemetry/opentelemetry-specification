--- conflicted
+++ resolved
@@ -130,12 +130,8 @@
 string_key: ${STRING_VALUE}                           # Valid reference to STRING_VALUE
 env_string_key: ${env:STRING_VALUE}                   # Valid reference to STRING_VALUE
 other_string_key: "${STRING_VALUE}"                   # Valid reference to STRING_VALUE inside double quotes
-<<<<<<< HEAD
-another_string_key: "${BOOl_VALUE}"                   # Valid reference to BOOl_VALUE inside double quotes
+another_string_key: "${BOOL_VALUE}"                   # Valid reference to BOOL_VALUE inside double quotes
 string_key_with_quoted_hex_value: "${HEX_VALUE}"      # Valid reference to HEX_VALUE inside double quotes
-=======
-another_string_key: "${BOOL_VALUE}"                   # Valid reference to BOOL_VALUE inside double quotes
->>>>>>> 2d6456ac
 yet_another_string_key: ${INVALID_MAP_VALUE}          # Valid reference to INVALID_MAP_VALUE, but YAML structure from INVALID_MAP_VALUE MUST NOT be injected
 bool_key: ${BOOL_VALUE}                               # Valid reference to BOOL_VALUE
 int_key: ${INT_VALUE}                                 # Valid reference to INT_VALUE
