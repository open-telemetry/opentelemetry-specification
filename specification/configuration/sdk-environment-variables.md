<!--- Hugo front matter used to generate the website version of this page:
title: Environment Variable Specification
linkTitle: Env var
aliases:
  - /docs/reference/specification/sdk-environment-variables
  - /docs/specs/otel/sdk-environment-variables
--->

# OpenTelemetry Environment Variable Specification

**Status**: [Stable](../document-status.md) except where otherwise specified

<details>
<summary>Table of Contents</summary>

<!-- toc -->

- [Implementation guidelines](#implementation-guidelines)
- [Parsing empty value](#parsing-empty-value)
<<<<<<< HEAD
- [Special configuration types](#special-configuration-types)
  * [Boolean value](#boolean-value)
  * [Numeric value](#numeric-value)
  * [Enum value](#enum-value)
  * [Duration](#duration)
  * [Timeout values](#timeout-values)
=======
- [Configuration types](#configuration-types)
  * [Boolean](#boolean)
  * [Numeric](#numeric)
    + [Integer](#integer)
    + [Duration](#duration)
  * [String](#string)
    + [Enum](#enum)
>>>>>>> d1c6aec6
- [General SDK Configuration](#general-sdk-configuration)
- [Batch Span Processor](#batch-span-processor)
- [Batch LogRecord Processor](#batch-logrecord-processor)
- [Attribute Limits](#attribute-limits)
- [Span Limits](#span-limits)
- [LogRecord Limits](#logrecord-limits)
- [OTLP Exporter](#otlp-exporter)
- [Zipkin Exporter](#zipkin-exporter)
- [Prometheus Exporter](#prometheus-exporter)
- [Exporter Selection](#exporter-selection)
  * [In-development Exporter Selection](#in-development-exporter-selection)
- [Metrics SDK Configuration](#metrics-sdk-configuration)
  * [Exemplar](#exemplar)
  * [Periodic exporting MetricReader](#periodic-exporting-metricreader)
- [Declarative configuration](#declarative-configuration)
- [Language Specific Environment Variables](#language-specific-environment-variables)

<!-- tocstop -->

</details>

The goal of this specification is to unify the environment variable names between different OpenTelemetry implementations.

Implementations MAY choose to allow configuration via the environment variables in this specification, but are not required to.
If they do, they SHOULD use the names listed in this document.

## Implementation guidelines

Environment variables MAY be handled (implemented) directly by a component, in the SDK, or in a separate component (e.g. environment-based autoconfiguration component).

The environment-based configuration MUST have a direct code configuration equivalent.

## Parsing empty value

The SDK MUST interpret an empty value of an environment variable the same way as when the variable is unset.

## Configuration types

### Boolean

Any value that represents a Boolean MUST be set to true only by the
case-insensitive string `"true"`, meaning `"True"` or `"TRUE"` are also
accepted, as true. An implementation MUST NOT extend this definition and define
additional values that are interpreted as true. Any value not explicitly defined
here as a true value, including unset and empty values, MUST be interpreted as
false. If any value other than a true value, case-insensitive string `"false"`,
empty, or unset is used, a warning SHOULD be logged to inform users about the
fallback to false being applied. All Boolean environment variables SHOULD be
named and defined such that false is the expected safe default behavior.
Renaming or changing the default value MUST NOT happen without a major version
upgrade.

### Numeric

Variables accepting numeric values are sub-classified into:

* [Integer](#integer)
* [Duration](#duration)

The following guidance applies to all numeric types.

> The following paragraph was added after stabilization and the requirements are
> thus qualified as "SHOULD" to allow implementations to avoid breaking changes.
> For new
> implementations, these should be treated as MUST requirements.

For variables accepting a numeric value, if the user provides a value the
implementation cannot parse, or which is outside the valid range for the
configuration item, the implementation SHOULD generate a warning and gracefully
ignore the setting, i.e., treat them as not set. In particular, implementations
SHOULD NOT assign a custom interpretation e.g. to negative values if a negative
value does not naturally apply to a configuration and does not have an
explicitly specified meaning, but treat it like any other invalid value.

For example, a value specifying a buffer size must naturally be non-negative.
Treating a negative value as "buffer everything" would be an example of such a
discouraged custom interpretation. Instead the default buffer size should be
used.

Note that this could make a difference even if the custom interpretation is
identical with the default value, because it might reset a value set from other
configuration sources with the default.

#### Integer

If an implementation chooses to support an integer-valued environment variable,
it SHOULD support nonnegative values between 0 and 2³¹ − 1 (inclusive).
Individual SDKs MAY choose to support a larger range of values.

#### Duration

Any value that represents a duration, for example a timeout, MUST be an integer
representing a number of milliseconds. The value is non-negative - if a negative
value is provided, the implementation MUST generate a warning, gracefully ignore
the setting and use the default value if it is defined.

For example, the value `12000` indicates 12000 milliseconds, i.e., 12 seconds.

<<<<<<< HEAD
### Timeout values

For variables that represent a timeout (e.g. exporter timeout), implementations
SHOULD validate that values are positive unless they have good reasons not to (
e.g. backwards compatibility with semantics where a negative or zero value means
indefinite).
=======
### String

String values are sub-classified into:

* [Enum](#enum).

Normally, string values include notes describing how they are interpreted by
implementations.

#### Enum

For variables which accept a known value out of a set, i.e., an enum value,
implementations MAY support additional values not listed here. For variables
accepting an enum value, if the user provides a value the implementation does
not recognize, the implementation MUST generate a warning and gracefully ignore
the setting.

If a null object (empty, no-op) value is acceptable, then the enum value
representing it MUST be `"none"`.
>>>>>>> d1c6aec6

## General SDK Configuration

| Name                     | Description                                                                                                                                                 | Default                                                                                                                                                                                            | Type         | Notes                                                                                                                                                                                                                                                                                    |
|--------------------------|-------------------------------------------------------------------------------------------------------------------------------------------------------------|----------------------------------------------------------------------------------------------------------------------------------------------------------------------------------------------------|--------------|------------------------------------------------------------------------------------------------------------------------------------------------------------------------------------------------------------------------------------------------------------------------------------------|
| OTEL_SDK_DISABLED        | Disable the SDK for all signals                                                                                                                             | false                                                                                                                                                                                              | [Boolean][]  | If "true", a no-op SDK implementation will be used for all telemetry signals. Any other value or absence of the variable will have no effect and the SDK will remain enabled. This setting has no effect on propagators configured through the OTEL_PROPAGATORS variable.                |
| OTEL_RESOURCE_ATTRIBUTES | Key-value pairs to be used as resource attributes                                                                                                           | See [Resource semantic conventions](https://github.com/open-telemetry/semantic-conventions/blob/main/docs/resource/README.md#semantic-attributes-with-dedicated-environment-variable) for details. | [String][]   | See [Resource SDK](../resource/sdk.md#specifying-resource-information-via-an-environment-variable) for more details.                                                                                                                                                                     |
| OTEL_SERVICE_NAME        | Sets the value of the [`service.name`](https://github.com/open-telemetry/semantic-conventions/blob/main/docs/resource/README.md#service) resource attribute |                                                                                                                                                                                                    | [String][]   | If `service.name` is also provided in `OTEL_RESOURCE_ATTRIBUTES`, then `OTEL_SERVICE_NAME` takes precedence.                                                                                                                                                                             |
| OTEL_LOG_LEVEL           | Log level used by the [SDK internal logger](../error-handling.md#self-diagnostics)                                                                          | "info"                                                                                                                                                                                             | [Enum][]     |                                                                                                                                                                                                                                                                                          |
| OTEL_PROPAGATORS         | Propagators to be used as a comma-separated list                                                                                                            | "tracecontext,baggage"                                                                                                                                                                             | [Enum][]     | Values MUST be deduplicated in order to register a `Propagator` only once.                                                                                                                                                                                                               |
| OTEL_TRACES_SAMPLER      | Sampler to be used for traces                                                                                                                               | "parentbased_always_on"                                                                                                                                                                            | [Enum][]     | See [Sampling](../trace/sdk.md#sampling)                                                                                                                                                                                                                                                 |
| OTEL_TRACES_SAMPLER_ARG  | Value to be used as the sampler argument                                                                                                                    |                                                                                                                                                                                                    | See footnote | The specified value will only be used if OTEL_TRACES_SAMPLER is set. Each Sampler type defines its own expected input, if any. Invalid or unrecognized input MUST be logged and MUST be otherwise ignored, i.e. the implementation MUST behave as if OTEL_TRACES_SAMPLER_ARG is not set. |

Known values for `OTEL_PROPAGATORS` are:

- `"tracecontext"`: [W3C Trace Context](https://www.w3.org/TR/trace-context/)
- `"baggage"`: [W3C Baggage](https://www.w3.org/TR/baggage/)
- `"b3"`: [B3 Single](../context/api-propagators.md#configuration)
- `"b3multi"`: [B3 Multi](../context/api-propagators.md#configuration)
- `"jaeger"`: [Jaeger](https://www.jaegertracing.io/sdk-migration/#propagation-format)
- `"xray"`: [AWS X-Ray](https://docs.aws.amazon.com/xray/latest/devguide/xray-concepts.html#xray-concepts-tracingheader) (_third party_)
- `"ottrace"`: [OT Trace](https://github.com/opentracing?q=basic&type=&language=) (_third party_)
- `"none"`: No automatically configured propagator.

Known values for `OTEL_TRACES_SAMPLER` are:

- `"always_on"`: `AlwaysOnSampler`
- `"always_off"`: `AlwaysOffSampler`
- `"traceidratio"`: `TraceIdRatioBased`
- `"parentbased_always_on"`: `ParentBased(root=AlwaysOnSampler)`
- `"parentbased_always_off"`: `ParentBased(root=AlwaysOffSampler)`
- `"parentbased_traceidratio"`: `ParentBased(root=TraceIdRatioBased)`
- `"parentbased_jaeger_remote"`: `ParentBased(root=JaegerRemoteSampler)`
- `"jaeger_remote"`: `JaegerRemoteSampler`
- `"xray"`: [AWS X-Ray Centralized Sampling](https://docs.aws.amazon.com/xray/latest/devguide/xray-console-sampling.html) (_third party_)

Depending on the value of `OTEL_TRACES_SAMPLER`, `OTEL_TRACES_SAMPLER_ARG` may be set as follows:

- For `traceidratio` and `parentbased_traceidratio` samplers: Sampling probability, a number in the [0..1] range, e.g. "0.25". Default is 1.0 if unset.
- For `jaeger_remote` and `parentbased_jaeger_remote`: The value is a comma separated list:
  - `endpoint`: the endpoint in form of `scheme://host:port` of gRPC server that serves the sampling strategy for the service ([sampling.proto](https://github.com/jaegertracing/jaeger-idl/blob/master/proto/api_v2/sampling.proto)).
  - `pollingIntervalMs`:  in milliseconds indicating how often the sampler will poll the backend for updates to sampling strategy. Valid values are positive.
  - `initialSamplingRate`:  in the [0..1] range, which is used as the sampling probability when the backend cannot be reached to retrieve a sampling strategy. This value stops having an effect once a sampling strategy is retrieved successfully, as the remote strategy will be used until a new update is retrieved.
  - Example: `endpoint=http://localhost:14250,pollingIntervalMs=5000,initialSamplingRate=0.25`

## Batch Span Processor

<<<<<<< HEAD
| Name                           | Description                                                      | Default | Notes                                                                             |
|--------------------------------|------------------------------------------------------------------|---------|-----------------------------------------------------------------------------------|
| OTEL_BSP_SCHEDULE_DELAY        | Delay interval (in milliseconds) between two consecutive exports | 5000    | Valid values are non-negative.                                                    |
| OTEL_BSP_EXPORT_TIMEOUT        | Maximum allowed time (in milliseconds) to export data            | 30000   | Valid values are positive.                                                        |
| OTEL_BSP_MAX_QUEUE_SIZE        | Maximum queue size                                               | 2048    | Valid values are positive.                                                        |
| OTEL_BSP_MAX_EXPORT_BATCH_SIZE | Maximum batch size                                               | 512     | Must be less than or equal to OTEL_BSP_MAX_QUEUE_SIZE. Valid values are positive. |

## Batch LogRecord Processor

| Name                            | Description                                                      | Default | Notes                                                                              |
|---------------------------------|------------------------------------------------------------------|---------|------------------------------------------------------------------------------------|
| OTEL_BLRP_SCHEDULE_DELAY        | Delay interval (in milliseconds) between two consecutive exports | 1000    | Valid values are non-negative.                                                     |
| OTEL_BLRP_EXPORT_TIMEOUT        | Maximum allowed time (in milliseconds) to export data            | 30000   | Valid values are positive.                                                         |
| OTEL_BLRP_MAX_QUEUE_SIZE        | Maximum queue size                                               | 2048    | Valid values are positive.                                                         |
| OTEL_BLRP_MAX_EXPORT_BATCH_SIZE | Maximum batch size                                               | 512     | Must be less than or equal to OTEL_BLRP_MAX_QUEUE_SIZE. Valid values are positive. |
=======
| Name                           | Description                                                      | Default | Type         | Notes                                                 |
|--------------------------------|------------------------------------------------------------------|---------|--------------|-------------------------------------------------------|
| OTEL_BSP_SCHEDULE_DELAY        | Delay interval (in milliseconds) between two consecutive exports | 5000    | [Duration][] |                                                       |
| OTEL_BSP_EXPORT_TIMEOUT        | Maximum allowed time (in milliseconds) to export data            | 30000   | [Duration][] |                                                       |
| OTEL_BSP_MAX_QUEUE_SIZE        | Maximum queue size                                               | 2048    | [Integer][]  |                                                       |
| OTEL_BSP_MAX_EXPORT_BATCH_SIZE | Maximum batch size                                               | 512     | [Integer][]  | Must be less than or equal to OTEL_BSP_MAX_QUEUE_SIZE |

## Batch LogRecord Processor

| Name                            | Description                                                      | Default | Type         | Notes                                                  |
|---------------------------------|------------------------------------------------------------------|---------|--------------|--------------------------------------------------------|
| OTEL_BLRP_SCHEDULE_DELAY        | Delay interval (in milliseconds) between two consecutive exports | 1000    | [Duration][] |                                                        |
| OTEL_BLRP_EXPORT_TIMEOUT        | Maximum allowed time (in milliseconds) to export data            | 30000   | [Duration][] |                                                        |
| OTEL_BLRP_MAX_QUEUE_SIZE        | Maximum queue size                                               | 2048    | [Integer][]  |                                                        |
| OTEL_BLRP_MAX_EXPORT_BATCH_SIZE | Maximum batch size                                               | 512     | [Integer][]  | Must be less than or equal to OTEL_BLRP_MAX_QUEUE_SIZE |
>>>>>>> d1c6aec6

## Attribute Limits

Implementations SHOULD only offer environment variables for the types of attributes, for
which that SDK implements truncation mechanism.

See the SDK [Attribute Limits](../common/README.md#attribute-limits) section for the definition of the limits.

<<<<<<< HEAD
| Name                              | Description                          | Default  | Notes                          |
|-----------------------------------|--------------------------------------|----------|--------------------------------|
| OTEL_ATTRIBUTE_VALUE_LENGTH_LIMIT | Maximum allowed attribute value size | no limit | Valid values are non-negative. |
| OTEL_ATTRIBUTE_COUNT_LIMIT        | Maximum allowed attribute count      | 128      | Valid values are non-negative. |
=======
| Name                              | Description                          | Default  | Type        |
|-----------------------------------|--------------------------------------|----------|-------------|
| OTEL_ATTRIBUTE_VALUE_LENGTH_LIMIT | Maximum allowed attribute value size | no limit | [Integer][] |
| OTEL_ATTRIBUTE_COUNT_LIMIT        | Maximum allowed attribute count      | 128      | [Integer][] |
>>>>>>> d1c6aec6

## Span Limits

See the SDK [Span Limits](../trace/sdk.md#span-limits) section for the definition of the limits.

<<<<<<< HEAD
| Name                                   | Description                                    | Default  | Notes                          |
|----------------------------------------|------------------------------------------------|----------|--------------------------------|
| OTEL_SPAN_ATTRIBUTE_VALUE_LENGTH_LIMIT | Maximum allowed attribute value size           | no limit | Valid values are non-negative. |
| OTEL_SPAN_ATTRIBUTE_COUNT_LIMIT        | Maximum allowed span attribute count           | 128      | Valid values are non-negative. |
| OTEL_SPAN_EVENT_COUNT_LIMIT            | Maximum allowed span event count               | 128      | Valid values are non-negative. |
| OTEL_SPAN_LINK_COUNT_LIMIT             | Maximum allowed span link count                | 128      | Valid values are non-negative. |
| OTEL_EVENT_ATTRIBUTE_COUNT_LIMIT       | Maximum allowed attribute per span event count | 128      | Valid values are non-negative. |
| OTEL_LINK_ATTRIBUTE_COUNT_LIMIT        | Maximum allowed attribute per span link count  | 128      | Valid values are non-negative. |
=======
| Name                                   | Description                                    | Default  | Type        |
|----------------------------------------|------------------------------------------------|----------|-------------|
| OTEL_SPAN_ATTRIBUTE_VALUE_LENGTH_LIMIT | Maximum allowed attribute value size           | no limit | [Integer][] |
| OTEL_SPAN_ATTRIBUTE_COUNT_LIMIT        | Maximum allowed span attribute count           | 128      | [Integer][] |
| OTEL_SPAN_EVENT_COUNT_LIMIT            | Maximum allowed span event count               | 128      | [Integer][] |
| OTEL_SPAN_LINK_COUNT_LIMIT             | Maximum allowed span link count                | 128      | [Integer][] |
| OTEL_EVENT_ATTRIBUTE_COUNT_LIMIT       | Maximum allowed attribute per span event count | 128      | [Integer][] |
| OTEL_LINK_ATTRIBUTE_COUNT_LIMIT        | Maximum allowed attribute per span link count  | 128      | [Integer][] |
>>>>>>> d1c6aec6

## LogRecord Limits

See the SDK [LogRecord Limits](../logs/sdk.md#logrecord-limits) section for the definition of the limits.

<<<<<<< HEAD
| Name                                        | Description                                | Default  | Notes                          |
|---------------------------------------------|--------------------------------------------|----------|--------------------------------|
| OTEL_LOGRECORD_ATTRIBUTE_VALUE_LENGTH_LIMIT | Maximum allowed attribute value size       | no limit | Valid values are non-negative. |
| OTEL_LOGRECORD_ATTRIBUTE_COUNT_LIMIT        | Maximum allowed log record attribute count | 128      | Valid values are non-negative. |
=======
| Name                                        | Description                                | Default  | Type        |
|---------------------------------------------|--------------------------------------------|----------|-------------|
| OTEL_LOGRECORD_ATTRIBUTE_VALUE_LENGTH_LIMIT | Maximum allowed attribute value size       | no limit | [Integer][] |
| OTEL_LOGRECORD_ATTRIBUTE_COUNT_LIMIT        | Maximum allowed log record attribute count | 128      | [Integer][] |
>>>>>>> d1c6aec6

## OTLP Exporter

See [OpenTelemetry Protocol Exporter Configuration Options](../protocol/exporter.md).

## Zipkin Exporter

<<<<<<< HEAD
| Name                          | Description                                                                        | Default                              | Notes |
| ----------------------------- | ---------------------------------------------------------------------------------- |------------------------------------- |-------|
| OTEL_EXPORTER_ZIPKIN_ENDPOINT | Endpoint for Zipkin traces                                                         | `http://localhost:9411/api/v2/spans` |       |
| OTEL_EXPORTER_ZIPKIN_TIMEOUT  | Maximum time (in milliseconds) the Zipkin exporter will wait for each batch export | 10000                                | Valid values are positive.      |
=======
| Name                          | Description                                                                        | Default                              | Type        |
|-------------------------------|------------------------------------------------------------------------------------|--------------------------------------|-------------|
| OTEL_EXPORTER_ZIPKIN_ENDPOINT | Endpoint for Zipkin traces                                                         | `http://localhost:9411/api/v2/spans` | [String][]  |
| OTEL_EXPORTER_ZIPKIN_TIMEOUT  | Maximum time (in milliseconds) the Zipkin exporter will wait for each batch export | 10000                                | [Integer][] |
>>>>>>> d1c6aec6

Additionally, the following environment variables are reserved for future
usage in Zipkin Exporter configuration:

- `OTEL_EXPORTER_ZIPKIN_PROTOCOL`

This will be used to specify whether or not the exporter uses v1 or v2, json,
thrift or protobuf.  As of 1.0 of the specification, there
_is no specified default, or configuration via environment variables_.

## Prometheus Exporter

**Status**: [Development](../document-status.md)

| Name                          | Description                          | Default     | Type        |
|-------------------------------|--------------------------------------|-------------|-------------|
| OTEL_EXPORTER_PROMETHEUS_HOST | Host used by the Prometheus exporter | "localhost" | [String][]  |
| OTEL_EXPORTER_PROMETHEUS_PORT | Port used by the Prometheus exporter | 9464        | [Integer][] |

## Exporter Selection

We define environment variables for setting one or more exporters per signal.

| Name                  | Description                 | Default | Type     |
|-----------------------|-----------------------------|---------|----------|
| OTEL_TRACES_EXPORTER  | Trace exporter to be used   | "otlp"  | [Enum][] |
| OTEL_METRICS_EXPORTER | Metrics exporter to be used | "otlp"  | [Enum][] |
| OTEL_LOGS_EXPORTER    | Logs exporter to be used    | "otlp"  | [Enum][] |

The implementation MAY accept a comma-separated list to enable setting multiple exporters.

Known values for `OTEL_TRACES_EXPORTER` are:

- `"otlp"`: [OTLP](../protocol/otlp.md)
- `"zipkin"`: [Zipkin](https://zipkin.io/zipkin-api/) (Defaults to [protobuf](https://github.com/openzipkin/zipkin-api/blob/master/zipkin.proto) format)
- `"console"`: [Standard Output](../trace/sdk_exporters/stdout.md)
- `"logging"`: [Standard Output](../trace/sdk_exporters/stdout.md). It is a deprecated value left for backwards compatibility. It SHOULD
NOT be supported by new implementations.
- `"none"`: No automatically configured exporter for traces.

Known values for `OTEL_METRICS_EXPORTER` are:

- `"otlp"`: [OTLP](../protocol/otlp.md)
- `"prometheus"`: [Prometheus](https://github.com/prometheus/docs/blob/master/content/docs/instrumenting/exposition_formats.md)
- `"console"`: [Standard Output](../metrics/sdk_exporters/stdout.md)
- `"logging"`: [Standard Output](../metrics/sdk_exporters/stdout.md). It is a deprecated value left for backwards compatibility. It SHOULD
NOT be supported by new implementations.
- `"none"`: No automatically configured exporter for metrics.

Known values for `OTEL_LOGS_EXPORTER` are:

- `"otlp"`: [OTLP](../protocol/otlp.md)
- `"console"`: [Standard Output](../logs/sdk_exporters/stdout.md)
- `"logging"`: [Standard Output](../logs/sdk_exporters/stdout.md). It is a deprecated value left for backwards compatibility. It SHOULD
NOT be supported by new implementations.
- `"none"`: No automatically configured exporter for logs.

### In-development Exporter Selection

**Status**: [Development](../document-status.md)

In addition to the above, the following environment variables are added for in-development exporter selection:

Additional known values for `OTEL_TRACES_EXPORTER` are:

- `"otlp/stdout"`: [OTLP File](../protocol/file-exporter.md) writing to standard output

Additional known values for `OTEL_METRICS_EXPORTER` are:

- `"otlp/stdout"`: [OTLP File](../protocol/file-exporter.md) writing to standard output

Additional known values for `OTEL_LOGS_EXPORTER` are:

- `"otlp/stdout"`: [OTLP File](../protocol/file-exporter.md) writing to standard output

## Metrics SDK Configuration

### Exemplar

| Name                           | Description                                         | Default         | Type     | Notes |
|--------------------------------|-----------------------------------------------------|-----------------|----------|-------|
| `OTEL_METRICS_EXEMPLAR_FILTER` | Filter for which measurements can become Exemplars. | `"trace_based"` | [Enum][] |       |

Known values for `OTEL_METRICS_EXEMPLAR_FILTER` are:

- `"always_on"`: [AlwaysOn](../metrics/sdk.md#alwayson)
- `"always_off"`: [AlwaysOff](../metrics/sdk.md#alwaysoff)
- `"trace_based"`: [TraceBased](../metrics/sdk.md#tracebased)

### Periodic exporting MetricReader

Environment variables specific for the push metrics exporters (OTLP, stdout, in-memory)
that use [periodic exporting MetricReader](../metrics/sdk.md#periodic-exporting-metricreader).

<<<<<<< HEAD
| Name                          | Description                                                                   | Default | Notes                      |
|-------------------------------|-------------------------------------------------------------------------------|---------|----------------------------|
| `OTEL_METRIC_EXPORT_INTERVAL` | The time interval (in milliseconds) between the start of two export attempts. | 60000   | Valid values are positive. |
| `OTEL_METRIC_EXPORT_TIMEOUT`  | Maximum allowed time (in milliseconds) to export data.                        | 30000   | Valid values are positive. |
=======
| Name                          | Description                                                                   | Default | Type         | Notes |
|-------------------------------|-------------------------------------------------------------------------------|---------|--------------|-------|
| `OTEL_METRIC_EXPORT_INTERVAL` | The time interval (in milliseconds) between the start of two export attempts. | 60000   | [Duration][] |       |
| `OTEL_METRIC_EXPORT_TIMEOUT`  | Maximum allowed time (in milliseconds) to export data.                        | 30000   | [Duration][] |       |
>>>>>>> d1c6aec6

## Declarative configuration

**Status**: [Development](../document-status.md)

Environment variables involved in [declarative configuration](./README.md#declarative-configuration).

| Name                          | Description                                                                                                                                                                   | Default | Type       | Notes     |
|-------------------------------|-------------------------------------------------------------------------------------------------------------------------------------------------------------------------------|---------|------------|-----------|
| OTEL_EXPERIMENTAL_CONFIG_FILE | The path of the configuration file used to configure the SDK. If set, the configuration in this file takes precedence over all other SDK configuration environment variables. |         | [String][] | See below |

If `OTEL_EXPERIMENTAL_CONFIG_FILE` is set, the file at the specified path is used to
call [Parse](./sdk.md#parse). The
resulting [configuration model](./sdk.md#in-memory-configuration-model) is
used to call [Create](./sdk.md#create) to produce fully configured
SDK components.

When `OTEL_EXPERIMENTAL_CONFIG_FILE` is set, all other environment variables
besides those referenced in the configuration file
for [environment variable substitution](./data-model.md#environment-variable-substitution)
MUST be ignored. Ignoring the environment variables is necessary because
there is no intuitive way to merge the flat environment variable scheme with the
structured file configuration scheme in all cases. Users that require merging
multiple sources of configuration are encouraged to customize the configuration
model returned by `Parse` before `Create` is called. For example, a user may
call `Parse` on multiple files and define logic from merging the resulting
configuration models, or overlay values from environment variables on top of a
configuration model. Implementations MAY provide a mechanism to customize the
configuration model parsed from `OTEL_EXPERIMENTAL_CONFIG_FILE`.

Users are encouraged to use the `sdk-config.yaml` (TODO: Add link when
available) as a starting point for `OTEL_EXPERIMENTAL_CONFIG_FILE`. This file
represents a common SDK configuration scenario, and includes environment
variable substitution references to environment variables which are otherwise
ignored.

TODO: deprecate env vars which are not
compatible ([#3967](https://github.com/open-telemetry/opentelemetry-specification/issues/3967))
TODO: provide solution for platforms to contribute to
configure ([#3966](https://github.com/open-telemetry/opentelemetry-specification/issues/3966))

## Language Specific Environment Variables

To ensure consistent naming across projects, this specification recommends that language specific environment variables are formed using the following convention:

```
OTEL_{LANGUAGE}_{FEATURE}
```

[Boolean]: #boolean
[Float]: #float
[Integer]: #integer
[Duration]: #duration
[String]: #string
[Enum]: #enum<|MERGE_RESOLUTION|>--- conflicted
+++ resolved
@@ -17,22 +17,14 @@
 
 - [Implementation guidelines](#implementation-guidelines)
 - [Parsing empty value](#parsing-empty-value)
-<<<<<<< HEAD
-- [Special configuration types](#special-configuration-types)
-  * [Boolean value](#boolean-value)
-  * [Numeric value](#numeric-value)
-  * [Enum value](#enum-value)
-  * [Duration](#duration)
-  * [Timeout values](#timeout-values)
-=======
 - [Configuration types](#configuration-types)
   * [Boolean](#boolean)
   * [Numeric](#numeric)
     + [Integer](#integer)
     + [Duration](#duration)
+      - [Timeout](#timeout)
   * [String](#string)
     + [Enum](#enum)
->>>>>>> d1c6aec6
 - [General SDK Configuration](#general-sdk-configuration)
 - [Batch Span Processor](#batch-span-processor)
 - [Batch LogRecord Processor](#batch-logrecord-processor)
@@ -91,6 +83,7 @@
 
 * [Integer](#integer)
 * [Duration](#duration)
+  * [Timeout](#duration)
 
 The following guidance applies to all numeric types.
 
@@ -124,21 +117,23 @@
 
 #### Duration
 
-Any value that represents a duration, for example a timeout, MUST be an integer
-representing a number of milliseconds. The value is non-negative - if a negative
-value is provided, the implementation MUST generate a warning, gracefully ignore
-the setting and use the default value if it is defined.
+Any value that represents a duration MUST be an integer representing a number of
+milliseconds. The value is non-negative - if a negative value is provided, the
+implementation MUST generate a warning, gracefully ignore the setting and use
+the default value if it is defined.
 
 For example, the value `12000` indicates 12000 milliseconds, i.e., 12 seconds.
 
-<<<<<<< HEAD
-### Timeout values
+##### Timeout
+
+Timeout is a sub-classification of [duration](#duration): All timeouts are also
+durations, but not all durations are timeouts.
 
 For variables that represent a timeout (e.g. exporter timeout), implementations
 SHOULD validate that values are positive unless they have good reasons not to (
 e.g. backwards compatibility with semantics where a negative or zero value means
 indefinite).
-=======
+
 ### String
 
 String values are sub-classified into:
@@ -158,7 +153,6 @@
 
 If a null object (empty, no-op) value is acceptable, then the enum value
 representing it MUST be `"none"`.
->>>>>>> d1c6aec6
 
 ## General SDK Configuration
 
@@ -206,39 +200,21 @@
 
 ## Batch Span Processor
 
-<<<<<<< HEAD
-| Name                           | Description                                                      | Default | Notes                                                                             |
-|--------------------------------|------------------------------------------------------------------|---------|-----------------------------------------------------------------------------------|
-| OTEL_BSP_SCHEDULE_DELAY        | Delay interval (in milliseconds) between two consecutive exports | 5000    | Valid values are non-negative.                                                    |
-| OTEL_BSP_EXPORT_TIMEOUT        | Maximum allowed time (in milliseconds) to export data            | 30000   | Valid values are positive.                                                        |
-| OTEL_BSP_MAX_QUEUE_SIZE        | Maximum queue size                                               | 2048    | Valid values are positive.                                                        |
-| OTEL_BSP_MAX_EXPORT_BATCH_SIZE | Maximum batch size                                               | 512     | Must be less than or equal to OTEL_BSP_MAX_QUEUE_SIZE. Valid values are positive. |
+| Name                           | Description                                                      | Default | Type         | Notes                                                                             |
+|--------------------------------|------------------------------------------------------------------|---------|--------------|-----------------------------------------------------------------------------------|
+| OTEL_BSP_SCHEDULE_DELAY        | Delay interval (in milliseconds) between two consecutive exports | 5000    | [Duration][] |                                                                                   |
+| OTEL_BSP_EXPORT_TIMEOUT        | Maximum allowed time (in milliseconds) to export data            | 30000   | [Timeout][]  |                                                                                   |
+| OTEL_BSP_MAX_QUEUE_SIZE        | Maximum queue size                                               | 2048    | [Integer][]  | Valid values are positive.                                                        |
+| OTEL_BSP_MAX_EXPORT_BATCH_SIZE | Maximum batch size                                               | 512     | [Integer][]  | Must be less than or equal to OTEL_BSP_MAX_QUEUE_SIZE. Valid values are positive. |
 
 ## Batch LogRecord Processor
 
-| Name                            | Description                                                      | Default | Notes                                                                              |
-|---------------------------------|------------------------------------------------------------------|---------|------------------------------------------------------------------------------------|
-| OTEL_BLRP_SCHEDULE_DELAY        | Delay interval (in milliseconds) between two consecutive exports | 1000    | Valid values are non-negative.                                                     |
-| OTEL_BLRP_EXPORT_TIMEOUT        | Maximum allowed time (in milliseconds) to export data            | 30000   | Valid values are positive.                                                         |
-| OTEL_BLRP_MAX_QUEUE_SIZE        | Maximum queue size                                               | 2048    | Valid values are positive.                                                         |
-| OTEL_BLRP_MAX_EXPORT_BATCH_SIZE | Maximum batch size                                               | 512     | Must be less than or equal to OTEL_BLRP_MAX_QUEUE_SIZE. Valid values are positive. |
-=======
-| Name                           | Description                                                      | Default | Type         | Notes                                                 |
-|--------------------------------|------------------------------------------------------------------|---------|--------------|-------------------------------------------------------|
-| OTEL_BSP_SCHEDULE_DELAY        | Delay interval (in milliseconds) between two consecutive exports | 5000    | [Duration][] |                                                       |
-| OTEL_BSP_EXPORT_TIMEOUT        | Maximum allowed time (in milliseconds) to export data            | 30000   | [Duration][] |                                                       |
-| OTEL_BSP_MAX_QUEUE_SIZE        | Maximum queue size                                               | 2048    | [Integer][]  |                                                       |
-| OTEL_BSP_MAX_EXPORT_BATCH_SIZE | Maximum batch size                                               | 512     | [Integer][]  | Must be less than or equal to OTEL_BSP_MAX_QUEUE_SIZE |
-
-## Batch LogRecord Processor
-
-| Name                            | Description                                                      | Default | Type         | Notes                                                  |
-|---------------------------------|------------------------------------------------------------------|---------|--------------|--------------------------------------------------------|
-| OTEL_BLRP_SCHEDULE_DELAY        | Delay interval (in milliseconds) between two consecutive exports | 1000    | [Duration][] |                                                        |
-| OTEL_BLRP_EXPORT_TIMEOUT        | Maximum allowed time (in milliseconds) to export data            | 30000   | [Duration][] |                                                        |
-| OTEL_BLRP_MAX_QUEUE_SIZE        | Maximum queue size                                               | 2048    | [Integer][]  |                                                        |
-| OTEL_BLRP_MAX_EXPORT_BATCH_SIZE | Maximum batch size                                               | 512     | [Integer][]  | Must be less than or equal to OTEL_BLRP_MAX_QUEUE_SIZE |
->>>>>>> d1c6aec6
+| Name                            | Description                                                      | Default | Type         | Notes                                                                              |
+|---------------------------------|------------------------------------------------------------------|---------|--------------|------------------------------------------------------------------------------------|
+| OTEL_BLRP_SCHEDULE_DELAY        | Delay interval (in milliseconds) between two consecutive exports | 1000    | [Duration][] |                                                                                    |
+| OTEL_BLRP_EXPORT_TIMEOUT        | Maximum allowed time (in milliseconds) to export data            | 30000   | [Timeout][]  |                                                                                    |
+| OTEL_BLRP_MAX_QUEUE_SIZE        | Maximum queue size                                               | 2048    | [Integer][]  | Valid values are positive.                                                         |
+| OTEL_BLRP_MAX_EXPORT_BATCH_SIZE | Maximum batch size                                               | 512     | [Integer][]  | Must be less than or equal to OTEL_BLRP_MAX_QUEUE_SIZE. Valid values are positive. |
 
 ## Attribute Limits
 
@@ -247,57 +223,32 @@
 
 See the SDK [Attribute Limits](../common/README.md#attribute-limits) section for the definition of the limits.
 
-<<<<<<< HEAD
-| Name                              | Description                          | Default  | Notes                          |
-|-----------------------------------|--------------------------------------|----------|--------------------------------|
-| OTEL_ATTRIBUTE_VALUE_LENGTH_LIMIT | Maximum allowed attribute value size | no limit | Valid values are non-negative. |
-| OTEL_ATTRIBUTE_COUNT_LIMIT        | Maximum allowed attribute count      | 128      | Valid values are non-negative. |
-=======
-| Name                              | Description                          | Default  | Type        |
-|-----------------------------------|--------------------------------------|----------|-------------|
-| OTEL_ATTRIBUTE_VALUE_LENGTH_LIMIT | Maximum allowed attribute value size | no limit | [Integer][] |
-| OTEL_ATTRIBUTE_COUNT_LIMIT        | Maximum allowed attribute count      | 128      | [Integer][] |
->>>>>>> d1c6aec6
+| Name                              | Description                          | Default  | Type        | Notes                          |
+|-----------------------------------|--------------------------------------|----------|-------------|--------------------------------|
+| OTEL_ATTRIBUTE_VALUE_LENGTH_LIMIT | Maximum allowed attribute value size | no limit | [Integer][] | Valid values are non-negative. |
+| OTEL_ATTRIBUTE_COUNT_LIMIT        | Maximum allowed attribute count      | 128      | [Integer][] | Valid values are non-negative. |
 
 ## Span Limits
 
 See the SDK [Span Limits](../trace/sdk.md#span-limits) section for the definition of the limits.
 
-<<<<<<< HEAD
-| Name                                   | Description                                    | Default  | Notes                          |
-|----------------------------------------|------------------------------------------------|----------|--------------------------------|
-| OTEL_SPAN_ATTRIBUTE_VALUE_LENGTH_LIMIT | Maximum allowed attribute value size           | no limit | Valid values are non-negative. |
-| OTEL_SPAN_ATTRIBUTE_COUNT_LIMIT        | Maximum allowed span attribute count           | 128      | Valid values are non-negative. |
-| OTEL_SPAN_EVENT_COUNT_LIMIT            | Maximum allowed span event count               | 128      | Valid values are non-negative. |
-| OTEL_SPAN_LINK_COUNT_LIMIT             | Maximum allowed span link count                | 128      | Valid values are non-negative. |
-| OTEL_EVENT_ATTRIBUTE_COUNT_LIMIT       | Maximum allowed attribute per span event count | 128      | Valid values are non-negative. |
-| OTEL_LINK_ATTRIBUTE_COUNT_LIMIT        | Maximum allowed attribute per span link count  | 128      | Valid values are non-negative. |
-=======
-| Name                                   | Description                                    | Default  | Type        |
-|----------------------------------------|------------------------------------------------|----------|-------------|
-| OTEL_SPAN_ATTRIBUTE_VALUE_LENGTH_LIMIT | Maximum allowed attribute value size           | no limit | [Integer][] |
-| OTEL_SPAN_ATTRIBUTE_COUNT_LIMIT        | Maximum allowed span attribute count           | 128      | [Integer][] |
-| OTEL_SPAN_EVENT_COUNT_LIMIT            | Maximum allowed span event count               | 128      | [Integer][] |
-| OTEL_SPAN_LINK_COUNT_LIMIT             | Maximum allowed span link count                | 128      | [Integer][] |
-| OTEL_EVENT_ATTRIBUTE_COUNT_LIMIT       | Maximum allowed attribute per span event count | 128      | [Integer][] |
-| OTEL_LINK_ATTRIBUTE_COUNT_LIMIT        | Maximum allowed attribute per span link count  | 128      | [Integer][] |
->>>>>>> d1c6aec6
+| Name                                   | Description                                    | Default  | Type        | Notes                          |
+|----------------------------------------|------------------------------------------------|----------|-------------|--------------------------------|
+| OTEL_SPAN_ATTRIBUTE_VALUE_LENGTH_LIMIT | Maximum allowed attribute value size           | no limit | [Integer][] | Valid values are non-negative. |
+| OTEL_SPAN_ATTRIBUTE_COUNT_LIMIT        | Maximum allowed span attribute count           | 128      | [Integer][] | Valid values are non-negative. |
+| OTEL_SPAN_EVENT_COUNT_LIMIT            | Maximum allowed span event count               | 128      | [Integer][] | Valid values are non-negative. |
+| OTEL_SPAN_LINK_COUNT_LIMIT             | Maximum allowed span link count                | 128      | [Integer][] | Valid values are non-negative. |
+| OTEL_EVENT_ATTRIBUTE_COUNT_LIMIT       | Maximum allowed attribute per span event count | 128      | [Integer][] | Valid values are non-negative. |
+| OTEL_LINK_ATTRIBUTE_COUNT_LIMIT        | Maximum allowed attribute per span link count  | 128      | [Integer][] | Valid values are non-negative. |
 
 ## LogRecord Limits
 
 See the SDK [LogRecord Limits](../logs/sdk.md#logrecord-limits) section for the definition of the limits.
 
-<<<<<<< HEAD
-| Name                                        | Description                                | Default  | Notes                          |
-|---------------------------------------------|--------------------------------------------|----------|--------------------------------|
-| OTEL_LOGRECORD_ATTRIBUTE_VALUE_LENGTH_LIMIT | Maximum allowed attribute value size       | no limit | Valid values are non-negative. |
-| OTEL_LOGRECORD_ATTRIBUTE_COUNT_LIMIT        | Maximum allowed log record attribute count | 128      | Valid values are non-negative. |
-=======
-| Name                                        | Description                                | Default  | Type        |
-|---------------------------------------------|--------------------------------------------|----------|-------------|
-| OTEL_LOGRECORD_ATTRIBUTE_VALUE_LENGTH_LIMIT | Maximum allowed attribute value size       | no limit | [Integer][] |
-| OTEL_LOGRECORD_ATTRIBUTE_COUNT_LIMIT        | Maximum allowed log record attribute count | 128      | [Integer][] |
->>>>>>> d1c6aec6
+| Name                                        | Description                                | Default  | Type        | Notes                          |
+|---------------------------------------------|--------------------------------------------|----------|-------------|--------------------------------|
+| OTEL_LOGRECORD_ATTRIBUTE_VALUE_LENGTH_LIMIT | Maximum allowed attribute value size       | no limit | [Integer][] | Valid values are non-negative. |
+| OTEL_LOGRECORD_ATTRIBUTE_COUNT_LIMIT        | Maximum allowed log record attribute count | 128      | [Integer][] | Valid values are non-negative. |
 
 ## OTLP Exporter
 
@@ -305,17 +256,10 @@
 
 ## Zipkin Exporter
 
-<<<<<<< HEAD
-| Name                          | Description                                                                        | Default                              | Notes |
-| ----------------------------- | ---------------------------------------------------------------------------------- |------------------------------------- |-------|
-| OTEL_EXPORTER_ZIPKIN_ENDPOINT | Endpoint for Zipkin traces                                                         | `http://localhost:9411/api/v2/spans` |       |
-| OTEL_EXPORTER_ZIPKIN_TIMEOUT  | Maximum time (in milliseconds) the Zipkin exporter will wait for each batch export | 10000                                | Valid values are positive.      |
-=======
 | Name                          | Description                                                                        | Default                              | Type        |
 |-------------------------------|------------------------------------------------------------------------------------|--------------------------------------|-------------|
 | OTEL_EXPORTER_ZIPKIN_ENDPOINT | Endpoint for Zipkin traces                                                         | `http://localhost:9411/api/v2/spans` | [String][]  |
-| OTEL_EXPORTER_ZIPKIN_TIMEOUT  | Maximum time (in milliseconds) the Zipkin exporter will wait for each batch export | 10000                                | [Integer][] |
->>>>>>> d1c6aec6
+| OTEL_EXPORTER_ZIPKIN_TIMEOUT  | Maximum time (in milliseconds) the Zipkin exporter will wait for each batch export | 10000                                | [Timeout][] |
 
 Additionally, the following environment variables are reserved for future
 usage in Zipkin Exporter configuration:
@@ -395,9 +339,9 @@
 
 ### Exemplar
 
-| Name                           | Description                                         | Default         | Type     | Notes |
-|--------------------------------|-----------------------------------------------------|-----------------|----------|-------|
-| `OTEL_METRICS_EXEMPLAR_FILTER` | Filter for which measurements can become Exemplars. | `"trace_based"` | [Enum][] |       |
+| Name                           | Description                                         | Default         | Type     |
+|--------------------------------|-----------------------------------------------------|-----------------|----------|
+| `OTEL_METRICS_EXEMPLAR_FILTER` | Filter for which measurements can become Exemplars. | `"trace_based"` | [Enum][] |
 
 Known values for `OTEL_METRICS_EXEMPLAR_FILTER` are:
 
@@ -410,17 +354,10 @@
 Environment variables specific for the push metrics exporters (OTLP, stdout, in-memory)
 that use [periodic exporting MetricReader](../metrics/sdk.md#periodic-exporting-metricreader).
 
-<<<<<<< HEAD
-| Name                          | Description                                                                   | Default | Notes                      |
-|-------------------------------|-------------------------------------------------------------------------------|---------|----------------------------|
-| `OTEL_METRIC_EXPORT_INTERVAL` | The time interval (in milliseconds) between the start of two export attempts. | 60000   | Valid values are positive. |
-| `OTEL_METRIC_EXPORT_TIMEOUT`  | Maximum allowed time (in milliseconds) to export data.                        | 30000   | Valid values are positive. |
-=======
-| Name                          | Description                                                                   | Default | Type         | Notes |
-|-------------------------------|-------------------------------------------------------------------------------|---------|--------------|-------|
-| `OTEL_METRIC_EXPORT_INTERVAL` | The time interval (in milliseconds) between the start of two export attempts. | 60000   | [Duration][] |       |
-| `OTEL_METRIC_EXPORT_TIMEOUT`  | Maximum allowed time (in milliseconds) to export data.                        | 30000   | [Duration][] |       |
->>>>>>> d1c6aec6
+| Name                          | Description                                                                   | Default | Type         |
+|-------------------------------|-------------------------------------------------------------------------------|---------|--------------|
+| `OTEL_METRIC_EXPORT_INTERVAL` | The time interval (in milliseconds) between the start of two export attempts. | 60000   | [Duration][] |
+| `OTEL_METRIC_EXPORT_TIMEOUT`  | Maximum allowed time (in milliseconds) to export data.                        | 30000   | [Timeout][]  |
 
 ## Declarative configuration
 
@@ -474,5 +411,6 @@
 [Float]: #float
 [Integer]: #integer
 [Duration]: #duration
+[Timeout]: #timeout
 [String]: #string
 [Enum]: #enum