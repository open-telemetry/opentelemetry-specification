--- conflicted
+++ resolved
@@ -78,12 +78,8 @@
 
 **Required arguments:**
 
-<<<<<<< HEAD
 * [`Context`](../context/context.md) with parent `Span`.
   The Span's SpanContext may be invalid to indicate a root span.
-=======
-* Parent `SpanReference`. May be invalid to indicate a root span.
->>>>>>> 6647ba35
 * `TraceId` of the `Span` to be created.
   If the parent `SpanReference` contains a valid `TraceId`, they MUST always match.
 * Name of the `Span` to be created.
