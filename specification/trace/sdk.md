--- conflicted
+++ resolved
@@ -99,16 +99,9 @@
   * `RECORD_AND_SAMPLE` - `IsRecording() == true` AND `Sampled` flag` MUST be set.
 * A set of span Attributes that will also be added to the `Span`. The returned
 object must be immutable (multiple calls may return different immutable objects).
-<<<<<<< HEAD
 * A `Tracestate` that will be associated with the `Span`.
-  Note: If the sampler returns an empty `Tracestate` here, the `Tracestate` will be cleared,
-  so samplers should normally return the passed-in `Tracestate` if they do not intend
-=======
-* A `Tracestate` that will be associated with the `Span` through the new
-  `SpanContext`.
   If the sampler returns an empty `Tracestate` here, the `Tracestate` will be cleared,
   so samplers SHOULD normally return the passed-in `Tracestate` if they do not intend
->>>>>>> 11d26b09
   to change it.
 
 #### GetDescription
