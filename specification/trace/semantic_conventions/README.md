# Trace Semantic Conventions

In OpenTelemetry spans can be created freely and it’s up to the implementor to
annotate them with attributes specific to the represented operation. Spans
represent specific operations in and between systems. Some of these operations
represent calls that use well-known protocols like HTTP or database calls.
Depending on the protocol and the type of operation, additional information
is needed to represent and analyze a span correctly in monitoring systems. It is
also important to unify how this attribution is made in different languages.
This way, the operator will not need to learn specifics of a language and
telemetry collected from polyglot (multi-language) micro-service environments
can still be easily correlated and cross-analyzed.

The following semantic conventions for spans are defined:

* [HTTP](http.md): Spans for HTTP client and server.
* [Database](database.md): Spans for SQL and NoSQL client calls.
* [RPC/RMI](rpc.md): Spans for remote procedure calls (e.g., gRPC).
<<<<<<< HEAD
* [General](span-general.md): General semantic attributes that may be used in describing different kinds of operations.
* [FaaS](data-faas.md): Spans for Function as a Service (e.g., AWS Lambda).
=======
* [Messaging](messaging.md): Spans for interaction with messaging systems (queues, publish/subscribe, etc.).
* [General](span-general.md): General semantic attributes that may be used in describing different kinds of operations.
>>>>>>> 6b296676
<|MERGE_RESOLUTION|>--- conflicted
+++ resolved
@@ -16,10 +16,6 @@
 * [HTTP](http.md): Spans for HTTP client and server.
 * [Database](database.md): Spans for SQL and NoSQL client calls.
 * [RPC/RMI](rpc.md): Spans for remote procedure calls (e.g., gRPC).
-<<<<<<< HEAD
-* [General](span-general.md): General semantic attributes that may be used in describing different kinds of operations.
-* [FaaS](data-faas.md): Spans for Function as a Service (e.g., AWS Lambda).
-=======
 * [Messaging](messaging.md): Spans for interaction with messaging systems (queues, publish/subscribe, etc.).
 * [General](span-general.md): General semantic attributes that may be used in describing different kinds of operations.
->>>>>>> 6b296676
+* [FaaS](data-faas.md): Spans for Function as a Service (e.g., AWS Lambda).