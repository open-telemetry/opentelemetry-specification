--- conflicted
+++ resolved
@@ -58,17 +58,7 @@
 | `net.host.name` | string | Logical local hostname or similar, see note below. | `localhost` | Recommended |
 | `net.host.port` | int | Logical local port number, preferably the one that the peer used to connect | `8080` | Recommended |
 | `net.sock.host.addr` | string | Local socket address. Useful in case of a multi-IP host. | `192.168.0.1` | Recommended |
-<<<<<<< HEAD
-| `net.sock.host.port` | int | Local socket port number. | `35555` | Recommended: [6] |
-=======
 | `net.sock.host.port` | int | Local socket port number. | `35555` | Conditionally Required: [6] |
-| `net.host.connection.type` | string | The internet connection type currently being used by the host. | `wifi` | Recommended |
-| `net.host.connection.subtype` | string | This describes more details regarding the connection.type. It may be the type of cell technology connection, but it could be used for describing details about a wifi connection. | `LTE` | Recommended |
-| `net.host.carrier.name` | string | The name of the mobile carrier. | `sprint` | Recommended |
-| `net.host.carrier.mcc` | string | The mobile carrier country code. | `310` | Recommended |
-| `net.host.carrier.mnc` | string | The mobile carrier network code. | `001` | Recommended |
-| `net.host.carrier.icc` | string | The ISO 3166-1 alpha-2 2-character country code associated with the mobile carrier network. | `DE` | Recommended |
->>>>>>> 7ad3ac37
 
 **[1]:** `net.app.protocol.version` refers to the version of the protocol used and might be different from the protocol client's version. If the HTTP client used has a version of `0.27.2`, but sends HTTP version `1.1`, this attribute should be set to `1.1`.
 
