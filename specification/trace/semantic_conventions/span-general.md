--- conflicted
+++ resolved
@@ -61,8 +61,6 @@
 | `other` | Something else (non IP-based). |
 
 **[1]:** Signals that there is only in-process communication not using a "real" network protocol in cases where network attributes would normally be expected. Usually all other network attributes can be left out in that case.
-<<<<<<< HEAD
-
 
 `net.host.connection.type` MUST be one of the following or, if none of the listed values apply, a custom value:
 
@@ -87,8 +85,6 @@
  |
 | `5G` | 5th generation of cellular radio technology. e.g.: `NR`, `NRNSA`
  |
-=======
->>>>>>> 03f25221
 <!-- endsemconv -->
 
 For `Unix` and `pipe`, since the connection goes over the file system instead of being directly to a known peer, `net.peer.name` is the only attribute that usually makes sense (see description of `net.peer.name` below).
