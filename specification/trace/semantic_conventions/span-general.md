# General attributes

The attributes described in this section are not specific to a particular operation but rather generic.
They may be used in any Span they apply to.
Particular operations may refer to or require some of these attributes.

<!-- Re-generate TOC with `markdown-toc --no-first-h1 -i` -->

<!-- toc -->

- [General network connection attributes](#general-network-connection-attributes)
  * [`net.transport` attribute](#nettransport-attribute)
  * [`net.*.name` attributes](#netname-attributes)
- [General remote service attributes](#general-remote-service-attributes)
- [General identity attributes](#general-identity-attributes)
- [General thread attributes](#general-thread-attributes)
- [Source Code Attributes](#source-code-attributes)

<!-- tocstop -->

## General network connection attributes

These attributes may be used for any network related operation.
The `net.peer.*` attributes describe properties of the remote end of the network connection
(usually the transport-layer peer, e.g. the node to which a TCP connection was established),
while the `net.host.*` properties describe the local end.
In an ideal situation, not accounting for proxies, multiple IP addresses or host names,
the `net.peer.*` properties of a client are equal to the `net.host.*` properties of the server and vice versa.

<a name="nettransport-attribute">

<!-- semconv network -->
| Attribute  | Type | Description  | Example  | Required |
|---|---|---|---|---|
| `net.transport` | string enum | Transport protocol used. See note below. | `IP.TCP` | No |
| `net.peer.ip` | string | Remote address of the peer (dotted decimal for IPv4 or [RFC5952](https://tools.ietf.org/html/rfc5952) for IPv6) | `127.0.0.1` | No |
| `net.peer.port` | number | Remote port number. | `80`<br>`8080`<br>`443` | No |
| `net.peer.name` | string | Remote hostname or similar, see note below. | `example.com` | No |
| `net.host.ip` | string | Like `net.peer.ip` but for the host IP. Useful in case of a multi-IP host. | `192.168.0.1` | No |
| `net.host.port` | number | Like `net.peer.port` but for the host port. | `35555` | No |
| `net.host.name` | string | Local hostname or similar, see note below. | `localhost` | No |

`net.transport` MUST be one of the following:

| Value  | Description |
|---|---|
| `IP.TCP` | IP.TCP |
| `IP.UDP` | IP.UDP |
| `IP` | Another IP-based protocol |
| `Unix` | Unix Domain socket. See below. |
| `pipe` | Named or anonymous pipe. See note below. |
| `inproc` | In-process communication. [1] |
| `other` | Something else (non IP-based). |

**[1]:** Signals that there is only in-process communication not using a "real" network protocol in cases where network attributes would normally be expected. Usually all other network attributes can be left out in that case.

<!-- endsemconv -->
For `Unix` and `pipe`, since the connection goes over the file system instead of being directly to a known peer, `net.peer.name` is the only attribute that usually makes sense (see description of `net.peer.name` below).

<a name="net.name"></a>

### `net.*.name` attributes

For IP-based communication, the name should be a DNS host name.
For `net.peer.name`, this should be the name that was used to look up the IP address that was connected to
(i.e., matching `net.peer.ip` if that one is set; e.g., `"example.com"` if connecting to an URL `https://example.com/foo`).
If only the IP address but no host name is available, reverse-lookup of the IP may optionally be used to obtain it.
`net.host.name` should be the host name of the local host,
preferably the one that the peer used to connect for the current operation.
If that is not known, a public hostname should be preferred over a private one. However, in that case it may be redundant with information already contained in resources and may be left out.
It will usually not make sense to use reverse-lookup to obtain `net.host.name`, as that would result in static information that is better stored as resource information.

If `net.transport` is `"unix"` or `"pipe"`, the absolute path to the file representing it should be used as `net.peer.name` (`net.host.name` doesn't make sense in that context).
If there is no such file (e.g., anonymous pipe),
the name should explicitly be set to the empty string to distinguish it from the case where the name is just unknown or not covered by the instrumentation.

## General remote service attributes

This attribute may be used for any operation that accesses some remote service.
Users can define what the name of a service is based on their particular semantics in their distributed system.
Instrumentations SHOULD provide a way for users to configure this name.

<!-- semconv peer -->
| Attribute  | Type | Description  | Example  | Required |
|---|---|---|---|---|
| `peer.service` | string | The [`service.name`](../../resource/semantic_conventions/README.md#service) of the remote service. SHOULD be equal to the actual `service.name` resource attribute of the remote service if any. | `AuthTokenCache` | No |
<!-- endsemconv -->

Examples of `peer.service` that users may specify:

- A Redis cache of auth tokens as `peer.service="AuthTokenCache"`.
- A gRPC service `rpc.service="io.opentelemetry.AuthService"` may be hosted in both a gateway, `peer.service="ExternalApiService"` and a backend, `peer.service="AuthService"`.

## General identity attributes

These attributes may be used for any operation with an authenticated and/or authorized enduser.

<!-- semconv identity -->
| Attribute  | Type | Description  | Example  | Required |
|---|---|---|---|---|
| `enduser.id` | string | Username or client_id extracted from the access token or [Authorization](https://tools.ietf.org/html/rfc7235#section-4.2) header in the inbound request from outside the system. | `username` | No |
| `enduser.role` | string | Actual/assumed role the client is making the request under extracted from token or application security context. | `admin` | No |
| `enduser.scope` | string | Scopes or granted authorities the client currently possesses extracted from token or application security context. The value would come from the scope associated with an [OAuth 2.0 Access Token](https://tools.ietf.org/html/rfc6749#section-3.3) or an attribute value in a [SAML 2.0 Assertion](http://docs.oasis-open.org/security/saml/Post2.0/sstc-saml-tech-overview-2.0.html). | `read:message, write:files` | No |
<!-- endsemconv -->

These attributes describe the authenticated user driving the user agent making requests to the instrumented
system. It is expected this information would be propagated unchanged from node-to-node within the system
using the Baggage mechanism. These attributes should not be used to record system-to-system
authentication attributes.

Examples of where the `enduser.id` value is extracted from:

| Authentication protocol | Field or description            |
| :---------------------- | :------------------------------ |
| [HTTP Basic/Digest Authentication] | `username`               |
| [OAuth 2.0 Bearer Token] | [OAuth 2.0 Client Identifier] value from `client_id` for the [OAuth 2.0 Client Credentials Grant] flow and `subject` or `username` from get token info response for other flows using opaque tokens. |
| [OpenID Connect 1.0 IDToken] | `sub` |
| [SAML 2.0 Assertion] | `urn:oasis:names:tc:SAML:2.0:assertion:Subject` |
| [Kerberos] | `PrincipalName` |

| Framework               | Field or description            |
| :---------------------- | :------------------------------ |
| [JavaEE/JakartaEE Servlet] | `javax.servlet.http.HttpServletRequest.getUserPrincipal()` |
| [Windows Communication Foundation] | `ServiceSecurityContext.Current.PrimaryIdentity` |

[Authorization]: https://tools.ietf.org/html/rfc7235#section-4.2
[OAuth 2.0 Access Token]: https://tools.ietf.org/html/rfc6749#section-3.3
[SAML 2.0 Assertion]: http://docs.oasis-open.org/security/saml/Post2.0/sstc-saml-tech-overview-2.0.html
[HTTP Basic/Digest Authentication]: https://tools.ietf.org/html/rfc2617
[OAuth 2.0 Bearer Token]: https://tools.ietf.org/html/rfc6750
[OAuth 2.0 Client Identifier]: https://tools.ietf.org/html/rfc6749#section-2.2
[OAuth 2.0 Client Credentials Grant]: https://tools.ietf.org/html/rfc6749#section-4.4
[OpenID Connect 1.0 IDToken]: https://openid.net/specs/openid-connect-core-1_0.html#IDToken
[Kerberos]: https://tools.ietf.org/html/rfc4120
[JavaEE/JakartaEE Servlet]: https://jakarta.ee/specifications/platform/8/apidocs/javax/servlet/http/HttpServletRequest.html
[Windows Communication Foundation]: https://docs.microsoft.com/en-us/dotnet/api/system.servicemodel.servicesecuritycontext?view=netframework-4.8

Given the sensitive nature of this information, SDKs and exporters SHOULD drop these attributes by
default and then provide a configuration parameter to turn on retention for use cases where the
information is required and would not violate any policies or regulations.

## General thread attributes

These attributes may be used for any operation to store information about
a thread that started a span.

| Attribute name | Notes and examples                                                  |
|----------------|---------------------------------------------------------------------|
| `thread.id`    | Current "managed" thread ID (as opposed to OS thread ID). E.g. `42` |
| `thread.name`  | Current thread name. E.g. `main`                                    |

Examples of where `thread.id` and `thread.name` can be extracted from:

| Launguage or platform | `thread.id`                            | `thread.name`                      |
|-----------------------|----------------------------------------|------------------------------------|
| JVM                   | `Thread.currentThread().getId()`       | `Thread.currentThread().getName()` |
| .Net                  | `Thread.CurrentThread.ManagedThreadId` | `Thread.CurrentThread.Name`        |
| Python                | `threading.current_thread().ident`     | `threading.current_thread().name`  |
| Ruby                  |                                        | `Thread.current.name`              |
| C++                   | `std::this_thread::get_id()`             |                                    |
| Erlang               | `erlang:system_info(scheduler_id)` |                                  |

## Source Code Attributes

Often a span is closely tied to a certain unit of code that is logically responsible for handling
the operation that the span describes (usually the method that starts the span).
For an HTTP server span, this would be the function that handles the incoming request, for example.
The attributes listed below allow to report this unit of code and therefore to provide more context
about the span.

<!-- semconv code -->
| Attribute  | Type | Description  | Example  | Required |
|---|---|---|---|---|
<<<<<<< HEAD
| `code.function` | string | The method or function name, or equivalent (usually rightmost part of the code unit's name). | `serverRequest` | No |
=======
| `code.function` | string | The method or function name, or equivalent (usually rightmost part of the code unit's name) | `serverRequest` | No |
>>>>>>> 7b7e4e28
| `code.namespace` | string | The "namespace" within which `code.function` is defined. Usually the qualified class or module name, such that `code.namespace` + some separator + `code.function` form a unique identifier for the code unit. | `com.example.MyHttpService` | No |
| `code.filepath` | string | The source code file name that identifies the code unit as uniquely as possible (preferably an absolute file path). | `/usr/local/MyApplication/content_root/app/index.php` | No |
| `code.lineno` | number | The line number in `code.filepath` best representing the operation. It SHOULD point within the code unit named in `code.function`. | `42` | No |
<!-- endsemconv --><|MERGE_RESOLUTION|>--- conflicted
+++ resolved
@@ -171,11 +171,7 @@
 <!-- semconv code -->
 | Attribute  | Type | Description  | Example  | Required |
 |---|---|---|---|---|
-<<<<<<< HEAD
 | `code.function` | string | The method or function name, or equivalent (usually rightmost part of the code unit's name). | `serverRequest` | No |
-=======
-| `code.function` | string | The method or function name, or equivalent (usually rightmost part of the code unit's name) | `serverRequest` | No |
->>>>>>> 7b7e4e28
 | `code.namespace` | string | The "namespace" within which `code.function` is defined. Usually the qualified class or module name, such that `code.namespace` + some separator + `code.function` form a unique identifier for the code unit. | `com.example.MyHttpService` | No |
 | `code.filepath` | string | The source code file name that identifies the code unit as uniquely as possible (preferably an absolute file path). | `/usr/local/MyApplication/content_root/app/index.php` | No |
 | `code.lineno` | number | The line number in `code.filepath` best representing the operation. It SHOULD point within the code unit named in `code.function`. | `42` | No |
