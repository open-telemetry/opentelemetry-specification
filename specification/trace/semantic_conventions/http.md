--- conflicted
+++ resolved
@@ -248,13 +248,8 @@
 | `http.scheme` | string | The URI scheme identifying the used protocol. | `http`; `https` | Required |
 | [`net.host.name`](span-general.md) | string | Name of the local HTTP server that received the request. [3] | `localhost` | Required |
 | [`net.host.port`](span-general.md) | int | Port of the local HTTP server that received the request. [4] | `8080` | Conditionally Required: [5] |
-<<<<<<< HEAD
-| [`net.sock.host.addr`](span-general.md) | string | Local socket address. Useful in case of a multi-IP host. | `192.168.0.1` | Optional |
+| [`net.sock.host.addr`](span-general.md) | string | Local socket address. Useful in case of a multi-IP host. | `192.168.0.1` | Opt-In |
 | [`net.sock.host.port`](span-general.md) | int | Local socket port number. | `35555` | Conditionally Required: [6] |
-=======
-| [`net.sock.host.addr`](span-general.md) | string | Local socket address. Useful in case of a multi-IP host. | `192.168.0.1` | Opt-In |
-| [`net.sock.host.port`](span-general.md) | int | Local socket port number. | `35555` | Recommended: [6] |
->>>>>>> ec84e5dc
 
 **[1]:** MUST NOT be populated when this is not supported by the HTTP server framework as the route attribute should have low-cardinality and the URI path can NOT substitute it.
 SHOULD include the [application root](/specification/trace/semantic_conventions/http.md#http-server-definitions) if there is one.
@@ -290,7 +285,7 @@
 
 **[5]:** If not default (`80` for `http` scheme, `443` for `https`).
 
-**[6]:** If defined for the address family and if different than `net.host.port` and if `net.sock.host.addr` is set.
+**[6]:** If defined for the address family and if different than `net.host.port` and if `net.sock.host.addr` is set. In other cases, it is still recommended to set this.
 
 Following attributes MUST be provided **at span creation time** (when provided at all), so they can be considered for sampling decisions:
 
