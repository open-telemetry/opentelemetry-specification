# Semantic conventions for HTTP spans

**Status**: [Experimental](../../document-status.md)

This document defines semantic conventions for HTTP client and server Spans.
They can be used for http and https schemes
and various HTTP versions like 1.1, 2 and SPDY.

<!-- Re-generate TOC with `markdown-toc --no-first-h1 -i` -->

<!-- toc -->

- [Name](#name)
- [Status](#status)
- [Common Attributes](#common-attributes)
  * [HTTP request and response headers](#http-request-and-response-headers)
- [HTTP client](#http-client)
  * [HTTP request retries and redirects](#http-request-retries-and-redirects)
- [HTTP server](#http-server)
  * [HTTP server definitions](#http-server-definitions)
  * [HTTP Server semantic conventions](#http-server-semantic-conventions)
- [Examples](#examples)
  * [HTTP client-server example](#http-client-server-example)
  * [HTTP client retries examples](#http-client-retries-examples)
  * [HTTP client authorization retry examples](#http-client-authorization-retry-examples)
  * [HTTP client redirects examples](#http-client-redirects-examples)

<!-- tocstop -->

## Name

HTTP spans MUST follow the overall [guidelines for span names](../api.md#span).
HTTP server span names SHOULD be `{http.method} {http.route}` if there is a
(low-cardinality) `http.route` available.
HTTP server span names SHOULD be `{http.method}` if there is no (low-cardinality)
`http.route` available.
HTTP client spans have no `http.route` attribute since client-side instrumentation
is not generally aware of the "route", and therefore HTTP client spans SHOULD use
`{http.method}`.
Instrumentation MUST NOT default to using URI
path as span name, but MAY provide hooks to allow custom logic to override the
default span name.

## Status

[Span Status](../api.md#set-status) MUST be left unset if HTTP status code was in the
1xx, 2xx or 3xx ranges, unless there was another error (e.g., network error receiving
the response body; or 3xx codes with max redirects exceeded), in which case status
MUST be set to `Error`.

For HTTP status codes in the 4xx range span status MUST be left unset in case of `SpanKind.SERVER`
and MUST be set to `Error` in case of `SpanKind.CLIENT`.

For HTTP status codes in the 5xx range, as well as any other code the client
failed to interpret, span status MUST be set to `Error`.

Don't set the span status description if the reason can be inferred from `http.status_code`.

## Common Attributes

The common attributes listed in this section apply to both HTTP clients and servers in addition to
the specific attributes listed in the [HTTP client](#http-client) and [HTTP server](#http-server)
sections below.

<!-- semconv trace.http.common(full) -->
| Attribute  | Type | Description  | Examples  | Requirement Level |
|---|---|---|---|---|
| `http.status_code` | int | [HTTP response status code](https://tools.ietf.org/html/rfc7231#section-6). | `200` | Conditionally Required: If and only if one was received/sent. |
<<<<<<< HEAD
| `http.user_agent` | string | Value of the [HTTP User-Agent](https://www.rfc-editor.org/rfc/rfc9110.html#field.user-agent) header sent by the client. | `CERN-LineMode/2.15 libwww/2.17b3` | Recommended |
=======
| `http.flavor` | string | Kind of HTTP protocol used. | `1.0` | Recommended |
>>>>>>> 0e193989
| `http.request_content_length` | int | The size of the request payload body in bytes. This is the number of bytes transferred excluding headers and is often, but not always, present as the [Content-Length](https://www.rfc-editor.org/rfc/rfc9110.html#field.content-length) header. For requests using transport encoding, this should be the compressed size. | `3495` | Recommended |
| `http.response_content_length` | int | The size of the response payload body in bytes. This is the number of bytes transferred excluding headers and is often, but not always, present as the [Content-Length](https://www.rfc-editor.org/rfc/rfc9110.html#field.content-length) header. For requests using transport encoding, this should be the compressed size. | `3495` | Recommended |
| `http.method` | string | HTTP request method. | `GET`; `POST`; `HEAD` | Required |
| [`net.protocol.name`](span-general.md) | string | Application layer protocol used. The value SHOULD be normalized to lowercase. | `http`; `spdy` | Recommended: if not default (`http`). |
| [`net.protocol.version`](span-general.md) | string | Version of the application layer protocol used. See note below. [1] | `1.0`; `1.1`; `2.0` | Recommended |
| [`net.sock.family`](span-general.md) | string | Protocol [address family](https://man7.org/linux/man-pages/man7/address_families.7.html) which is used for communication. | `inet`; `inet6` | Conditionally Required: [2] |
| [`net.sock.peer.addr`](span-general.md) | string | Remote socket peer address: IPv4 or IPv6 for internet protocols, path for local communication, [etc](https://man7.org/linux/man-pages/man7/address_families.7.html). | `127.0.0.1`; `/tmp/mysql.sock` | Recommended |
<<<<<<< HEAD
| [`net.sock.peer.name`](span-general.md) | string | Remote socket peer name. | `proxy.example.com` | Recommended: [3] |
| [`net.sock.peer.port`](span-general.md) | int | Remote socket peer port. | `16456` | Recommended: [4] |
=======
| [`net.sock.peer.name`](span-general.md) | string | Remote socket peer name. | `proxy.example.com` | Recommended: [2] |
| [`net.sock.peer.port`](span-general.md) | int | Remote socket peer port. | `16456` | Recommended: [3] |
| `user_agent.original` | string | Value of the [HTTP User-Agent](https://www.rfc-editor.org/rfc/rfc9110.html#field.user-agent) header sent by the client. | `CERN-LineMode/2.15 libwww/2.17b3` | Recommended |
>>>>>>> 0e193989

**[1]:** `net.protocol.version` refers to the version of the protocol used and might be different from the protocol client's version. If the HTTP client used has a version of `0.27.2`, but sends HTTP version `1.1`, this attribute should be set to `1.1`.

**[2]:** If different than `inet` and if any of `net.sock.peer.addr` or `net.sock.host.addr` are set. Consumers of telemetry SHOULD accept both IPv4 and IPv6 formats for the address in `net.sock.peer.addr` if `net.sock.family` is not set. This is to support instrumentations that follow previous versions of this document.

**[3]:** If available and different from `net.peer.name` and if `net.sock.peer.addr` is set.

**[4]:** If defined for the address family and if different than `net.peer.port` and if `net.sock.peer.addr` is set.

Following attributes MUST be provided **at span creation time** (when provided at all), so they can be considered for sampling decisions:

* `http.method`

`net.sock.family` has the following list of well-known values. If one of them applies, then the respective value MUST be used, otherwise a custom value MAY be used.

| Value  | Description |
|---|---|
| `inet` | IPv4 address |
| `inet6` | IPv6 address |
| `unix` | Unix domain socket path |
<!-- endsemconv -->

It is recommended to also use the general [socket-level attributes][] - `net.sock.peer.addr` when available,  `net.sock.peer.name` and `net.sock.peer.port` when don't match `net.peer.name` and `net.peer.port` (if [intermediary](https://www.rfc-editor.org/rfc/rfc9110.html#section-3.7) is detected).

[socket-level attributes]: span-general.md#netsock-attributes

### HTTP request and response headers

| Attribute  | Type | Description  | Examples  | Requirement Level |
|---|---|---|---|-------------------|
| `http.request.header.<key>` | string[] | HTTP request headers, `<key>` being the normalized HTTP Header name (lowercase, with `-` characters replaced by `_`), the value being the header values. [1] [2] | `http.request.header.content_type=["application/json"]`; `http.request.header.x_forwarded_for=["1.2.3.4", "1.2.3.5"]` | Opt-In            |
| `http.response.header.<key>` | string[] | HTTP response headers, `<key>` being the normalized HTTP Header name (lowercase, with `-` characters replaced by `_`), the value being the header values. [1] [2] | `http.response.header.content_type=["application/json"]`; `http.response.header.my_custom_header=["abc", "def"]` | Opt-In            |

**[1]:** Instrumentations SHOULD require an explicit configuration of which headers are to be captured.
Including all request/response headers can be a security risk - explicit configuration helps avoid leaking sensitive information.

The `User-Agent` header is already captured in the `http.user_agent` attribute.
Users MAY explicitly configure instrumentations to capture them even though it is not recommended.

**[2]:** The attribute value MUST consist of either multiple header values as an array of strings or a single-item array containing a possibly comma-concatenated string, depending on the way the HTTP library provides access to headers.

## HTTP client

This span type represents an outbound HTTP request.

For an HTTP client span, `SpanKind` MUST be `Client`.

If set, `http.url` must be the originally requested URL,
before any HTTP-redirects that may happen when executing the request.

<!-- semconv trace.http.client(full) -->
| Attribute  | Type | Description  | Examples  | Requirement Level |
|---|---|---|---|---|
| `http.url` | string | Full HTTP request URL in the form `scheme://host[:port]/path?query[#fragment]`. Usually the fragment is not transmitted over HTTP, but if it is known, it should be included nevertheless. [1] | `https://www.foo.bar/search?q=OpenTelemetry#SemConv` | Required |
| `http.resend_count` | int | The ordinal number of request resending attempt (for any reason, including redirects). [2] | `3` | Recommended: if and only if request was retried. |
| [`net.peer.name`](span-general.md) | string | Host identifier of the ["URI origin"](https://www.rfc-editor.org/rfc/rfc9110.html#name-uri-origin) HTTP request is sent to. [3] | `example.com` | Required |
| [`net.peer.port`](span-general.md) | int | Port identifier of the ["URI origin"](https://www.rfc-editor.org/rfc/rfc9110.html#name-uri-origin) HTTP request is sent to. [4] | `80`; `8080`; `443` | Conditionally Required: [5] |

**[1]:** `http.url` MUST NOT contain credentials passed via URL in form of `https://username:password@www.example.com/`. In such case the attribute's value should be `https://www.example.com/`.

**[2]:** The resend count SHOULD be updated each time an HTTP request gets resent by the client, regardless of what was the cause of the resending (e.g. redirection, authorization failure, 503 Server Unavailable, network issues, or any other).

**[3]:** Determined by using the first of the following that applies

- Host identifier of the [request target](https://www.rfc-editor.org/rfc/rfc9110.html#target.resource)
  if it's sent in absolute-form
- Host identifier of the `Host` header

SHOULD NOT be set if capturing it would require an extra DNS lookup.

**[4]:** When [request target](https://www.rfc-editor.org/rfc/rfc9110.html#target.resource) is absolute URI, `net.peer.name` MUST match URI port identifier, otherwise it MUST match `Host` header port identifier.

**[5]:** If not default (`80` for `http` scheme, `443` for `https`).

Following attributes MUST be provided **at span creation time** (when provided at all), so they can be considered for sampling decisions:

* `http.url`
* [`net.peer.name`](span-general.md)
* [`net.peer.port`](span-general.md)
<!-- endsemconv -->

Note that in some cases host and port identifiers in the `Host` header might be different from the `net.peer.name` and `net.peer.port`, in this case instrumentation MAY populate `Host` header on `http.request.header.host` attribute even if it's not enabled by user.

### HTTP request retries and redirects

Retries and redirects cause more than one physical HTTP request to be sent.
A request is resent when an HTTP client library sends more than one HTTP request to satisfy the same API call.
This may happen due to following redirects, authorization challenges, 503 Server Unavailable, network issues, or any other.
A CLIENT span SHOULD be created for each one of these physical requests.
No span is created corresponding to the "logical" (encompassing) request.

Each time an HTTP request is resent, the `http.resend_count` attribute SHOULD be added to each repeated span
and set to the ordinal number of the request resend attempt.

See [examples](#http-client-retries-examples) for more details.

## HTTP server

To understand the attributes defined in this section, it is helpful to read the "Definitions" subsection.

### HTTP server definitions

This section gives a short summary of some concepts
in web server configuration and web app deployment
that are relevant to tracing.

Usually, on a physical host, reachable by one or multiple IP addresses, a single HTTP listener process runs.
If multiple processes are running, they must listen on distinct TCP/UDP ports so that the OS can route incoming TCP/UDP packets to the right one.

Within a single server process, there can be multiple **virtual hosts**.
The [HTTP host header][] (in combination with a port number) is normally used to determine to which of them to route incoming HTTP requests.

The host header value that matches some virtual host is called the virtual hosts's **server name**. If there are multiple aliases for the virtual host, one of them (often the first one listed in the configuration) is called the **primary server name**. See for example, the Apache [`ServerName`][ap-sn] or NGINX [`server_name`][nx-sn] directive or the CGI specification on `SERVER_NAME` ([RFC 3875][rfc-servername]).
In practice the HTTP host header is often ignored when just a single virtual host is configured for the IP.

Within a single virtual host, some servers support the concepts of an **HTTP application**
(for example in Java, the Servlet JSR defines an application as
"a collection of servlets, HTML pages, classes, and other resources that make up a complete application on a Web server"
-- SRV.9 in [JSR 53][];
in a deployment of a Python application to Apache, the application would be the [PEP 3333][] conformant callable that is configured using the
[`WSGIScriptAlias` directive][modwsgisetup] of `mod_wsgi`).

An application can be "mounted" under an **application root**
(also known as a *[context root][]*, *[context prefix][]*, or *[document base][]*)
which is a fixed path prefix of the URL that determines to which application a request is routed
(e.g., the server could be configured to route all requests that go to an URL path starting with `/webshop/`
at a particular virtual host
to the `com.example.webshop` web application).

Some servers allow to bind the same HTTP application to multiple `(virtual host, application root)` pairs.

> TODO: Find way to trace HTTP application and application root ([opentelemetry/opentelementry-specification#335][])

[HTTP host header]: https://tools.ietf.org/html/rfc7230#section-5.4
[PEP 3333]: https://www.python.org/dev/peps/pep-3333/
[modwsgisetup]: https://modwsgi.readthedocs.io/en/develop/user-guides/quick-configuration-guide.html
[context root]: https://docs.jboss.org/jbossas/guides/webguide/r2/en/html/ch06.html
[context prefix]: https://marc.info/?l=apache-cvs&m=130928191414740
[document base]: http://tomcat.apache.org/tomcat-5.5-doc/config/context.html
[rfc-servername]: https://tools.ietf.org/html/rfc3875#section-4.1.14
[ap-sn]: https://httpd.apache.org/docs/2.4/mod/core.html#servername
[nx-sn]: http://nginx.org/en/docs/http/ngx_http_core_module.html#server_name
[JSR 53]: https://jcp.org/aboutJava/communityprocess/maintenance/jsr053/index2.html
[opentelemetry/opentelementry-specification#335]: https://github.com/open-telemetry/opentelemetry-specification/issues/335

### HTTP Server semantic conventions

This span type represents an inbound HTTP request.

For an HTTP server span, `SpanKind` MUST be `Server`.

Given an inbound request for a route (e.g. `"/users/:userID?"`) the `name` attribute of the span SHOULD be set to this route.

If the route cannot be determined, the `name` attribute MUST be set as defined in the general semantic conventions for HTTP.

<!-- semconv trace.http.server(full) -->
| Attribute  | Type | Description  | Examples  | Requirement Level |
|---|---|---|---|---|
| `http.route` | string | The matched route (path template in the format used by the respective server framework). See note below [1] | `/users/:userID?`; `{controller}/{action}/{id?}` | Conditionally Required: If and only if it's available |
| `http.target` | string | The full request target as passed in a HTTP request line or equivalent. | `/path/12314/?q=ddds` | Required |
| `http.client_ip` | string | The IP address of the original client behind all proxies, if known (e.g. from [X-Forwarded-For](https://developer.mozilla.org/en-US/docs/Web/HTTP/Headers/X-Forwarded-For)). [2] | `83.164.160.102` | Recommended |
| `http.scheme` | string | The URI scheme identifying the used protocol. | `http`; `https` | Required |
| [`net.host.name`](span-general.md) | string | Name of the local HTTP server that received the request. [3] | `localhost` | Required |
| [`net.host.port`](span-general.md) | int | Port of the local HTTP server that received the request. [4] | `8080` | Conditionally Required: [5] |
| [`net.sock.host.addr`](span-general.md) | string | Local socket address. Useful in case of a multi-IP host. | `192.168.0.1` | Opt-In |
| [`net.sock.host.port`](span-general.md) | int | Local socket port number. | `35555` | Recommended: [6] |

**[1]:** MUST NOT be populated when this is not supported by the HTTP server framework as the route attribute should have low-cardinality and the URI path can NOT substitute it.
SHOULD include the [application root](/specification/trace/semantic_conventions/http.md#http-server-definitions) if there is one.

**[2]:** This is not necessarily the same as `net.sock.peer.addr`, which would
identify the network-level peer, which may be a proxy.

This attribute should be set when a source of information different
from the one used for `net.sock.peer.addr`, is available even if that other
source just confirms the same value as `net.sock.peer.addr`.
Rationale: For `net.sock.peer.addr`, one typically does not know if it
comes from a proxy, reverse proxy, or the actual client. Setting
`http.client_ip` when it's the same as `net.sock.peer.addr` means that
one is at least somewhat confident that the address is not that of
the closest proxy.

**[3]:** Determined by using the first of the following that applies

- The [primary server name](/specification/trace/semantic_conventions/http.md#http-server-definitions) of the matched virtual host. MUST only
  include host identifier.
- Host identifier of the [request target](https://www.rfc-editor.org/rfc/rfc9110.html#target.resource)
  if it's sent in absolute-form.
- Host identifier of the `Host` header

SHOULD NOT be set if only IP address is available and capturing name would require a reverse DNS lookup.

**[4]:** Determined by using the first of the following that applies

- Port identifier of the [primary server host](/specification/trace/semantic_conventions/http.md#http-server-definitions) of the matched virtual host.
- Port identifier of the [request target](https://www.rfc-editor.org/rfc/rfc9110.html#target.resource)
  if it's sent in absolute-form.
- Port identifier of the `Host` header

**[5]:** If not default (`80` for `http` scheme, `443` for `https`).

**[6]:** If defined for the address family and if different than `net.host.port` and if `net.sock.host.addr` is set.

Following attributes MUST be provided **at span creation time** (when provided at all), so they can be considered for sampling decisions:

* `http.target`
* `http.scheme`
* [`net.host.name`](span-general.md)
* [`net.host.port`](span-general.md)
<!-- endsemconv -->

`http.route` MUST be provided at span creation time if and only if it's already available. If it becomes available after span starts, instrumentation MUST populate it anytime before span ends.

Note that in some cases host and port identifiers in the `Host` header might be different from the `net.host.name` and `net.host.port`, in this case instrumentation MAY populate `Host` header on `http.request.header.host` attribute even if it's not enabled by user.

## Examples

### HTTP client-server example

As an example, if a browser request for `https://example.com:8080/webshop/articles/4?s=1` is invoked from a host with IP 192.0.2.4, we may have the following Span on the client side:

Span name: `GET`

|   Attribute name     |                                       Value             |
| :------------------- | :-------------------------------------------------------|
| `http.method`        | `"GET"`                                                 |
| `http.flavor`        | `"1.1"`                                                 |
| `http.url`           | `"https://example.com:8080/webshop/articles/4?s=1"`     |
| `net.peer.name`      | `example.com`                                           |
| `net.peer.port`      | 8080                                           |
| `net.sock.peer.addr` | `"192.0.2.5"`                                           |
| `http.status_code`   | `200`                                                   |

The corresponding server Span may look like this:

Span name: `GET /webshop/articles/:article_id`.

|   Attribute name     |                      Value                      |
| :------------------- | :---------------------------------------------- |
| `http.method`        | `"GET"`                                         |
| `http.flavor`        | `"1.1"`                                         |
| `http.target`        | `"/webshop/articles/4?s=1"`                     |
| `net.host.name`      | `"example.com"`                                 |
| `net.host.port`      | `8080`                                          |
| `http.scheme`        | `"https"`                                       |
| `http.route`         | `"/webshop/articles/:article_id"`               |
| `http.status_code`   | `200`                                           |
| `http.client_ip`     | `"192.0.2.4"`                                   |
| `net.sock.peer.addr` | `"192.0.2.5"` (the client goes through a proxy) |
| `http.user_agent`    | `"Mozilla/5.0 (Windows NT 10.0; Win64; x64; rv:72.0) Gecko/20100101 Firefox/72.0"`                               |

### HTTP client retries examples

Example of retries in the presence of a trace started by an inbound request:

```
request (SERVER, trace=t1, span=s1)
  |
  -- GET / - 500 (CLIENT, trace=t1, span=s2)
  |   |
  |   --- server (SERVER, trace=t1, span=s3)
  |
  -- GET / - 500 (CLIENT, trace=t1, span=s4, http.resend_count=1)
  |   |
  |   --- server (SERVER, trace=t1, span=s5)
  |
  -- GET / - 200 (CLIENT, trace=t1, span=s6, http.resend_count=2)
      |
      --- server (SERVER, trace=t1, span=s7)
```

Example of retries with no trace started upfront:

```
GET / - 500 (CLIENT, trace=t1, span=s1)
 |
 --- server (SERVER, trace=t1, span=s2)

GET / - 500 (CLIENT, trace=t2, span=s1, http.resend_count=1)
 |
 --- server (SERVER, trace=t2, span=s2)

GET / - 200 (CLIENT, trace=t3, span=s1, http.resend_count=2)
 |
 --- server (SERVER, trace=t3, span=s1)
```

### HTTP client authorization retry examples

Example of retries in the presence of a trace started by an inbound request:

```
request (SERVER, trace=t1, span=s1)
  |
  -- GET /hello - 401 (CLIENT, trace=t1, span=s2)
  |   |
  |   --- server (SERVER, trace=t1, span=s3)
  |
  -- GET /hello - 200 (CLIENT, trace=t1, span=s4, http.resend_count=1)
      |
      --- server (SERVER, trace=t1, span=s5)
```

Example of retries with no trace started upfront:

```
GET /hello - 401 (CLIENT, trace=t1, span=s1)
 |
 --- server (SERVER, trace=t1, span=s2)

GET /hello - 200 (CLIENT, trace=t2, span=s1, http.resend_count=1)
 |
 --- server (SERVER, trace=t2, span=s2)
```

### HTTP client redirects examples

Example of redirects in the presence of a trace started by an inbound request:

```
request (SERVER, trace=t1, span=s1)
  |
  -- GET / - 302 (CLIENT, trace=t1, span=s2)
  |   |
  |   --- server (SERVER, trace=t1, span=s3)
  |
  -- GET /hello - 200 (CLIENT, trace=t1, span=s4, http.resend_count=1)
      |
      --- server (SERVER, trace=t1, span=s5)
```

Example of redirects with no trace started upfront:

```
GET / - 302 (CLIENT, trace=t1, span=s1)
 |
 --- server (SERVER, trace=t1, span=s2)

GET /hello - 200 (CLIENT, trace=t2, span=s1, http.resend_count=1)
 |
 --- server (SERVER, trace=t2, span=s2)
```<|MERGE_RESOLUTION|>--- conflicted
+++ resolved
@@ -66,11 +66,6 @@
 | Attribute  | Type | Description  | Examples  | Requirement Level |
 |---|---|---|---|---|
 | `http.status_code` | int | [HTTP response status code](https://tools.ietf.org/html/rfc7231#section-6). | `200` | Conditionally Required: If and only if one was received/sent. |
-<<<<<<< HEAD
-| `http.user_agent` | string | Value of the [HTTP User-Agent](https://www.rfc-editor.org/rfc/rfc9110.html#field.user-agent) header sent by the client. | `CERN-LineMode/2.15 libwww/2.17b3` | Recommended |
-=======
-| `http.flavor` | string | Kind of HTTP protocol used. | `1.0` | Recommended |
->>>>>>> 0e193989
 | `http.request_content_length` | int | The size of the request payload body in bytes. This is the number of bytes transferred excluding headers and is often, but not always, present as the [Content-Length](https://www.rfc-editor.org/rfc/rfc9110.html#field.content-length) header. For requests using transport encoding, this should be the compressed size. | `3495` | Recommended |
 | `http.response_content_length` | int | The size of the response payload body in bytes. This is the number of bytes transferred excluding headers and is often, but not always, present as the [Content-Length](https://www.rfc-editor.org/rfc/rfc9110.html#field.content-length) header. For requests using transport encoding, this should be the compressed size. | `3495` | Recommended |
 | `http.method` | string | HTTP request method. | `GET`; `POST`; `HEAD` | Required |
@@ -78,14 +73,9 @@
 | [`net.protocol.version`](span-general.md) | string | Version of the application layer protocol used. See note below. [1] | `1.0`; `1.1`; `2.0` | Recommended |
 | [`net.sock.family`](span-general.md) | string | Protocol [address family](https://man7.org/linux/man-pages/man7/address_families.7.html) which is used for communication. | `inet`; `inet6` | Conditionally Required: [2] |
 | [`net.sock.peer.addr`](span-general.md) | string | Remote socket peer address: IPv4 or IPv6 for internet protocols, path for local communication, [etc](https://man7.org/linux/man-pages/man7/address_families.7.html). | `127.0.0.1`; `/tmp/mysql.sock` | Recommended |
-<<<<<<< HEAD
 | [`net.sock.peer.name`](span-general.md) | string | Remote socket peer name. | `proxy.example.com` | Recommended: [3] |
 | [`net.sock.peer.port`](span-general.md) | int | Remote socket peer port. | `16456` | Recommended: [4] |
-=======
-| [`net.sock.peer.name`](span-general.md) | string | Remote socket peer name. | `proxy.example.com` | Recommended: [2] |
-| [`net.sock.peer.port`](span-general.md) | int | Remote socket peer port. | `16456` | Recommended: [3] |
 | `user_agent.original` | string | Value of the [HTTP User-Agent](https://www.rfc-editor.org/rfc/rfc9110.html#field.user-agent) header sent by the client. | `CERN-LineMode/2.15 libwww/2.17b3` | Recommended |
->>>>>>> 0e193989
 
 **[1]:** `net.protocol.version` refers to the version of the protocol used and might be different from the protocol client's version. If the HTTP client used has a version of `0.27.2`, but sends HTTP version `1.1`, this attribute should be set to `1.1`.
 
