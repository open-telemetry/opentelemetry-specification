# Semantic conventions for HTTP spans

**Status**: [Experimental](../../document-status.md)

This document defines semantic conventions for HTTP client and server Spans.
They can be used for http and https schemes
and various HTTP versions like 1.1, 2 and SPDY.

<!-- Re-generate TOC with `markdown-toc --no-first-h1 -i` -->

<!-- toc -->

- [Name](#name)
- [Status](#status)
- [Common Attributes](#common-attributes)
  * [HTTP request and response headers](#http-request-and-response-headers)
- [HTTP client](#http-client)
  * [HTTP request retries and redirects](#http-request-retries-and-redirects)
- [HTTP server](#http-server)
  * [HTTP server definitions](#http-server-definitions)
  * [HTTP Server semantic conventions](#http-server-semantic-conventions)
- [Examples](#examples)
  * [HTTP client-server example](#http-client-server-example)
  * [HTTP client retries examples](#http-client-retries-examples)
  * [HTTP client authorization retry examples](#http-client-authorization-retry-examples)
  * [HTTP client redirects examples](#http-client-redirects-examples)

<!-- tocstop -->

## Name

HTTP spans MUST follow the overall [guidelines for span names](../api.md#span).
HTTP server span names SHOULD be `{http.method} {http.route}` if there is a
(low-cardinality) `http.route` available.
HTTP server span names SHOULD be `{http.method}` if there is no (low-cardinality)
`http.route` available.
HTTP client spans have no `http.route` attribute since client-side instrumentation
is not generally aware of the "route", and therefore HTTP client spans SHOULD use
`{http.method}`.
Instrumentation MUST NOT default to using URI
path as span name, but MAY provide hooks to allow custom logic to override the
default span name.

## Status

[Span Status](../api.md#set-status) MUST be left unset if HTTP status code was in the
1xx, 2xx or 3xx ranges, unless there was another error (e.g., network error receiving
the response body; or 3xx codes with max redirects exceeded), in which case status
MUST be set to `Error`.

For HTTP status codes in the 4xx range span status MUST be left unset in case of `SpanKind.SERVER`
and MUST be set to `Error` in case of `SpanKind.CLIENT`.

For HTTP status codes in the 5xx range, as well as any other code the client
failed to interpret, span status MUST be set to `Error`.

Don't set the span status description if the reason can be inferred from `http.status_code`.

## Common Attributes

The common attributes listed in this section apply to both HTTP clients and servers in addition to
the specific attributes listed in the [HTTP client](#http-client) and [HTTP server](#http-server)
sections below.

<!-- semconv trace.http.common(full) -->
| Attribute  | Type | Description  | Examples  | Requirement Level |
|---|---|---|---|---|
| `http.status_code` | int | [HTTP response status code](https://tools.ietf.org/html/rfc7231#section-6). | `200` | Conditionally Required: If and only if one was received/sent. |
<<<<<<< HEAD
| `http.flavor` | string | Kind of HTTP protocol used. [1] | `1.0` | Recommended |
=======
| `http.flavor` | string | Kind of HTTP protocol used. | `1.0` | Recommended |
| `http.user_agent` | string | Value of the [HTTP User-Agent](https://www.rfc-editor.org/rfc/rfc9110.html#field.user-agent) header sent by the client. | `CERN-LineMode/2.15 libwww/2.17b3` | Recommended |
>>>>>>> 4524511c
| `http.request_content_length` | int | The size of the request payload body in bytes. This is the number of bytes transferred excluding headers and is often, but not always, present as the [Content-Length](https://www.rfc-editor.org/rfc/rfc9110.html#field.content-length) header. For requests using transport encoding, this should be the compressed size. | `3495` | Recommended |
| `http.response_content_length` | int | The size of the response payload body in bytes. This is the number of bytes transferred excluding headers and is often, but not always, present as the [Content-Length](https://www.rfc-editor.org/rfc/rfc9110.html#field.content-length) header. For requests using transport encoding, this should be the compressed size. | `3495` | Recommended |
| `http.method` | string | HTTP request method. | `GET`; `POST`; `HEAD` | Required |
| [`net.sock.family`](span-general.md) | string | Protocol [address family](https://man7.org/linux/man-pages/man7/address_families.7.html) which is used for communication. | `inet`; `inet6` | Conditionally Required: [1] |
| [`net.sock.peer.addr`](span-general.md) | string | Remote socket peer address: IPv4 or IPv6 for internet protocols, path for local communication, [etc](https://man7.org/linux/man-pages/man7/address_families.7.html). | `127.0.0.1`; `/tmp/mysql.sock` | Recommended |
<<<<<<< HEAD
| [`net.sock.peer.name`](span-general.md) | string | Remote socket peer name. | `proxy.example.com` | Recommended: [3] |
| [`net.sock.peer.port`](span-general.md) | int | Remote socket peer port. | `16456` | Recommended: [4] |
| `user_agent.original` | string | Value of the [HTTP User-Agent](https://www.rfc-editor.org/rfc/rfc9110.html#field.user-agent) header sent by the client. | `CERN-LineMode/2.15 libwww/2.17b3` | Recommended |
=======
| [`net.sock.peer.name`](span-general.md) | string | Remote socket peer name. | `proxy.example.com` | Recommended: [2] |
| [`net.sock.peer.port`](span-general.md) | int | Remote socket peer port. | `16456` | Recommended: [3] |
>>>>>>> 4524511c

**[1]:** If different than `inet` and if any of `net.sock.peer.addr` or `net.sock.host.addr` are set. Consumers of telemetry SHOULD accept both IPv4 and IPv6 formats for the address in `net.sock.peer.addr` if `net.sock.family` is not set. This is to support instrumentations that follow previous versions of this document.

**[2]:** If available and different from `net.peer.name` and if `net.sock.peer.addr` is set.

**[3]:** If defined for the address family and if different than `net.peer.port` and if `net.sock.peer.addr` is set.

Following attributes MUST be provided **at span creation time** (when provided at all), so they can be considered for sampling decisions:

* `http.method`

`http.flavor` has the following list of well-known values. If one of them applies, then the respective value MUST be used, otherwise a custom value MAY be used.

| Value  | Description |
|---|---|
| `1.0` | HTTP/1.0 |
| `1.1` | HTTP/1.1 |
| `2.0` | HTTP/2 |
| `3.0` | HTTP/3 |
| `SPDY` | SPDY protocol. |
| `QUIC` | QUIC protocol. |

`net.sock.family` has the following list of well-known values. If one of them applies, then the respective value MUST be used, otherwise a custom value MAY be used.

| Value  | Description |
|---|---|
| `inet` | IPv4 address |
| `inet6` | IPv6 address |
| `unix` | Unix domain socket path |
<!-- endsemconv -->

It is recommended to also use the general [socket-level attributes][] - `net.sock.peer.addr` when available,  `net.sock.peer.name` and `net.sock.peer.port` when don't match `net.peer.name` and `net.peer.port` (if [intermediary](https://www.rfc-editor.org/rfc/rfc9110.html#section-3.7) is detected).

[socket-level attributes]: span-general.md#netsock-attributes

### HTTP request and response headers

| Attribute  | Type | Description  | Examples  | Requirement Level |
|---|---|---|---|---|
| `http.request.header.<key>` | string[] | HTTP request headers, `<key>` being the normalized HTTP Header name (lowercase, with `-` characters replaced by `_`), the value being the header values. [1] [2] | `http.request.header.content_type=["application/json"]`; `http.request.header.x_forwarded_for=["1.2.3.4", "1.2.3.5"]` | Optional |
| `http.response.header.<key>` | string[] | HTTP response headers, `<key>` being the normalized HTTP Header name (lowercase, with `-` characters replaced by `_`), the value being the header values. [1] [2] | `http.response.header.content_type=["application/json"]`; `http.response.header.my_custom_header=["abc", "def"]` | Optional |

**[1]:** Instrumentations SHOULD require an explicit configuration of which headers are to be captured.
Including all request/response headers can be a security risk - explicit configuration helps avoid leaking sensitive information.

The `User-Agent` header is already captured in the `http.user_agent` attribute.
Users MAY explicitly configure instrumentations to capture them even though it is not recommended.

**[2]:** The attribute value MUST consist of either multiple header values as an array of strings or a single-item array containing a possibly comma-concatenated string, depending on the way the HTTP library provides access to headers.

## HTTP client

This span type represents an outbound HTTP request.

For an HTTP client span, `SpanKind` MUST be `Client`.

If set, `http.url` must be the originally requested URL,
before any HTTP-redirects that may happen when executing the request.

<!-- semconv trace.http.client(full) -->
| Attribute  | Type | Description  | Examples  | Requirement Level |
|---|---|---|---|---|
| `http.url` | string | Full HTTP request URL in the form `scheme://host[:port]/path?query[#fragment]`. Usually the fragment is not transmitted over HTTP, but if it is known, it should be included nevertheless. [1] | `https://www.foo.bar/search?q=OpenTelemetry#SemConv` | Required |
| `http.resend_count` | int | The ordinal number of request resending attempt (for any reason, including redirects). [2] | `3` | Recommended: if and only if request was retried. |
| [`net.peer.name`](span-general.md) | string | Host identifier of the ["URI origin"](https://www.rfc-editor.org/rfc/rfc9110.html#name-uri-origin) HTTP request is sent to. [3] | `example.com` | Required |
| [`net.peer.port`](span-general.md) | int | Port identifier of the ["URI origin"](https://www.rfc-editor.org/rfc/rfc9110.html#name-uri-origin) HTTP request is sent to. [4] | `80`; `8080`; `443` | Conditionally Required: [5] |

**[1]:** `http.url` MUST NOT contain credentials passed via URL in form of `https://username:password@www.example.com/`. In such case the attribute's value should be `https://www.example.com/`.

**[2]:** The resend count SHOULD be updated each time an HTTP request gets resent by the client, regardless of what was the cause of the resending (e.g. redirection, authorization failure, 503 Server Unavailable, network issues, or any other).

**[3]:** Determined by using the first of the following that applies

- Host identifier of the [request target](https://www.rfc-editor.org/rfc/rfc9110.html#target.resource)
  if it's sent in absolute-form
- Host identifier of the `Host` header

SHOULD NOT be set if capturing it would require an extra DNS lookup.

**[4]:** When [request target](https://www.rfc-editor.org/rfc/rfc9110.html#target.resource) is absolute URI, `net.peer.name` MUST match URI port identifier, otherwise it MUST match `Host` header port identifier.

**[5]:** If not default (`80` for `http` scheme, `443` for `https`).

Following attributes MUST be provided **at span creation time** (when provided at all), so they can be considered for sampling decisions:

* `http.url`
* [`net.peer.name`](span-general.md)
* [`net.peer.port`](span-general.md)
<!-- endsemconv -->

Note that in some cases host and port identifiers in the `Host` header might be different from the `net.peer.name` and `net.peer.port`, in this case instrumentation MAY populate `Host` header on `http.request.header.host` attribute even if it's not enabled by user.

### HTTP request retries and redirects

Retries and redirects cause more than one physical HTTP request to be sent.
A request is resent when an HTTP client library sends more than one HTTP request to satisfy the same API call.
This may happen due to following redirects, authorization challenges, 503 Server Unavailable, network issues, or any other.
A CLIENT span SHOULD be created for each one of these physical requests.
No span is created corresponding to the "logical" (encompassing) request.

Each time an HTTP request is resent, the `http.resend_count` attribute SHOULD be added to each repeated span
and set to the ordinal number of the request resend attempt.

See [examples](#http-client-retries-examples) for more details.

## HTTP server

To understand the attributes defined in this section, it is helpful to read the "Definitions" subsection.

### HTTP server definitions

This section gives a short summary of some concepts
in web server configuration and web app deployment
that are relevant to tracing.

Usually, on a physical host, reachable by one or multiple IP addresses, a single HTTP listener process runs.
If multiple processes are running, they must listen on distinct TCP/UDP ports so that the OS can route incoming TCP/UDP packets to the right one.

Within a single server process, there can be multiple **virtual hosts**.
The [HTTP host header][] (in combination with a port number) is normally used to determine to which of them to route incoming HTTP requests.

The host header value that matches some virtual host is called the virtual hosts's **server name**. If there are multiple aliases for the virtual host, one of them (often the first one listed in the configuration) is called the **primary server name**. See for example, the Apache [`ServerName`][ap-sn] or NGINX [`server_name`][nx-sn] directive or the CGI specification on `SERVER_NAME` ([RFC 3875][rfc-servername]).
In practice the HTTP host header is often ignored when just a single virtual host is configured for the IP.

Within a single virtual host, some servers support the concepts of an **HTTP application**
(for example in Java, the Servlet JSR defines an application as
"a collection of servlets, HTML pages, classes, and other resources that make up a complete application on a Web server"
-- SRV.9 in [JSR 53][];
in a deployment of a Python application to Apache, the application would be the [PEP 3333][] conformant callable that is configured using the
[`WSGIScriptAlias` directive][modwsgisetup] of `mod_wsgi`).

An application can be "mounted" under an **application root**
(also known as a *[context root][]*, *[context prefix][]*, or *[document base][]*)
which is a fixed path prefix of the URL that determines to which application a request is routed
(e.g., the server could be configured to route all requests that go to an URL path starting with `/webshop/`
at a particular virtual host
to the `com.example.webshop` web application).

Some servers allow to bind the same HTTP application to multiple `(virtual host, application root)` pairs.

> TODO: Find way to trace HTTP application and application root ([opentelemetry/opentelementry-specification#335][])

[HTTP host header]: https://tools.ietf.org/html/rfc7230#section-5.4
[PEP 3333]: https://www.python.org/dev/peps/pep-3333/
[modwsgisetup]: https://modwsgi.readthedocs.io/en/develop/user-guides/quick-configuration-guide.html
[context root]: https://docs.jboss.org/jbossas/guides/webguide/r2/en/html/ch06.html
[context prefix]: https://marc.info/?l=apache-cvs&m=130928191414740
[document base]: http://tomcat.apache.org/tomcat-5.5-doc/config/context.html
[rfc-servername]: https://tools.ietf.org/html/rfc3875#section-4.1.14
[ap-sn]: https://httpd.apache.org/docs/2.4/mod/core.html#servername
[nx-sn]: http://nginx.org/en/docs/http/ngx_http_core_module.html#server_name
[JSR 53]: https://jcp.org/aboutJava/communityprocess/maintenance/jsr053/index2.html
[opentelemetry/opentelementry-specification#335]: https://github.com/open-telemetry/opentelemetry-specification/issues/335

### HTTP Server semantic conventions

This span type represents an inbound HTTP request.

For an HTTP server span, `SpanKind` MUST be `Server`.

Given an inbound request for a route (e.g. `"/users/:userID?"`) the `name` attribute of the span SHOULD be set to this route.

If the route cannot be determined, the `name` attribute MUST be set as defined in the general semantic conventions for HTTP.

<!-- semconv trace.http.server(full) -->
| Attribute  | Type | Description  | Examples  | Requirement Level |
|---|---|---|---|---|
| `http.route` | string | The matched route (path template in the format used by the respective server framework). See note below [1] | `/users/:userID?`; `{controller}/{action}/{id?}` | Conditionally Required: If and only if it's available |
| `http.target` | string | The full request target as passed in a HTTP request line or equivalent. | `/path/12314/?q=ddds` | Required |
| `http.client_ip` | string | The IP address of the original client behind all proxies, if known (e.g. from [X-Forwarded-For](https://developer.mozilla.org/en-US/docs/Web/HTTP/Headers/X-Forwarded-For)). [2] | `83.164.160.102` | Recommended |
| `http.scheme` | string | The URI scheme identifying the used protocol. | `http`; `https` | Required |
| [`net.host.name`](span-general.md) | string | Name of the local HTTP server that received the request. [3] | `localhost` | Required |
| [`net.host.port`](span-general.md) | int | Port of the local HTTP server that received the request. [4] | `8080` | Conditionally Required: [5] |
| [`net.sock.host.addr`](span-general.md) | string | Local socket address. Useful in case of a multi-IP host. | `192.168.0.1` | Optional |
| [`net.sock.host.port`](span-general.md) | int | Local socket port number. | `35555` | Recommended: [6] |

**[1]:** MUST NOT be populated when this is not supported by the HTTP server framework as the route attribute should have low-cardinality and the URI path can NOT substitute it.
SHOULD include the [application root](/specification/trace/semantic_conventions/http.md#http-server-definitions) if there is one.

**[2]:** This is not necessarily the same as `net.sock.peer.addr`, which would
identify the network-level peer, which may be a proxy.

This attribute should be set when a source of information different
from the one used for `net.sock.peer.addr`, is available even if that other
source just confirms the same value as `net.sock.peer.addr`.
Rationale: For `net.sock.peer.addr`, one typically does not know if it
comes from a proxy, reverse proxy, or the actual client. Setting
`http.client_ip` when it's the same as `net.sock.peer.addr` means that
one is at least somewhat confident that the address is not that of
the closest proxy.

**[3]:** Determined by using the first of the following that applies

- The [primary server name](/specification/trace/semantic_conventions/http.md#http-server-definitions) of the matched virtual host. MUST only
  include host identifier.
- Host identifier of the [request target](https://www.rfc-editor.org/rfc/rfc9110.html#target.resource)
  if it's sent in absolute-form.
- Host identifier of the `Host` header

SHOULD NOT be set if only IP address is available and capturing name would require a reverse DNS lookup.

**[4]:** Determined by using the first of the following that applies

- Port identifier of the [primary server host](/specification/trace/semantic_conventions/http.md#http-server-definitions) of the matched virtual host.
- Port identifier of the [request target](https://www.rfc-editor.org/rfc/rfc9110.html#target.resource)
  if it's sent in absolute-form.
- Port identifier of the `Host` header

**[5]:** If not default (`80` for `http` scheme, `443` for `https`).

**[6]:** If defined for the address family and if different than `net.host.port` and if `net.sock.host.addr` is set.

Following attributes MUST be provided **at span creation time** (when provided at all), so they can be considered for sampling decisions:

* `http.target`
* `http.scheme`
* [`net.host.name`](span-general.md)
* [`net.host.port`](span-general.md)
<!-- endsemconv -->

`http.route` MUST be provided at span creation time if and only if it's already available. If it becomes available after span starts, instrumentation MUST populate it anytime before span ends.

Note that in some cases host and port identifiers in the `Host` header might be different from the `net.host.name` and `net.host.port`, in this case instrumentation MAY populate `Host` header on `http.request.header.host` attribute even if it's not enabled by user.

## Examples

### HTTP client-server example

As an example, if a browser request for `https://example.com:8080/webshop/articles/4?s=1` is invoked from a host with IP 192.0.2.4, we may have the following Span on the client side:

Span name: `GET`

|   Attribute name     |                                       Value             |
| :------------------- | :-------------------------------------------------------|
| `http.method`        | `"GET"`                                                 |
| `http.flavor`        | `"1.1"`                                                 |
| `http.url`           | `"https://example.com:8080/webshop/articles/4?s=1"`     |
| `net.peer.name`      | `example.com`                                           |
| `net.peer.port`      | 8080                                           |
| `net.sock.peer.addr` | `"192.0.2.5"`                                           |
| `http.status_code`   | `200`                                                   |

The corresponding server Span may look like this:

Span name: `GET /webshop/articles/:article_id`.

|   Attribute name     |                      Value                      |
| :------------------- | :---------------------------------------------- |
| `http.method`        | `"GET"`                                         |
| `http.flavor`        | `"1.1"`                                         |
| `http.target`        | `"/webshop/articles/4?s=1"`                     |
| `net.host.name`      | `"example.com"`                                 |
| `net.host.port`      | `8080`                                          |
| `http.scheme`        | `"https"`                                       |
| `http.route`         | `"/webshop/articles/:article_id"`               |
| `http.status_code`   | `200`                                           |
| `http.client_ip`     | `"192.0.2.4"`                                   |
| `net.sock.peer.addr` | `"192.0.2.5"` (the client goes through a proxy) |
| `http.user_agent`    | `"Mozilla/5.0 (Windows NT 10.0; Win64; x64; rv:72.0) Gecko/20100101 Firefox/72.0"`                               |

### HTTP client retries examples

Example of retries in the presence of a trace started by an inbound request:

```
request (SERVER, trace=t1, span=s1)
  |
  -- GET / - 500 (CLIENT, trace=t1, span=s2)
  |   |
  |   --- server (SERVER, trace=t1, span=s3)
  |
  -- GET / - 500 (CLIENT, trace=t1, span=s4, http.resend_count=1)
  |   |
  |   --- server (SERVER, trace=t1, span=s5)
  |
  -- GET / - 200 (CLIENT, trace=t1, span=s6, http.resend_count=2)
      |
      --- server (SERVER, trace=t1, span=s7)
```

Example of retries with no trace started upfront:

```
GET / - 500 (CLIENT, trace=t1, span=s1)
 |
 --- server (SERVER, trace=t1, span=s2)

GET / - 500 (CLIENT, trace=t2, span=s1, http.resend_count=1)
 |
 --- server (SERVER, trace=t2, span=s2)

GET / - 200 (CLIENT, trace=t3, span=s1, http.resend_count=2)
 |
 --- server (SERVER, trace=t3, span=s1)
```

### HTTP client authorization retry examples

Example of retries in the presence of a trace started by an inbound request:

```
request (SERVER, trace=t1, span=s1)
  |
  -- GET /hello - 401 (CLIENT, trace=t1, span=s2)
  |   |
  |   --- server (SERVER, trace=t1, span=s3)
  |
  -- GET /hello - 200 (CLIENT, trace=t1, span=s4, http.resend_count=1)
      |
      --- server (SERVER, trace=t1, span=s5)
```

Example of retries with no trace started upfront:

```
GET /hello - 401 (CLIENT, trace=t1, span=s1)
 |
 --- server (SERVER, trace=t1, span=s2)

GET /hello - 200 (CLIENT, trace=t2, span=s1, http.resend_count=1)
 |
 --- server (SERVER, trace=t2, span=s2)
```

### HTTP client redirects examples

Example of redirects in the presence of a trace started by an inbound request:

```
request (SERVER, trace=t1, span=s1)
  |
  -- GET / - 302 (CLIENT, trace=t1, span=s2)
  |   |
  |   --- server (SERVER, trace=t1, span=s3)
  |
  -- GET /hello - 200 (CLIENT, trace=t1, span=s4, http.resend_count=1)
      |
      --- server (SERVER, trace=t1, span=s5)
```

Example of redirects with no trace started upfront:

```
GET / - 302 (CLIENT, trace=t1, span=s1)
 |
 --- server (SERVER, trace=t1, span=s2)

GET /hello - 200 (CLIENT, trace=t2, span=s1, http.resend_count=1)
 |
 --- server (SERVER, trace=t2, span=s2)
```<|MERGE_RESOLUTION|>--- conflicted
+++ resolved
@@ -66,25 +66,15 @@
 | Attribute  | Type | Description  | Examples  | Requirement Level |
 |---|---|---|---|---|
 | `http.status_code` | int | [HTTP response status code](https://tools.ietf.org/html/rfc7231#section-6). | `200` | Conditionally Required: If and only if one was received/sent. |
-<<<<<<< HEAD
-| `http.flavor` | string | Kind of HTTP protocol used. [1] | `1.0` | Recommended |
-=======
 | `http.flavor` | string | Kind of HTTP protocol used. | `1.0` | Recommended |
-| `http.user_agent` | string | Value of the [HTTP User-Agent](https://www.rfc-editor.org/rfc/rfc9110.html#field.user-agent) header sent by the client. | `CERN-LineMode/2.15 libwww/2.17b3` | Recommended |
->>>>>>> 4524511c
 | `http.request_content_length` | int | The size of the request payload body in bytes. This is the number of bytes transferred excluding headers and is often, but not always, present as the [Content-Length](https://www.rfc-editor.org/rfc/rfc9110.html#field.content-length) header. For requests using transport encoding, this should be the compressed size. | `3495` | Recommended |
 | `http.response_content_length` | int | The size of the response payload body in bytes. This is the number of bytes transferred excluding headers and is often, but not always, present as the [Content-Length](https://www.rfc-editor.org/rfc/rfc9110.html#field.content-length) header. For requests using transport encoding, this should be the compressed size. | `3495` | Recommended |
 | `http.method` | string | HTTP request method. | `GET`; `POST`; `HEAD` | Required |
 | [`net.sock.family`](span-general.md) | string | Protocol [address family](https://man7.org/linux/man-pages/man7/address_families.7.html) which is used for communication. | `inet`; `inet6` | Conditionally Required: [1] |
 | [`net.sock.peer.addr`](span-general.md) | string | Remote socket peer address: IPv4 or IPv6 for internet protocols, path for local communication, [etc](https://man7.org/linux/man-pages/man7/address_families.7.html). | `127.0.0.1`; `/tmp/mysql.sock` | Recommended |
-<<<<<<< HEAD
-| [`net.sock.peer.name`](span-general.md) | string | Remote socket peer name. | `proxy.example.com` | Recommended: [3] |
-| [`net.sock.peer.port`](span-general.md) | int | Remote socket peer port. | `16456` | Recommended: [4] |
-| `user_agent.original` | string | Value of the [HTTP User-Agent](https://www.rfc-editor.org/rfc/rfc9110.html#field.user-agent) header sent by the client. | `CERN-LineMode/2.15 libwww/2.17b3` | Recommended |
-=======
 | [`net.sock.peer.name`](span-general.md) | string | Remote socket peer name. | `proxy.example.com` | Recommended: [2] |
 | [`net.sock.peer.port`](span-general.md) | int | Remote socket peer port. | `16456` | Recommended: [3] |
->>>>>>> 4524511c
+| `user_agent.original` | string | Value of the [HTTP User-Agent](https://www.rfc-editor.org/rfc/rfc9110.html#field.user-agent) header sent by the client. | `CERN-LineMode/2.15 libwww/2.17b3` | Recommended |
 
 **[1]:** If different than `inet` and if any of `net.sock.peer.addr` or `net.sock.host.addr` are set. Consumers of telemetry SHOULD accept both IPv4 and IPv6 formats for the address in `net.sock.peer.addr` if `net.sock.family` is not set. This is to support instrumentations that follow previous versions of this document.
 
