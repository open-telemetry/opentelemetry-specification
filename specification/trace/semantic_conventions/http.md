# Semantic conventions for HTTP spans

This document defines semantic conventions for HTTP client and server Spans.
They can be used for http and https schemes
and various HTTP versions like 1.1, 2 and SPDY.

<!-- Re-generate TOC with `markdown-toc --no-first-h1 -i` -->

<!-- toc -->

- [Name](#name)
- [Status](#status)
- [Common Attributes](#common-attributes)
- [HTTP client](#http-client)
- [HTTP server](#http-server)
  * [HTTP server definitions](#http-server-definitions)
  * [HTTP Server semantic conventions](#http-server-semantic-conventions)
- [HTTP client-server example](#http-client-server-example)

<!-- tocstop -->

## Name

HTTP spans MUST follow the overall [guidelines for span names](../api.md#span).
Many REST APIs encode parameters into URI path, e.g. `/api/users/123` where `123`
is a user id, which creates high cardinality value space not suitable for span
names. In case of HTTP servers, these endpoints are often mapped by the server
frameworks to more concise _HTTP routes_, e.g. `/api/users/{user_id}`, which are
recommended as the low cardinality span names. However, the same approach usually
does not work for HTTP client spans, especially when instrumentation is provided
by a lower-level middleware that is not aware of the specifics of how the URIs
are formed. Therefore, HTTP client spans SHOULD be using conservative, low
cardinality names formed from the available parameters of an HTTP request,
such as `"HTTP {METHOD_NAME}"`. Instrumentation MUST NOT default to using URI
path as span name, but MAY provide hooks to allow custom logic to override the
default span name.

## Status

<<<<<<< HEAD
[Span Status](../api.md#status) MUST be left unset if HTTP status code was in the
1xx, 2xx or 3xx ranges, unless there was another error (e.g., network error receiving
the response body; or 3xx codes with max redirects exceeded), in which case status
MUST be set to `Error`.

For HTTP status codes in the 4xx and 5xx ranges, as well as any other code the client
failed to interpret, status MUST be set to `Error`.
=======
Implementations MUST set the [span status](../api.md#status) if the HTTP communication failed
or an HTTP error status code is returned (e.g. above 3xx).

In the case of an HTTP redirect, the request should normally be considered successful,
unless the client aborts following redirects due to hitting some limit (redirect loop).
If following a (chain of) redirect(s) successfully, the status should be set according to the result of the final HTTP request.

Don't set the span status description if the reason can be inferred from `http.status_code`.

| HTTP code               | Span status code      |
|-------------------------|-----------------------|
| 100...299               | `Ok`                  |
| 3xx redirect codes      | `DeadlineExceeded` in case of loop (see above) [1], otherwise `Ok` |
| 401 Unauthorized ⚠      | `Unauthenticated` ⚠ (Unauthorized actually means unauthenticated according to [RFC 7235][rfc-unauthorized])  |
| 403 Forbidden           | `PermissionDenied`    |
| 404 Not Found           | `NotFound`            |
| 429 Too Many Requests   | `ResourceExhausted`   |
| 499 Client Closed       | `Cancelled` (Not an official HTTP status code, defined by [NGINX][nginx-http-499]) |
| Other 4xx code          | `InvalidArgument` [1] |
| 501 Not Implemented     | `Unimplemented`       |
| 503 Service Unavailable | `Unavailable`         |
| 504 Gateway Timeout     | `DeadlineExceeded`    |
| Other 5xx code          | `Internal` [1]   |
| Any status code the client fails to interpret (e.g., 093 or 573) | `Unknown` |

Note that the items marked with [1] are different from the mapping defined in the [OpenCensus semantic conventions][oc-http-status].

[oc-http-status]: https://github.com/census-instrumentation/opencensus-specs/blob/master/trace/HTTP.md#mapping-from-http-status-codes-to-trace-status-codes
[rfc-unauthorized]: https://tools.ietf.org/html/rfc7235#section-3.1
[nginx-http-499]: https://httpstatuses.com/499
>>>>>>> 82ddb06e

## Common Attributes

<!-- semconv http -->
| Attribute  | Type | Description  | Example  | Required |
|---|---|---|---|---|
| `http.method` | string | HTTP request method. | `GET`<br>`POST`<br>`HEAD` | Yes |
| `http.url` | string | Full HTTP request URL in the form `scheme://host[:port]/path?query[#fragment]`. Usually the fragment is not transmitted over HTTP, but if it is known, it should be included nevertheless. | `https://www.foo.bar/search?q=OpenTelemetry#SemConv` | No |
| `http.target` | string | The full request target as passed in a HTTP request line or equivalent. | `/path/12314/?q=ddds#123` | No |
| `http.host` | string | The value of the [HTTP host header](https://tools.ietf.org/html/rfc7230#section-5.4). When the header is empty or not present, this attribute should be the same. | `www.example.org` | No |
| `http.scheme` | string | The URI scheme identifying the used protocol. | `http`<br>`https` | No |
| `http.status_code` | number | [HTTP response status code](https://tools.ietf.org/html/rfc7231#section-6). | `200` | Conditional<br>If and only if one was received/sent. |
| `http.flavor` | string | Kind of HTTP protocol used [1] | `1.0` | No |
| `http.user_agent` | string | Value of the [HTTP User-Agent](https://tools.ietf.org/html/rfc7231#section-5.5.3) header sent by the client. | `CERN-LineMode/2.15 libwww/2.17b3` | No |
| `http.request_content_length` | number | The size of the request payload body in bytes. This is the number of bytes transferred excluding headers and is often, but not always, present as the [Content-Length](https://tools.ietf.org/html/rfc7230#section-3.3.2) header. For requests using transport encoding, this should be the compressed size. | `3495` | No |
| `http.request_content_length_uncompressed` | number | The size of the uncompressed request payload body after transport decoding. Not set if transport encoding not used. | `5493` | No |
| `http.response_content_length` | number | The size of the response payload body in bytes. This is the number of bytes transferred excluding headers and is often, but not always, present as the [Content-Length](https://tools.ietf.org/html/rfc7230#section-3.3.2) header. For requests using transport encoding, this should be the compressed size. | `3495` | No |
| `http.response_content_length_uncompressed` | number | The size of the uncompressed response payload body after transport decoding. Not set if transport encoding not used. | `5493` | No |

**[1]:** If `net.transport` is not specified, it can be assumed to be `IP.TCP` except if `http.flavor` is `QUIC`, in which case `IP.UDP` is assumed.

`http.flavor` MUST be one of the following or, if none of the listed values apply, a custom value:

| Value  | Description |
|---|---|
| `1.0` | HTTP 1.0 |
| `1.1` | HTTP 1.1 |
| `2.0` | HTTP 2 |
| `SPDY` | SPDY protocol. |
| `QUIC` | QUIC protocol. |
<!-- endsemconv -->

It is recommended to also use the general [network attributes][], especially `net.peer.ip`. If `net.transport` is not specified, it can be assumed to be `IP.TCP` except if `http.flavor` is `QUIC`, in which case `IP.UDP` is assumed.

[network attributes]: span-general.md#general-network-connection-attributes

## HTTP client

This span type represents an outbound HTTP request.

For an HTTP client span, `SpanKind` MUST be `Client`.

If set, `http.url` must be the originally requested URL,
before any HTTP-redirects that may happen when executing the request.

<!-- semconv http.client -->

**Additional attribute requirements:** At least one of the following sets of attributes is required:

* `http.url`
* `http.scheme`, `http.host`, `http.target`
* `http.scheme`, [`net.peer.name`](span-general.md), [`net.peer.port`](span-general.md), `http.target`
* `http.scheme`, [`net.peer.ip`](span-general.md), [`net.peer.port`](span-general.md), `http.target`
<!-- endsemconv -->

Note that in some cases `http.host` might be different
from the `net.peer.name`
used to look up the `net.peer.ip` that is actually connected to.
In that case it is strongly recommended to set the `net.peer.name` attribute in addition to `http.host`.

For status, the following special cases have canonical error codes assigned:

| Client error                | Trace status code  |
|-----------------------------|--------------------|
| DNS resolution failed       | `Unknown`     |
| Request cancelled by caller | `Cancelled`        |
| URL cannot be parsed        | `InvalidArgument`  |
| Request timed out           | `DeadlineExceeded` |

This is not meant to be an exhaustive list
but if there is no clear mapping for some error conditions,
instrumentation developers are encouraged to use `Unknown`
and open a PR or issue in the specification repository.

## HTTP server

To understand the attributes defined in this section, it is helpful to read the "Definitions" subsection.

### HTTP server definitions

This section gives a short summary of some concepts
in web server configuration and web app deployment
that are relevant to tracing.

Usually, on a physical host, reachable by one or multiple IP addresses, a single HTTP listener process runs.
If multiple processes are running, they must listen on distinct TCP/UDP ports so that the OS can route incoming TCP/UDP packets to the right one.

Within a single server process, there can be multiple **virtual hosts**.
The [HTTP host header][] (in combination with a port number) is normally used to determine to which of them to route incoming HTTP requests.

The host header value that matches some virtual host is called the virtual hosts's **server name**. If there are multiple aliases for the virtual host, one of them (often the first one listed in the configuration) is called the **primary server name**. See for example, the Apache [`ServerName`][ap-sn] or NGINX [`server_name`][nx-sn] directive or the CGI specification on `SERVER_NAME` ([RFC 3875][rfc-servername]).
In practice the HTTP host header is often ignored when just a single virtual host is configured for the IP.

Within a single virtual host, some servers support the concepts of an **HTTP application**
(for example in Java, the Servlet JSR defines an application as
"a collection of servlets, HTML pages, classes, and other resources that make up a complete application on a Web server"
-- SRV.9 in [JSR 53][];
in a deployment of a Python application to Apache, the application would be the [PEP 3333][] conformant callable that is configured using the
[`WSGIScriptAlias` directive][modwsgisetup] of `mod_wsgi`).

An application can be "mounted" under some **application root**
(also know as *[context root][]* *[context prefix][]*, or *[document base][]*)
which is a fixed path prefix of the URL that determines to which application a request is routed
(e.g., the server could be configured to route all requests that go to an URL path starting with `/webshop/`
at a particular virtual host
to the `com.example.webshop` web application).

Some servers allow to bind the same HTTP application to multiple `(virtual host, application root)` pairs.

> TODO: Find way to trace HTTP application and application root ([opentelemetry/opentelementry-specification#335][])

[PEP 3333]: https://www.python.org/dev/peps/pep-3333/
[modwsgisetup]: https://modwsgi.readthedocs.io/en/develop/user-guides/quick-configuration-guide.html
[context root]: https://docs.jboss.org/jbossas/guides/webguide/r2/en/html/ch06.html
[context prefix]: https://marc.info/?l=apache-cvs&m=130928191414740
[document base]: http://tomcat.apache.org/tomcat-5.5-doc/config/context.html
[rfc-servername]: https://tools.ietf.org/html/rfc3875#section-4.1.14
[ap-sn]: https://httpd.apache.org/docs/2.4/mod/core.html#servername
[nx-sn]: http://nginx.org/en/docs/http/ngx_http_core_module.html#server_name
[JSR 53]: https://jcp.org/aboutJava/communityprocess/maintenance/jsr053/index2.html
[opentelemetry/opentelementry-specification#335]: https://github.com/open-telemetry/opentelemetry-specification/issues/335

### HTTP Server semantic conventions

This span type represents an inbound HTTP request.

For an HTTP server span, `SpanKind` MUST be `Server`.

Given an inbound request for a route (e.g. `"/users/:userID?"`) the `name` attribute of the span SHOULD be set to this route.
If the route does not include the application root, it SHOULD be prepended to the span name.

If the route cannot be determined, the `name` attribute MUST be set as defined in the general semantic conventions for HTTP.

<!-- semconv http.server -->
| Attribute  | Type | Description  | Example  | Required |
|---|---|---|---|---|
| `http.server_name` | string | The primary server name of the matched virtual host. This should be obtained via configuration. If no such configuration can be obtained, this attribute MUST NOT be set ( `net.host.name` should be used instead). [1] | `example.com` | See below |
| `http.route` | string | The matched route (path template). | `/users/:userID?` | No |
| `http.client_ip` | string | The IP address of the original client behind all proxies, if known (e.g. from [X-Forwarded-For](https://developer.mozilla.org/en-US/docs/Web/HTTP/Headers/X-Forwarded-For)). [2] | `83.164.160.102` | No |

**[1]:** `http.url` is usually not readily available on the server side but would have to be assembled in a cumbersome and sometimes lossy process from other information (see e.g. open-telemetry/opentelemetry-python/pull/148). It is thus preferred to supply the raw data that is available.

**[2]:** This is not necessarily the same as `net.peer.ip`, which would identify the network-level peer, which may be a proxy.

**Additional attribute requirements:** At least one of the following sets of attributes is required:

* `http.scheme`, `http.host`, `http.target`
* `http.scheme`, `http.server_name`, [`net.host.port`](span-general.md), `http.target`
* `http.scheme`, [`net.host.name`](span-general.md), [`net.host.port`](span-general.md), `http.target`
* `http.url`
<!-- endsemconv -->

Of course, more than the required attributes can be supplied, but this is recommended only if they cannot be inferred from the sent ones.
For example, `http.server_name` has shown great value in practice, as bogus HTTP Host headers occur often in the wild.

It is strongly recommended to set `http.server_name` to allow associating requests with some logical server entity.

## HTTP client-server example

As an example, if a browser request for `https://example.com:8080/webshop/articles/4?s=1` is invoked from a host with IP 192.0.2.4, we may have the following Span on the client side:

Span name: `/webshop/articles/4` (NOTE: This is subject to change, see [open-telemetry/opentelemetry-specification#270][].)

[open-telemetry/opentelemetry-specification#270]: https://github.com/open-telemetry/opentelemetry-specification/issues/270

|   Attribute name   |                                       Value             |
| :----------------- | :-------------------------------------------------------|
| `http.method`      | `"GET"`                                                 |
| `http.flavor`      | `"1.1"`                                                 |
| `http.url`         | `"https://example.com:8080/webshop/articles/4?s=1"`     |
| `net.peer.ip`      | `"192.0.2.5"`                                           |
| `http.status_code` | `200`                                                   |

The corresponding server Span may look like this:

Span name: `/webshop/articles/:article_id`.

|   Attribute name   |                      Value                      |
| :----------------- | :---------------------------------------------- |
| `http.method`      | `"GET"`                                         |
| `http.flavor`      | `"1.1"`                                         |
| `http.target`      | `"/webshop/articles/4?s=1"`                     |
| `http.host`        | `"example.com:8080"`                            |
| `http.server_name` | `"example.com"`                                 |
| `net.host.port`    | `8080`                                          |
| `http.scheme`      | `"https"`                                       |
| `http.route`       | `"/webshop/articles/:article_id"`               |
| `http.status_code` | `200`                                           |
| `http.client_ip`   | `"192.0.2.4"`                                   |
| `net.peer.ip`      | `"192.0.2.5"` (the client goes through a proxy) |
| `http.user_agent`  | `"Mozilla/5.0 (Windows NT 10.0; Win64; x64; rv:72.0) Gecko/20100101 Firefox/72.0"`                               |

Note that following the recommendations above, `http.url` is not set in the above example.
If set, it would be
`"https://example.com:8080/webshop/articles/4?s=1"`
but due to `http.scheme`, `http.host` and `http.target` being set, it would be redundant.
As explained above, these separate values are preferred but if for some reason the URL is available but the other values are not,
URL can replace `http.scheme`, `http.host` and `http.target`.<|MERGE_RESOLUTION|>--- conflicted
+++ resolved
@@ -37,7 +37,6 @@
 
 ## Status
 
-<<<<<<< HEAD
 [Span Status](../api.md#status) MUST be left unset if HTTP status code was in the
 1xx, 2xx or 3xx ranges, unless there was another error (e.g., network error receiving
 the response body; or 3xx codes with max redirects exceeded), in which case status
@@ -45,38 +44,8 @@
 
 For HTTP status codes in the 4xx and 5xx ranges, as well as any other code the client
 failed to interpret, status MUST be set to `Error`.
-=======
-Implementations MUST set the [span status](../api.md#status) if the HTTP communication failed
-or an HTTP error status code is returned (e.g. above 3xx).
-
-In the case of an HTTP redirect, the request should normally be considered successful,
-unless the client aborts following redirects due to hitting some limit (redirect loop).
-If following a (chain of) redirect(s) successfully, the status should be set according to the result of the final HTTP request.
 
 Don't set the span status description if the reason can be inferred from `http.status_code`.
-
-| HTTP code               | Span status code      |
-|-------------------------|-----------------------|
-| 100...299               | `Ok`                  |
-| 3xx redirect codes      | `DeadlineExceeded` in case of loop (see above) [1], otherwise `Ok` |
-| 401 Unauthorized ⚠      | `Unauthenticated` ⚠ (Unauthorized actually means unauthenticated according to [RFC 7235][rfc-unauthorized])  |
-| 403 Forbidden           | `PermissionDenied`    |
-| 404 Not Found           | `NotFound`            |
-| 429 Too Many Requests   | `ResourceExhausted`   |
-| 499 Client Closed       | `Cancelled` (Not an official HTTP status code, defined by [NGINX][nginx-http-499]) |
-| Other 4xx code          | `InvalidArgument` [1] |
-| 501 Not Implemented     | `Unimplemented`       |
-| 503 Service Unavailable | `Unavailable`         |
-| 504 Gateway Timeout     | `DeadlineExceeded`    |
-| Other 5xx code          | `Internal` [1]   |
-| Any status code the client fails to interpret (e.g., 093 or 573) | `Unknown` |
-
-Note that the items marked with [1] are different from the mapping defined in the [OpenCensus semantic conventions][oc-http-status].
-
-[oc-http-status]: https://github.com/census-instrumentation/opencensus-specs/blob/master/trace/HTTP.md#mapping-from-http-status-codes-to-trace-status-codes
-[rfc-unauthorized]: https://tools.ietf.org/html/rfc7235#section-3.1
-[nginx-http-499]: https://httpstatuses.com/499
->>>>>>> 82ddb06e
 
 ## Common Attributes
 
