--- conflicted
+++ resolved
@@ -29,19 +29,10 @@
 
 ## Status
 
-<<<<<<< HEAD
-Implementations MUST set status if the HTTP communication failed or an HTTP error status code is returned (e.g. above 3xx).
+Implementations MUST set the [span status](../api.md#status) if the HTTP communication failed or an HTTP error status code is returned (e.g. above 3xx).
 
 In the case of an HTTP redirect, the request should normally be considered successful, unless the client aborts following redirects due to hitting some limit (redirect loop).
-If following a (chain of) redirect(s) successfully, the Status should be set according to the result of the final HTTP request.
-=======
-Implementations MUST set the [span status](../api.md#status) if the HTTP communication failed
-or an HTTP error status code is returned (e.g. above 3xx).
-
-In the case of an HTTP redirect, the request should normally be considered successful,
-unless the client aborts following redirects due to hitting some limit (redirect loop).
 If following a (chain of) redirect(s) successfully, the status should be set according to the result of the final HTTP request.
->>>>>>> bfb060b2
 
 Don't set the span status description if the reason can be inferred from `http.status_code` and `http.status_text`.
 
