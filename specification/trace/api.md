# Tracing API

<details>
<summary>
Table of Contents
</summary>

* [Data types](#data-types)
  * [Time](#time)
    * [Timestamp](#timestamp)
    * [Duration](#duration)
* [TracerProvider](#tracerprovider)
  * [TracerProvider operations](#tracerprovider-operations)
* [Tracer](#tracer)
  * [Tracer operations](#tracer-operations)
* [SpanContext](#spancontext)
  * [Retrieving the TraceId and SpanId](#retrieving-the-traceid-and-spanid)
  * [IsValid](#isvalid)
  * [IsRemote](#isremote)
* [Span](#span)
  * [Span creation](#span-creation)
    * [Determining the Parent Span from a Context](#determining-the-parent-span-from-a-context)
    * [Add Links](#add-links)
  * [Span operations](#span-operations)
    * [Get Context](#get-context)
    * [IsRecording](#isrecording)
    * [Set Attributes](#set-attributes)
    * [Add Events](#add-events)
    * [Set Status](#set-status)
    * [UpdateName](#updatename)
    * [End](#end)
    * [Record Exception](#record-exception)
  * [Span lifetime](#span-lifetime)
* [Status](#status)
  * [StatusCanonicalCode](#statuscanonicalcode)
  * [Status creation](#status-creation)
  * [GetCanonicalCode](#getcanonicalcode)
  * [GetDescription](#getdescription)
  * [GetIsOk](#getisok)
* [SpanKind](#spankind)
* [Concurrency](#concurrency)
* [Included Propagators](#included-propagators)

</details>

The Tracing API consist of these main classes:

- [`TracerProvider`](#tracerprovider) is the entry point of the API.
  It provides access to `Tracer`s.
- [`Tracer`](#tracer) is the class responsible for creating `Span`s.
- [`Span`](#span) is the API to trace an operation.

## Data types

While languages and platforms have different ways of representing data,
this section defines some generic requirements for this API.

### Time

OpenTelemetry can operate on time values up to nanosecond (ns) precision.
The representation of those values is language specific.

#### Timestamp

A timestamp is the time elapsed since the Unix epoch.

* The minimal precision is milliseconds.
* The maximal precision is nanoseconds.

#### Duration

A duration is the elapsed time between two events.

* The minimal precision is milliseconds.
* The maximal precision is nanoseconds.

## TracerProvider

`Tracer`s can be accessed with a `TracerProvider`.

In implementations of the API, the `TracerProvider` is expected to be the
stateful object that holds any configuration.

Normally, the `TracerProvider` is expected to be accessed from a central place.
Thus, the API SHOULD provide a way to set/register and access
a global default `TracerProvider`.

Notwithstanding any global `TracerProvider`, some applications may want to or
have to use multiple `TracerProvider` instances,
e.g. to have different configuration (like `SpanProcessor`s) for each
(and consequently for the `Tracer`s obtained from them),
or because its easier with dependency injection frameworks.
Thus, implementations of `TracerProvider` SHOULD allow creating an arbitrary
number of `TracerProvider` instances.

### TracerProvider operations

The `TracerProvider` MUST provide functions to:

- Get a `Tracer`

That API MUST accept the following parameters:

- `name` (required): This name must identify the [instrumentation library](../overview.md#instrumentation-libraries)
  (e.g. `io.opentelemetry.contrib.mongodb`) and *not* the instrumented library.
  In case an invalid name (null or empty string) is specified, a working
  default Tracer implementation as a fallback is returned rather than returning
  null or throwing an exception.
  A library, implementing the OpenTelemetry API *may* also ignore this name and
  return a default instance for all calls, if it does not support "named"
  functionality (e.g. an implementation which is not even observability-related).
  A TracerProvider could also return a no-op Tracer here if application owners configure
  the SDK to suppress telemetry produced by this library.
- `version` (optional): Specifies the version of the instrumentation library (e.g. `1.0.0`).

It is unspecified whether or under which conditions the same or different
`Tracer` instances are returned from this functions.

Implementations MUST NOT require users to repeatedly obtain a `Tracer` again
with the same name+version to pick up configuration changes.
This can be achieved either by allowing to work with an outdated configuration or
by ensuring that new configuration applies also to previously returned `Tracer`s.

Note: This could, for example, be implemented by storing any mutable
configuration in the `TracerProvider` and having `Tracer` implementation objects
have a reference to the `TracerProvider` from which they were obtained.
If configuration must be stored per-tracer (such as disabling a certain tracer),
the tracer could, for example, do a look-up with its name+version in a map in
the `TracerProvider`, or the `TracerProvider` could maintain a registry of all
returned `Tracer`s and actively update their configuration if it changes.

## Tracer

The tracer is responsible for creating `Span`s.

Note that `Tracers` should usually *not* be responsible for configuration.
This should be the responsibility of the `TracerProvider` instead.

### Tracer operations

The `Tracer` MUST provide functions to:

- [Create a new `Span`](#span-creation) (see the section on `Span`)

The `Tracer` SHOULD provide methods to:

- Get the currently active `Span`
- Mark a given `Span` as active

The `Tracer` MUST delegate to the [`Context`](../context/context.md) to perform
these tasks, i.e. the above methods MUST do the same as a single equivalent
method of the Context management system.
In particular, this implies that the active span MUST not depend on the `Tracer`
that it is queried from/was set to, as long as the tracers were obtained from
the same `TracerProvider`.

## SpanContext

A `SpanContext` represents the portion of a `Span` which must be serialized and
propagated along side of a distributed context. `SpanContext`s are immutable.
`SpanContext` MUST be a final (sealed) class.

The OpenTelemetry `SpanContext` representation conforms to the [W3C TraceContext
specification](https://www.w3.org/TR/trace-context/). It contains two
identifiers - a `TraceId` and a `SpanId` - along with a set of common
`TraceFlags` and system-specific `TraceState` values.

`TraceId` A valid trace identifier is a 16-byte array with at least one
non-zero byte.

`SpanId` A valid span identifier is an 8-byte array with at least one non-zero
byte.

`TraceFlags` contain details about the trace. Unlike TraceState values,
TraceFlags are present in all traces. The current version of the specification
only supports a single flag called [sampled](https://www.w3.org/TR/trace-context/#sampled-flag).

`TraceState` carries system-specific configuration data, represented as a list
of key-value pairs. TraceState allows multiple tracing
systems to participate in the same trace. Please review the [W3C
specification](https://www.w3.org/TR/trace-context/#tracestate-header) for
details on this field.

### Retrieving the TraceId and SpanId

The API must allow retrieving the `TraceId` and `SpanId` in the following forms:

* Hex - returns the lowercase [hex encoded](https://tools.ietf.org/html/rfc4648#section-8)
`TraceId` (result MUST be a 32-hex-character lowercase string) or `SpanId`
(result MUST be a 16-hex-character lowercase string).
* Binary - returns the binary representation of the `TraceId` (result MUST be a
16-byte array) `SpanId` (result MUST be a 8-byte array).

The API should not expose details about how they are internally stored.

### IsValid

An API that returns a boolean value, which is `true` if the SpanContext has a
non-zero TraceID and a non-zero SpanID.

### IsRemote

An API that returns a boolean value, which is `true` if the SpanContext was
propagated from a remote parent. When extracting a `SpanContext` through the
[Propagators API](../context/api-propagators.md#propagators-api), its `IsRemote`
flag MUST be set to true, whereas the SpanContext of any child spans MUST have
it set to false.

## Span

A `Span` represents a single operation within a trace. Spans can be nested to
form a trace tree. Each trace contains a root span, which typically describes
the entire operation and, optionally, one or more sub-spans for its sub-operations.

<a name="span-data-members"></a>
`Span`s encapsulate:

- The span name
- An immutable [`SpanContext`](#spancontext) that uniquely identifies the
  `Span`
- A parent span in the form of a [`Span`](#span), [`SpanContext`](#spancontext),
  or null
- A [`SpanKind`](#spankind)
- A start timestamp
- An end timestamp
- [`Attributes`](../common/common.md#attributes)
- A list of [`Link`s](#add-links) to other `Span`s
- A list of timestamped [`Event`s](#add-events)
- A [`Status`](#set-status).

The _span name_ concisely identifies the work represented by the Span,
for example, an RPC method name, a function name,
or the name of a subtask or stage within a larger computation.
The span name SHOULD be the most general string that identifies a
(statistically) interesting _class of Spans_,
rather than individual Span instances while still being human-readable.
That is, "get_user" is a reasonable name, while "get_user/314159",
where "314159" is a user ID, is not a good name due to its high cardinality.
Generality SHOULD be prioritized over human-readability.

For example, here are potential span names for an endpoint that gets a
hypothetical account information:

| Span Name         | Guidance     |
| ----------------- | ------------ |
| `get`             | Too general  |
| `get_account/42`  | Too specific |
| `get_account`     | Good, and account_id=42 would make a nice Span attribute |
| `get_account/{accountId}` | Also good (using the "HTTP route") |

The `Span`'s start and end timestamps reflect the elapsed real time of the
operation.

For example, if a span represents a request-response cycle (e.g. HTTP or an RPC),
the span should have a start time that corresponds to the start time of the
first sub-operation, and an end time of when the final sub-operation is complete.
This includes:

- receiving the data from the request
- parsing of the data (e.g. from a binary or json format)
- any middleware or additional processing logic
- business logic
- construction of the response
- sending of the response

Child spans (or in some cases events) may be created to represent
sub-operations which require more detailed observability. Child spans should
measure the timing of the respective sub-operation, and may add additional
attributes.

A `Span`'s start time SHOULD be set to the current time on [span
creation](#span-creation). After the `Span` is created, it SHOULD be possible to
change the its name, set its `Attribute`s, and add `Link`s and `Event`s. These
MUST NOT be changed after the `Span`'s end time has been set.

`Span`s are not meant to be used to propagate information within a process. To
prevent misuse, implementations SHOULD NOT provide access to a `Span`'s
attributes besides its `SpanContext`.

Vendors may implement the `Span` interface to effect vendor-specific logic.
However, alternative implementations MUST NOT allow callers to create `Span`s
directly. All `Span`s MUST be created via a `Tracer`.

### Span Creation

There MUST NOT be any API for creating a `Span` other than with a [`Tracer`](#tracer).

When creating a new `Span`, the `Tracer` MUST allow the caller to specify the
new `Span`'s parent in the form of a `Span` or `SpanContext`. The `Tracer`
SHOULD create each new `Span` as a child of its active `Span`, unless an
explicit parent is provided or the option to create a span without a parent is
selected.

`Span` creation MUST NOT set the newly created `Span` as the currently
active `Span` by default, but this functionality MAY be offered additionally
as a separate operation.

The API MUST accept the following parameters:

- The span name. This is a required parameter.
- The parent `Span` or a `Context` containing a parent `Span` or `SpanContext`,
  and whether the new `Span` should be a root `Span`. API MAY also have an
  option for implicit parenting from the current context as a default behavior.
  See [Determining the Parent Span from a Context](#determining-the-parent-span-from-a-context)
  for guidance on `Span` parenting from explicit and implicit `Context`s.
- [`SpanKind`](#spankind), default to `SpanKind.Internal` if not specified.
- [`Attributes`](../common/common.md#attributes). Additionally,
  these attributes may be used to make a sampling decision as noted in [sampling
  description](sdk.md#sampling). An empty collection will be assumed if
  not specified.

  Whenever possible, users SHOULD set any already known attributes at span creation
  instead of calling `SetAttribute` later.

- `Link`s - see API definition [here](#add-links). Empty list will be assumed if
  not specified.
- `Start timestamp`, default to current time. This argument SHOULD only be set
  when span creation time has already passed. If API is called at a moment of
  a Span logical start, API user MUST not explicitly set this argument.

Each span has zero or one parent span and zero or more child spans, which
represent causally related operations. A tree of related spans comprises a
trace. A span is said to be a _root span_ if it does not have a parent. Each
trace includes a single root span, which is the shared ancestor of all other
spans in the trace. Implementations MUST provide an option to create a `Span` as
a root span, and MUST generate a new `TraceId` for each root span created.
For a Span with a parent, the `TraceId` MUST be the same as the parent.
Also, the child span MUST inherit all `TraceState` values of its parent by default.

A `Span` is said to have a _remote parent_ if it is the child of a `Span`
created in another process. Each propagators' deserialization must set
`IsRemote` to true on a parent `SpanContext` so `Span` creation knows if the
parent is remote.

#### Determining the Parent Span from a Context

When a new `Span` is created from a `Context`, the `Context` may contain:

- A current `Span`
- An extracted `SpanContext`
- A current `Span` and an extracted `SpanContext`
- Neither a current `Span` nor an extracted `Span` context

The parent should be selected in the following order of precedence:

- Use the current `Span`, if available.
- Use the extracted `SpanContext`, if available.
- There is no parent. Create a root `Span`.

#### Add Links

During the `Span` creation user MUST have the ability to record links to other `Span`s.
Linked `Span`s can be from the same or a different trace. See [Links
description](../overview.md#links-between-spans).

`Link`s cannot be added after Span creation.

A `Link` is defined by the following properties:

- (Required) `SpanContext` of the `Span` to link to.
- (Optional) One or more `Attribute`s as defined [here](../common/common.md#attributes).

The `Link` SHOULD be an immutable type.

The Span creation API MUST provide:

- An API to record a single `Link` where the `Link` properties are passed as
  arguments. This MAY be called `AddLink`.

Links SHOULD preserve the order in which they're set.

### Span operations

With the exception of the function to retrieve the `Span`'s `SpanContext` and
recording status, none of the below may be called after the `Span` is finished.

#### Get Context

The Span interface MUST provide:

- An API that returns the `SpanContext` for the given `Span`. The returned value
  may be used even after the `Span` is finished. The returned value MUST be the
  same for the entire Span lifetime. This MAY be called `GetContext`.

#### IsRecording

Returns true if this `Span` is recording information like events with the
`AddEvent` operation, attributes using `SetAttributes`, status with `SetStatus`,
etc.

There should be no parameter.

This flag SHOULD be used to avoid expensive computations of a Span attributes or
events in case when a Span is definitely not recorded. Note that any child
span's recording is determined independently from the value of this flag
(typically based on the `sampled` flag of a `TraceFlag` on
[SpanContext](#spancontext)).

This flag may be `true` despite the entire trace being sampled out. This
allows to record and process information about the individual Span without
sending it to the backend. An example of this scenario may be recording and
processing of all incoming requests for the processing and building of
SLA/SLO latency charts while sending only a subset - sampled spans - to the
backend. See also the [sampling section of SDK design](sdk.md#sampling).

Users of the API should only access the `IsRecording` property when
instrumenting code and never access `SampledFlag` unless used in context
propagators.

#### Set Attributes

A `Span` MUST have the ability to set [`Attributes`](../common/common.md#attributes) associated with it.

The Span interface MUST provide:

- An API to set a single `Attribute` where the attribute properties are passed
  as arguments. This MAY be called `SetAttribute`. To avoid extra allocations some
  implementations may offer a separate API for each of the possible value types.

Setting an attribute with the same key as an existing attribute SHOULD overwrite
the existing attribute's value.

Note that the OpenTelemetry project documents certain ["standard
attributes"](semantic_conventions/README.md) that have prescribed semantic meanings.

Note that [Samplers](sdk.md#sampler) can only consider information already
present during span creation. Any changes done later, including new or changed
attributes, cannot change their decisions.

#### Add Events

A `Span` MUST have the ability to add events. Events have a time associated
with the moment when they are added to the `Span`.

An `Event` is defined by the following properties:

- (Required) Name of the event.
- (Optional) [`Attributes`](../common/common.md#attributes).
- (Optional) Timestamp for the event. If not provided, the current time when the event is added MUST be used.

The `Event` SHOULD be an immutable type.

The Span interface MUST provide:

- An API to record a single `Event` where the `Event` properties are passed as
  arguments. This MAY be called `AddEvent`.

Events SHOULD preserve the order in which they're set. This will typically match
the ordering of the events' timestamps.

Note that the OpenTelemetry project documents certain ["standard event names and
keys"](semantic_conventions/README.md) which have prescribed semantic meanings.

Note that [`RecordException`](#record-exception) is a specialized variant of
`AddEvent` for recording exception events.

#### Set Status

Sets the [`Status`](#status) of the `Span`. If used, this will override the
default `Span` status, which is `OK`.

Only the value of the last call will be recorded, and implementations are free
to ignore previous calls.

The Span interface MUST provide:

- An API to set the `Status` where the new status is the only argument. This
  SHOULD be called `SetStatus`.

#### UpdateName

Updates the `Span` name. Upon this update, any sampling behavior based on `Span`
name will depend on the implementation.

Note that [Samplers](sdk.md#sampler) can only consider information already
present during span creation. Any changes done later, including updated span
name, cannot change their decisions.

Alternatives for the name update may be late `Span` creation, when Span is
started with the explicit timestamp from the past at the moment where the final
`Span` name is known, or reporting a `Span` with the desired name as a child
`Span`.

Required parameters:

- The new **span name**, which supersedes whatever was passed in when the
  `Span` was started

#### End

Finish the `Span`. This call will take the current timestamp to set as `Span`'s
end time. Implementations MUST ignore all subsequent calls to `End` (there might
be exceptions when Tracer is streaming event and has no mutable state associated
with the `Span`).

Call to `End` of a `Span` MUST not have any effects on child spans. Those may
still be running and can be ended later.

Parameters:

- (Optional) Timestamp to explicitly set the end timestamp

This API MUST be non-blocking.

#### Record Exception

To facilitate recording an exception languages SHOULD provide a
<<<<<<< HEAD
`RecordException` convenience method. The signature of the method is to be
determined by each language and can be overloaded as appropriate. The method
MUST record an exception as an `Event` with the conventions outlined in the
[exception semantic conventions](semantic_conventions/exceptions.md) document.

Examples:

- `RecordException(exception: Exception, escaped: boolean? = null)`
- `RecordException(type: String, message: String, stacktrace: String, escaped: boolean?)`
=======
`RecordException` method if the language uses exceptions.
This is a specialized variant of [`AddEvent`](#add-events),
so for anything not specified here, the same requirements as for `AddEvent` apply.

The signature of the method is to be determined by each language
and can be overloaded as appropriate.
The method MUST record an exception as an `Event` with the conventions outlined in
the [exception semantic conventions](semantic_conventions/exceptions.md) document.
The minimum required argument SHOULD be no more than only an exception object.

If `RecordException` is provided, the method MUST accept an optional parameter
to provide any additional event attributes
(this SHOULD be done in the same way as for the `AddEvent` method).
If attributes with the same name would be generated by the method already,
the additional attributes take precedence.

Note: `RecordException` may be seen as a variant of `AddEvent` with
additional exception-specific parameters and all other parameters being optional
(because they have defaults from the exception semantic convention).
>>>>>>> a6db328a

### Span lifetime

Span lifetime represents the process of recording the start and the end
timestamps to the Span object:

- The start time is recorded when the Span is created.
- The end time needs to be recorded when the operation is ended.

Start and end time as well as Event's timestamps MUST be recorded at a time of a
calling of corresponding API.

## Status

`Status` interface represents the status of a finished `Span`. It's composed of
a canonical code in conjunction with an optional descriptive message.

### StatusCanonicalCode

`StatusCanonicalCode` represents the canonical set of status codes of a finished
`Span`, following the [Standard GRPC
codes](https://github.com/grpc/grpc/blob/master/doc/statuscodes.md):

- `Ok`
  - The operation completed successfully.
- `Cancelled`
  - The operation was cancelled (typically by the caller).
- `Unknown`
  - An unknown error.
- `InvalidArgument`
  - Client specified an invalid argument. Note that this differs from
    `FailedPrecondition`. `InvalidArgument` indicates arguments that are problematic
    regardless of the state of the system.
- `DeadlineExceeded`
  - Deadline expired before operation could complete. For operations that change the
    state of the system, this error may be returned even if the operation has
    completed successfully.
- `NotFound`
  - Some requested entity (e.g., file or directory) was not found.
- `AlreadyExists`
  - Some entity that we attempted to create (e.g., file or directory) already exists.
- `PermissionDenied`
  - The caller does not have permission to execute the specified operation.
    `PermissionDenied` must not be used if the caller cannot be identified (use
    `Unauthenticated1` instead for those errors).
- `ResourceExhausted`
  - Some resource has been exhausted, perhaps a per-user quota, or perhaps the
    entire file system is out of space.
- `FailedPrecondition`
  - Operation was rejected because the system is not in a state required for the
    operation's execution.
- `Aborted`
  - The operation was aborted, typically due to a concurrency issue like sequencer
    check failures, transaction aborts, etc.
- `OutOfRange`
  - Operation was attempted past the valid range. E.g., seeking or reading past end
    of file. Unlike `InvalidArgument`, this error indicates a problem that may be
    fixed if the system state changes.
- `Unimplemented`
  - Operation is not implemented or not supported/enabled in this service.
- `Internal`
  - Internal errors. Means some invariants expected by underlying system has been
    broken.
- `Unavailable`
  - The service is currently unavailable. This is a most likely a transient
    condition and may be corrected by retrying with a backoff.
- `DataLoss`
  - Unrecoverable data loss or corruption.
- `Unauthenticated`
  - The request does not have valid authentication credentials for the operation.

### Status creation

API MUST provide a way to create a new `Status`.

Required parameters

- `StatusCanonicalCode` of this `Status`.

Optional parameters

- Description of this `Status`.

### GetCanonicalCode

Returns the `StatusCanonicalCode` of this `Status`.

### GetDescription

Returns the description of this `Status`.
Languages should follow their usual conventions on whether to return `null` or an empty string here if no description was given.

### GetIsOk

Returns true if the canonical code of this `Status` is `Ok`, otherwise false.

## SpanKind

`SpanKind` describes the relationship between the Span, its parents,
and its children in a Trace.  `SpanKind` describes two independent
properties that benefit tracing systems during analysis.

The first property described by `SpanKind` reflects whether the Span
is a remote child or parent.  Spans with a remote parent are
interesting because they are sources of external load.  Spans with a
remote child are interesting because they reflect a non-local system
dependency.

The second property described by `SpanKind` reflects whether a child
Span represents a synchronous call.  When a child span is synchronous,
the parent is expected to wait for it to complete under ordinary
circumstances.  It can be useful for tracing systems to know this
property, since synchronous Spans may contribute to the overall trace
latency. Asynchronous scenarios can be remote or local.

In order for `SpanKind` to be meaningful, callers should arrange that
a single Span does not serve more than one purpose.  For example, a
server-side span should not be used directly as the parent of another
remote span.  As a simple guideline, instrumentation should create a
new Span prior to extracting and serializing the span context for a
remote call.

These are the possible SpanKinds:

* `SERVER` Indicates that the span covers server-side handling of a
  synchronous RPC or other remote request.  This span is the child of
  a remote `CLIENT` span that was expected to wait for a response.
* `CLIENT` Indicates that the span describes a synchronous request to
  some remote service.  This span is the parent of a remote `SERVER`
  span and waits for its response.
* `PRODUCER` Indicates that the span describes the parent of an
  asynchronous request.  This parent span is expected to end before
  the corresponding child `CONSUMER` span, possibly even before the
  child span starts. In messaging scenarios with batching, tracing
  individual messages requires a new `PRODUCER` span per message to
  be created.
* `CONSUMER` Indicates that the span describes the child of an
  asynchronous `PRODUCER` request.
* `INTERNAL` Default value. Indicates that the span represents an
  internal operation within an application, as opposed to an
  operations with remote parents or children.

To summarize the interpretation of these kinds:

| `SpanKind` | Synchronous | Asynchronous | Remote Incoming | Remote Outgoing |
|--|--|--|--|--|
| `CLIENT` | yes | | | yes |
| `SERVER` | yes | | yes | |
| `PRODUCER` | | yes | | maybe |
| `CONSUMER` | | yes | maybe | |
| `INTERNAL` | | | | |

## Concurrency

For languages which support concurrent execution the Tracing APIs provide
specific guarantees and safeties. Not all of API functions are safe to
be called concurrently.

**TracerProvider** - all methods are safe to be called concurrently.

**Tracer** - all methods are safe to be called concurrently.

**Span** - All methods of Span are safe to be called concurrently.

**Event** - Events are immutable and safe to be used concurrently.

**Link** - Links are immutable and safe to be used concurrently.

## Included Propagators

The API layer MAY include the following `Propagator`s:

* A `TextMapPropagator` implementing the [W3C TraceContext Specification](https://www.w3.org/TR/trace-context/).

## Behavior of the API in the absence of an installed SDK

In general, in the absence of an installed SDK, the Trace API is a "no-op" API.
This means that operations on a Tracer, or on Spans, should have no side effects and do nothing. However, there
is one important exception to this general rule, and that is related to propagation of a SpanContext.

The following cases must be considered when a new Span is requested to be created, especially in relation to the
requested parent SpanContext:

* A valid `SpanContext` is specified as the parent of the new `Span`: The API MUST treat this parent context as the
context for the newly created `Span`. This means that a `SpanContext` that has been provided by a configured `Propagator`
will be propagated through to any child span, but that no new `SpanContext`s will be created.
* No valid `SpanContext` is specified as the parent of the new `Span`: The API MUST create an non-valid
(both SpanID and TradeID are equivalent to being all zeros) `Span` for use
by the API caller. This means that both the `TraceID` and the `SpanID` should be invalid.<|MERGE_RESOLUTION|>--- conflicted
+++ resolved
@@ -505,17 +505,6 @@
 #### Record Exception
 
 To facilitate recording an exception languages SHOULD provide a
-<<<<<<< HEAD
-`RecordException` convenience method. The signature of the method is to be
-determined by each language and can be overloaded as appropriate. The method
-MUST record an exception as an `Event` with the conventions outlined in the
-[exception semantic conventions](semantic_conventions/exceptions.md) document.
-
-Examples:
-
-- `RecordException(exception: Exception, escaped: boolean? = null)`
-- `RecordException(type: String, message: String, stacktrace: String, escaped: boolean?)`
-=======
 `RecordException` method if the language uses exceptions.
 This is a specialized variant of [`AddEvent`](#add-events),
 so for anything not specified here, the same requirements as for `AddEvent` apply.
@@ -535,7 +524,6 @@
 Note: `RecordException` may be seen as a variant of `AddEvent` with
 additional exception-specific parameters and all other parameters being optional
 (because they have defaults from the exception semantic convention).
->>>>>>> a6db328a
 
 ### Span lifetime
 
