# Tracing API

<details>
<summary>
Table of Contents
</summary>

* [Data types](#data-types)
  * [Time](#time)
    * [Timestamp](#timestamp)
    * [Duration](#duration)
* [TracerProvider](#tracerprovider)
  * [TracerProvider operations](#tracerprovider-operations)
* [Context Interaction](#context-interaction)
* [Tracer](#tracer)
  * [Tracer operations](#tracer-operations)
* [SpanContext](#spancontext)
  * [Retrieving the TraceId and SpanId](#retrieving-the-traceid-and-spanid)
  * [IsValid](#isvalid)
  * [IsRemote](#isremote)
* [Span](#span)
  * [Span creation](#span-creation)
    * [Determining the Parent Span from a Context](#determining-the-parent-span-from-a-context)
    * [Specifying Links](#specifying-links)
  * [Span operations](#span-operations)
    * [Get Context](#get-context)
    * [IsRecording](#isrecording)
    * [Set Attributes](#set-attributes)
    * [Add Events](#add-events)
    * [Set Status](#set-status)
    * [UpdateName](#updatename)
    * [End](#end)
    * [Record Exception](#record-exception)
  * [Span lifetime](#span-lifetime)
  * [Wrapping a SpanReference in a Span](#wrapping-a-spanreference-in-a-span)
* [SpanKind](#spankind)
* [Concurrency](#concurrency)
* [Included Propagators](#included-propagators)

</details>

The Tracing API consist of these main classes:

- [`TracerProvider`](#tracerprovider) is the entry point of the API.
  It provides access to `Tracer`s.
- [`Tracer`](#tracer) is the class responsible for creating `Span`s.
- [`Span`](#span) is the API to trace an operation.

## Data types

While languages and platforms have different ways of representing data,
this section defines some generic requirements for this API.

### Time

OpenTelemetry can operate on time values up to nanosecond (ns) precision.
The representation of those values is language specific.

#### Timestamp

A timestamp is the time elapsed since the Unix epoch.

* The minimal precision is milliseconds.
* The maximal precision is nanoseconds.

#### Duration

A duration is the elapsed time between two events.

* The minimal precision is milliseconds.
* The maximal precision is nanoseconds.

## TracerProvider

`Tracer`s can be accessed with a `TracerProvider`.

In implementations of the API, the `TracerProvider` is expected to be the
stateful object that holds any configuration.

Normally, the `TracerProvider` is expected to be accessed from a central place.
Thus, the API SHOULD provide a way to set/register and access
a global default `TracerProvider`.

Notwithstanding any global `TracerProvider`, some applications may want to or
have to use multiple `TracerProvider` instances,
e.g. to have different configuration (like `SpanProcessor`s) for each
(and consequently for the `Tracer`s obtained from them),
or because its easier with dependency injection frameworks.
Thus, implementations of `TracerProvider` SHOULD allow creating an arbitrary
number of `TracerProvider` instances.

### TracerProvider operations

The `TracerProvider` MUST provide the following functions:

- Get a `Tracer`

#### Get a Tracer

This API MUST accept the following parameters:

- `name` (required): This name must identify the [instrumentation library](../overview.md#instrumentation-libraries)
  (e.g. `io.opentelemetry.contrib.mongodb`) and *not* the instrumented library.
  In case an invalid name (null or empty string) is specified, a working
  default Tracer implementation as a fallback is returned rather than returning
  null or throwing an exception.
  A library, implementing the OpenTelemetry API *may* also ignore this name and
  return a default instance for all calls, if it does not support "named"
  functionality (e.g. an implementation which is not even observability-related).
  A TracerProvider could also return a no-op Tracer here if application owners configure
  the SDK to suppress telemetry produced by this library.
- `version` (optional): Specifies the version of the instrumentation library (e.g. `1.0.0`).

It is unspecified whether or under which conditions the same or different
`Tracer` instances are returned from this functions.

Implementations MUST NOT require users to repeatedly obtain a `Tracer` again
with the same name+version to pick up configuration changes.
This can be achieved either by allowing to work with an outdated configuration or
by ensuring that new configuration applies also to previously returned `Tracer`s.

Note: This could, for example, be implemented by storing any mutable
configuration in the `TracerProvider` and having `Tracer` implementation objects
have a reference to the `TracerProvider` from which they were obtained.
If configuration must be stored per-tracer (such as disabling a certain tracer),
the tracer could, for example, do a look-up with its name+version in a map in
the `TracerProvider`, or the `TracerProvider` could maintain a registry of all
returned `Tracer`s and actively update their configuration if it changes.

## Context Interaction

This section defines all operations within the Tracing API that interact with the
[`Context`](../context/context.md).

The API MUST provide the following functionality to interact with a `Context`
instance:

- Extract the `Span` from a `Context` instance
- Insert the `Span` to a `Context` instance

The functionality listed above is necessary because API users SHOULD NOT have
access to the [Context Key](../context/context.md#create-a-key) used by the Tracing API implementation.

If the language has support for implicitly propagated `Context` (see
[here](../context/context.md#optional-global-operations)), the API SHOULD also provide
the following functionality:

- Get the currently active span from the implicit context. This is equivalent to getting the implicit context, then extracting the `Span` from the context.
- Set the currently active span to the implicit context. This is equivalent to getting the implicit context, then inserting the `Span` to the context.

All the above functionalities operate solely on the context API, and they MAY be
exposed as static methods on the trace module, as static methods on a class
inside the trace module (it MAY be named `TracingContextUtilities`), or on the
[`Tracer`](#tracer) class. This functionality SHOULD be fully implemented in the
API when possible.

## Tracer

The tracer is responsible for creating `Span`s.

Note that `Tracers` should usually *not* be responsible for configuration.
This should be the responsibility of the `TracerProvider` instead.

### Tracer operations

The `Tracer` MUST provide functions to:

- [Create a new `Span`](#span-creation) (see the section on `Span`)

## SpanContext

A `SpanContext` represents the portion of a `Span` which must be serialized and
propagated along side of a distributed context. `SpanContext`s are immutable.

The OpenTelemetry `SpanContext` representation conforms to the [W3C TraceContext
specification](https://www.w3.org/TR/trace-context/). It contains two
identifiers - a `TraceId` and a `SpanId` - along with a set of common
`TraceFlags` and system-specific `TraceState` values.

`TraceId` A valid trace identifier is a 16-byte array with at least one
non-zero byte.

`SpanId` A valid span identifier is an 8-byte array with at least one non-zero
byte.

`TraceFlags` contain details about the trace. Unlike TraceState values,
TraceFlags are present in all traces. The current version of the specification
only supports a single flag called [sampled](https://www.w3.org/TR/trace-context/#sampled-flag).

`TraceState` carries vendor-specific trace identification data, represented as a list
of key-value pairs. TraceState allows multiple tracing
systems to participate in the same trace. It is fully described in the [W3C Trace Context
specification](https://www.w3.org/TR/trace-context/#tracestate-header).

The API MUST implement methods to create a `SpanContext`. These methods SHOULD be the only way to
create a `SpanContext`. This functionality MUST be fully implemented in the API, and SHOULD NOT be
overridable.

### Retrieving the TraceId and SpanId

The API MUST allow retrieving the `TraceId` and `SpanId` in the following forms:

* Hex - returns the lowercase [hex encoded](https://tools.ietf.org/html/rfc4648#section-8)
`TraceId` (result MUST be a 32-hex-character lowercase string) or `SpanId`
(result MUST be a 16-hex-character lowercase string).
* Binary - returns the binary representation of the `TraceId` (result MUST be a
16-byte array) `SpanId` (result MUST be a 8-byte array).

The API should not expose details about how they are internally stored.

### IsValid

An API called `IsValid`, that returns a boolean value, which is `true` if the SpanContext has a
non-zero TraceID and a non-zero SpanID, MUST be provided.

### IsRemote

An API called `IsRemote`, that returns a boolean value, which is `true` if the SpanContext was
propagated from a remote parent, MUST be provided.
When extracting a `SpanContext` through the [Propagators API](../context/api-propagators.md#propagators-api),
`IsRemote` MUST return true, whereas for the SpanContext of any child spans it MUST return false.

### TraceState

`TraceState` is a part of [`SpanContext`](./api.md#spancontext), represented by an immutable list of string key/value pairs and
formally defined by the [W3C Trace Context specification](https://www.w3.org/TR/trace-context/#tracestate-header).
Tracing API MUST provide at least the following operations on `TraceState`:

* Get value for a given key
* Add a new key/value pair
* Update an existing value for a given key
* Delete a key/value pair

These operations MUST follow the rules described in the [W3C Trace Context specification](https://www.w3.org/TR/trace-context/#mutating-the-tracestate-field).
All mutating operations MUST return a new `TraceState` with the modifications applied.
`TraceState` MUST at all times be valid according to rules specified in [W3C Trace Context specification](https://www.w3.org/TR/trace-context/#tracestate-header-field-values).
Every mutating operations MUST validate input parameters.
If invalid value is passed the operation MUST NOT return `TraceState` containing invalid data
and MUST follow the [general error handling guidelines](../error-handling.md) (e.g. it usually must not return null or throw an exception).

Please note, since `SpanContext` is immutable, it is not possible to update `SpanContext` with a new `TraceState`.
Such changes then make sense only right before
[`SpanContext` propagation](https://github.com/open-telemetry/opentelemetry-specification/blob/master/specification/context/api-propagators.md)
or [telemetry data exporting](https://github.com/open-telemetry/opentelemetry-specification/blob/master/specification/trace/sdk.md#span-exporter).
In both cases, `Propagators` and `SpanExporters` may create a modified `TraceState` copy before serializing it to the wire.

## Span

A `Span` represents a single operation within a trace. Spans can be nested to
form a trace tree. Each trace contains a root span, which typically describes
the entire operation and, optionally, one or more sub-spans for its sub-operations.

<a name="span-data-members"></a>
`Span`s encapsulate:

- The span name
- An immutable [`SpanContext`](#spancontext) that uniquely identifies the
  `Span`
- A parent span in the form of a [`Span`](#span), [`SpanContext`](#spancontext),
  or null
- A [`SpanKind`](#spankind)
- A start timestamp
- An end timestamp
- [`Attributes`](../common/common.md#attributes)
- A list of [`Link`s](#specifying-links) to other `Span`s
- A list of timestamped [`Event`s](#add-events)
- A [`Status`](#set-status).

The _span name_ concisely identifies the work represented by the Span,
for example, an RPC method name, a function name,
or the name of a subtask or stage within a larger computation.
The span name SHOULD be the most general string that identifies a
(statistically) interesting _class of Spans_,
rather than individual Span instances while still being human-readable.
That is, "get_user" is a reasonable name, while "get_user/314159",
where "314159" is a user ID, is not a good name due to its high cardinality.
Generality SHOULD be prioritized over human-readability.

For example, here are potential span names for an endpoint that gets a
hypothetical account information:

| Span Name         | Guidance     |
| ----------------- | ------------ |
| `get`             | Too general  |
| `get_account/42`  | Too specific |
| `get_account`     | Good, and account_id=42 would make a nice Span attribute |
| `get_account/{accountId}` | Also good (using the "HTTP route") |

The `Span`'s start and end timestamps reflect the elapsed real time of the
operation.

For example, if a span represents a request-response cycle (e.g. HTTP or an RPC),
the span should have a start time that corresponds to the start time of the
first sub-operation, and an end time of when the final sub-operation is complete.
This includes:

- receiving the data from the request
- parsing of the data (e.g. from a binary or json format)
- any middleware or additional processing logic
- business logic
- construction of the response
- sending of the response

Child spans (or in some cases events) may be created to represent
sub-operations which require more detailed observability. Child spans should
measure the timing of the respective sub-operation, and may add additional
attributes.

A `Span`'s start time SHOULD be set to the current time on [span
creation](#span-creation). After the `Span` is created, it SHOULD be possible to
change its name, set its `Attribute`s, add `Event`s, and set the `Status`. These
MUST NOT be changed after the `Span`'s end time has been set.

`Span`s are not meant to be used to propagate information within a process. To
prevent misuse, implementations SHOULD NOT provide access to a `Span`'s
attributes besides its `SpanContext`.

Vendors may implement the `Span` interface to effect vendor-specific logic.
However, alternative implementations MUST NOT allow callers to create `Span`s
directly. All `Span`s MUST be created via a `Tracer`.

### Span Creation

There MUST NOT be any API for creating a `Span` other than with a [`Tracer`](#tracer).

`Span` creation MUST NOT set the newly created `Span` as the currently
active `Span` by default, but this functionality MAY be offered additionally
as a separate operation.

The API MUST accept the following parameters:

- The span name. This is a required parameter.
- The parent `Context` or an indication that the new `Span` should be a root `Span`.
  The API MAY also have an option for implicitly using
  the current Context as parent as a default behavior.
  This API MUST NOT accept a `Span` or `SpanContext` as parent, only a full `Context`.

  The semantic parent of the Span MUST be determined according to the rules
  described in [Determining the Parent Span from a Context](#determining-the-parent-span-from-a-context).
- [`SpanKind`](#spankind), default to `SpanKind.Internal` if not specified.
- [`Attributes`](../common/common.md#attributes). Additionally,
  these attributes may be used to make a sampling decision as noted in [sampling
  description](sdk.md#sampling). An empty collection will be assumed if
  not specified.

  Whenever possible, users SHOULD set any already known attributes at span creation
  instead of calling `SetAttribute` later.

- `Link`s - an ordered sequence of Links, see API definition [here](#specifying-links).
- `Start timestamp`, default to current time. This argument SHOULD only be set
  when span creation time has already passed. If API is called at a moment of
  a Span logical start, API user MUST not explicitly set this argument.

Each span has zero or one parent span and zero or more child spans, which
represent causally related operations. A tree of related spans comprises a
trace. A span is said to be a _root span_ if it does not have a parent. Each
trace includes a single root span, which is the shared ancestor of all other
spans in the trace. Implementations MUST provide an option to create a `Span` as
a root span, and MUST generate a new `TraceId` for each root span created.
For a Span with a parent, the `TraceId` MUST be the same as the parent.
Also, the child span MUST inherit all `TraceState` values of its parent by default.

A `Span` is said to have a _remote parent_ if it is the child of a `Span`
created in another process. Each propagators' deserialization must set
`IsRemote` to true on a parent `SpanContext` so `Span` creation knows if the
parent is remote.

Any span that is created MUST also be ended.
This is the responsibility of the user.
API implementations MAY leak memory or other resources
(including, for example, CPU time for periodic work that iterates all spans)
if the user forgot to end the span.

#### Determining the Parent Span from a Context

When a new `Span` is created from a `Context`, the `Context` may contain a `Span`
representing the currently active instance, and will be used as parent.
If there is no `Span` in the `Context`, the newly created `Span` will be a root span.

<<<<<<< HEAD
A `SpanReference` cannot be set as active in a `Context` directly, but by
[wrapping it into a Span](#wrapping-a-spanreference-in-a-span).
=======
A `SpanContext` cannot be set as active in a `Context` directly, but through the use
of a [Propagated Span](#propagated-span-creation) wrapping it.
>>>>>>> 323cd1d8
For example, a `Propagator` performing context extraction may need this.

#### Specifying links

During the `Span` creation user MUST have the ability to record links to other
`Span`s. Linked `Span`s can be from the same or a different trace. See [Links
description](../overview.md#links-between-spans). `Link`s cannot be added after
Span creation.

A `Link` is structurally defined by the following properties:

- `SpanContext` of the `Span` to link to.
- Zero or more [`Attributes`](../common/common.md#attributes) further describing
  the link.

The Span creation API MUST provide:

- An API to record a single `Link` where the `Link` properties are passed as
  arguments. This MAY be called `AddLink`. This API takes the `SpanContext` of
  the `Span` to link to and optional `Attributes`, either as individual
  parameters or as an immutable object encapsulating them, whichever is most
  appropriate for the language.

Links SHOULD preserve the order in which they're set.

### Span operations

With the exception of the function to retrieve the `Span`'s `SpanContext` and
recording status, none of the below may be called after the `Span` is finished.

#### Get Context

The Span interface MUST provide:

- An API that returns the `SpanContext` for the given `Span`. The returned value
  may be used even after the `Span` is finished. The returned value MUST be the
  same for the entire Span lifetime. This MAY be called `GetContext`.

#### IsRecording

Returns true if this `Span` is recording information like events with the
`AddEvent` operation, attributes using `SetAttributes`, status with `SetStatus`,
etc.

After a `Span` is ended, it usually becomes non-recording and thus
`IsRecording` SHOULD consequently return false for ended Spans.
Note: Streaming implementations, where it is not known if a span is ended,
are one expected case where `IsRecording` cannot change after ending a Span.

`IsRecording` SHOULD NOT take any parameters.

This flag SHOULD be used to avoid expensive computations of a Span attributes or
events in case when a Span is definitely not recorded. Note that any child
span's recording is determined independently from the value of this flag
(typically based on the `sampled` flag of a `TraceFlag` on
[SpanContext](#spancontext)).

This flag may be `true` despite the entire trace being sampled out. This
allows to record and process information about the individual Span without
sending it to the backend. An example of this scenario may be recording and
processing of all incoming requests for the processing and building of
SLA/SLO latency charts while sending only a subset - sampled spans - to the
backend. See also the [sampling section of SDK design](sdk.md#sampling).

Users of the API should only access the `IsRecording` property when
instrumenting code and never access `SampledFlag` unless used in context
propagators.

#### Set Attributes

A `Span` MUST have the ability to set [`Attributes`](../common/common.md#attributes) associated with it.

The Span interface MUST provide:

- An API to set a single `Attribute` where the attribute properties are passed
  as arguments. This MAY be called `SetAttribute`. To avoid extra allocations some
  implementations may offer a separate API for each of the possible value types.

Setting an attribute with the same key as an existing attribute SHOULD overwrite
the existing attribute's value.

Note that the OpenTelemetry project documents certain ["standard
attributes"](semantic_conventions/README.md) that have prescribed semantic meanings.

Note that [Samplers](sdk.md#sampler) can only consider information already
present during span creation. Any changes done later, including new or changed
attributes, cannot change their decisions.

#### Add Events

A `Span` MUST have the ability to add events. Events have a time associated
with the moment when they are added to the `Span`.

An `Event` is structurally defined by the following properties:

- Name of the event.
- A timestamp for the event. Either the time at which the event was
  added or a custom timestamp provided by the user.
- Zero or more [`Attributes`](../common/common.md#attributes) further describing
  the event.

The Span interface MUST provide:

- An API to record a single `Event` where the `Event` properties are passed as
  arguments. This MAY be called `AddEvent`.
  This API takes the name of the event, optional `Attributes` and an optional
  `Timestamp` which can be used to specify the time at which the event occurred,
  either as individual parameters or as an immutable object encapsulating them,
  whichever is most appropriate for the language. If no custom timestamp is
  provided by the user, the implementation automatically sets the time at which
  this API is called on the event.

Events SHOULD preserve the order in which they are recorded.
This will typically match the ordering of the events' timestamps,
but events may be recorded out-of-order using custom timestamps.

Consumers should be aware that an event's timestamp might be before the start or
after the end of the span if custom timestamps were provided by the user for the
event or when starting or ending the span.
The specification does not require any normalization if provided timestamps are
out of range.

Note that the OpenTelemetry project documents certain ["standard event names and
keys"](semantic_conventions/README.md) which have prescribed semantic meanings.

Note that [`RecordException`](#record-exception) is a specialized variant of
`AddEvent` for recording exception events.

#### Set Status

Sets the `Status` of the `Span`. If used, this will override the default `Span`
status, which is `Unset`.

`Status` is structurally defined by the following properties:

- `StatusCode`, one of the values listed below.
- Optional `Description` that provides a descriptive message of the `Status`.

`StatusCode` is one of the following values:

- `Unset`
  - The default status.
- `Ok`
  - The operation has been validated by an Application developer or Operator to
    have completed successfully.
- `Error`
  - The operation contains an error.

The Span interface MUST provide:

- An API to set the `Status`. This SHOULD be called `SetStatus`.
  This API takes the `StatusCode`, and an optional `Description`, either as
  individual parameters or as an immutable object encapsulating them, whichever
  is most appropriate for the language.

The status code SHOULD remain unset, except for the following circumstances:

When the status is set to `ERROR` by Instrumentation Libraries, the status codes
SHOULD be documented and predictable. The status code should only be set to `ERROR`
according to the rules defined within the semantic conventions. For operations
not covered by the semantic conventions, Instrumentation Libraries SHOULD
publish their own conventions, including status codes.

Generally, Instrumentation Libraries SHOULD NOT set the status code to `Ok`,
unless explicitly configured to do so. Instrumention libraries SHOULD leave the
status code as `Unset` unless there is an error, as described above.

Application developers and Operators may set the status code to `Ok`.

Analysis tools SHOULD respond to an `Ok` status by suppressing any errors they
would otherwise generate. For example, to suppress noisy errors such as 404s.

Only the value of the last call will be recorded, and implementations are free
to ignore previous calls.

#### UpdateName

Updates the `Span` name. Upon this update, any sampling behavior based on `Span`
name will depend on the implementation.

Note that [Samplers](sdk.md#sampler) can only consider information already
present during span creation. Any changes done later, including updated span
name, cannot change their decisions.

Alternatives for the name update may be late `Span` creation, when Span is
started with the explicit timestamp from the past at the moment where the final
`Span` name is known, or reporting a `Span` with the desired name as a child
`Span`.

Required parameters:

- The new **span name**, which supersedes whatever was passed in when the
  `Span` was started

#### End

Signals that the operation described by this span has
now (or at the time optionally specified) ended.

Implementations SHOULD ignore all subsequent calls to `End` and any other Span methods,
i.e. the Span becomes non-recording by being ended
(there might be exceptions when Tracer is streaming events
and has no mutable state associated with the `Span`).

Language SIGs MAY provide methods other than `End` in the API that also end the
span to support language-specific features like `with` statements in Python.
However, all API implementations of such methods MUST internally call the `End`
method and be documented to do so.

`End` MUST NOT have any effects on child spans.
Those may still be running and can be ended later.

`End` MUST NOT inactivate the `Span` in any `Context` it is active in.
It MUST still be possible to use an ended span as parent via a Context it is
contained in. Also, any mechanisms for putting the Span into a Context MUST
still work after the Span was ended.

Parameters:

- (Optional) Timestamp to explicitly set the end timestamp.
  If omitted, this MUST be treated equivalent to passing the current time.

This API MUST be non-blocking.

#### Record Exception

To facilitate recording an exception languages SHOULD provide a
`RecordException` method if the language uses exceptions.
This is a specialized variant of [`AddEvent`](#add-events),
so for anything not specified here, the same requirements as for `AddEvent` apply.

The signature of the method is to be determined by each language
and can be overloaded as appropriate.
The method MUST record an exception as an `Event` with the conventions outlined in
the [exception semantic conventions](semantic_conventions/exceptions.md) document.
The minimum required argument SHOULD be no more than only an exception object.

If `RecordException` is provided, the method MUST accept an optional parameter
to provide any additional event attributes
(this SHOULD be done in the same way as for the `AddEvent` method).
If attributes with the same name would be generated by the method already,
the additional attributes take precedence.

Note: `RecordException` may be seen as a variant of `AddEvent` with
additional exception-specific parameters and all other parameters being optional
(because they have defaults from the exception semantic convention).

### Span lifetime

Span lifetime represents the process of recording the start and the end
timestamps to the Span object:

- The start time is recorded when the Span is created.
- The end time needs to be recorded when the operation is ended.

Start and end time as well as Event's timestamps MUST be recorded at a time of a
calling of corresponding API.

### Wrapping a SpanReference in a Span

The API MUST provide an operation for wrapping a `SpanContext` with an object
implementing the `Span` interface. This is done in order to expose a `SpanContext`
as a `Span` in operations such as in-process `Span` propagation.

If a new type is required for supporting this operation, it SHOULD not be exposed
publicly if possible (e.g. by only exposing a function that returns something
with the Span interface type). If a new type is required to be publicly exposed,
it SHOULD be named `NonRecordingSpan`.

The behavior is defined as follows:

- `GetContext()` MUST return the wrapped `SpanContext`.
- `IsRecording` MUST return `false` to signal that events, attributes and other elements
  are not being recorded, i.e. they are being dropped.

The remaining functionality of `Span` MUST be defined as no-op operations.
Note: This includes `End`, so as an exception from the general rule,
it is not required (or even helpful) to end such a Span.

This functionality MUST be fully implemented in the API, and SHOULD NOT be overridable.

## SpanKind

`SpanKind` describes the relationship between the Span, its parents,
and its children in a Trace.  `SpanKind` describes two independent
properties that benefit tracing systems during analysis.

The first property described by `SpanKind` reflects whether the Span
is a remote child or parent.  Spans with a remote parent are
interesting because they are sources of external load.  Spans with a
remote child are interesting because they reflect a non-local system
dependency.

The second property described by `SpanKind` reflects whether a child
Span represents a synchronous call.  When a child span is synchronous,
the parent is expected to wait for it to complete under ordinary
circumstances.  It can be useful for tracing systems to know this
property, since synchronous Spans may contribute to the overall trace
latency. Asynchronous scenarios can be remote or local.

In order for `SpanKind` to be meaningful, callers should arrange that
a single Span does not serve more than one purpose.  For example, a
server-side span should not be used directly as the parent of another
remote span.  As a simple guideline, instrumentation should create a
new Span prior to extracting and serializing the SpanContext for a
remote call.

These are the possible SpanKinds:

* `SERVER` Indicates that the span covers server-side handling of a
  synchronous RPC or other remote request.  This span is the child of
  a remote `CLIENT` span that was expected to wait for a response.
* `CLIENT` Indicates that the span describes a synchronous request to
  some remote service.  This span is the parent of a remote `SERVER`
  span and waits for its response.
* `PRODUCER` Indicates that the span describes the parent of an
  asynchronous request.  This parent span is expected to end before
  the corresponding child `CONSUMER` span, possibly even before the
  child span starts. In messaging scenarios with batching, tracing
  individual messages requires a new `PRODUCER` span per message to
  be created.
* `CONSUMER` Indicates that the span describes the child of an
  asynchronous `PRODUCER` request.
* `INTERNAL` Default value. Indicates that the span represents an
  internal operation within an application, as opposed to an
  operations with remote parents or children.

To summarize the interpretation of these kinds:

| `SpanKind` | Synchronous | Asynchronous | Remote Incoming | Remote Outgoing |
|--|--|--|--|--|
| `CLIENT` | yes | | | yes |
| `SERVER` | yes | | yes | |
| `PRODUCER` | | yes | | maybe |
| `CONSUMER` | | yes | maybe | |
| `INTERNAL` | | | | |

## Concurrency

For languages which support concurrent execution the Tracing APIs provide
specific guarantees and safeties. Not all of API functions are safe to
be called concurrently.

**TracerProvider** - all methods are safe to be called concurrently.

**Tracer** - all methods are safe to be called concurrently.

**Span** - All methods of Span are safe to be called concurrently.

**Event** - Events are immutable and safe to be used concurrently.

**Link** - Links are immutable and safe to be used concurrently.

## Included Propagators

The API layer or an extension package MUST include the following `Propagator`s:

* A `TextMapPropagator` implementing the [W3C TraceContext Specification](https://www.w3.org/TR/trace-context/).

See [Propagators Distribution](../context/api-propagators.md#propagators-distribution)
for how propagators are to be distributed.

## Behavior of the API in the absence of an installed SDK

In general, in the absence of an installed SDK, the Trace API is a "no-op" API.
This means that operations on a Tracer, or on Spans, should have no side effects and do nothing. However, there
<<<<<<< HEAD
is one important exception to this general rule, and that is related to propagation of a `SpanReference`:
The API MUST create a [non-recording Span](#wrapping-a-spanreference-in-a-span) with the `SpanReference`
that is in the `Span` in the parent `Context` (whether explicitly given or implicit current) or,
if the parent is a non-recording Span (which it usually always is if no SDK is present),
it MAY return the parent Span back from the creation method.
If the parent `Context` contains no `Span`, an empty non-recording Span MUST be returned instead
(i.e., having a SpanReference with all-zero Span and Trace IDs, empty Tracestate, and unsampled TraceFlags).
This means that a `SpanReference` that has been provided by a configured `Propagator`
=======
is one important exception to this general rule, and that is related to propagation of a `SpanContext`:
The API MUST create a [Propagated Span](#propagated-span-creation) with the `SpanContext`
that is in the `Span` in the parent `Context` (whether explicitly given or implicit current) or,
if the parent is a Propagated Span (which it usually always is if no SDK is present),
it MAY return the same parent Propagated Span instance back from the creation method.
If the parent `Context` contains no `Span`, an empty Propagated Span MUST be returned instead
(i.e., having a SpanContext with all-zero Span and Trace IDs, empty Tracestate, and unsampled TraceFlags).
This means that a `SpanContext` that has been provided by a configured `Propagator`
>>>>>>> 323cd1d8
will be propagated through to any child span and ultimately also `Inject`,
but that no new `SpanContext`s will be created.<|MERGE_RESOLUTION|>--- conflicted
+++ resolved
@@ -32,7 +32,7 @@
     * [End](#end)
     * [Record Exception](#record-exception)
   * [Span lifetime](#span-lifetime)
-  * [Wrapping a SpanReference in a Span](#wrapping-a-spanreference-in-a-span)
+  * [Wrapping a SpanContext in a Span](#wrapping-a-spancontext-in-a-span)
 * [SpanKind](#spankind)
 * [Concurrency](#concurrency)
 * [Included Propagators](#included-propagators)
@@ -377,13 +377,8 @@
 representing the currently active instance, and will be used as parent.
 If there is no `Span` in the `Context`, the newly created `Span` will be a root span.
 
-<<<<<<< HEAD
-A `SpanReference` cannot be set as active in a `Context` directly, but by
-[wrapping it into a Span](#wrapping-a-spanreference-in-a-span).
-=======
-A `SpanContext` cannot be set as active in a `Context` directly, but through the use
-of a [Propagated Span](#propagated-span-creation) wrapping it.
->>>>>>> 323cd1d8
+A `SpanContext` cannot be set as active in a `Context` directly, but by
+[wrapping it into a Span](#wrapping-a-spancontext-in-a-span).
 For example, a `Propagator` performing context extraction may need this.
 
 #### Specifying links
@@ -642,7 +637,7 @@
 Start and end time as well as Event's timestamps MUST be recorded at a time of a
 calling of corresponding API.
 
-### Wrapping a SpanReference in a Span
+### Wrapping a SpanContext in a Span
 
 The API MUST provide an operation for wrapping a `SpanContext` with an object
 implementing the `Span` interface. This is done in order to expose a `SpanContext`
@@ -750,24 +745,13 @@
 
 In general, in the absence of an installed SDK, the Trace API is a "no-op" API.
 This means that operations on a Tracer, or on Spans, should have no side effects and do nothing. However, there
-<<<<<<< HEAD
-is one important exception to this general rule, and that is related to propagation of a `SpanReference`:
-The API MUST create a [non-recording Span](#wrapping-a-spanreference-in-a-span) with the `SpanReference`
+is one important exception to this general rule, and that is related to propagation of a `SpanContext`:
+The API MUST create a [non-recording Span](#wrapping-a-spancontext-in-a-span) with the `SpanContext`
 that is in the `Span` in the parent `Context` (whether explicitly given or implicit current) or,
 if the parent is a non-recording Span (which it usually always is if no SDK is present),
 it MAY return the parent Span back from the creation method.
 If the parent `Context` contains no `Span`, an empty non-recording Span MUST be returned instead
-(i.e., having a SpanReference with all-zero Span and Trace IDs, empty Tracestate, and unsampled TraceFlags).
-This means that a `SpanReference` that has been provided by a configured `Propagator`
-=======
-is one important exception to this general rule, and that is related to propagation of a `SpanContext`:
-The API MUST create a [Propagated Span](#propagated-span-creation) with the `SpanContext`
-that is in the `Span` in the parent `Context` (whether explicitly given or implicit current) or,
-if the parent is a Propagated Span (which it usually always is if no SDK is present),
-it MAY return the same parent Propagated Span instance back from the creation method.
-If the parent `Context` contains no `Span`, an empty Propagated Span MUST be returned instead
-(i.e., having a SpanContext with all-zero Span and Trace IDs, empty Tracestate, and unsampled TraceFlags).
+(i.e., having a `SpanContext` with all-zero Span and Trace IDs, empty Tracestate, and unsampled TraceFlags).
 This means that a `SpanContext` that has been provided by a configured `Propagator`
->>>>>>> 323cd1d8
 will be propagated through to any child span and ultimately also `Inject`,
 but that no new `SpanContext`s will be created.