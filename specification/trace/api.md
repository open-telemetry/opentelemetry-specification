# Tracing API

<details>
<summary>
Table of Contents
</summary>

* [Data types](#data-types)
  * [Time](#time)
    * [Timestamp](#timestamp)
    * [Duration](#duration)
* [TracerProvider](#tracerprovider)
  * [TracerProvider operations](#tracerprovider-operations)
* [Context Interaction](#context-interaction)
* [Tracer](#tracer)
  * [Tracer operations](#tracer-operations)
* [SpanReference](#spanreference)
  * [Retrieving the TraceId and SpanId](#retrieving-the-traceid-and-spanid)
  * [IsValid](#isvalid)
  * [IsRemote](#isremote)
* [Span](#span)
  * [Span creation](#span-creation)
    * [Determining the Parent Span from a Context](#determining-the-parent-span-from-a-context)
    * [Specifying Links](#specifying-links)
  * [Span operations](#span-operations)
    * [Get Context](#get-context)
    * [IsRecording](#isrecording)
    * [Set Attributes](#set-attributes)
    * [Add Events](#add-events)
    * [Set Status](#set-status)
    * [UpdateName](#updatename)
    * [End](#end)
    * [Record Exception](#record-exception)
  * [Span lifetime](#span-lifetime)
  * [Propagated Span creation](#propagated-span-creation)
* [SpanKind](#spankind)
* [Concurrency](#concurrency)
* [Included Propagators](#included-propagators)

</details>

The Tracing API consist of these main classes:

- [`TracerProvider`](#tracerprovider) is the entry point of the API.
  It provides access to `Tracer`s.
- [`Tracer`](#tracer) is the class responsible for creating `Span`s.
- [`Span`](#span) is the API to trace an operation.

## Data types

While languages and platforms have different ways of representing data,
this section defines some generic requirements for this API.

### Time

OpenTelemetry can operate on time values up to nanosecond (ns) precision.
The representation of those values is language specific.

#### Timestamp

A timestamp is the time elapsed since the Unix epoch.

* The minimal precision is milliseconds.
* The maximal precision is nanoseconds.

#### Duration

A duration is the elapsed time between two events.

* The minimal precision is milliseconds.
* The maximal precision is nanoseconds.

## TracerProvider

`Tracer`s can be accessed with a `TracerProvider`.

In implementations of the API, the `TracerProvider` is expected to be the
stateful object that holds any configuration.

Normally, the `TracerProvider` is expected to be accessed from a central place.
Thus, the API SHOULD provide a way to set/register and access
a global default `TracerProvider`.

Notwithstanding any global `TracerProvider`, some applications may want to or
have to use multiple `TracerProvider` instances,
e.g. to have different configuration (like `SpanProcessor`s) for each
(and consequently for the `Tracer`s obtained from them),
or because its easier with dependency injection frameworks.
Thus, implementations of `TracerProvider` SHOULD allow creating an arbitrary
number of `TracerProvider` instances.

### TracerProvider operations

The `TracerProvider` MUST provide the following functions:

- Get a `Tracer`

#### Get a Tracer

This API MUST accept the following parameters:

- `name` (required): This name must identify the [instrumentation library](../overview.md#instrumentation-libraries)
  (e.g. `io.opentelemetry.contrib.mongodb`) and *not* the instrumented library.
  In case an invalid name (null or empty string) is specified, a working
  default Tracer implementation as a fallback is returned rather than returning
  null or throwing an exception.
  A library, implementing the OpenTelemetry API *may* also ignore this name and
  return a default instance for all calls, if it does not support "named"
  functionality (e.g. an implementation which is not even observability-related).
  A TracerProvider could also return a no-op Tracer here if application owners configure
  the SDK to suppress telemetry produced by this library.
- `version` (optional): Specifies the version of the instrumentation library (e.g. `1.0.0`).

It is unspecified whether or under which conditions the same or different
`Tracer` instances are returned from this functions.

Implementations MUST NOT require users to repeatedly obtain a `Tracer` again
with the same name+version to pick up configuration changes.
This can be achieved either by allowing to work with an outdated configuration or
by ensuring that new configuration applies also to previously returned `Tracer`s.

Note: This could, for example, be implemented by storing any mutable
configuration in the `TracerProvider` and having `Tracer` implementation objects
have a reference to the `TracerProvider` from which they were obtained.
If configuration must be stored per-tracer (such as disabling a certain tracer),
the tracer could, for example, do a look-up with its name+version in a map in
the `TracerProvider`, or the `TracerProvider` could maintain a registry of all
returned `Tracer`s and actively update their configuration if it changes.

## Context Interaction

This section defines all operations within the Tracing API that interact with the
[`Context`](../context/context.md).

The API MUST provide the following functionality to interact with a `Context`
instance:

- Extract the `Span` from a `Context` instance
- Insert the `Span` to a `Context` instance

The functionality listed above is necessary because API users SHOULD NOT have
access to the [Context Key](../context/context.md#create-a-key) used by the Tracing API implementation.

If the language has support for implicitly propagated `Context` (see
[here](../context/context.md#optional-global-operations)), the API SHOULD also provide
the following functionality:

- Get the currently active span
- Set the currently active span

All the above functionalities operate solely on the context API, and they MAY be
exposed as static methods on the trace module, as static methods on a class
inside the trace module (it MAY be named `TracingContextUtilities`), or on the
[`Tracer`](#tracer) class. This functionality SHOULD be fully implemented in the
API when possible.

## Tracer

The tracer is responsible for creating `Span`s.

Note that `Tracers` should usually *not* be responsible for configuration.
This should be the responsibility of the `TracerProvider` instead.

### Tracer operations

The `Tracer` MUST provide functions to:

- [Create a new `Span`](#span-creation) (see the section on `Span`)

<<<<<<< HEAD
## SpanContext
=======
The `Tracer` MAY provide functions to:

- Get the currently active span
- Set the currently active span

These functions MUST delegate to the `Tracing Context Utilities`.

## SpanReference
>>>>>>> cd661d44

A `SpanReference` represents the portion of a `Span` which must be serialized and
propagated along side of a distributed context. `SpanReference`s are immutable.

The OpenTelemetry `SpanReference` representation conforms to the [W3C TraceContext
specification](https://www.w3.org/TR/trace-context/). It contains two
identifiers - a `TraceId` and a `SpanId` - along with a set of common
`TraceFlags` and system-specific `TraceState` values.

`TraceId` A valid trace identifier is a 16-byte array with at least one
non-zero byte.

`SpanId` A valid span identifier is an 8-byte array with at least one non-zero
byte.

`TraceFlags` contain details about the trace. Unlike TraceState values,
TraceFlags are present in all traces. The current version of the specification
only supports a single flag called [sampled](https://www.w3.org/TR/trace-context/#sampled-flag).

`TraceState` carries vendor-specific trace identification data, represented as a list
of key-value pairs. TraceState allows multiple tracing
systems to participate in the same trace. It is fully described in the [W3C Trace Context
specification](https://www.w3.org/TR/trace-context/#tracestate-header).

The API MUST implement methods to create a `SpanReference`. These methods SHOULD be the only way to
create a `SpanReference`. This functionality MUST be fully implemented in the API, and SHOULD NOT be
overridable.

### Retrieving the TraceId and SpanId

The API MUST allow retrieving the `TraceId` and `SpanId` in the following forms:

* Hex - returns the lowercase [hex encoded](https://tools.ietf.org/html/rfc4648#section-8)
`TraceId` (result MUST be a 32-hex-character lowercase string) or `SpanId`
(result MUST be a 16-hex-character lowercase string).
* Binary - returns the binary representation of the `TraceId` (result MUST be a
16-byte array) `SpanId` (result MUST be a 8-byte array).

The API should not expose details about how they are internally stored.

### IsValid

An API called `IsValid`, that returns a boolean value, which is `true` if the SpanReference has a
non-zero TraceID and a non-zero SpanID, MUST be provided.

### IsRemote

An API called `IsRemote`, that returns a boolean value, which is `true` if the SpanReference was
propagated from a remote parent, MUST be provided.
When extracting a `SpanReference` through the [Propagators API](../context/api-propagators.md#propagators-api),
`IsRemote` MUST return true, whereas for the SpanReference of any child spans it MUST return false.

### TraceState

`TraceState` is a part of [`SpanReference`](./api.md#spanreference), represented by an immutable list of string key/value pairs and
formally defined by the [W3C Trace Context specification](https://www.w3.org/TR/trace-context/#tracestate-header).
Tracing API MUST provide at least the following operations on `TraceState`:

* Get value for a given key
* Add a new key/value pair
* Update an existing value for a given key
* Delete a key/value pair

These operations MUST follow the rules described in the [W3C Trace Context specification](https://www.w3.org/TR/trace-context/#mutating-the-tracestate-field).
All mutating operations MUST return a new `TraceState` with the modifications applied.
`TraceState` MUST at all times be valid according to rules specified in [W3C Trace Context specification](https://www.w3.org/TR/trace-context/#tracestate-header-field-values).
Every mutating operations MUST validate input parameters.
If invalid value is passed the operation MUST NOT return `TraceState` containing invalid data
and MUST follow the [general error handling guidelines](../error-handling.md) (e.g. it usually must not return null or throw an exception).

Please note, since `SpanReference` is immutable, it is not possible to update `SpanReference` with a new `TraceState`.
Such changes then make sense only right before
[`SpanReference` propagation](https://github.com/open-telemetry/opentelemetry-specification/blob/master/specification/context/api-propagators.md)
or [telemetry data exporting](https://github.com/open-telemetry/opentelemetry-specification/blob/master/specification/trace/sdk.md#span-exporter).
In both cases, `Propagators` and `SpanExporters` may create a modified `TraceState` copy before serializing it to the wire.

## Span

A `Span` represents a single operation within a trace. Spans can be nested to
form a trace tree. Each trace contains a root span, which typically describes
the entire operation and, optionally, one or more sub-spans for its sub-operations.

<a name="span-data-members"></a>
`Span`s encapsulate:

- The span name
- An immutable [`SpanReference`](#spanreference) that uniquely identifies the
  `Span`
- A parent span in the form of a [`Span`](#span), [`SpanReference`](#spanreference),
  or null
- A [`SpanKind`](#spankind)
- A start timestamp
- An end timestamp
- [`Attributes`](../common/common.md#attributes)
- A list of [`Link`s](#specifying-links) to other `Span`s
- A list of timestamped [`Event`s](#add-events)
- A [`Status`](#set-status).

The _span name_ concisely identifies the work represented by the Span,
for example, an RPC method name, a function name,
or the name of a subtask or stage within a larger computation.
The span name SHOULD be the most general string that identifies a
(statistically) interesting _class of Spans_,
rather than individual Span instances while still being human-readable.
That is, "get_user" is a reasonable name, while "get_user/314159",
where "314159" is a user ID, is not a good name due to its high cardinality.
Generality SHOULD be prioritized over human-readability.

For example, here are potential span names for an endpoint that gets a
hypothetical account information:

| Span Name         | Guidance     |
| ----------------- | ------------ |
| `get`             | Too general  |
| `get_account/42`  | Too specific |
| `get_account`     | Good, and account_id=42 would make a nice Span attribute |
| `get_account/{accountId}` | Also good (using the "HTTP route") |

The `Span`'s start and end timestamps reflect the elapsed real time of the
operation.

For example, if a span represents a request-response cycle (e.g. HTTP or an RPC),
the span should have a start time that corresponds to the start time of the
first sub-operation, and an end time of when the final sub-operation is complete.
This includes:

- receiving the data from the request
- parsing of the data (e.g. from a binary or json format)
- any middleware or additional processing logic
- business logic
- construction of the response
- sending of the response

Child spans (or in some cases events) may be created to represent
sub-operations which require more detailed observability. Child spans should
measure the timing of the respective sub-operation, and may add additional
attributes.

A `Span`'s start time SHOULD be set to the current time on [span
creation](#span-creation). After the `Span` is created, it SHOULD be possible to
change its name, set its `Attribute`s, add `Event`s, and set the `Status`. These
MUST NOT be changed after the `Span`'s end time has been set.

`Span`s are not meant to be used to propagate information within a process. To
prevent misuse, implementations SHOULD NOT provide access to a `Span`'s
attributes besides its `SpanReference`.

Vendors may implement the `Span` interface to effect vendor-specific logic.
However, alternative implementations MUST NOT allow callers to create `Span`s
directly. All `Span`s MUST be created via a `Tracer`.

### Span Creation

There MUST NOT be any API for creating a `Span` other than with a [`Tracer`](#tracer).

`Span` creation MUST NOT set the newly created `Span` as the currently
active `Span` by default, but this functionality MAY be offered additionally
as a separate operation.

The API MUST accept the following parameters:

- The span name. This is a required parameter.
- The parent `Context` or an indication that the new `Span` should be a root `Span`.
  The API MAY also have an option for implicitly using
  the current Context as parent as a default behavior.
  This API MUST NOT accept a `Span` or `SpanReference` as parent, only a full `Context`.

  The semantic parent of the Span MUST be determined according to the rules
  described in [Determining the Parent Span from a Context](#determining-the-parent-span-from-a-context).
- [`SpanKind`](#spankind), default to `SpanKind.Internal` if not specified.
- [`Attributes`](../common/common.md#attributes). Additionally,
  these attributes may be used to make a sampling decision as noted in [sampling
  description](sdk.md#sampling). An empty collection will be assumed if
  not specified.

  Whenever possible, users SHOULD set any already known attributes at span creation
  instead of calling `SetAttribute` later.

- `Link`s - an ordered sequence of Links, see API definition [here](#specifying-links).
- `Start timestamp`, default to current time. This argument SHOULD only be set
  when span creation time has already passed. If API is called at a moment of
  a Span logical start, API user MUST not explicitly set this argument.

Each span has zero or one parent span and zero or more child spans, which
represent causally related operations. A tree of related spans comprises a
trace. A span is said to be a _root span_ if it does not have a parent. Each
trace includes a single root span, which is the shared ancestor of all other
spans in the trace. Implementations MUST provide an option to create a `Span` as
a root span, and MUST generate a new `TraceId` for each root span created.
For a Span with a parent, the `TraceId` MUST be the same as the parent.
Also, the child span MUST inherit all `TraceState` values of its parent by default.

A `Span` is said to have a _remote parent_ if it is the child of a `Span`
created in another process. Each propagators' deserialization must set
`IsRemote` to true on a parent `SpanReference` so `Span` creation knows if the
parent is remote.

Any span that is created MUST also be ended.
This is the responsibility of the user.
API implementations MAY leak memory or other resources
(including, for example, CPU time for periodic work that iterates all spans)
if the user forgot to end the span.

#### Determining the Parent Span from a Context

When a new `Span` is created from a `Context`, the `Context` may contain a `Span`
representing the currently active instance, and will be used as parent.
If there is no `Span` in the `Context`, the newly created `Span` will be a root span.

A `SpanReference` cannot be set as active in a `Context` directly, but through the use
of a [Propagated Span](#propagated-span-creation) wrapping it.
For example, a `Propagator` performing context extraction may need this.

#### Specifying links

During the `Span` creation user MUST have the ability to record links to other
`Span`s. Linked `Span`s can be from the same or a different trace. See [Links
description](../overview.md#links-between-spans). `Link`s cannot be added after
Span creation.

A `Link` is structurally defined by the following properties:

- `SpanReference` of the `Span` to link to.
- Zero or more [`Attributes`](../common/common.md#attributes) further describing
  the link.

The Span creation API MUST provide:

- An API to record a single `Link` where the `Link` properties are passed as
  arguments. This MAY be called `AddLink`. This API takes the `SpanReference` of
  the `Span` to link to and optional `Attributes`, either as individual
  parameters or as an immutable object encapsulating them, whichever is most
  appropriate for the language.

Links SHOULD preserve the order in which they're set.

### Span operations

With the exception of the function to retrieve the `Span`'s `SpanReference` and
recording status, none of the below may be called after the `Span` is finished.

#### Get Context

The Span interface MUST provide:

- An API that returns the `SpanReference` for the given `Span`. The returned value
  may be used even after the `Span` is finished. The returned value MUST be the
  same for the entire Span lifetime. This MAY be called `GetContext`.

#### IsRecording

Returns true if this `Span` is recording information like events with the
`AddEvent` operation, attributes using `SetAttributes`, status with `SetStatus`,
etc.

After a `Span` is ended, it usually becomes non-recording and thus
`IsRecording` SHOULD consequently return false for ended Spans.
Note: Streaming implementations, where it is not known if a span is ended,
are one expected case where `IsRecording` cannot change after ending a Span.

`IsRecording` SHOULD NOT take any parameters.

This flag SHOULD be used to avoid expensive computations of a Span attributes or
events in case when a Span is definitely not recorded. Note that any child
span's recording is determined independently from the value of this flag
(typically based on the `sampled` flag of a `TraceFlag` on
[SpanReference](#spanreference)).

This flag may be `true` despite the entire trace being sampled out. This
allows to record and process information about the individual Span without
sending it to the backend. An example of this scenario may be recording and
processing of all incoming requests for the processing and building of
SLA/SLO latency charts while sending only a subset - sampled spans - to the
backend. See also the [sampling section of SDK design](sdk.md#sampling).

Users of the API should only access the `IsRecording` property when
instrumenting code and never access `SampledFlag` unless used in context
propagators.

#### Set Attributes

A `Span` MUST have the ability to set [`Attributes`](../common/common.md#attributes) associated with it.

The Span interface MUST provide:

- An API to set a single `Attribute` where the attribute properties are passed
  as arguments. This MAY be called `SetAttribute`. To avoid extra allocations some
  implementations may offer a separate API for each of the possible value types.

Setting an attribute with the same key as an existing attribute SHOULD overwrite
the existing attribute's value.

Note that the OpenTelemetry project documents certain ["standard
attributes"](semantic_conventions/README.md) that have prescribed semantic meanings.

Note that [Samplers](sdk.md#sampler) can only consider information already
present during span creation. Any changes done later, including new or changed
attributes, cannot change their decisions.

#### Add Events

A `Span` MUST have the ability to add events. Events have a time associated
with the moment when they are added to the `Span`.

An `Event` is structurally defined by the following properties:

- Name of the event.
- A timestamp for the event. Either the time at which the event was
  added or a custom timestamp provided by the user.
- Zero or more [`Attributes`](../common/common.md#attributes) further describing
  the event.

The Span interface MUST provide:

- An API to record a single `Event` where the `Event` properties are passed as
  arguments. This MAY be called `AddEvent`.
  This API takes the name of the event, optional `Attributes` and an optional
  `Timestamp` which can be used to specify the time at which the event occurred,
  either as individual parameters or as an immutable object encapsulating them,
  whichever is most appropriate for the language. If no custom timestamp is
  provided by the user, the implementation automatically sets the time at which
  this API is called on the event.

Events SHOULD preserve the order in which they are recorded.
This will typically match the ordering of the events' timestamps,
but events may be recorded out-of-order using custom timestamps.

Consumers should be aware that an event's timestamp might be before the start or
after the end of the span if custom timestamps were provided by the user for the
event or when starting or ending the span.
The specification does not require any normalization if provided timestamps are
out of range.

Note that the OpenTelemetry project documents certain ["standard event names and
keys"](semantic_conventions/README.md) which have prescribed semantic meanings.

Note that [`RecordException`](#record-exception) is a specialized variant of
`AddEvent` for recording exception events.

#### Set Status

Sets the `Status` of the `Span`. If used, this will override the default `Span`
status, which is `Unset`.

`Status` is structurally defined by the following properties:

- `StatusCode`, one of the values listed below.
- Optional `Description` that provides a descriptive message of the `Status`.

`StatusCode` is one of the following values:

- `Unset`
  - The default status.
- `Ok`
  - The operation has been validated by an Application developer or Operator to
    have completed successfully.
- `Error`
  - The operation contains an error.

The Span interface MUST provide:

- An API to set the `Status`. This SHOULD be called `SetStatus`.
  This API takes the `StatusCode`, and an optional `Description`, either as
  individual parameters or as an immutable object encapsulating them, whichever
  is most appropriate for the language.

The status code SHOULD remain unset, except for the following circumstances:

When the status is set to `ERROR` by Instrumentation Libraries, the status codes
SHOULD be documented and predictable. The status code should only be set to `ERROR`
according to the rules defined within the semantic conventions. For operations
not covered by the semantic conventions, Instrumentation Libraries SHOULD
publish their own conventions, including status codes.

Generally, Instrumentation Libraries SHOULD NOT set the status code to `Ok`,
unless explicitly configured to do so. Instrumention libraries SHOULD leave the
status code as `Unset` unless there is an error, as described above.

Application developers and Operators may set the status code to `Ok`.

Analysis tools SHOULD respond to an `Ok` status by suppressing any errors they
would otherwise generate. For example, to suppress noisy errors such as 404s.

Only the value of the last call will be recorded, and implementations are free
to ignore previous calls.

#### UpdateName

Updates the `Span` name. Upon this update, any sampling behavior based on `Span`
name will depend on the implementation.

Note that [Samplers](sdk.md#sampler) can only consider information already
present during span creation. Any changes done later, including updated span
name, cannot change their decisions.

Alternatives for the name update may be late `Span` creation, when Span is
started with the explicit timestamp from the past at the moment where the final
`Span` name is known, or reporting a `Span` with the desired name as a child
`Span`.

Required parameters:

- The new **span name**, which supersedes whatever was passed in when the
  `Span` was started

#### End

Signals that the operation described by this span has
now (or at the time optionally specified) ended.

Implementations SHOULD ignore all subsequent calls to `End` and any other Span methods,
i.e. the Span becomes non-recording by being ended
(there might be exceptions when Tracer is streaming events
and has no mutable state associated with the `Span`).

Language SIGs MAY provide methods other than `End` in the API that also end the
span to support language-specific features like `with` statements in Python.
However, all API implementations of such methods MUST internally call the `End`
method and be documented to do so.

`End` MUST NOT have any effects on child spans.
Those may still be running and can be ended later.

`End` MUST NOT inactivate the `Span` in any `Context` it is active in.
It MUST still be possible to use an ended span as parent via a Context it is
contained in. Also, any mechanisms for putting the Span into a Context MUST
still work after the Span was ended.

Parameters:

- (Optional) Timestamp to explicitly set the end timestamp.
  If omitted, this MUST be treated equivalent to passing the current time.

This API MUST be non-blocking.

#### Record Exception

To facilitate recording an exception languages SHOULD provide a
`RecordException` method if the language uses exceptions.
This is a specialized variant of [`AddEvent`](#add-events),
so for anything not specified here, the same requirements as for `AddEvent` apply.

The signature of the method is to be determined by each language
and can be overloaded as appropriate.
The method MUST record an exception as an `Event` with the conventions outlined in
the [exception semantic conventions](semantic_conventions/exceptions.md) document.
The minimum required argument SHOULD be no more than only an exception object.

If `RecordException` is provided, the method MUST accept an optional parameter
to provide any additional event attributes
(this SHOULD be done in the same way as for the `AddEvent` method).
If attributes with the same name would be generated by the method already,
the additional attributes take precedence.

Note: `RecordException` may be seen as a variant of `AddEvent` with
additional exception-specific parameters and all other parameters being optional
(because they have defaults from the exception semantic convention).

### Span lifetime

Span lifetime represents the process of recording the start and the end
timestamps to the Span object:

- The start time is recorded when the Span is created.
- The end time needs to be recorded when the operation is ended.

Start and end time as well as Event's timestamps MUST be recorded at a time of a
calling of corresponding API.

### Propagated Span creation

The API MUST provide an operation for wrapping a `SpanReference` with an object
implementing the `Span` interface. This is done in order to expose a `SpanReference`
as a `Span` in operations such as in-process `Span` propagation.

If a new type is required for supporting this operation, it SHOULD be named `PropagatedSpan`.

The behavior is defined as follows:

- `GetContext()` MUST return the wrapped `SpanReference`.
- `IsRecording` MUST return `false` to signal that events, attributes and other elements
  are not being recorded, i.e. they are being dropped.

The remaining functionality of `Span` MUST be defined as no-op operations.
Note: This includes `End`, so as an exception from the general rule,
it is not required (or even helpful) to end a Propagated Span.

This functionality MUST be fully implemented in the API, and SHOULD NOT be overridable.

## SpanKind

`SpanKind` describes the relationship between the Span, its parents,
and its children in a Trace.  `SpanKind` describes two independent
properties that benefit tracing systems during analysis.

The first property described by `SpanKind` reflects whether the Span
is a remote child or parent.  Spans with a remote parent are
interesting because they are sources of external load.  Spans with a
remote child are interesting because they reflect a non-local system
dependency.

The second property described by `SpanKind` reflects whether a child
Span represents a synchronous call.  When a child span is synchronous,
the parent is expected to wait for it to complete under ordinary
circumstances.  It can be useful for tracing systems to know this
property, since synchronous Spans may contribute to the overall trace
latency. Asynchronous scenarios can be remote or local.

In order for `SpanKind` to be meaningful, callers should arrange that
a single Span does not serve more than one purpose.  For example, a
server-side span should not be used directly as the parent of another
remote span.  As a simple guideline, instrumentation should create a
new Span prior to extracting and serializing the SpanReference for a
remote call.

These are the possible SpanKinds:

* `SERVER` Indicates that the span covers server-side handling of a
  synchronous RPC or other remote request.  This span is the child of
  a remote `CLIENT` span that was expected to wait for a response.
* `CLIENT` Indicates that the span describes a synchronous request to
  some remote service.  This span is the parent of a remote `SERVER`
  span and waits for its response.
* `PRODUCER` Indicates that the span describes the parent of an
  asynchronous request.  This parent span is expected to end before
  the corresponding child `CONSUMER` span, possibly even before the
  child span starts. In messaging scenarios with batching, tracing
  individual messages requires a new `PRODUCER` span per message to
  be created.
* `CONSUMER` Indicates that the span describes the child of an
  asynchronous `PRODUCER` request.
* `INTERNAL` Default value. Indicates that the span represents an
  internal operation within an application, as opposed to an
  operations with remote parents or children.

To summarize the interpretation of these kinds:

| `SpanKind` | Synchronous | Asynchronous | Remote Incoming | Remote Outgoing |
|--|--|--|--|--|
| `CLIENT` | yes | | | yes |
| `SERVER` | yes | | yes | |
| `PRODUCER` | | yes | | maybe |
| `CONSUMER` | | yes | maybe | |
| `INTERNAL` | | | | |

## Concurrency

For languages which support concurrent execution the Tracing APIs provide
specific guarantees and safeties. Not all of API functions are safe to
be called concurrently.

**TracerProvider** - all methods are safe to be called concurrently.

**Tracer** - all methods are safe to be called concurrently.

**Span** - All methods of Span are safe to be called concurrently.

**Event** - Events are immutable and safe to be used concurrently.

**Link** - Links are immutable and safe to be used concurrently.

## Included Propagators

The API layer MAY include the following `Propagator`s:

* A `TextMapPropagator` implementing the [W3C TraceContext Specification](https://www.w3.org/TR/trace-context/).

## Behavior of the API in the absence of an installed SDK

In general, in the absence of an installed SDK, the Trace API is a "no-op" API.
This means that operations on a Tracer, or on Spans, should have no side effects and do nothing. However, there
is one important exception to this general rule, and that is related to propagation of a `SpanReference`:
The API MUST create a [Propagated Span](#propagated-span-creation) with the `SpanReference`
that is in the `Span` in the parent `Context` (whether explicitly given or implicit current) or,
if the parent is a Propagated Span (which it usually always is if no SDK is present),
it MAY return the same parent Propagated Span instance back from the creation method.
If the parent `Context` contains no `Span`, an empty Propagated Span MUST be returned instead
(i.e., having a SpanReference with all-zero Span and Trace IDs, empty Tracestate, and unsampled TraceFlags).
This means that a `SpanReference` that has been provided by a configured `Propagator`
will be propagated through to any child span and ultimately also `Inject`,
but that no new `SpanReference`s will be created.<|MERGE_RESOLUTION|>--- conflicted
+++ resolved
@@ -167,18 +167,7 @@
 
 - [Create a new `Span`](#span-creation) (see the section on `Span`)
 
-<<<<<<< HEAD
-## SpanContext
-=======
-The `Tracer` MAY provide functions to:
-
-- Get the currently active span
-- Set the currently active span
-
-These functions MUST delegate to the `Tracing Context Utilities`.
-
 ## SpanReference
->>>>>>> cd661d44
 
 A `SpanReference` represents the portion of a `Span` which must be serialized and
 propagated along side of a distributed context. `SpanReference`s are immutable.
