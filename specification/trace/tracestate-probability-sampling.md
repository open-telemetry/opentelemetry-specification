<!--- Hugo front matter used to generate the website version of this page:
linkTitle: Probability Sampling
--->

# TraceState: Probability Sampling

**Status**: [Development](../document-status.md)

<details>
<summary>Table of Contents</summary>

<<<<<<< HEAD
<!-- toc -->

- [Overview](#overview)
- [Definitions](#definitions)
  * [Sampling Probability](#sampling-probability)
  * [Consistent Sampling Decision](#consistent-sampling-decision)
  * [Rejection Threshold (T)](#rejection-threshold-t)
  * [Random Value (R)](#random-value-r)
  * [Consistent Sampling Decision Approach](#consistent-sampling-decision-approach)
- [Explanation](#explanation)
- [Sampler behavior for initializing and updating T and R values](#sampler-behavior-for-initializing-and-updating-t-and-r-values)
  * [Head samplers](#head-samplers)
  * [Downstream samplers](#downstream-samplers)
  * [Migration to consistent probability samplers](#migration-to-consistent-probability-samplers)
- [Algorithms](#algorithms)
  * [Converting floating-point probability to threshold value](#converting-floating-point-probability-to-threshold-value)
  * [Converting integer threshold to a `th`-value](#converting-integer-threshold-to-a-th-value)
  * [Testing randomness vs threshold](#testing-randomness-vs-threshold)
  * [Converting threshold to a sampling probability](#converting-threshold-to-a-sampling-probability)
  * [Converting threshold to an adjusted count (sampling rate)](#converting-threshold-to-an-adjusted-count-sampling-rate)

<!-- tocstop -->

</details>

## Overview

Sampling is an important lever to reduce the costs associated with collecting and processing telemetry data. It enables you to choose a representative set of items from an overall population.

There are two key aspects for sampling of tracing data. The first is that sampling decisions can be made independently for *each* span in a trace. The second is that sampling decisions can be made at multiple points in the telemetry pipeline. For example, the sampling decision for a span at span creation time could have been to **keep** that span, while the downstream sampling decision for the *same* span at a later stage (say in an external process in the data collection pipeline) could be to **drop** it.

For each of the above aspects, if we don't make **consistent** sampling decisions, we will end up with traces that are unusable and do not contain a coherent set of spans, because of the independent sampling decisions. Instead, we want sampling decisions to be made in a **consistent** manner so that we can effectively reason about a trace.

This specification describes a mechanism to achieve such consistent sampling decisions using a mechanism called **Consistent Probability Sampling**. To achieve this, it uses two key building blocks. The first is a common source of randomness (R) that is available to all participants, which includes a set of tracers and collectors. This can be either a custom value (called `rv`) or taken from the trailing 7 bytes of the TraceID. The second is a concept of a rejection threshold (T). This is derived directly from a participant's sampling rate. This proposal describes how these two values should be propagated and how participants should use them to make sampling decisions.

For more details about this specification, see [OTEP 235](https://github.com/open-telemetry/oteps/blob/main/text/trace/0235-sampling-threshold-in-trace-state.md).

## Definitions

### Sampling Probability

Sampling probability is the likelihood that a span will be *kept*. Each participant can choose a different sampling probability for each span. For example, if the sampling probability is 0.25, around 25% of the spans will be kept.

Sampling probability is valid in the range 2^-56 through 1.  The value 56 appearing in this expression corresponds with 7 bytes of randomness (i.e., 56 bits) which are specified for W3C Trace Context Level 2 TraceIDs.  Note that the zero value is not defined and that "never" sampling is not a form of probability sampling.

### Consistent Sampling Decision

A consistent sampling decision means that a positive sampling decision made for a particular span with probability p1 necessarily implies a positive sampling decision for any span belonging to the same trace if it is made with probability p2 >= p1.

### Rejection Threshold (T)

This is a 56-bit value directly derived from the sampling probability. One way to think about this is that this is the number of spans that would be *dropped* out of 2^56 considered spans. [This is an alternative to the `p` value in the previous specification. The `p` value is limited to powers of two, while this supports a large range of values.](./tracestate-probability-sampling-experimental.md)

You can derive the rejection threshold from the sampling probability as follows:

```
Rejection_Threshold = (1 - Sampling_Probability) * 2^56.
```

For example, if the sampling probability is 100% (keep all spans), the rejection threshold is 0.

Similarly, if the sampling probability is 1% (drop 99% of spans), the rejection threshold with 5 digits of precision would be (1-0.01) * 2^56 ≈ 71337018784743424 = 0xfd70a400000000.

We refer to this rejection threshold conceptually as `T`. We represent it using the OpenTelemetry TraceState key `th`, where the value is propagated and also stored with each span. In the example above, the `th` key has `fd70a4` as the value, because trailing zeros are removed.

See [tracestate handling](./tracestate-handling.md#sampling-threshold-value-th) for details about encoding threshold values.

### Random Value (R)

A common random value (that is known or propagated to all participants) is the main ingredient that enables consistent probability sampling. Each participant can compare this value (R) with their rejection threshold (T) to make a consistent sampling decision across an entire trace (or even across a group of traces).

This proposal supports two sources of randomness:

- **An explicit source of randomness**: OpenTelemetry supports a *random* (or pseudo-random) 56-bit value known as explicit trace randomness. This can be propagated through the OpenTelemetry TraceState `rv` sub-key and is stored in the Span's TraceState field.
- **Using TraceID as a source of randomness**: OpenTelemetry supports using the [least-significant 56 bits of the TraceID as the source of randomness, as specified in W3C Trace Context Level 2][W3CCONTEXTTRACEID]. This can be done if the root Span's Trace SDK knows that the TraceID has been generated in a random or pseudo-random manner.

[W3CCONTEXTTRACEID]: https://www.w3.org/TR/trace-context-2/#randomness-of-trace-id

See [tracestate handling](./tracestate-handling.md#sampling-randomness-value-rv) for details about encoding randomness values.

### Consistent Sampling Decision Approach

Given the above building blocks, let's look at how a participant can make consistent sampling decisions. For this, two values MUST be present in the `SpanContext`:

1. The common source of randomness: the 56-bit `R` value.
2. The rejection threshold: the 56-bit `T` value.

If `R` >= `T`, *keep* the span, else *drop* the span.

`T` represents the maximum threshold that was applied in all previous consistent sampling stages. If the current sampling stage applies a greater threshold value than any stage before, it MUST update (increase) the threshold correspondingly by re-encoding the OpenTelemetry TraceState value.

## Explanation

## Sampler behavior for initializing and updating T and R values

There are two categories of samplers:

- **Head samplers:** Implementations of [`Sampler`](./sdk.md#sampler), called by a `Tracer` during span creation for both root and child spans.
- **Downstream samplers:** Any component that, given an ended Span, decides whether to *drop* it or *keep* it (by forwarding it to the next component in the pipeline). This category is also known as "collection path samplers" or "sampling processors". Note that *Tail samplers* are a special class of downstream samplers that buffer spans of a trace and make a sampling decision for the trace as a whole using data from any span in the buffered trace.

This section defines the behavior for these two categories of samplers.

### Head samplers

See [SDK requirements for trace randomness](./sdk.md#sampling-requirements), which covers potentially inserting explicit trace randomness using the OpenTelemetry TraceState `rv` sub-key.

A head Sampler is responsible for computing the `th` value in a new span's [OpenTelemetry TraceState](./tracestate-handling.md#tracestate-handling). The main inputs to that computation include the parent context's TraceState and the TraceID.

When a span is sampled by in accordance with this specification, the output TraceState SHOULD be set to convey probability sampling:

- The `th` key MUST be defined with a threshold value corresponding to the sampling probability the sampler used.
- If trace randomness was derived from a OpenTelemetry TraceState `rv` sub-key value, the same `rv` value MUST be defined and equal to the incoming OpenTelemetry TraceState `rv` sub-key value.

### Downstream samplers

A downstream sampler, in contrast, may output a given ended Span with a *modified* trace state, complying with following rules:

- If the chosen sampling probability is 1, the sampler MUST NOT modify an existing `th` sub-key value, nor set a `th` sub-key value.
- Otherwise, the chosen sampling probability is in `(0, 1)`. In this case the sampler MUST output the span with a `th` equal to `max(input th, chosen th)`. In other words, `th` MUST NOT be decreased (as it is not possible to retroactively adjust an earlier stage's sampling probability), and it MUST be increased if a lower sampling probability was used. This case represents the common case where a downstream sampler is reducing span throughput in the system.

### Migration to consistent probability samplers

The OpenTelemetry specification for TraceIdRatioBased samplers was not completed until after the SDK specification was declared stable, and the exact behavior of that sampler was left unspecified.  The `th` and `rv` sub-keys defined in the OpenTelemetry TraceState now address this behavior specifically.

As the OpenTelemetry TraceIdRatioBased sampler changes definition, users must consider how to avoid incomplete traces due to inconsistent sampling during the transition between old and new logic.

The original TraceIdRatioBased sampler specification gave a workaround for the underspecified behavior, that it was safe to use for root spans: "It is recommended to use this sampler algorithm only for root spans (in combination with [`ParentBased`](./sdk.md#parentbased)) because different language SDKs or even different versions of the same language SDKs may produce inconsistent results for the same input."

To avoid inconsistency during this transition, users SHOULD follow
this guidance until all Trace SDKs in a system have been upgraded to
modern Trace randomness requirements based on W3C Trace Context
Level 2.
Users can verify that all Trace SDKs have been upgraded when all Spans
in their system have the Trace random flag set (in Span flags).
To assist with this migration, the TraceIdRatioBased Sampler issues a
warning statement the first time it presumes TraceID randomness for a
Context where the Trace random flag is not set.

## Algorithms

The `th` and `rv` values may be represented and manipulated in a variety of forms depending on the capabilities of the processor and needs of the implementation. As 56-bit values, they are compatible with byte arrays and 64-bit integers, and can also be manipulated with 64-bit floating point with a truly negligible loss of precision.

The following examples are in Golang and Python3. They are intended as examples only for clarity, and not as a suggested implementation.

### Converting floating-point probability to threshold value

Threshold values are encoded with trailing zeros removed, which allows for variable precision. This can be accomplished by rounding, and there are several practical ways to do this with built-in string formatting libraries.

With up to 56 bits of precision available, implementations that use built-in floating point number support will be limited by the precision of the underlying number support.  One way to encode thresholds uses the IEEE 754-2008-standard hexadecimal floating point representation as a simple solution.  For example, in Golang,

```go
// ProbabilityToThresholdWithPrecision assumes the probability value is in the range
// [0x1p-56, 1] and precision is in the range [1, 14].
func ProbabilityToThresholdWithPrecision(probability float64, precision int) string {
    if probability == 1 {
        // Special case
        return "0"
    }
    // Raise precision by the number of leading 'f' digits.
    _, expF := math.Frexp(probability)
    precision = min(14, precision+expF/-4)

    // Change the probability to rejection probability, with range [0, 1),
    // translate rejection probability by +1, into range [1, 2).
    // Format the significand of this expression as hexadecimal floating point
    asHex := strconv.FormatFloat(2-probability, 'x', precision, 64)

    // Strip the leading "0x1.", use the requested number of digits.
    // Strip additional trailing zeros.
    digits := asHex[4 : 4+precision]
    return strings.TrimRight(digits, "0")
}
```

Note the use of `math.Frexp(probability)` used to adjust precision
using the base-2 exponent of the probability argument.  This makes the
configured precision apply to the significant digits of the threshold
for probabilities near zero.  Note that there is not a symmetrical
adjustment made for values near unit probability, as we do not believe
there is a practical use for sampling very precisely near 100%.

To translate directly from floating point probability into a 56-bit unsigned integer representation using `math.Round()` and shift operations, see the [OpenTelemetry Collector-Contrib `pkg/sampling` package][PKGSAMPLING] package.  This package demonstrates how to directly calculate integer thresholds from probabilities.

[PKGSAMPLING]: https://github.com/open-telemetry/opentelemetry-collector-contrib/blob/main/pkg/sampling/README.md

OpenTelemetry SDKs are recommended to use 4 digits of precision by default. The following table shows values computed by the method above for 1-in-N probability sampling, with precision 3, 4, and 5.

<!--- Program at https://go.dev/play/p/7eLM6FkuoA5 (includes function above) generates the table below --->
| 1-in-N  | Input probability  | Threshold (precision 3, 4, 5)      | Actual probability (precision 3, 4, 5)                                       | Exact Adjusted Count (precision 3, 4, 5)                              |
|---------|--------------------|------------------------------------|------------------------------------------------------------------------------|-----------------------------------------------------------------------|
| 1       | 1                  | 0<br/>0<br/>0                      | 1<br/>1<br/>1                                                                | 1<br/>1<br/>1                                                         |
| 2       | 0.5                | 8<br/>8<br/>8                      | 0.5<br/>0.5<br/>0.5                                                          | 2<br/>2<br/>2                                                         |
| 3       | 0.3333333333333333 | aab<br/>aaab<br/>aaaab             | 0.333251953125<br/>0.3333282470703125<br/>0.33333301544189453                | 3.0007326007326007<br/>3.00004577706569<br/>3.0000028610256777        |
| 4       | 0.25               | c<br/>c<br/>c                      | 0.25<br/>0.25<br/>0.25                                                       | 4<br/>4<br/>4                                                         |
| 5       | 0.2                | ccd<br/>cccd<br/>ccccd             | 0.199951171875<br/>0.1999969482421875<br/>0.19999980926513672                | 5.001221001221001<br/>5.0000762951094835<br/>5.0000047683761295       |
| 8       | 0.125              | e<br/>e<br/>e                      | 0.125<br/>0.125<br/>0.125                                                    | 8<br/>8<br/>8                                                         |
| 10      | 0.1                | e66<br/>e666<br/>e6666             | 0.10009765625<br/>0.100006103515625<br/>0.10000038146972656                  | 9.990243902439024<br/>9.99938968568813<br/>9.999961853172863          |
| 16      | 0.0625             | f<br/>f<br/>f                      | 0.0625<br/>0.0625<br/>0.0625                                                 | 16<br/>16<br/>16                                                      |
| 100     | 0.01               | fd71<br/>fd70a<br/>fd70a4          | 0.0099945068359375<br/>0.010000228881835938<br/>0.009999990463256836         | 100.05496183206107<br/>99.99771123402633<br/>100.00009536752259       |
| 1000    | 0.001              | ffbe7<br/>ffbe77<br/>ffbe76d       | 0.0010004043579101562<br/>0.0009999871253967285<br/>0.000999998301267624     | 999.5958055290753<br/>1000.012874769029<br/>1000.0016987352618        |
| 10000   | 0.0001             | fff972<br/>fff9724<br/>fff97247    | 0.00010001659393310547<br/>0.00010000169277191162<br/>0.00010000006295740604 | 9998.340882002383<br/>9999.830725674266<br/>9999.99370426336          |
| 100000  | 0.00001              | ffff584<br/>ffff583a<br/>ffff583a5 | 9.998679161071777e-06<br/>1.00000761449337e-05<br/>1.0000003385357559e-05    | 100013.21013412817<br/>99999.238556461<br/>99999.96614643588          |
| 1000000 | 0.000001              | ffffef4<br/>ffffef39<br/>ffffef391 | 9.98377799987793e-07<br/>1.00000761449337e-06<br/>9.999930625781417e-07      | 1.0016248358208955e+06<br/>999992.38556461<br/>1.0000069374699865e+06 |

### Converting integer threshold to a `th`-value

To convert a 56-bit integer threshold value to the t-value representation, emit it as a hexadecimal value (without a leading '0x'), optionally with trailing zeros omitted:

```py
if tvalue == 0: 
  add_otel_trace_state('tv:0')
else:
  h = hex(tvalue).rstrip('0')
  # remove leading 0x
  add_otel_trace_state('tv:'+h[2:])
```

### Testing randomness vs threshold

Given randomness and threshold as 64-bit integers, a sample should be taken if randomness is greater than or equal to the threshold.

```
shouldSample = (randomness >= threshold)
```

### Converting threshold to a sampling probability

The sampling probability is a value from 0.0 to 1.0, which can be calculated using floating point by dividing by 2^56:

```py
# embedded _ in numbers for clarity (permitted by Python3)
maxth = 0x100_0000_0000_0000  # 2^56
prob = float(maxth - threshold) / maxth
```

### Converting threshold to an adjusted count (sampling rate)

The adjusted count indicates the approximate quantity of items from the population that this sample represents. It is equal to `1/probability`.

```py
maxth = 0x100_0000_0000_0000  # 2^56
adjCount = maxth / float(maxth - threshold)
```

Adjusted count is not defined for spans that were obtained via non-probabilistic sampling (a sampled span with no `th` value).
=======
This document is being updated with the specification finalized in [OTEP 235](../../oteps/trace/0235-sampling-threshold-in-trace-state.md), see [this tracking issue](https://github.com/open-telemetry/opentelemetry-specification/issues/1413).
>>>>>>> a8ded1a0
<|MERGE_RESOLUTION|>--- conflicted
+++ resolved
@@ -9,7 +9,6 @@
 <details>
 <summary>Table of Contents</summary>
 
-<<<<<<< HEAD
 <!-- toc -->
 
 - [Overview](#overview)
@@ -219,7 +218,7 @@
 To convert a 56-bit integer threshold value to the t-value representation, emit it as a hexadecimal value (without a leading '0x'), optionally with trailing zeros omitted:
 
 ```py
-if tvalue == 0: 
+if tvalue == 0:
   add_otel_trace_state('tv:0')
 else:
   h = hex(tvalue).rstrip('0')
@@ -254,7 +253,4 @@
 adjCount = maxth / float(maxth - threshold)
 ```
 
-Adjusted count is not defined for spans that were obtained via non-probabilistic sampling (a sampled span with no `th` value).
-=======
-This document is being updated with the specification finalized in [OTEP 235](../../oteps/trace/0235-sampling-threshold-in-trace-state.md), see [this tracking issue](https://github.com/open-telemetry/opentelemetry-specification/issues/1413).
->>>>>>> a8ded1a0
+Adjusted count is not defined for spans that were obtained via non-probabilistic sampling (a sampled span with no `th` value).