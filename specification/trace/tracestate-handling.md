--- conflicted
+++ resolved
@@ -103,23 +103,15 @@
 
 The following values have been defined by OpenTelemetry.
 
-<<<<<<< HEAD
 ### Sampling threshold value `th`
 
 The OpenTelemetry TraceState `th` sub-key defines a sampling threshold, which conveys effective sampling probability.
 Valid values of the `th` sub-fields include between 1 and 14 lowercase hexadecimal digits.
-=======
-### Explicit randomness value `rv`
-
-The OpenTelemetry TraceState `rv` sub-key defines an alternative source of randomness called the _explicit randomness value_.
-Values of `rv` MUST be exactly 14 lower-case hexadecimal digits:
->>>>>>> 311987ca
 
 ```
 hexdigit = DIGIT ; a-f
 ```
 
-<<<<<<< HEAD
 To decode the threshold from the OpenTelemetry TraceState `th` value, first extend the value with trailing zeros to make 14 digits.
 Then, parse the 14-digit value as a 56-bit unsigned hexadecimal number, yielding a rejection threshold.
 
@@ -153,8 +145,23 @@
 AdjustedCount = MaxAdjustedCount / (MaxAdjustedCount - Threshold)
 ```
 
-As an example, 25% probability sampling corresponds with adjusted count 4 and threshold `c`.
-=======
+For example, here is a W3C TraceState value including an OpenTelemetry sampling thresohld value:
+
+```
+tracestate: ot=th:c
+```
+
+This corresponds with 25% sampling probability, as follows: 
+
+- The hexadecimal value `c` is extended to `c0000000000000` for 56 bits
+- The rejection threshold is `0xc0000000000000 / 0x100000000000000` which is 75%
+- The sapmpling probability is 25%.
+
+### Explicit randomness value `rv`
+
+The OpenTelemetry TraceState `rv` sub-key defines an alternative source of randomness called the _explicit randomness value_.
+Values of `rv` MUST be exactly 14 lower-case hexadecimal digits:
+
 The explicit randomness value is meant to be used instead of extracting randomness from TraceIDs, therefore it contains the same number of bits as W3C Trace Context Level 2 recommends for TraceIDs.
 
 Lowercase hexadecimal digits are specified to enable direct lexicographical comparison between a sampling thresohld and either the TraceID (as it appears in the `traceparent` header) or the explicit randomness value (as it appears in the `tracestate` header).
@@ -168,5 +175,5 @@
 tracestate: ot=rv:6e6d1a75832a2f
 ```
 
-This corresponds with the explicit randomness value, an unsigned integer value, of 0x6e6d1a75832a2f. This randomness value is meant to be used instead of the least-significant 56 bits of the TraceID. In this example, the 56-bit fraction (i.e., 0x6e6d1a75832a2f / 0x100000000000000 = 43.1%) supports making a consistent positive sampling decision at probabilities ranging from 56.9% through 100% (i.e., rejection thresohld values 0x6e6d1a75832a2f through 0), the same as for a hexadecimal TraceID ending in 6e6d1a75832a2f without explicit randomness value.
->>>>>>> 311987ca
+This corresponds with the explicit randomness value, an unsigned integer value, of 0x6e6d1a75832a2f. This randomness value is meant to be used instead of the least-significant 56 bits of the TraceID. 
+In this example, the 56-bit fraction (i.e., 0x6e6d1a75832a2f / 0x100000000000000 = 43.1%) supports making a consistent positive sampling decision at probabilities ranging from 56.9% through 100% (i.e., rejection thresohld values 0x6e6d1a75832a2f through 0), the same as for a hexadecimal TraceID ending in 6e6d1a75832a2f without explicit randomness value.
