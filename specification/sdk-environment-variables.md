# OpenTelemetry Environment Variable Specification

**Status**: [Mixed](document-status.md)

The goal of this specification is to unify the environment variable names between different OpenTelemetry SDK implementations. SDKs MAY choose to allow configuration via the environment variables in this specification, but are not required to. If they do, they SHOULD use the names listed in this document.

## Special configuration types

**Status**: [Stable](document-status.md)

### Numeric value

If an SDK chooses to support an integer-valued environment variable, it SHOULD support nonnegative values between 0 and 2³¹ − 1 (inclusive). Individual SDKs MAY choose to support a larger range of values.

### Enum value

For variables which accept a known value out of a set, i.e., an enum value, SDK implementations MAY support additional values not listed here.
For variables accepting an enum value, if the user provides a value the SDK does not recognize, the SDK MUST generate a warning and gracefully ignore the setting.

### Duration

Any value that represents a duration, for example a timeout, MUST be an integer representing a number of
milliseconds. The value is non-negative - if a negative value is provided, the SDK MUST generate a warning,
gracefully ignore the setting and use the default value if it is defined.

For example, the value `12000` indicates 12000 milliseconds, i.e., 12 seconds.

## General SDK Configuration

**Status**: [Stable](document-status.md)

| Name                     | Description                                       | Default                           | Notes                               |
| ------------------------ | ------------------------------------------------- | --------------------------------- | ----------------------------------- |
| OTEL_RESOURCE_ATTRIBUTES | Key-value pairs to be used as resource attributes |                                   | See [Resource SDK](./resource/sdk.md#specifying-resource-information-via-an-environment-variable) for more details. |
| OTEL_SERVICE_NAME        | Sets the value of the [`service.name`](./resource/semantic_conventions/README.md#service) resource attribute | | If `service.name` is also provided in `OTEL_RESOURCE_ATTRIBUTES`, then `OTEL_SERVICE_NAME` takes precedence. |
| OTEL_LOG_LEVEL           | Log level used by the SDK logger                  | "info"                            |                                     |
| OTEL_PROPAGATORS         | Propagators to be used as a comma-separated list  | "tracecontext,baggage"            | Values MUST be deduplicated in order to register a `Propagator` only once. |
| OTEL_TRACES_SAMPLER       | Sampler to be used for traces                     | "parentbased_always_on"                       | See [Sampling](./trace/sdk.md#sampling) |
| OTEL_TRACES_SAMPLER_ARG   | String value to be used as the sampler argument   |                                   | The specified value will only be used if OTEL_TRACES_SAMPLER is set. Each Sampler type defines its own expected input, if any. Invalid or unrecognized input MUST be logged and MUST be otherwise ignored, i.e. the SDK MUST behave as if OTEL_TRACES_SAMPLER_ARG is not set.  |

Known values for OTEL_PROPAGATORS are:

- `"tracecontext"`: [W3C Trace Context](https://www.w3.org/TR/trace-context/)
- `"baggage"`: [W3C Baggage](https://www.w3.org/TR/baggage/)
- `"b3"`: [B3 Single](./context/api-propagators.md#configuration)
- `"b3multi"`: [B3 Multi](./context/api-propagators.md#configuration)
- `"jaeger"`: [Jaeger](https://www.jaegertracing.io/docs/1.21/client-libraries/#propagation-format)
- `"xray"`: [AWS X-Ray](https://docs.aws.amazon.com/xray/latest/devguide/xray-concepts.html#xray-concepts-tracingheader) (_third party_)
- `"ottrace"`: [OT Trace](https://github.com/opentracing?q=basic&type=&language=) (_third party_)

Known values for `OTEL_TRACES_SAMPLER` are:

- `"always_on"`: `AlwaysOnSampler`
- `"always_off"`: `AlwaysOffSampler`
- `"traceidratio"`: `TraceIdRatioBased`
- `"parentbased_always_on"`: `ParentBased(root=AlwaysOnSampler)`
- `"parentbased_always_off"`: `ParentBased(root=AlwaysOffSampler)`
- `"parentbased_traceidratio"`: `ParentBased(root=TraceIdRatioBased)`

Depending on the value of `OTEL_TRACES_SAMPLER`, `OTEL_TRACES_SAMPLER_ARG` may be set as follows:

- For `traceidratio` and `parentbased_traceidratio` samplers: Sampling probability, a number in the [0..1] range, e.g. "0.25". Default is 1.0 if unset.

## Batch Span Processor

**Status**: [Stable](document-status.md)

| Name                           | Description                                    | Default | Notes                                                 |
| ------------------------------ | ---------------------------------------------- | ------- | ----------------------------------------------------- |
| OTEL_BSP_SCHEDULE_DELAY        | Delay interval between two consecutive exports | 5000    |                                                       |
| OTEL_BSP_EXPORT_TIMEOUT        | Maximum allowed time to export data            | 30000   |                                                       |
| OTEL_BSP_MAX_QUEUE_SIZE        | Maximum queue size                             | 2048    |                                                       |
| OTEL_BSP_MAX_EXPORT_BATCH_SIZE | Maximum batch size                             | 512     | Must be less than or equal to OTEL_BSP_MAX_QUEUE_SIZE |

## Attribute Limits

See the SDK [Attribute Limits](common/common.md#attribute-limits) section for the definition of the limits.

If an SDK does not implement truncation mechanism for all implementations of
attributes, then it SHOULD NOT offer an unscoped (e.g.
`OTEL_ATTRIBUTE_VALUE_LENGTH_LIMIT`, as opposed to scoped, e.g.
`OTEL_SPAN_ATTRIBUTE_VALUE_LENGTH_LIMIT`) global environment variable for such a
limit. SDKs SHOULD only offer environment variables for the types of attributes,
for which that SDK implements truncation mechanism. For each implemented limit
SDK MUST first try to use the unscoped variable, if it isn't set, only then try
to use the scoped variable.

| Name                              | Description                          | Default | Notes |
| --------------------------------- | ------------------------------------ | ------- | ----- |
| OTEL_ATTRIBUTE_VALUE_LENGTH_LIMIT | Maximum allowed attribute value size |         | Empty value is treated as infinity. Non-integer and negative values are invalid. |
| OTEL_ATTRIBUTE_COUNT_LIMIT        | Maximum allowed span attribute count | 128     |       |

## Span Limits <a name="span-collection-limits"></a>

**Status**: [Stable](document-status.md)

See the SDK [Span Limits](trace/sdk.md#span-limits) section for the definition of the limits.

<<<<<<< HEAD
| Name                                   | Description                          | Default | Notes |
| -------------------------------------- | ------------------------------------ | ------- | ----- |
| OTEL_SPAN_ATTRIBUTE_VALUE_LENGTH_LIMIT | Maximum allowed attribute value size |         | Empty value is treated as infinity. Non-integer and negative values are invalid. |
| OTEL_SPAN_ATTRIBUTE_COUNT_LIMIT        | Maximum allowed span attribute count | 128     |       |
| OTEL_SPAN_EVENT_COUNT_LIMIT            | Maximum allowed span event count     | 128     |       |
| OTEL_SPAN_LINK_COUNT_LIMIT             | Maximum allowed span link count      | 128     |       |
=======
| Name                             | Description                                    | Default | Notes |
| -------------------------------- | ---------------------------------------------- | ------- | ----- |
| OTEL_SPAN_ATTRIBUTE_COUNT_LIMIT  | Maximum allowed span attribute count           | 128     |       |
| OTEL_SPAN_EVENT_COUNT_LIMIT      | Maximum allowed span event count               | 128     |       |
| OTEL_SPAN_LINK_COUNT_LIMIT       | Maximum allowed span link count                | 128     |       |
| OTEL_EVENT_ATTRIBUTE_COUNT_LIMIT | Maximum allowed attribute per span event count | 128     |       |
| OTEL_LINK_ATTRIBUTE_COUNT_LIMIT  | Maximum allowed attribute per span link count  | 128     |       |
>>>>>>> 7fc28733

## OTLP Exporter

See [OpenTelemetry Protocol Exporter Configuration Options](./protocol/exporter.md).

## Jaeger Exporter

**Status**: [Stable](document-status.md)

| Name                            | Description                                                      | Default                                                                                          |
|---------------------------------|------------------------------------------------------------------|--------------------------------------------------------------------------------------------------|
| OTEL_EXPORTER_JAEGER_AGENT_HOST | Hostname for the Jaeger agent                                    | "localhost"                                                                                      |
| OTEL_EXPORTER_JAEGER_AGENT_PORT | Port for the Jaeger agent                                        | 6832                                                                                             |
| OTEL_EXPORTER_JAEGER_ENDPOINT   | HTTP endpoint for Jaeger traces                                  | <!-- markdown-link-check-disable --> "http://localhost:14250"<!-- markdown-link-check-enable --> |
| OTEL_EXPORTER_JAEGER_TIMEOUT    | Maximum time the Jaeger exporter will wait for each batch export | 10s                                                                                              |
| OTEL_EXPORTER_JAEGER_USER       | Username to be used for HTTP basic authentication                | -                                                                                                |
| OTEL_EXPORTER_JAEGER_PASSWORD   | Password to be used for HTTP basic authentication                | -                                                                                                |

## Zipkin Exporter

**Status**: [Stable](document-status.md)

| Name                          | Description                | Default                                                                                                      |
| ----------------------------- | -------------------------- | ------------------------------------------------------------------------------------------------------------ |
| OTEL_EXPORTER_ZIPKIN_ENDPOINT | Endpoint for Zipkin traces | <!-- markdown-link-check-disable --> "http://localhost:9411/api/v2/spans"<!-- markdown-link-check-enable --> |
| OTEL_EXPORTER_ZIPKIN_TIMEOUT    | Maximum time the Zipkin exporter will wait for each batch export | 10s                                                                                              |

Addtionally, the following environment variables are reserved for future
usage in Zipkin Exporter configuration:

- `OTEL_EXPORTER_ZIPKIN_PROTOCOL`

This will be used to specify whether or not the exporter uses v1 or v2, json,
thrift or protobuf.  As of 1.0 of the specification, there
*is no specified default, or configuration via environment variables*.

## Prometheus Exporter

**Status**: [Experimental](document-status.md)

| Name                          | Description                     | Default                      |
| ----------------------------- | --------------------------------| ---------------------------- |
| OTEL_EXPORTER_PROMETHEUS_HOST | Host used by the Prometheus exporter | All addresses: "0.0.0.0"|
| OTEL_EXPORTER_PROMETHEUS_PORT | Port used by the Prometheus exporter | 9464                    |

## Exporter Selection

**Status**: [Stable](document-status.md)

We define environment variables for setting one or more exporters per signal.

| Name          | Description                                                                  | Default |
| ------------- | ---------------------------------------------------------------------------- | ------- |
| OTEL_TRACES_EXPORTER | Trace exporter to be used | "otlp"  |
| OTEL_METRICS_EXPORTER | Metrics exporter to be used | "otlp"  |

The SDK MAY accept a comma-separated list to enable setting multiple exporters.

Known values for OTEL_TRACES_EXPORTER are:

- `"otlp"`: [OTLP](./protocol/otlp.md)
- `"jaeger"`: [Jaeger gRPC](https://www.jaegertracing.io/docs/1.21/apis/#protobuf-via-grpc-stable)
- `"zipkin"`: [Zipkin](https://zipkin.io/zipkin-api/) (Defaults to [protobuf](https://github.com/openzipkin/zipkin-api/blob/master/zipkin.proto) format)
- `"none"`: No automatically configured exporter for traces.

Known values for OTEL_METRICS_EXPORTER are:

- `"otlp"`: [OTLP](./protocol/otlp.md)
- `"prometheus"`: [Prometheus](https://github.com/prometheus/docs/blob/master/content/docs/instrumenting/exposition_formats.md)
- `"none"`: No automatically configured exporter for metrics.

## Language Specific Environment Variables

To ensure consistent naming across projects, this specification recommends that language specific environment variables are formed using the following convention:

```
OTEL_{LANGUAGE}_{FEATURE}
```<|MERGE_RESOLUTION|>--- conflicted
+++ resolved
@@ -96,22 +96,14 @@
 
 See the SDK [Span Limits](trace/sdk.md#span-limits) section for the definition of the limits.
 
-<<<<<<< HEAD
-| Name                                   | Description                          | Default | Notes |
-| -------------------------------------- | ------------------------------------ | ------- | ----- |
-| OTEL_SPAN_ATTRIBUTE_VALUE_LENGTH_LIMIT | Maximum allowed attribute value size |         | Empty value is treated as infinity. Non-integer and negative values are invalid. |
-| OTEL_SPAN_ATTRIBUTE_COUNT_LIMIT        | Maximum allowed span attribute count | 128     |       |
-| OTEL_SPAN_EVENT_COUNT_LIMIT            | Maximum allowed span event count     | 128     |       |
-| OTEL_SPAN_LINK_COUNT_LIMIT             | Maximum allowed span link count      | 128     |       |
-=======
-| Name                             | Description                                    | Default | Notes |
-| -------------------------------- | ---------------------------------------------- | ------- | ----- |
-| OTEL_SPAN_ATTRIBUTE_COUNT_LIMIT  | Maximum allowed span attribute count           | 128     |       |
-| OTEL_SPAN_EVENT_COUNT_LIMIT      | Maximum allowed span event count               | 128     |       |
-| OTEL_SPAN_LINK_COUNT_LIMIT       | Maximum allowed span link count                | 128     |       |
-| OTEL_EVENT_ATTRIBUTE_COUNT_LIMIT | Maximum allowed attribute per span event count | 128     |       |
-| OTEL_LINK_ATTRIBUTE_COUNT_LIMIT  | Maximum allowed attribute per span link count  | 128     |       |
->>>>>>> 7fc28733
+| Name                                   | Description                                    | Default | Notes |
+| -------------------------------------- | ---------------------------------------------- | ------- | ----- |
+| OTEL_SPAN_ATTRIBUTE_VALUE_LENGTH_LIMIT | Maximum allowed attribute value size           |         | Empty value is treated as infinity. Non-integer and negative values are invalid. |
+| OTEL_SPAN_ATTRIBUTE_COUNT_LIMIT        | Maximum allowed span attribute count           | 128     |       |
+| OTEL_SPAN_EVENT_COUNT_LIMIT            | Maximum allowed span event count               | 128     |       |
+| OTEL_SPAN_LINK_COUNT_LIMIT             | Maximum allowed span link count                | 128     |       |
+| OTEL_EVENT_ATTRIBUTE_COUNT_LIMIT       | Maximum allowed attribute per span event count | 128     |       |
+| OTEL_LINK_ATTRIBUTE_COUNT_LIMIT        | Maximum allowed attribute per span link count  | 128     |       |
 
 ## OTLP Exporter
 
