--- conflicted
+++ resolved
@@ -74,35 +74,35 @@
 
 ## Attribute Limits
 
+See the SDK [Attribute Limits](common/common.md#attribute-limits) section for the definition of the limits.
+
+| Name                              | Description                          | Default | Notes |
+| --------------------------------- | ------------------------------------ | ------- | ----- |
+| OTEL_ATTRIBUTE_VALUE_LENGTH_LIMIT | Maximum allowed attribute value size |         | Empty value is treated as infinity. Non-integer and negative values are invalid. |
+| OTEL_ATTRIBUTE_COUNT_LIMIT        | Maximum allowed span attribute count | 128     |       |
+
+<a name="span-collection-limits"></a>
+## Span Limits
+
 **Status**: [Stable](document-status.md)
 
 See the SDK [Span Limits](trace/sdk.md#span-limits) section for the definition of the limits.
 
-| Name                            | Description                          | Default | Notes |
-| ------------------------------- | ------------------------------------ | ------- | ----- |
-<<<<<<< HEAD
-| OTEL_ATTRIBUTE_VALUE_SIZE_LIMIT | Maximum allowed attribute value size |         | Empty value is treated as infinity. Non-integer and negative values are invalid. MUST not be lower than 32. |
+| Name                                   | Description                          | Default | Notes |
+| -------------------------------------- | ------------------------------------ | ------- | ----- |
+| OTEL_SPAN_ATTRIBUTE_VALUE_LENGTH_LIMIT | Maximum allowed attribute value size |         | Empty value is treated as infinity. Non-integer and negative values are invalid. |
+| OTEL_SPAN_ATTRIBUTE_COUNT_LIMIT        | Maximum allowed span attribute count | 128     |       |
+| OTEL_SPAN_EVENT_COUNT_LIMIT            | Maximum allowed span event count     | 128     |       |
+| OTEL_SPAN_LINK_COUNT_LIMIT             | Maximum allowed span link count      | 128     |       |
 
-<a name="span-collection-limits"></a>
-## Span Limits
+## Measurement Limits
 
-| Name                                  | Description                           | Default | Notes |
-| ------------------------------------- | ------------------------------------- | ------- | ----- |
-| OTEL_SPAN_ATTRIBUTE_COUNT_LIMIT       | Maximum allowed span attribute count  | 1000    |       |
-| OTEL_SPAN_EVENT_COUNT_LIMIT           | Maximum allowed span event count      | 1000    |       |
-| OTEL_SPAN_LINK_COUNT_LIMIT            | Maximum allowed span link count       | 1000    |       |
-| OTEL_SPAN_ATTRIBUTE_VALUE_SIZE_LIMIT  | Maximum allowed span attribute length |         | See notes for OTEL_ATTRIBUTE_VALUE_SIZE_LIMIT |
+See the SDK [Measurement Limits](metrics/sdk.md#measurement-limits) section for the definition of the limits.
 
-## Metric Limits
-
-| Name                         | Description                         | Default | Notes |
-| ---------------------------- | ----------------------------------- | ------- | ----- |
-| OTEL_METRIC_LABEL_SIZE_LIMIT | Maximum allowed metric value length |         | See notes for OTEL_ATTRIBUTE_VALUE_SIZE_LIMIT |
-=======
-| OTEL_SPAN_ATTRIBUTE_COUNT_LIMIT | Maximum allowed span attribute count | 128     |       |
-| OTEL_SPAN_EVENT_COUNT_LIMIT     | Maximum allowed span event count     | 128     |       |
-| OTEL_SPAN_LINK_COUNT_LIMIT      | Maximum allowed span link count      | 128     |       |
->>>>>>> bad49c71
+| Name                                          | Description                                 | Default | Notes |
+| --------------------------------------------- | ------------------------------------------- | ------- | ----- |
+| OTEL_MEASUREMENT_ATTRIBUTE_VALUE_LENGTH_LIMIT | Maximum allowed attribute value size        |         | Empty value is treated as infinity. Non-integer and negative values are invalid. |
+| OTEL_MEASUREMENT_ATTRIBUTE_COUNT_LIMIT        | Maximum allowed measurement attribute count | 128     |       |
 
 ## OTLP Exporter
 
