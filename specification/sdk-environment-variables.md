# OpenTelemetry Environment Variable Specification

**Status**: [Mixed](document-status.md)

The goal of this specification is to unify the environment variable names between different OpenTelemetry SDK implementations. SDKs MAY choose to allow configuration via the environment variables in this specification, but are not required to. If they do, they SHOULD use the names listed in this document.

## Parsing empty value

**Status**: [Stable](document-status.md)

The SDK MUST interpret an empty value of an environment variable the same way as when the variable is unset.

## Special configuration types

**Status**: [Stable](document-status.md)

### Boolean value

Any value that represents a Boolean MUST be set to true only by the case-insensitive string `"true"`, meaning `"True"` or `"TRUE"` are also accepted, as true.
An SDK MUST NOT extend this definition and define additional values that are interpreted as true.
Any value not explicitly defined here as a true value, including unset and empty values, MUST be interpreted as false.
If any value other than a true value, case-insensitive string `"false"`, empty, or unset is used, a warning SHOULD be logged to inform users about the fallback to false being applied.
All Boolean environment variables SHOULD be named and defined such that false is the expected safe default behavior.
Renaming or changing the default value MUST NOT happen without a major version upgrade.

### Numeric value

If an SDK chooses to support an integer-valued environment variable, it SHOULD support nonnegative values between 0 and 2³¹ − 1 (inclusive). Individual SDKs MAY choose to support a larger range of values.

> The following paragraph was added after stabilization and the requirements are
thus qualified as "SHOULD" to allow SDKs to avoid breaking changes.
For new
implementations, these should be treated as MUST requirements.

For variables accepting a numeric value, if the user provides a value the SDK cannot parse,
or which is outside the valid range for the configuration item, the SDK SHOULD
generate a warning and gracefully ignore the setting, i.e., treat them as not set.
In particular, SDKs
SHOULD NOT assign a custom interpretation e.g. to negative values if a negative
value does not naturally apply to a configuration and does not have an explicitly specified meaning, but treat it like any other
invalid value.

For example, a value specifying a buffer size must naturally be non-negative.
Treating a negative value as "buffer everything" would be an example of such a discouraged custom interpretation.
Instead the default buffer size should be used.

Note that this could make a difference even if the custom interpretation is identical with the default value,
because it might reset a value set from other configuration sources with the default.

### Enum value

For variables which accept a known value out of a set, i.e., an enum value, SDK implementations MAY support additional values not listed here.
For variables accepting an enum value, if the user provides a value the SDK does not recognize, the SDK MUST generate a warning and gracefully ignore the setting.

If a null object (empty, no-op) value is acceptable, then the enum value representing it MUST be `"none"`.

### Duration

Any value that represents a duration, for example a timeout, MUST be an integer representing a number of
milliseconds. The value is non-negative - if a negative value is provided, the SDK MUST generate a warning,
gracefully ignore the setting and use the default value if it is defined.

For example, the value `12000` indicates 12000 milliseconds, i.e., 12 seconds.

## General SDK Configuration

**Status**: [Stable](document-status.md)

| Name                     | Description                                       | Default                           | Notes                               |
| ------------------------ | ------------------------------------------------- | --------------------------------- | ----------------------------------- |
| OTEL_SDK_DISABLED         | Disable the SDK for all signals | false | Boolean value. If "true", a no-op SDK implementation will be used for all telemetry signals. Any other value or absence of the variable will have no effect and the SDK will remain enabled. This setting has no effect on propagators configured through the OTEL_PROPAGATORS variable.|
| OTEL_RESOURCE_ATTRIBUTES | Key-value pairs to be used as resource attributes | See [Resource semantic conventions](resource/semantic_conventions/README.md#semantic-attributes-with-sdk-provided-default-value) for details. | See [Resource SDK](./resource/sdk.md#specifying-resource-information-via-an-environment-variable) for more details. |
| OTEL_SERVICE_NAME        | Sets the value of the [`service.name`](./resource/semantic_conventions/README.md#service) resource attribute | | If `service.name` is also provided in `OTEL_RESOURCE_ATTRIBUTES`, then `OTEL_SERVICE_NAME` takes precedence. |
| OTEL_LOG_LEVEL           | Log level used by the SDK logger                  | "info"                            |                                     |
| OTEL_PROPAGATORS         | Propagators to be used as a comma-separated list  | "tracecontext,baggage"            | Values MUST be deduplicated in order to register a `Propagator` only once. |
| OTEL_TRACES_SAMPLER       | Sampler to be used for traces                     | "parentbased_always_on"                       | See [Sampling](./trace/sdk.md#sampling) |
| OTEL_TRACES_SAMPLER_ARG   | String value to be used as the sampler argument   |                                   | The specified value will only be used if OTEL_TRACES_SAMPLER is set. Each Sampler type defines its own expected input, if any. Invalid or unrecognized input MUST be logged and MUST be otherwise ignored, i.e. the SDK MUST behave as if OTEL_TRACES_SAMPLER_ARG is not set. |

Known values for `OTEL_PROPAGATORS` are:

- `"tracecontext"`: [W3C Trace Context](https://www.w3.org/TR/trace-context/)
- `"baggage"`: [W3C Baggage](https://www.w3.org/TR/baggage/)
- `"b3"`: [B3 Single](./context/api-propagators.md#configuration)
- `"b3multi"`: [B3 Multi](./context/api-propagators.md#configuration)
- `"jaeger"`: [Jaeger](https://www.jaegertracing.io/docs/1.21/client-libraries/#propagation-format)
- `"xray"`: [AWS X-Ray](https://docs.aws.amazon.com/xray/latest/devguide/xray-concepts.html#xray-concepts-tracingheader) (_third party_)
- `"ottrace"`: [OT Trace](https://github.com/opentracing?q=basic&type=&language=) (_third party_)
- `"none"`: No automatically configured propagator.

Known values for `OTEL_TRACES_SAMPLER` are:

- `"always_on"`: `AlwaysOnSampler`
- `"always_off"`: `AlwaysOffSampler`
- `"traceidratio"`: `TraceIdRatioBased`
- `"parentbased_always_on"`: `ParentBased(root=AlwaysOnSampler)`
- `"parentbased_always_off"`: `ParentBased(root=AlwaysOffSampler)`
- `"parentbased_traceidratio"`: `ParentBased(root=TraceIdRatioBased)`
- `"parentbased_jaeger_remote"`: `ParentBased(root=JaegerRemoteSampler)`
- `"jaeger_remote"`: `JaegerRemoteSampler`
- `"xray"`: [AWS X-Ray Centralized Sampling](https://docs.aws.amazon.com/xray/latest/devguide/xray-console-sampling.html) (_third party_)

Depending on the value of `OTEL_TRACES_SAMPLER`, `OTEL_TRACES_SAMPLER_ARG` may be set as follows:

- For `traceidratio` and `parentbased_traceidratio` samplers: Sampling probability, a number in the [0..1] range, e.g. "0.25". Default is 1.0 if unset.
- For `jaeger_remote` and `parentbased_jaeger_remote`: The value is a comma separated list:
  - `endpoint`: the endpoint in form of `scheme://host:port` of gRPC server that serves the sampling strategy for the service ([sampling.proto](https://github.com/jaegertracing/jaeger-idl/blob/master/proto/api_v2/sampling.proto)).
  - `pollingIntervalMs`:  in milliseconds indicating how often the sampler will poll the backend for updates to sampling strategy.
  - `initialSamplingRate`:  in the [0..1] range, which is used as the sampling probability when the backend cannot be reached to retrieve a sampling strategy. This value stops having an effect once a sampling strategy is retrieved successfully, as the remote strategy will be used until a new update is retrieved.
  - Example: `endpoint=http://localhost:14250,pollingIntervalMs=5000,initialSamplingRate=0.25`

## Batch Span Processor

**Status**: [Stable](document-status.md)

| Name                           | Description                                                      | Default  | Notes                                                 |
| ------------------------------ | ---------------------------------------------------------------- | -------  | ----------------------------------------------------- |
| OTEL_BSP_SCHEDULE_DELAY        | Delay interval (in milliseconds) between two consecutive exports | 5000     |                                                       |
| OTEL_BSP_EXPORT_TIMEOUT        | Maximum allowed time (in milliseconds) to export data            | 30000    |                                                       |
| OTEL_BSP_MAX_QUEUE_SIZE        | Maximum queue size                                               | 2048     |                                                       |
| OTEL_BSP_MAX_EXPORT_BATCH_SIZE | Maximum batch size                                               | 512      | Must be less than or equal to OTEL_BSP_MAX_QUEUE_SIZE |

## Batch LogRecord Processor

**Status**: [Experimental](document-status.md)

| Name                            | Description                                                      | Default  | Notes                                                  |
| ------------------------------- | ---------------------------------------------------------------- | -------  | ------------------------------------------------------ |
| OTEL_BLRP_SCHEDULE_DELAY        | Delay interval (in milliseconds) between two consecutive exports | 5000     |                                                        |
| OTEL_BLRP_EXPORT_TIMEOUT        | Maximum allowed time (in milliseconds) to export data            | 30000    |                                                        |
| OTEL_BLRP_MAX_QUEUE_SIZE        | Maximum queue size                                               | 2048     |                                                        |
| OTEL_BLRP_MAX_EXPORT_BATCH_SIZE | Maximum batch size                                               | 512      | Must be less than or equal to OTEL_BLRP_MAX_QUEUE_SIZE |

## Attribute Limits

SDKs SHOULD only offer environment variables for the types of attributes, for
which that SDK implements truncation mechanism.

See the SDK [Attribute Limits](common/README.md#attribute-limits) section for the definition of the limits.

| Name                              | Description                          | Default | Notes |
| --------------------------------- | ------------------------------------ | ------- | ----- |
<<<<<<< HEAD
| OTEL_ATTRIBUTE_VALUE_LENGTH_LIMIT | Maximum allowed attribute value size |         | Empty value is treated as infinity. Non-integer and negative values are invalid. |
| OTEL_ATTRIBUTE_COUNT_LIMIT        | Maximum allowed attribute count      | 128     |       |
=======
| OTEL_ATTRIBUTE_VALUE_LENGTH_LIMIT | Maximum allowed attribute value size | no limit|       |
| OTEL_ATTRIBUTE_COUNT_LIMIT        | Maximum allowed span attribute count | 128     |       |
>>>>>>> 150451d4

## Span Limits

**Status**: [Stable](document-status.md)

See the SDK [Span Limits](trace/sdk.md#span-limits) section for the definition of the limits.

| Name                                   | Description                                    | Default | Notes |
| -------------------------------------- | ---------------------------------------------- | ------- | ----- |
| OTEL_SPAN_ATTRIBUTE_VALUE_LENGTH_LIMIT | Maximum allowed attribute value size           | no limit |       |
| OTEL_SPAN_ATTRIBUTE_COUNT_LIMIT        | Maximum allowed span attribute count           | 128     |       |
| OTEL_SPAN_EVENT_COUNT_LIMIT            | Maximum allowed span event count               | 128     |       |
| OTEL_SPAN_LINK_COUNT_LIMIT             | Maximum allowed span link count                | 128     |       |
| OTEL_EVENT_ATTRIBUTE_COUNT_LIMIT       | Maximum allowed attribute per span event count | 128     |       |
| OTEL_LINK_ATTRIBUTE_COUNT_LIMIT        | Maximum allowed attribute per span link count  | 128     |       |

## LogRecord Limits

**Status**: [Experimental](document-status.md)

See the SDK [LogRecord Limits](logs/sdk.md#logrecord-limits) section for the definition of the limits.

| Name                                        | Description                                | Default | Notes |
| ------------------------------------------- | -------------------------------------------| ------- | ----- |
| OTEL_LOGRECORD_ATTRIBUTE_VALUE_LENGTH_LIMIT | Maximum allowed attribute value size       |         | Empty value is treated as infinity. Non-integer and negative values are invalid. |
| OTEL_LOGRECORD_ATTRIBUTE_COUNT_LIMIT        | Maximum allowed log record attribute count | 128     |       |

## OTLP Exporter

See [OpenTelemetry Protocol Exporter Configuration Options](./protocol/exporter.md).

## Jaeger Exporter

**Status**: [Stable](document-status.md)

The `OTEL_EXPORTER_JAEGER_PROTOCOL` environment variable
MAY by used to specify the transport protocol.
The value MUST be one of:

- `http/thrift.binary` - [Thrift over HTTP][jaeger_http]
- `grpc` - [gRPC][jaeger_grpc]
- `udp/thrift.compact` - [Thrift with compact encoding over UDP][jaeger_udp]
- `udp/thrift.binary` - [Thrift with binary encoding over UDP][jaeger_udp]

[jaeger_http]: https://www.jaegertracing.io/docs/latest/apis/#thrift-over-http-stable
[jaeger_grpc]: https://www.jaegertracing.io/docs/latest/apis/#protobuf-via-grpc-stable
[jaeger_udp]: https://www.jaegertracing.io/docs/latest/apis/#thrift-over-udp-stable

The default transport protocol SHOULD be `http/thrift.binary` unless
SDKs have good reasons to choose other as the default
(e.g. for backward compatibility reasons).

Environment variables specific for the `http/thrift.binary` transport protocol:

| Name                          | Description                                                                        | Default                             |
|-------------------------------|------------------------------------------------------------------------------------|-------------------------------------|
| OTEL_EXPORTER_JAEGER_ENDPOINT | Full URL of the [Jaeger HTTP endpoint][jaeger_collector]                           | `http://localhost:14268/api/traces` |
| OTEL_EXPORTER_JAEGER_TIMEOUT  | Maximum time (in milliseconds) the Jaeger exporter will wait for each batch export | 10000                               |
| OTEL_EXPORTER_JAEGER_USER     | Username to be used for HTTP basic authentication                                  |                                     |
| OTEL_EXPORTER_JAEGER_PASSWORD | Password to be used for HTTP basic authentication                                  |                                     |

Environment variables specific for the `grpc` transport protocol:

| Name                          | Description                                                                        | Default                  |
|-------------------------------|------------------------------------------------------------------------------------|--------------------------|
| OTEL_EXPORTER_JAEGER_ENDPOINT | URL of the [Jaeger gRPC endpoint][jaeger_collector]                                | `http://localhost:14250` |
| OTEL_EXPORTER_JAEGER_TIMEOUT  | Maximum time (in milliseconds) the Jaeger exporter will wait for each batch export | 10000                    |
| OTEL_EXPORTER_JAEGER_USER     | Username to be used for HTTP basic authentication                                  |                          |
| OTEL_EXPORTER_JAEGER_PASSWORD | Password to be used for HTTP basic authentication                                  |                          |

Environment variables specific for the `udp/thrift.compact` transport protocol:

| Name                            | Description                                                   | Default     |
|---------------------------------|---------------------------------------------------------------|-------------|
| OTEL_EXPORTER_JAEGER_AGENT_HOST | Hostname of the [Jaeger agent][jaeger_agent]                  | `localhost` |
| OTEL_EXPORTER_JAEGER_AGENT_PORT | `udp/thrift.compact` port of the [Jaeger agent][jaeger_agent] | `6831`      |

Environment variables specific for the `udp/thrift.binary` transport protocol:

| Name                            | Description                                                  | Default     |
|---------------------------------|--------------------------------------------------------------|-------------|
| OTEL_EXPORTER_JAEGER_AGENT_HOST | Hostname of the [Jaeger agent][jaeger_agent]                 | `localhost` |
| OTEL_EXPORTER_JAEGER_AGENT_PORT | `udp/thrift.binary` port of the [Jaeger agent][jaeger_agent] | `6832`      |

[jaeger_collector]: https://www.jaegertracing.io/docs/latest/deployment/#collector
[jaeger_agent]: https://www.jaegertracing.io/docs/latest/deployment/#agent

## Zipkin Exporter

**Status**: [Stable](document-status.md)

| Name                          | Description                                                                        | Default                              |
| ----------------------------- | ---------------------------------------------------------------------------------- |------------------------------------- |
| OTEL_EXPORTER_ZIPKIN_ENDPOINT | Endpoint for Zipkin traces                                                         | `http://localhost:9411/api/v2/spans` |
| OTEL_EXPORTER_ZIPKIN_TIMEOUT  | Maximum time (in milliseconds) the Zipkin exporter will wait for each batch export | 10000                                |

Additionally, the following environment variables are reserved for future
usage in Zipkin Exporter configuration:

- `OTEL_EXPORTER_ZIPKIN_PROTOCOL`

This will be used to specify whether or not the exporter uses v1 or v2, json,
thrift or protobuf.  As of 1.0 of the specification, there
_is no specified default, or configuration via environment variables_.

## Prometheus Exporter

**Status**: [Experimental](document-status.md)

| Name                          | Description                     | Default                      |
| ----------------------------- | --------------------------------| ---------------------------- |
| OTEL_EXPORTER_PROMETHEUS_HOST | Host used by the Prometheus exporter | "localhost"             |
| OTEL_EXPORTER_PROMETHEUS_PORT | Port used by the Prometheus exporter | 9464                    |

## Exporter Selection

**Status**: [Stable](document-status.md)

We define environment variables for setting one or more exporters per signal.

| Name          | Description                                                                  | Default |
| ------------- | ---------------------------------------------------------------------------- | ------- |
| OTEL_TRACES_EXPORTER | Trace exporter to be used | "otlp"  |
| OTEL_METRICS_EXPORTER | Metrics exporter to be used | "otlp"  |
| OTEL_LOGS_EXPORTER | Logs exporter to be used | "otlp"  |

The SDK MAY accept a comma-separated list to enable setting multiple exporters.

Known values for `OTEL_TRACES_EXPORTER` are:

- `"otlp"`: [OTLP](./protocol/otlp.md)
- `"jaeger"`: export in Jaeger data model
- `"zipkin"`: [Zipkin](https://zipkin.io/zipkin-api/) (Defaults to [protobuf](https://github.com/openzipkin/zipkin-api/blob/master/zipkin.proto) format)
- `"none"`: No automatically configured exporter for traces.

Known values for `OTEL_METRICS_EXPORTER` are:

- `"otlp"`: [OTLP](./protocol/otlp.md)
- `"prometheus"`: [Prometheus](https://github.com/prometheus/docs/blob/master/content/docs/instrumenting/exposition_formats.md)
- `"none"`: No automatically configured exporter for metrics.

Known values for `OTEL_LOGS_EXPORTER` are:

- `"otlp"`: [OTLP](./protocol/otlp.md)
- `"none"`: No automatically configured exporter for logs.

## Metrics SDK Configuration

**Status**: [Mixed](document-status.md)

| Name            | Description | Default | Notes |
|-----------------|---------|-------------|---------|
| `OTEL_METRICS_EXEMPLAR_FILTER` | Filter for which measurements can become Exemplars. | `"with_sampled_trace"` | |

Known values for `OTEL_METRICS_EXEMPLAR_FILTER` are:

- `"none"`: No measurements are eligible for exemplar sampling.
- `"all"`: All measurements are eligible for exemplar sampling.
- `"with_sampled_trace"`: Only allow measurements with a sampled parent span in context.

### Periodic exporting MetricReader

**Status**: [Stable](document-status.md)

Environment variables specific for the push metrics exporters (OTLP, stdout, in-memory)
that use [periodic exporting MetricReader](metrics/sdk.md#periodic-exporting-metricreader).

| Name                          | Description                                                                   | Default | Notes |
| ----------------------------- | ----------------------------------------------------------------------------- | ------- | ----- |
| `OTEL_METRIC_EXPORT_INTERVAL` | The time interval (in milliseconds) between the start of two export attempts. | 60000   |       |
| `OTEL_METRIC_EXPORT_TIMEOUT`  | Maximum allowed time (in milliseconds) to export data.                        | 30000   |       |

## Language Specific Environment Variables

To ensure consistent naming across projects, this specification recommends that language specific environment variables are formed using the following convention:

```
OTEL_{LANGUAGE}_{FEATURE}
```<|MERGE_RESOLUTION|>--- conflicted
+++ resolved
@@ -139,13 +139,8 @@
 
 | Name                              | Description                          | Default | Notes |
 | --------------------------------- | ------------------------------------ | ------- | ----- |
-<<<<<<< HEAD
-| OTEL_ATTRIBUTE_VALUE_LENGTH_LIMIT | Maximum allowed attribute value size |         | Empty value is treated as infinity. Non-integer and negative values are invalid. |
-| OTEL_ATTRIBUTE_COUNT_LIMIT        | Maximum allowed attribute count      | 128     |       |
-=======
 | OTEL_ATTRIBUTE_VALUE_LENGTH_LIMIT | Maximum allowed attribute value size | no limit|       |
 | OTEL_ATTRIBUTE_COUNT_LIMIT        | Maximum allowed span attribute count | 128     |       |
->>>>>>> 150451d4
 
 ## Span Limits
 
@@ -168,10 +163,10 @@
 
 See the SDK [LogRecord Limits](logs/sdk.md#logrecord-limits) section for the definition of the limits.
 
-| Name                                        | Description                                | Default | Notes |
-| ------------------------------------------- | -------------------------------------------| ------- | ----- |
-| OTEL_LOGRECORD_ATTRIBUTE_VALUE_LENGTH_LIMIT | Maximum allowed attribute value size       |         | Empty value is treated as infinity. Non-integer and negative values are invalid. |
-| OTEL_LOGRECORD_ATTRIBUTE_COUNT_LIMIT        | Maximum allowed log record attribute count | 128     |       |
+| Name                                        | Description                                | Default  | Notes |
+| ------------------------------------------- | -------------------------------------------| -------- | ----- |
+| OTEL_LOGRECORD_ATTRIBUTE_VALUE_LENGTH_LIMIT | Maximum allowed attribute value size       | no limit |       |
+| OTEL_LOGRECORD_ATTRIBUTE_COUNT_LIMIT        | Maximum allowed log record attribute count | 128      |       |
 
 ## OTLP Exporter
 
