--- conflicted
+++ resolved
@@ -2,13 +2,22 @@
 
 The goal of this specification is to unify the environment variable names between different OpenTelemetry SDK implementations. SDKs MAY choose to allow configuration via the environment variables in this specification, but are not required to. If they do, they SHOULD use the names listed in this document.
 
-<<<<<<< HEAD
 ## Special configuration types
+
+### Numeric value
+If an SDK chooses to support an integer-valued environment variable, it SHOULD support nonnegative values between 0 and 2³¹ − 1 (inclusive). Individual SDKs MAY choose to support a larger range of values.
+
+### Enum value
+For variables which accept a known value out of a set, i.e., an enum value, SDK implementations MAY support additional values not listed here.
+For variables accepting an enum value, if the user provides a value the SDK does not recognize, the SDK MUST generate a warning and gracefully ignore the setting.
 
 ### Duration
 
 Any value that represents a duration, for example a timeout, MUST interpret a purely numeric value as a number of
-milliseconds. Formatted strings with an integer followed immediately by a unit string MAY be interpreted for the
+milliseconds. The value is non-negative - if a negative value is provided, the SDK MUST generate a warning and
+gracefully ignore the setting.
+
+Formatted strings with an integer followed immediately by a unit string MAY be interpreted for the
 following units:
 
 - `"ms"` - milliseconds
@@ -18,11 +27,6 @@
 - `"d"` - days
 
 For example, the value `12000` indicates 12000 milliseconds, which is equivalent to specifying `12s`.
-=======
-If an SDK chooses to support an integer-valued environment variable, it SHOULD support nonnegative values between 0 and 2³¹ − 1 (inclusive). Individual SDKs MAY choose to support a larger range of values.
-For variables which accept a known value out of a set, i.e., an enum value, SDK implementations MAY support additional values not listed here.
-For variables accepting an enum value, if the user provides a value the SDK does not recognize, the SDK MUST generate a warning and gracefully ignore the setting.
->>>>>>> c4fffd98
 
 ## General SDK Configuration
 
