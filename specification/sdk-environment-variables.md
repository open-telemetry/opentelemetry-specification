# OpenTelemetry Environment Variable Specification

The goal of this specification is to unify the environment variable names between different OpenTelemetry SDK implementations. SDKs MAY choose to allow configuration via the environment variables in this specification, but are not required to. If they do, they SHOULD use the names listed in this document.

<<<<<<< HEAD
If an SDK chooses to support an integer-valued environment variable, it SHOULD support nonnegative values between 0 and 2³¹ − 1 (inclusive). Individual SDKs MAY choose to support a larger range of values.
=======
For variables which accept a known value out of a set, i.e., an enum value, SDK implementations MAY support additional values not listed here.
For variables accepting an enum value, if the user provides a value the SDK does not recognize, the SDK MUST generate a warning and gracefully ignore the setting.
>>>>>>> 0e0b3886

## General SDK Configuration

| Name                     | Description                                       | Default                           | Notes                               |
| ------------------------ | ------------------------------------------------- | --------------------------------- | ----------------------------------- |
| OTEL_RESOURCE_ATTRIBUTES | Key-value pairs to be used as resource attributes |                                   | See [Resource SDK](./resource/sdk.md#specifying-resource-information-via-an-environment-variable) for more details. |
| OTEL_LOG_LEVEL           | Log level used by the SDK logger                  | "info"                            |                                     |
| OTEL_PROPAGATORS         | Propagators to be used as a comma separated list  | "tracecontext,baggage"            | Values MUST be deduplicated in order to register a `Propagator` only once. |
| OTEL_TRACE_SAMPLER       | Sampler to be used for traces                     | "parentbased_always_on"                       | See [Sampling](./trace/sdk.md#sampling) |
| OTEL_TRACE_SAMPLER_ARG   | String value to be used as the sampler argument   |                                   | The specified value will only be used if OTEL_TRACE_SAMPLER is set. Each Sampler type defines its own expected input, if any. Invalid or unrecognized input MUST be logged and MUST be otherwise ignored, i.e. the SDK MUST behave as if OTEL_TRACE_SAMPLER_ARG is not set.  |

Known values for OTEL_PROPAGATORS are:

- `"tracecontext"`: [W3C Trace Context](https://www.w3.org/TR/trace-context/)
- `"baggage"`: [W3C Baggage](https://www.w3.org/TR/baggage/)
- `"b3"`: [B3 Single](https://github.com/openzipkin/b3-propagation#single-header)
- `"b3multi"`: [B3 Multi](https://github.com/openzipkin/b3-propagation#multiple-headers)
- `"jaeger"`: [Jaeger](https://www.jaegertracing.io/docs/1.21/client-libraries/#propagation-format)
- `"xray"`: [AWS X-Ray](https://docs.aws.amazon.com/xray/latest/devguide/xray-concepts.html#xray-concepts-tracingheader) (_third party_)
- `"ottracer"`: [Lightstep](https://github.com/lightstep/lightstep-tracer-java-common/blob/master/common/src/main/java/com/lightstep/tracer/shared/TextMapPropagator.java) (_third party_)

Known values for `OTEL_TRACE_SAMPLER` are:

- `"always_on"`: `AlwaysOnSampler`
- `"always_off"`: `AlwaysOffSampler`
- `"traceidratio"`: `TraceIdRatioBased`
- `"parentbased_always_on"`: `ParentBased(root=AlwaysOnSampler)`
- `"parentbased_always_off"`: `ParentBased(root=AlwaysOffSampler)`
- `"parentbased_traceidratio"`: `ParentBased(root=TraceIdRatioBased)`

Depending on the value of `OTEL_TRACE_SAMPLER`, `OTEL_TRACE_SAMPLER_ARG` may be set as follows:

- For `traceidratio` and `parentbased_traceidratio` samplers: Sampling probability, a number in the [0..1] range, e.g. "0.25". Default is 1.0 if unset.

## Batch Span Processor

| Name                           | Description                                    | Default | Notes                                                 |
| ------------------------------ | ---------------------------------------------- | ------- | ----------------------------------------------------- |
| OTEL_BSP_SCHEDULE_DELAY_MILLIS | Delay interval between two consecutive exports | 5000    |                                                       |
| OTEL_BSP_EXPORT_TIMEOUT_MILLIS | Maximum allowed time to export data            | 30000   |                                                       |
| OTEL_BSP_MAX_QUEUE_SIZE        | Maximum queue size                             | 2048    |                                                       |
| OTEL_BSP_MAX_EXPORT_BATCH_SIZE | Maximum batch size                             | 512     | Must be less than or equal to OTEL_BSP_MAX_QUEUE_SIZE |

## Span Collection Limits

| Name                            | Description                          | Default | Notes |
| ------------------------------- | ------------------------------------ | ------- | ----- |
| OTEL_SPAN_ATTRIBUTE_COUNT_LIMIT | Maximum allowed span attribute count | 1000    |       |
| OTEL_SPAN_EVENT_COUNT_LIMIT     | Maximum allowed span event count     | 1000    |       |
| OTEL_SPAN_LINK_COUNT_LIMIT      | Maximum allowed span link count      | 1000    |       |

## OTLP Exporter

See [OpenTelemetry Protocol Exporter Configuration Options](./protocol/exporter.md).

## Jaeger Exporter

| Name                            | Description                                       | Default                                                                                          |
| ------------------------------- | ------------------------------------------------- | ------------------------------------------------------------------------------------------------ |
| OTEL_EXPORTER_JAEGER_AGENT_HOST | Hostname for the Jaeger agent                     | "localhost"                                                                                      |
| OTEL_EXPORTER_JAEGER_AGENT_PORT | Port for the Jaeger agent                         | 6832                                                                                             |
| OTEL_EXPORTER_JAEGER_ENDPOINT   | HTTP endpoint for Jaeger traces                   | <!-- markdown-link-check-disable --> "http://localhost:14250"<!-- markdown-link-check-enable --> |
| OTEL_EXPORTER_JAEGER_USER       | Username to be used for HTTP basic authentication | -                                                                                                |
| OTEL_EXPORTER_JAEGER_PASSWORD   | Password to be used for HTTP basic authentication | -                                                                                                |

## Zipkin Exporter

| Name                          | Description                | Default                                                                                                      |
| ----------------------------- | -------------------------- | ------------------------------------------------------------------------------------------------------------ |
| OTEL_EXPORTER_ZIPKIN_ENDPOINT | Endpoint for Zipkin traces | <!-- markdown-link-check-disable --> "http://localhost:9411/api/v2/spans"<!-- markdown-link-check-enable --> |

## Prometheus Exporter

| Name                          | Description                     | Default                      |
| ----------------------------- | --------------------------------| ---------------------------- |
| OTEL_EXPORTER_PROMETHEUS_HOST | Host used by the Prometheus exporter | All addresses: "0.0.0.0"|
| OTEL_EXPORTER_PROMETHEUS_PORT | Port used by the Prometheus exporter | 9464                    |

## Exporter Selection

| Name          | Description                                                                  | Default |
| ------------- | ---------------------------------------------------------------------------- | ------- |
| OTEL_EXPORTER | Exporter to be used, can be a comma-separated list to use multiple exporters | "otlp"  |

Known values for OTEL_EXPORTER are:

- `"otlp"`: [OTLP Trace and Metrics](./protocol/otlp.md)
- `"jaeger"`: [Jaeger gRPC](https://www.jaegertracing.io/docs/1.21/apis/#protobuf-via-grpc-stable)
- `"zipkin"`: [Zipkin](https://zipkin.io/zipkin-api/) (Defaults to [protobuf](https://github.com/openzipkin/zipkin-api/blob/master/zipkin.proto) format)
- `"prometheus"`: [Prometheus](https://github.com/prometheus/docs/blob/master/content/docs/instrumenting/exposition_formats.md)
- `"otlp_span"`: [OTLP Trace](./protocol/otlp.md)
- `"otlp_metric"`: [OTLP Metrics](./protocol/otlp.md)

Note: "otlp" is equivalent to "otlp_span,otlp_metric".

## Language Specific Environment Variables

To ensure consistent naming across projects, this specification recommends that language specific environment variables are formed using the following convention:

```
OTEL_{LANGUAGE}_{FEATURE}
```<|MERGE_RESOLUTION|>--- conflicted
+++ resolved
@@ -2,12 +2,9 @@
 
 The goal of this specification is to unify the environment variable names between different OpenTelemetry SDK implementations. SDKs MAY choose to allow configuration via the environment variables in this specification, but are not required to. If they do, they SHOULD use the names listed in this document.
 
-<<<<<<< HEAD
 If an SDK chooses to support an integer-valued environment variable, it SHOULD support nonnegative values between 0 and 2³¹ − 1 (inclusive). Individual SDKs MAY choose to support a larger range of values.
-=======
 For variables which accept a known value out of a set, i.e., an enum value, SDK implementations MAY support additional values not listed here.
 For variables accepting an enum value, if the user provides a value the SDK does not recognize, the SDK MUST generate a warning and gracefully ignore the setting.
->>>>>>> 0e0b3886
 
 ## General SDK Configuration
 
