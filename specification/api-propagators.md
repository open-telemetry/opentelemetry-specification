# Propagators API

<details>
<summary>
Table of Contents
</summary>

<<<<<<< HEAD
- [Overview](#overview)
- [Binary Format](#binary-format)
  - [ToBytes](#tobytes)
  - [FromBytes](#frombytes)
=======
>>>>>>> 5a196f44
- [HTTP Text Format](#http-text-format)
  - [Fields](#fields)
  - [Inject](#inject)
    - [Setter argument](#setter)
      - [Put](#put)
  - [Extract](#extract)
    - [Getter argument](#getter)
      - [Get](#get)
- [Composite Propagator](#composite-propagator)
- [Global Propagators](#global-propagators)

</details>

<<<<<<< HEAD
## Overview

Cross-cutting concerns send their state to the next process using
`Propagator`s, which are defined as objects used to read and write
context data to and from RPC requests. Each concern creates a set
of `Propagator`s for every supported format.

The Propagators API is expected to be leveraged by users writing
instrumentation libraries.

The Propagators API defines two main formats:
=======
Propagators API currently consists of one format:
>>>>>>> 5a196f44

- `HTTPTextFormat` is used to inject and extract a value as text into carriers that travel
  in-band across process boundaries.

Deserializing must set `IsRemote` to true on the returned `SpanContext`.

A binary format will be added in the future.

## HTTP Text Format

`HTTPTextFormat` is a formatter that injects and extracts a cross-cutting concern
value as text into carriers that travel in-band across process boundaries.

Encoding is expected to conform to the HTTP Header Field semantics. Values are often encoded as
RPC/HTTP request headers.

The carrier of propagated data on both the client (injector) and server (extractor) side is
usually an http request. Propagation is usually implemented via library-specific request
interceptors, where the client-side injects values and the server-side extracts them.

`HTTPTextFormat` MUST expose the APIs that injects values into carriers,
and extracts values from carriers.

### Fields

The propagation fields defined. If your carrier is reused, you should delete the fields here
before calling [inject](#inject).

For example, if the carrier is a single-use or immutable request object, you don't need to
clear fields as they couldn't have been set before. If it is a mutable, retryable object,
successive calls should clear these fields first.

The use cases of this are:

- allow pre-allocation of fields, especially in systems like gRPC Metadata
- allow a single-pass over an iterator

Returns list of fields that will be used by this formatter.

### Inject

Injects the value downstream. For example, as http headers.

Required arguments:

- the cross-cutting concern value to be injected, such as `SpanContext` or `DistributedContext`.
- the carrier that holds propagation fields. For example, an outgoing message or http request.
- the `Setter` invoked for each propagation key to add or remove.

#### Setter argument

Setter is an argument in `Inject` that puts value into given field.

`Setter` allows a `HTTPTextFormat` to set propagated fields into a carrier.

`Setter` MUST be stateless and allowed to be saved as a constant to avoid runtime allocations. One of the ways to implement it is `Setter` class with `Put` method as described below.

##### Put

Replaces a propagated field with the given value.

Required arguments:

- the carrier holds propagation fields. For example, an outgoing message or http request.
- the key of the field.
- the value of the field.

The implemenation SHOULD preserve casing (e.g. it should not transform `Content-Type` to `content-type`) if the used protocol is case insensitive, otherwise it MUST preserve casing.

### Extract

Extracts the value from upstream. For example, as http headers.

If the value could not be parsed, the underlying implementation will decide to return an
object representing either an empty value, an invalid value, or a valid value. Implementations
MUST not return null.

Required arguments:

- the carrier holds propagation fields. For example, an outgoing message or http request.
- the instance of `Getter` invoked for each propagation key to get.

Returns the non-null cross-cutting concern extracted value.

#### Getter argument

Getter is an argument in `Extract` that get value from given field

`Getter` allows a `HttpTextFormat` to read propagated fields from a carrier.

`Getter` MUST be stateless and allowed to be saved as a constant to avoid runtime allocations. One of the ways to implement it is `Getter` class with `Get` method as described below.

##### Get

The Get function MUST return the first value of the given propagation key or return null if the key doesn't exist.

Required arguments:

- the carrier of propagation fields, such as an HTTP request.
- the key of the field.

The Get function is responsible for handling case sensitivity. If the getter is intended to work with a HTTP request object, the getter MUST be case insensitive. To improve compatibility with other text-based protocols, text format implemenations MUST ensure to always use the canonical casing for their attributes. NOTE: Cannonical casing for HTTP headers is usually title case (e.g. `Content-Type` instead of `content-type`).

## Composite Propagator

Implementations MUST offer a facility to group multiple `Propagator`s
from different cross-cutting concerns in order to leverage them as a
single entity.

The resulting composite `Propagator` will invoke the `Propagators`
in the order they were specified.

Each composite `Propagator` will be bound to a specific format, such
as `HttpTextFormat`, as different formats will likely operate on different
data types.
There MUST be functions to accomplish the following operations.

- Create a composite propagator
- Extract from a composite propagator
- Inject into a composite propagator

### Create a Composite Propagator

Required arguments:

- A list of `Propagator`s.

Returns a new composite `Propagator` with the specified `Propagator`s.

### Extract

Required arguments:

- A `Context`.
- The carrier that holds propagation fields.
- the `Setter` invoked for each propagation key to add or remove.

### Inject

Required arguments:

- A `Context`.
- The carrier that holds propagation fields.
- The instance of `Getter` invoked for each propagation key to get.

## Global Propagators

Implementations can optionally provide global `Propagator`s for
each supported format.

If offered, the global `Propagator`s should default to a composite `Propagator`
containing W3C TraceContext and CorrelationContext `Propagator`s,
in order to provide propagation even in the presence of no-op
OpenTelemetry implementations.

### Get Global Propagator

This method MUST exist for each supported format.

Returns a global `Propagator`. This usually will be composite instance.

### Set Global Propagator

This method MUST exist for each supported format.

Sets the global `Propagator` instance.

Required parameters:

- A `Propagator`. This usually will be a composite instance.<|MERGE_RESOLUTION|>--- conflicted
+++ resolved
@@ -5,13 +5,7 @@
 Table of Contents
 </summary>
 
-<<<<<<< HEAD
 - [Overview](#overview)
-- [Binary Format](#binary-format)
-  - [ToBytes](#tobytes)
-  - [FromBytes](#frombytes)
-=======
->>>>>>> 5a196f44
 - [HTTP Text Format](#http-text-format)
   - [Fields](#fields)
   - [Inject](#inject)
@@ -25,7 +19,6 @@
 
 </details>
 
-<<<<<<< HEAD
 ## Overview
 
 Cross-cutting concerns send their state to the next process using
@@ -36,10 +29,7 @@
 The Propagators API is expected to be leveraged by users writing
 instrumentation libraries.
 
-The Propagators API defines two main formats:
-=======
 Propagators API currently consists of one format:
->>>>>>> 5a196f44
 
 - `HTTPTextFormat` is used to inject and extract a value as text into carriers that travel
   in-band across process boundaries.
