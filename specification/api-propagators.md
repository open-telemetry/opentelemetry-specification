--- conflicted
+++ resolved
@@ -5,10 +5,7 @@
 Table of Contents
 </summary>
 
-<<<<<<< HEAD
 - [Overview] (#overview)
-=======
->>>>>>> 5a196f44
 - [HTTP Text Format](#http-text-format)
   - [Fields](#fields)
   - [Inject](#inject)
@@ -20,26 +17,17 @@
 
 </details>
 
-<<<<<<< HEAD
 ## Overview
 
 Propagators leverage the `Context` to inject and extract
 data for each cross-cutting concern, such as traces and metrics.
 
-The Propagators API consists of the following formats:
+The Propagators API currently consists of one format:
 
 - `HTTPTextFormat` is used to inject values into and extract values from carriers as text that travel
   in-band across process boundaries.
-=======
-Propagators API currently consists of one format:
-
-- `HTTPTextFormat` is used to inject and extract a value as text into carriers that travel
-  in-band across process boundaries.
-
-Deserializing must set `IsRemote` to true on the returned `SpanContext`.
 
 A binary format will be added in the future.
->>>>>>> 5a196f44
 
 ## HTTP Text Format
 
