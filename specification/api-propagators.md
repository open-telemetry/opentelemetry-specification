--- conflicted
+++ resolved
@@ -23,39 +23,7 @@
 
 Deserializing must set `IsRemote` to true on the returned `SpanContext`.
 
-<<<<<<< HEAD
-## Binary Format
-
-`BinaryFormat` is a formatter to serialize and deserialize a value into a binary format.
-
-`BinaryFormat` MUST expose the APIs that serializes values into bytes,
-and deserializes values from bytes.
-
-### ToBytes
-
-Serializes the given value into the on-the-wire representation.
-
-Required arguments:
-
-- the value to serialize, can be `SpanContext` or `CorrelationContext`.
-
-Returns the on-the-wire byte representation of the value.
-
-### FromBytes
-
-Creates a value from the given on-the-wire encoded representation.
-
-If the value could not be parsed, the underlying implementation SHOULD decide to return ether
-an empty value, an invalid value, or a valid value.
-
-Required arguments:
-
-- on-the-wire byte representation of the value.
-
-Returns a value deserialized from bytes.
-=======
 A binary format will be added in the future.
->>>>>>> 5a196f44
 
 ## HTTP Text Format
 
