--- conflicted
+++ resolved
@@ -75,11 +75,7 @@
 
 Required arguments:
 
-<<<<<<< HEAD
-- the value to be injected, can be `SpanContext` or `CorrelationContext`.
-=======
 - the cross-cutting concern value to be injected, such as `SpanContext` or `DistributedContext`.
->>>>>>> bc23ca12
 - the carrier that holds propagation fields. For example, an outgoing message or http request.
 - the `Setter` invoked for each propagation key to add or remove.
 
