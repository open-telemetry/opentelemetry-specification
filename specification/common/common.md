# Common specification concepts

**Status**: [Stable, Feature-freeze](../document-status.md)

<details>
<summary>
Table of Contents
</summary>

- [Attributes](#attributes)
  - [Attribute Limits](#attribute-limits)

</details>

## Attributes

Attributes are a list of zero or more key-value pairs. An `Attribute` MUST have the following properties:

- The attribute key, which MUST be a non-`null` and non-empty string.
- The attribute value, which is either:
  - A primitive type: string, boolean, double precision floating point (IEEE 754-1985) or signed 64 bit integer.
  - An array of primitive type values. The array MUST be homogeneous,
    i.e. it MUST NOT contain values of different types. For protocols that do
    not natively support array values such values SHOULD be represented as JSON strings.

Attribute values expressing a numerical value of zero, an empty string, or an
empty array are considered meaningful and MUST be stored and passed on to
processors / exporters.

Attribute values of `null` are not valid and attempting to set a `null` value is
undefined behavior.

`null` values SHOULD NOT be allowed in arrays. However, if it is impossible to
make sure that no `null` values are accepted
(e.g. in languages that do not have appropriate compile-time type checking),
`null` values within arrays MUST be preserved as-is (i.e., passed on to span
processors / exporters as `null`). If exporters do not support exporting `null`
values, they MAY replace those values by 0, `false`, or empty strings.
This is required for map/dictionary structures represented as two arrays with
indices that are kept in sync (e.g., two attributes `header_keys` and `header_values`,
both containing an array of strings to represent a mapping
`header_keys[i] -> header_values[i]`).

<<<<<<< HEAD
### Attribute Limits

Execution of erroneous code can result in unintended attributes. If there is no
limits placed on attributes, they can quickly exhaust available memory, resulting
in crashes that are difficult to recover from safely.

By default an SDK SHOULD apply truncation as per the list of
[configurable parameters](#attribute-limits-configuration) below.

If an SDK provides a way to:

- set an attribute value length limit and the limit is set, then for each
  attribute value:
  - if it is a string, if it exceeds that limit (counting any character in it as
    1), SDK Spans MUST truncate that value, so that its length is at most equal
    to the limit,
  - if it is an array of strings, then apply the above rule to each of the
    values separately,
  - otherwise a value MUST NOT be truncated;
- set a limit of unique attribute keys, and the limit is set:
  - for each unique attributes key, addition of which would result in exceeding
    the limit, SDK MUST discard that key/value pair.

There SHOULD be a log emitted to indicate to the user that an attribute was
truncated or discarded. To prevent excessive logging, the log MUST NOT be
emitted more than once per record on which an attribute is set. If a record is
embedded in another record (e.g. Events within a Span), then the log SHOULD NOT
be emitted more than once per parent record.

If the SDK implements the limits above, it MUST provide a way to change these
limits programmatically. Names of the configuration options SHOULD be the same as
in the list below.

<a name="attribute-limits-configuration"></a>
**Configurable parameters:**

* `AttributeCountLimit` (Default=128) - Maximum allowed attribute count per record;
* `AttributeValueLengthLimit` (Default=Infinity) - Maximum allowed attribute value length;
=======
See [Attribute Naming](attribute-naming.md) for naming guidelines.
>>>>>>> 09fe6329
<|MERGE_RESOLUTION|>--- conflicted
+++ resolved
@@ -41,7 +41,8 @@
 both containing an array of strings to represent a mapping
 `header_keys[i] -> header_values[i]`).
 
-<<<<<<< HEAD
+See [Attribute Naming](attribute-naming.md) for naming guidelines.
+
 ### Attribute Limits
 
 Execution of erroneous code can result in unintended attributes. If there is no
@@ -79,7 +80,4 @@
 **Configurable parameters:**
 
 * `AttributeCountLimit` (Default=128) - Maximum allowed attribute count per record;
-* `AttributeValueLengthLimit` (Default=Infinity) - Maximum allowed attribute value length;
-=======
-See [Attribute Naming](attribute-naming.md) for naming guidelines.
->>>>>>> 09fe6329
+* `AttributeValueLengthLimit` (Default=Infinity) - Maximum allowed attribute value length;