<!--- Hugo front matter used to generate the website version of this page:
linkTitle: Common concepts
aliases: [/docs/reference/specification/common/common]
path_base_for_github_subdir:
  from: tmp/otel/specification/common/_index.md
  to: common/README.md
--->

# Common specification concepts

**Status**: [Stable](../document-status.md), except where otherwise specified

<details>
<summary>Table of Contents</summary>

<!-- toc -->

- [AnyValue](#anyvalue)
  * [map](#mapstring-anyvalue)
- [Attribute](#attribute)
  * [Attribute Collections](#attribute-collections)
- [Attribute Limits](#attribute-limits)
  * [Configurable Parameters](#configurable-parameters)
  * [Exempt Entities](#exempt-entities)

<!-- tocstop -->

</details>

## AnyValue

`AnyValue` is either:

- a primitive type: string, boolean, double precision floating point
  (IEEE 754-1985), or signed 64 bit integer,
- a homogeneous array of primitive type values. A homogeneous array MUST NOT
  contain values of different types.
- **Status**: [Development](../document-status.md) - a byte array.
- **Status**: [Development](../document-status.md) - an array of `AnyValue`,
- **Status**: [Development](../document-status.md) - a [`map<string, AnyValue>`](#mapstring-anyvalue),
- **Status**: [Development](../document-status.md) - an empty value if supported by the language,
  (e.g. `null`, `undefined` in JavaScript/TypeScript, `None` in Python, `nil` in Go/Ruby, not supported in Erlang, etc.)

Arbitrary deep nesting of values for arrays and maps is allowed (essentially
allows to represent an equivalent of a JSON object).

APIs SHOULD be documented in a way to communicate to users that using array and
map values may carry higher performance overhead compared to primitive values.

For protocols that do not natively support some of the value types, corresponding values
SHOULD be represented as JSON-encoded strings. For example, the expression
`int64(100)` will be encoded as `100`, `float64(1.5)` will be encoded as `1.5`,
and an empty array of any type will be encoded as `[]`.

AnyValues expressing an empty value, a numerical value of zero, an empty string,
or an empty array are considered meaningful and MUST be stored and passed on to
processors / exporters.

While `null` is a valid attribute value, its use within homogeneous arrays
SHOULD generally be avoided unless language constraints make this impossible.
However, if it is impossible to make sure that no `null` values are accepted
(e.g. in languages that do not have appropriate compile-time type checking),
`null` values within arrays MUST be preserved as-is (i.e., passed on to
processors / exporters as `null`). If exporters do not support exporting `null`
values, they MAY replace those values by 0, `false`, or empty strings.
This is required for map/dictionary structures represented as two arrays with
indices that are kept in sync (e.g., two attributes `header_keys` and `header_values`,
both containing an array of strings to represent a mapping
`header_keys[i] -> header_values[i]`).

### map<string, AnyValue>

**Status**: [Development](../document-status.md)

`map<string, AnyValue>` is a map of string keys to `AnyValue` values.
The keys in the map are unique (duplicate keys are not allowed).

Case sensitivity of keys MUST be preserved.
Keys that differ in casing are treated as distinct keys.

The representation of the map is language-dependent.

The implementation MUST by default enforce that the exported maps contain only
unique keys. The enforcement of uniqueness may be performed
in a variety of ways as it best fits the limitations of the particular
implementation (e.g. by removing duplicates).

The implementation MAY have an option to allow exporting maps with duplicate keys
(e.g. for better performance).
If such option is provided, it MUST be documented that for many receivers,
handling of maps with duplicate keys is unpredictable and it is the users'
responsibility to ensure keys are not duplicate.

Maps are equal when they contain the same key-value pairs,
irrespective of the order in which those elements appear
(unordered collection equality).

## Attribute

<a id="attributes"></a>

An `Attribute` is a key-value pair, which MUST have the following properties:

- The attribute key MUST be a non-`null` and non-empty string.
  - Case sensitivity of keys is preserved. Keys that differ in casing are treated as distinct keys.
- The attribute value MUST be one of types defined in [AnyValue](#anyvalue).

Attributes are equal when their keys and values are equal.

See [Attribute Naming](https://github.com/open-telemetry/semantic-conventions/blob/main/docs/general/naming.md#attributes) for naming guidelines.

See [Requirement Level](https://github.com/open-telemetry/semantic-conventions/blob/main/docs/general/attribute-requirement-level.md) for requirement levels guidelines.

See [this document](attribute-type-mapping.md) to find out how to map values obtained
outside OpenTelemetry into OpenTelemetry attribute values.

### Attribute Collections

[Resources](../resource/sdk.md),
[Instrumentation Scopes](instrumentation-scope.md),
[Metric points](../metrics/data-model.md#metric-points),
[Spans](../trace/api.md#set-attributes), Span
[Events](../trace/api.md#add-events), Span
[Links](../trace/api.md#link) and
[Log Records](../logs/data-model.md),
contain a collection of attributes.

<<<<<<< HEAD
Implementation MUST by default enforce that the exported attribute collections
=======
Attribute Collections are top-level collections of key-value pairs used in
OpenTelemetry data models.
Note that they are distinct from [`map<string, AnyValue>`](#mapstring-anyvalue),
which is a type of [`AnyValue`](#anyvalue) used to represent nested data
structures e.g. in attribute values and [log record body](../logs/data-model.md#field-body).

Implementation MUST by default ensure that the exported attribute collections
>>>>>>> 960c6b94
contain only unique keys. The enforcement of uniqueness may be performed
in a variety of ways as it best fits the limitations of the particular
implementation (e.g. by removing duplicates).

Normally for the telemetry generated using OpenTelemetry SDKs the attribute
key-value pairs are set via an API that either accepts a single key-value pair
or a collection of key-value pairs. Setting an attribute with the same key as an
existing attribute SHOULD overwrite the existing attribute's value. See for
example Span's [SetAttribute](../trace/api.md#set-attributes) API.

A typical implementation of [SetAttribute](../trace/api.md#set-attributes) API
will enforce the uniqueness by overwriting any existing attribute values pending
to be exported, so that when the Span is eventually exported the exporters see
only unique attributes. The OTLP format in particular requires that exported
Resources, Spans, Metric data points and Log Records contain only unique
attributes.

Some other implementations may use a streaming approach where every
[SetAttribute](../trace/api.md#set-attributes) API call immediately results in
that individual attribute value being exported using a streaming wire protocol.
In such cases the enforcement of uniqueness will likely be the responsibility of
the recipient of this data.

Implementations MAY have an option to allow exporting attribute collections
with duplicate keys (e.g. for better performance).
If such option is provided, it MUST be documented that for many receivers,
handling of maps with duplicate keys is unpredictable and it is the users'
responsibility to ensure keys are not duplicate.

Collection of attributes are equal when they contain the same attributes,
irrespective of the order in which those elements appear
(unordered collection equality).

## Attribute Limits

Execution of erroneous code can result in unintended attributes. If there are no
limits placed on attribute collections, they can quickly exhaust available memory,
resulting in crashes that are difficult to recover from safely.

By default an SDK SHOULD apply truncation as per the list of
[configurable parameters](#configurable-parameters) below.

If an SDK provides a way to:

- set an attribute value length limit such that for each
  attribute value:
  - if it is a string, if it exceeds that limit (counting any character in it as
    1), SDKs MUST truncate that value, so that its length is at most equal
    to the limit,
  - **Status**: [Development](../document-status.md) - if it is a byte array,
    if its length exceeds that limit (counting each byte as 1),
    SDKs MUST truncate that value, so that its length is at most equal to the limit,
  - if it is an array of strings, then apply the limit to
    each value within the array separately,
  - **Status**: [Development](../document-status.md) - if it is an array of [AnyValue](#anyvalue),
    then apply the limit to each element of the array separately (and recursively),
  - **Status**: [Development](../document-status.md) - if it is a [map](#mapstring-anyvalue),
    then apply the limit to each value within the map separately (and recursively),
  - otherwise a value MUST NOT be truncated;
- set an attribute count limit such that:
  - if adding an attribute to an attribute collection would result
    in exceeding the limit (counting each attribute in the collection as 1),
    the SDK MUST discard that attribute, so that the total number of attributes in
    an attribute collection is at most equal to the limit;
  - **Status**: [Development](../document-status.md) - the count limit applies only to top-level attributes, not to nested key-value
    pairs within [maps](#mapstring-anyvalue);
  - otherwise an attribute MUST NOT be discarded.

There MAY be a log emitted to indicate to the user that an attribute was
truncated or discarded. To prevent excessive logging, the log MUST NOT be
emitted more than once per record on which an attribute is set.

If the SDK implements the limits above, it MUST provide a way to change these
limits programmatically. Names of the configuration options SHOULD be the same as
in the list below.

An SDK MAY implement model-specific limits, for example
`SpanAttributeCountLimit` or `LogRecordAttributeCountLimit`. If both a general
and a model-specific limit are implemented, then the SDK MUST first attempt to
use the model-specific limit, if it isn't set, then the SDK MUST attempt to use
the general limit. If neither are defined, then the SDK MUST try to use the
model-specific limit default value, followed by the global limit default value.

Note that the limits apply only to attribute collections.
Therefore, they do not apply to values within other data structures such as
[`LogRecord.Body`](../logs/data-model.md#field-body).

### Configurable Parameters

* `AttributeCountLimit` (Default=128) - Maximum allowed attribute count per record;
* `AttributeValueLengthLimit` (Default=Infinity) - Maximum allowed attribute value length (applies to string values and byte arrays);

### Exempt Entities

Resource attributes SHOULD be exempt from the limits described above as resources
are not susceptible to the scenarios (auto-instrumentation) that result in
excessive attributes count or size. Resources are also sent only once per batch
instead of per span so it is relatively cheaper to have more/larger attributes
on them. Resources are also immutable by design and they are generally passed
down to TracerProvider along with limits. This makes it awkward to implement
attribute limits for Resources.

Attributes, which belong to Metrics, are exempt from the limits described above
at this time, as discussed in
[Metrics Attribute Limits](../metrics/sdk.md#attribute-limits).<|MERGE_RESOLUTION|>--- conflicted
+++ resolved
@@ -125,17 +125,13 @@
 [Log Records](../logs/data-model.md),
 contain a collection of attributes.
 
-<<<<<<< HEAD
-Implementation MUST by default enforce that the exported attribute collections
-=======
 Attribute Collections are top-level collections of key-value pairs used in
 OpenTelemetry data models.
 Note that they are distinct from [`map<string, AnyValue>`](#mapstring-anyvalue),
 which is a type of [`AnyValue`](#anyvalue) used to represent nested data
 structures e.g. in attribute values and [log record body](../logs/data-model.md#field-body).
 
-Implementation MUST by default ensure that the exported attribute collections
->>>>>>> 960c6b94
+Implementation MUST by default enforce that the exported attribute collections
 contain only unique keys. The enforcement of uniqueness may be performed
 in a variety of ways as it best fits the limitations of the particular
 implementation (e.g. by removing duplicates).
