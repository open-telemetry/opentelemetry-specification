# Overview

## Distributed Tracing

A distributed trace is a set of events, triggered as a result of a single
logical operation, consolidated across various components of an application. A
distributed trace contains events that cross process, network and security
boundaries. A distributed trace may be initiated when someone presses a button
to start an action on a website - in this example, the trace will represent
calls made between the downstream services that handled the chain of requests
initiated by this button being pressed.

### Trace

**Traces** in OpenTelemetry are defined implicitly by their **Spans**. In
particular, a **Trace** can be thought of as a directed acyclic graph (DAG) of
**Spans**, where the edges between **Spans** are defined as parent/child
relationship.

For example, the following is an example **Trace** made up of 6 **Spans**:

```
Causal relationships between Spans in a single Trace

        [Span A]  ←←←(the root span)
            |
     +------+------+
     |             |
 [Span B]      [Span C] ←←←(Span C is a `child` of Span A)
     |             |
 [Span D]      +---+-------+
               |           |
           [Span E]    [Span F]
```

Sometimes it's easier to visualize **Traces** with a time axis as in the diagram
below:

```
Temporal relationships between Spans in a single Trace

––|–––––––|–––––––|–––––––|–––––––|–––––––|–––––––|–––––––|–> time

 [Span A···················································]
   [Span B··············································]
      [Span D··········································]
    [Span C········································]
         [Span E·······]        [Span F··]
```

### Span

Each **Span** encapsulates the following state:

- An operation name
- A start and finish timestamp
- A set of zero or more key:value **Attributes**. The keys must be strings. The
  values may be strings, bools, or numeric types.
- A set of zero or more **Events**, each of which is itself a key:value map
  paired with a timestamp. The keys must be strings, though the values may be of
  the same types as Span **Attributes**.
- Parent's **Span** identifier.
- [**Links**](#links-between-spans) to zero or more causally-related **Spans**
  (via the **SpanContext** of those related **Spans**).
- **SpanContext** identification of a Span. See below.

### SpanContext

Represents all the information that identifies **Span** in the **Trace** and
MUST be propagated to child Spans and across process boundaries. A
**SpanContext** contains the tracing identifiers and the options that are
propagated from parent to child **Spans**.

- **TraceId** is the identifier for a trace. It is worldwide unique with
  practically sufficient probability by being made as 16 randomly generated
  bytes. TraceId is used to group all spans for a specific trace together across
  all processes.
- **SpanId** is the identifier for a span. It is globally unique with
  practically sufficient probability by being made as 8 randomly generated
  bytes. When passed to a child Span this identifier becomes the parent span id
  for the child **Span**.
- **TraceFlags** represents the options for a trace. It is represented as 1
  byte (bitmap).
  - Sampling bit -  Bit to represent whether trace is sampled or not (mask
    `0x1`).
- **Tracestate** carries tracing-system specific context in a list of key value
  pairs. **Tracestate** allows different vendors propagate additional
  information and inter-operate with their legacy Id formats. For more details
  see [this](https://w3c.github.io/trace-context/#tracestate-field).

### Links between spans

A **Span** may be linked to zero or more other **Spans** (defined by
**SpanContext**) that are causally related. **Links** can point to
**SpanContexts** inside a single **Trace** or across different **Traces**.
**Links** can be used to represent batched operations where a **Span** was
initiated by multiple initiating **Span**s, each representing a single incoming
item being processed in the batch.

Another example of using a **Link** is to declare the relationship between
the originating and following trace. This can be used when a **Trace** enters trusted
boundaries of a service and service policy requires the generation of a new
Trace rather than trusting the incoming Trace context. The new linked Trace may
also represent a long running asynchronous data processing operation that was
initiated by one of many fast incoming requests.

When using the scatter/gather (also called fork/join) pattern, the root
operation starts multiple downstream processing operations and all of them are
aggregated back in a single **Span**. This last **Span** is linked to many
operations it aggregates. All of them are the **Span**s from the same Trace. And
similar to the Parent field of a **Span**. It is recommended, however, to not
set parent of the **Span** in this scenario as semantically the parent field
represents a single parent scenario, in many cases the parent **Span** fully
encloses the child **Span**. This is not the case in scatter/gather and batch
scenarios.

## Metrics

OpenTelemetry allows to record raw measurements or metrics with predefined
aggregation and set of labels.

Recording raw measurements using OpenTelemetry API allows to defer to end-user
the decision on what aggregation algorithm should be applied for this metric as
well as defining labels (dimensions). It will be used in client libraries like
gRPC to record raw measurements "server_latency" or "received_bytes". So end
user will decide what type of aggregated values should be collected out of these
raw measurements. It may be simple average or elaborate histogram calculation.

Recording of metrics with the pre-defined aggregation using OpenTelemetry API is
not less important. It allows to collect values like cpu and memory usage, or
simple metrics like "queue length".

### Recording raw measurements

The main classes used to record raw measurements are `Measure` and
`Measurement`. List of `Measurement`s alongside the additional context can be
recorded using OpenTelemetry API. So user may define to aggregate those
`Measurement`s and use the context passed alongside to define additional
dimensions of the resulting metric.

#### Measure

`Measure` describes the type of the individual values recorded by a library. It
defines a contract between the library exposing the measurements and an
application that will aggregate those individual measurements into a `Metric`.
`Measure` is identified by name, description and a unit of values.

#### Measurement

`Measurement` describes a single value to be collected for a `Measure`.
`Measurement` is an empty interface in API surface. This interface is defined in
SDK.

### Recording metrics with predefined aggregation

The base class for all types of pre-aggregated metrics is called `Metric`. It
defines basic metric properties like a name and labels. Classes inheriting from
the `Metric` define their aggregation type as well as a structure of individual
measurements or Points. API defines the following types of pre-aggregated
metrics:

- Counter metric to report instantaneous measurement. Counter values can go
  up or stay the same, but can never go down. Counter values cannot be
  negative. There are two types of counter metric values - `double` and `long`.
- Gauge metric to report instantaneous measurement of a numeric value. Gauges can
  go both up and down. The gauges values can be negative. There are two types of
  gauge metric values - `double` and `long`.

API allows to construct the `Metric` of a chosen type. SDK defines the way to
query the current value of a `Metric` to be exported.

Every type of a `Metric` has it's API to record values to be aggregated. API
supports both - push and pull model of setting the `Metric` value.

### Metrics data model and SDK

Metrics data model is defined in SDK and is based on
[metrics.proto](https://github.com/open-telemetry/opentelemetry-proto/blob/master/opentelemetry/proto/metrics/v1/metrics.proto).
This data model is used by all the OpenTelemetry exporters as an input.
Different exporters have different capabilities (e.g. which data types are
supported) and different constraints (e.g. which characters are allowed in label
keys). Metrics is intended to be a superset of what's possible, not a lowest
common denominator that's supported everywhere. All exporters consume data from
Metrics Data Model via a Metric Producer interface defined in OpenTelemetry SDK.

Because of this, Metrics puts minimal constraints on the data (e.g. which
characters are allowed in keys), and code dealing with Metrics should avoid
validation and sanitization of the Metrics data. Instead, pass the data to the
backend, rely on the backend to perform validation, and pass back any errors
from the backend.

OpenTelemetry defines the naming convention for metric names as well as a
well-known metric names in [Semantic Conventions](data-semantic-conventions.md)
document.

## DistributedContext

The **DistributedContext** exists to store labels that describe the context of an operation an application performs. It is intended to enable context that are custom to the application or integrations in contrast to other contexts, such as `SpanContext`. Only one **DistributedContext** should be associated with any particular operation.

For example, a web service can benefit from including context around what service has sent the request. Or a SaaS provider can include context about the API user or token that is responsible for that request. These values can be consumed from **DistributedContext** and used as an additional dimension for a metric, or additional context for logs and traces.

**DistributedContext** is a collection of key-value `Entry` pairs, with each key of associated with exactly one value. **DistributedContext** is serializable,
to facilitate propagating it not only inside the process but also across process boundaries.

**DistributedContext** is a recommended name but languages can have more language-specific names like **dctx**.

### Entry

An **Entry** is used to represent the labels that are contained inside the `DistributedContext`, representing values such as the service that originated the request, or vendor-specific data. It consists of an **EntryKey**, an **EntryValue** and an **EntryMetadata**.

- **EntryKey** is the name of the **Entry**. **EntryKey** along with **EntryValue**
  can be used to aggregate and group stats, annotate traces and logs, etc. **EntryKey** is
  a string that contains only printable ASCII (codes between 32 and 126 inclusive) and with
  a length greater than zero and less than 256.
- **EntryValue** is a string that contains only printable ASCII (codes between 32 and 126).
- **EntryMetadata** contains properties associated with an **Entry**.
  For now only the property **EntryTTL** is defined.
- **EntryTTL** is an integer that represents number of hops an entry can propagate.
  Anytime a sender serializes an entry, sends it over the wire and a receiver deserializes
  the entry then the entry is considered to have travelled one hop.

## Resources

`Resource` captures information about the entity for which telemetry is
recorded. For example, metrics exposed by a Kubernetes container can be linked
to a resource that specifies the cluster, namespace, pod, and container name.

`Resource` may capture an entire hierarchy of entity identification. It may
describe the host in the cloud and specific container or an application running
in the process.

Note, that some of the process identification information can be associated with
telemetry automatically by OpenTelemetry SDK or specific exporter. See
OpenTelemetry
[proto](https://github.com/open-telemetry/opentelemetry-proto/blob/a46c815aa5e85a52deb6cb35b8bc182fb3ca86a0/src/opentelemetry/proto/agent/common/v1/common.proto#L28-L96)
for an example.

## Context Propagation

All of OpenTelemetry cross-cutting concerns, such as traces and metrics,
share an underlying `Context` mechanism for storing state and
accessing data across the lifespan of a distributed transaction.

See the [Context](context.md)

## Propagators

<<<<<<< HEAD
OpenTelemetry uses `Propagators` to serialize and deserialize `SpanContext` and `DistributedContext`
into any of the supported formats. Observe that `Propagators` leverage the underlying
`Context` to both access and record cross-cutting concerns data.

Currently there is one type of propagators:
=======
OpenTelemetry uses `Propagators` to serialize and deserialize cross-cutting concern values
such as  `SpanContext` and `DistributedContext` into a `Format`. Currently there is one
type of propagator:
>>>>>>> 13879621

- `HTTPTextFormat` which is used to inject and extract a value as text into carriers that travel
  in-band across process boundaries.

## Collector

The OpenTelemetry collector is a set of components that can collect traces,
metrics and eventually other telemetry data (e.g. logs) from processes
instrumented by OpenTelementry or other monitoring/tracing libraries (Jaeger,
Prometheus, etc.), do aggregation and smart sampling, and export traces and
metrics to one or more monitoring/tracing backends. The collector will allow to
enrich and transform collected telemetry (e.g. add additional attributes or
scrub personal information).

The OpenTelemetry collector has two primary modes of operation: Agent (a daemon
running locally with the application) and Collector (a standalone running
service).

Read more at OpenTelemetry Service [Long-term
Vision](https://github.com/open-telemetry/opentelemetry-collector/blob/master/docs/vision.md).

## Instrumentation adapters

The inspiration of the project is to make every library and application
manageable out of the box by instrumenting it with OpenTelemetry. However on the
way to this goal there will be a need to enable instrumentation by plugging
instrumentation adapters into the library of choice. These adapters can be
wrapping library APIs, subscribing to the library-specific callbacks or
translating telemetry exposed in other formats into OpenTelemetry model.

Instrumentation adapters may be called different names. It is often referred as
plugin, collector or auto-collector, telemetry module, bridge, etc. It is always
recommended to follow the library and language standards. For instance, if
instrumentation adapter is implemented as "log appender" - it will probably be
called an `appender`, not an instrumentation adapter. However if there is no
established name - the recommendation is to call packages "Instrumentation
Adapter" or simply "Adapter".

## Code injecting adapters

TODO: fill out as a result of SIG discussion.<|MERGE_RESOLUTION|>--- conflicted
+++ resolved
@@ -245,17 +245,9 @@
 
 ## Propagators
 
-<<<<<<< HEAD
-OpenTelemetry uses `Propagators` to serialize and deserialize `SpanContext` and `DistributedContext`
-into any of the supported formats. Observe that `Propagators` leverage the underlying
-`Context` to both access and record cross-cutting concerns data.
-
-Currently there is one type of propagators:
-=======
 OpenTelemetry uses `Propagators` to serialize and deserialize cross-cutting concern values
-such as  `SpanContext` and `DistributedContext` into a `Format`. Currently there is one
+such as `SpanContext` and `CorrelationContext` into a `Format`. Currently there is one
 type of propagator:
->>>>>>> 13879621
 
 - `HTTPTextFormat` which is used to inject and extract a value as text into carriers that travel
   in-band across process boundaries.
