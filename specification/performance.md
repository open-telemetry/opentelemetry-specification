# Performance and Blocking of OpenTelemetry API

This document defines common principles that will help designers create language libraries that are safe to use. 

## Key principles

Here are the key principles:

- **Library should not block end-user application by default.**
- **Library should not consume unbounded memory resource.**

Although there are inevitable overhead to achieve monitoring, API should not degrade the end-user application as possible. So that it should not block the end-user application nor consume too much memory resource.

<<<<<<< HEAD
=======
Especially, most telemetry exporters need to call API of servers to export telemetry data. API call operations should be performed in asynchronous I/O or background thread to prevent blocking end-user applications.

>>>>>>> f3789efe
See also [Concurrency and Thread-Safety](concurrency.md) if the implementation supports concurrency.

### Tradeoff between non-blocking and memory consumption

Incomplete asynchronous I/O tasks or background tasks may consume memory to preserve their state. In such a case, there is a tradeoff between dropping some tasks to prevent memory starvation and keeping all tasks to prevent information loss.

If there is such tradeoff in language library, it should provide the following options to end-user:

- **Prevent information loss**: Preserve all information but possible to consume many resources
- **Prevent blocking**: Dropping some information under overwhelming load and show warning log to inform when information loss starts and when recovered
  - Should provide option to change threshold of the dropping
  - Better to provide metric that represents effective sampling ratio
  - Language library might provide this option for Logging

### End-user application should be aware of the size of logs

Logging could consume much memory by default if the end-user application emits too many logs. This default behavior is intended to preserve logs rather than dropping it. To make resource usage bounded, the end-user should consider reducing logs that are passed to the exporters.

Therefore, the language library should provide a way to filter logs to capture by OpenTelemetry. End-user applications may want to log so much into log file or stdout (or somewhere else) but not want to send all of the logs to OpenTelemetry exporters.

In a documentation of the language library, it is a good idea to point out that too many logs consume many resources by default then guide how to filter logs.

### Shutdown and explicit flushing could block

The language library could block the end-user application when it shut down. On shutdown, it has to flush data to prevent information loss. The language library should support user-configurable timeout if it blocks on shut down.

If the language library supports an explicit flush operation, it could block also. But should support a configurable timeout.

## Documentation

If language specific implementation has special characteristics that are not described in this document, such characteristics should be documented.<|MERGE_RESOLUTION|>--- conflicted
+++ resolved
@@ -11,11 +11,6 @@
 
 Although there are inevitable overhead to achieve monitoring, API should not degrade the end-user application as possible. So that it should not block the end-user application nor consume too much memory resource.
 
-<<<<<<< HEAD
-=======
-Especially, most telemetry exporters need to call API of servers to export telemetry data. API call operations should be performed in asynchronous I/O or background thread to prevent blocking end-user applications.
-
->>>>>>> f3789efe
 See also [Concurrency and Thread-Safety](concurrency.md) if the implementation supports concurrency.
 
 ### Tradeoff between non-blocking and memory consumption
