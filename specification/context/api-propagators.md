# Propagators API

<details>
<summary>
Table of Contents
</summary>

- [Overview](#overview)
- [Propagator Types](#propagator-types)
  - [Carrier](#carrier)
  - [Operations](#operations)
    - [Inject](#inject)
    - [Extract](#extract)
- [HTTPText Propagator](#httptext-propagator)
  - [Fields](#fields)
  - [Inject](#inject-1)
    - [Setter argument](#setter)
      - [Set](#set)
  - [Extract](#extract-1)
    - [Getter argument](#getter)
      - [Get](#get)
- [Composite Propagator](#composite-propagator)
- [Global Propagators](#global-propagators)

</details>

## Overview

Cross-cutting concerns send their state to the next process using
`Propagator`s, which are defined as objects used to read and write
context data to and from messages exchanged by the applications.
Each concern creates a set of `Propagator`s for every supported
`Propagator` type.

`Propagator`s leverage the `Context` to inject and extract data for each
cross-cutting concern, such as traces and correlation context.

Propagation is usually implemented via library-specific request
interceptors, where the client-side injects values and the server-side extracts them.

The Propagators API is expected to be leveraged by users writing
instrumentation libraries.

## Propagator Types

A `Propagator` type defines the restrictions imposed by a specific transport
and bound to a data type, in order to propagate in-band context data across process boundaries.

The Propagators API currently defines one `Propagator` type:

- `HTTPTextPropagator` is a type that inject values into and extracts values
  from carriers as string key/value pairs.

A binary `Propagator` type will be added in the future.

### Carrier

A carrier is the medium used by `Propagator`s to read values from and write values to.
Each specific `Propagator` type defines its expected carrier type, such as a string map
or a byte array.

Carriers used at [Inject](#inject) are expected to be mutable.

### Operations

`Propagator`s MUST define `Inject` and `Extract` operations, in order to write
values to and read values from respectively. Each `Propagator` type MUST define the specific carrier type
and CAN define additional parameters.

#### Inject

Injects the value into a carrier. For example, into the headers of an HTTP request.

Required arguments:

- A `Context`. The Propagator MUST retrieve the appropriate value from the `Context` first, such as
`SpanContext`, `CorrelationContext` or another cross-cutting concern context. For languages
supporting current `Context` state, this argument is OPTIONAL, defaulting to the current `Context`
instance.
- The carrier that holds the propagation fields. For example, an outgoing message or HTTP request.

#### Extract

Extracts the value from an incoming request. For example, from the headers of an HTTP request.

If a value can not be parsed from the carrier for a cross-cutting concern,
the implementation MUST NOT throw an exception. It MUST store a value in the `Context`
that the implementation can recognize as a null or empty value.

Required arguments:

- A `Context`. For languages supporting current `Context` state this argument is OPTIONAL, defaulting
to the current `Context` instance.
- The carrier that holds the propagation fields. For example, an incoming message or http response.

Returns a new `Context` derived from the `Context` passed as argument,
containing the extracted value, which can be a `SpanContext`,
`CorrelationContext` or another cross-cutting concern context.

## HTTPText Propagator

`HTTPTextPropagator` performs the injection and extraction of a cross-cutting concern
value as string key/values pairs into carriers that travel in-band across process boundaries.

Encoding is expected to conform to the HTTP Header Field semantics. Values are often encoded as
RPC/HTTP request headers.

The carrier of propagated data on both the client (injector) and server (extractor) side is
usually an HTTP request.

`HTTPTextPropagator` MUST expose the APIs that injects values into carriers,
and extracts values from carriers.

### Fields

The propagation fields defined. If your carrier is reused, you should delete the fields here
before calling [inject](#inject).

For example, if the carrier is a single-use or immutable request object, you don't need to
clear fields as they couldn't have been set before. If it is a mutable, retryable object,
successive calls should clear these fields first.

The use cases of this are:

- allow pre-allocation of fields, especially in systems like gRPC Metadata
- allow a single-pass over an iterator

Returns list of fields that will be used by the `HttpTextPropagator`.

### Inject

Injects the value downstream. The required arguments are the same as defined by
the base [Inject](#inject) operation.

Optional arguments:

- A `Setter` invoked for each propagation key to add or remove. This is an additional
  argument that languages are free to define to help inject data into the carrier.

`Setter` is defined as a separate object from the carrier to avoid runtime allocations,
removing the need for additional objects wrapping the carrier that access its contents
through a given interface.

`Setter` MUST be stateless and allowed to be saved as a constant to avoid runtime allocations.

#### Setter argument

Setter is an argument in `Inject` that sets values into given fields.

`Setter` allows a `HttpTextPropagator` to set propagated fields into a carrier.

One of the ways to implement it is `Setter` class with `Set` method as described below.

##### Set

Replaces a propagated field with the given value.

Required arguments:

- the carrier holding the propagation fields. For example, an outgoing message or an HTTP request.
- the key of the field.
- the value of the field.

The implementation SHOULD preserve casing (e.g. it should not transform `Content-Type` to `content-type`) if the used protocol is case insensitive, otherwise it MUST preserve casing.

### Extract

Extracts the value from an incoming request. The required arguments are the same as defined by
the base [Extract](#extract) operation.

<<<<<<< HEAD
Optional arguments:
=======
If a value can not be parsed from the carrier for a cross-cutting concern,
the implementation MUST NOT throw an exception and MUST NOT store a new value in the `Context`,
in order to preserve any previously existing valid value.
>>>>>>> e69bde65

- A `Getter` invoked for each propagation key to get. This is an additional
  argument that languages are free to define to help extract data from the carrier.

Returns a new `Context` derived from the `Context` passed as argument.

`Getter` is defined as a separate object from the carrier to avoid runtime allocations,
removing the need for additional objects wrapping the carrier that access its contents
through a given interface.

`Getter` MUST be stateless and allowed to be saved as a constant to avoid runtime allocations.

#### Getter argument

Getter is an argument in `Extract` that get value from given field

`Getter` allows a `HttpTextPropagator` to read propagated fields from a carrier.

One of the ways to implement it is `Getter` class with `Get` method as described below.

##### Get

The Get function MUST return the first value of the given propagation key or return null if the key doesn't exist.

Required arguments:

- the carrier of propagation fields, such as an HTTP request.
- the key of the field.

The Get function is responsible for handling case sensitivity. If the getter is intended to work with a HTTP request object, the getter MUST be case insensitive.

## Injectors and Extractors as Separate Interfaces

Languages can choose to implement a `Propagator` type as a single object
exposing `Inject` and `Extract` methods, or they can opt to divide the
responsibilities further into individual `Injector`s and `Extractor`s. A
`Propagator` can be implemented by composing individual `Injector`s and
`Extractors`.

## Composite Propagator

Implementations MUST offer a facility to group multiple `Propagator`s
from different cross-cutting concerns in order to leverage them as a
single entity.

A composite propagator can be built from a list of propagators, or a list of
injectors and extractors. The resulting composite `Propagator` will invoke the `Propagator`s, `Injector`s, or `Extractor`s, in the order they were specified.

Each composite `Propagator` will implement a specific `Propagator` type, such
as `HttpTextPropagator`, as different `Propagator` types will likely operate on different
data types.

There MUST be functions to accomplish the following operations.

- Create a composite propagator
- Extract from a composite propagator
- Inject into a composite propagator

### Create a Composite Propagator

Required arguments:

- A list of `Propagator`s or a list of `Injector`s and `Extractor`s.

Returns a new composite `Propagator` with the specified `Propagator`s.

### Extract

Required arguments:

- A `Context`.
- The carrier that holds propagation fields.
- The instance of `Getter` invoked for each propagation key to get.

### Inject

Required arguments:

- A `Context`.
- The carrier that holds propagation fields.
- The `Setter` invoked for each propagation key to add or remove.

## Global Propagators

Implementations MAY provide global `Propagator`s for
each supported `Propagator` type.

If offered, the global `Propagator`s should default to a composite `Propagator`
containing the W3C Trace Context Propagator and the Correlation Context `Propagator`
specified in [api-correlationcontext.md](../correlationcontext/api.md#serialization),
in order to provide propagation even in the presence of no-op
OpenTelemetry implementations.

### Get Global Propagator

This method MUST exist for each supported `Propagator` type.

Returns a global `Propagator`. This usually will be composite instance.

### Set Global Propagator

This method MUST exist for each supported `Propagator` type.

Sets the global `Propagator` instance.

Required parameters:

- A `Propagator`. This usually will be a composite instance.<|MERGE_RESOLUTION|>--- conflicted
+++ resolved
@@ -84,8 +84,8 @@
 Extracts the value from an incoming request. For example, from the headers of an HTTP request.
 
 If a value can not be parsed from the carrier for a cross-cutting concern,
-the implementation MUST NOT throw an exception. It MUST store a value in the `Context`
-that the implementation can recognize as a null or empty value.
+the implementation MUST NOT throw an exception and MUST NOT store a new value in the `Context`,
+in order to preserve any previously existing valid value.
 
 Required arguments:
 
@@ -168,13 +168,7 @@
 Extracts the value from an incoming request. The required arguments are the same as defined by
 the base [Extract](#extract) operation.
 
-<<<<<<< HEAD
 Optional arguments:
-=======
-If a value can not be parsed from the carrier for a cross-cutting concern,
-the implementation MUST NOT throw an exception and MUST NOT store a new value in the `Context`,
-in order to preserve any previously existing valid value.
->>>>>>> e69bde65
 
 - A `Getter` invoked for each propagation key to get. This is an additional
   argument that languages are free to define to help extract data from the carrier.
