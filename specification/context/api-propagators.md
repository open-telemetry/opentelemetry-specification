# Propagators API

<details>
<summary>
Table of Contents
</summary>

- [Overview](#overview)
- [Propagator Types](#propagator-types)
  - [Carrier](#carrier)
  - [Operations](#operations)
    - [Inject](#inject)
    - [Extract](#extract)
- [TextMap Propagator](#textmap-propagator)
  - [Fields](#fields)
  - [Inject](#inject-1)
    - [Setter argument](#setter-argument)
      - [Set](#set)
  - [Extract](#extract-1)
    - [Getter argument](#getter-argument)
      - [Keys](#keys)
      - [Get](#get)
- [Composite Propagator](#composite-propagator)
- [Global Propagators](#global-propagators)
- [Propagators Distribution](#propagators-distribution)

</details>

## Overview

Cross-cutting concerns send their state to the next process using
`Propagator`s, which are defined as objects used to read and write
context data to and from messages exchanged by the applications.
Each concern creates a set of `Propagator`s for every supported
`Propagator` type.

`Propagator`s leverage the `Context` to inject and extract data for each
cross-cutting concern, such as traces and `Baggage`.

Propagation is usually implemented via a cooperation of library-specific request
interceptors and `Propagators`, where the interceptors detect incoming and outgoing requests and use the `Propagator`'s extract and inject operations respectively.

The Propagators API is expected to be leveraged by users writing
instrumentation libraries.

## Propagator Types

A `Propagator` type defines the restrictions imposed by a specific transport
and is bound to a data type, in order to propagate in-band context data across process boundaries.

The Propagators API currently defines one `Propagator` type:

- `TextMapPropagator` is a type that inject values into and extracts values
  from carriers as string key/value pairs.

A binary `Propagator` type will be added in the future (see [#437](https://github.com/open-telemetry/opentelemetry-specification/issues/437)).

### Carrier

A carrier is the medium used by `Propagator`s to read values from and write values to.
Each specific `Propagator` type defines its expected carrier type, such as a string map
or a byte array.

Carriers used at [Inject](#inject) are expected to be mutable.

### Operations

`Propagator`s MUST define `Inject` and `Extract` operations, in order to write
values to and read values from carriers respectively. Each `Propagator` type MUST define the specific carrier type
and CAN define additional parameters.

#### Inject

Injects the value into a carrier. For example, into the headers of an HTTP request.

Required arguments:

- A `Context`. The Propagator MUST retrieve the appropriate value from the `Context` first, such as
`SpanContext`, `Baggage` or another cross-cutting concern context.
- The carrier that holds the propagation fields. For example, an outgoing message or HTTP request.

#### Extract

Extracts the value from an incoming request. For example, from the headers of an HTTP request.

If a value can not be parsed from the carrier for a cross-cutting concern,
the implementation MUST NOT throw an exception and MUST NOT store a new value in the `Context`,
in order to preserve any previously existing valid value.

Required arguments:

- A `Context`.
- The carrier that holds the propagation fields. For example, an incoming message or http response.

Returns a new `Context` derived from the `Context` passed as argument,
containing the extracted value, which can be a `SpanContext`,
`Baggage` or another cross-cutting concern context.

## TextMap Propagator

`TextMapPropagator` performs the injection and extraction of a cross-cutting concern
value as string key/values pairs into carriers that travel in-band across process boundaries.

The carrier of propagated data on both the client (injector) and server (extractor) side is
usually an HTTP request.

In order to increase compatibility, the key/value pairs MUST only consist of US-ASCII characters
that make up valid HTTP header fields as per [RFC 7230](https://tools.ietf.org/html/rfc7230#section-3.2).

`Getter` and `Setter` are optional helper components used for extraction and injection respectively,
and are defined as separate objects from the carrier to avoid runtime allocations,
by removing the need for additional interface-implementing-objects wrapping the carrier in order
to access its contents.

`Getter` and `Setter` MUST be stateless and allowed to be saved as constants, in order to effectively
avoid runtime allocations.

### Fields

The predefined propagation fields. If your carrier is reused, you should delete the fields here
before calling [inject](#inject).

Fields are defined as string keys identifying format-specific components in a carrier.

For example, if the carrier is a single-use or immutable request object, you don't need to
clear fields as they couldn't have been set before. If it is a mutable, retryable object,
successive calls should clear these fields first.

The use cases of this are:

- allow pre-allocation of fields, especially in systems like gRPC Metadata
- allow a single-pass over an iterator

Returns list of fields that will be used by the `TextMapPropagator`.

Observe that some `Propagator`s may define, besides the returned values, additional fields with
variable names. To get a full list of fields for a specific carrier object, use the
[Keys](#keys) operation.

### Inject

Injects the value into a carrier. The required arguments are the same as defined by
the base [Inject](#inject) operation.

Optional arguments:

- A `Setter` invoked for each propagation key to add or remove. This is an additional
  argument that languages are free to define to help inject data into the carrier.

#### Setter argument

Setter is an argument in `Inject` that sets values into given fields.

`Setter` allows a `TextMapPropagator` to set propagated fields into a carrier.

One of the ways to implement it is `Setter` class with `Set` method as described below.

##### Set

Replaces a propagated field with the given value.

Required arguments:

- the carrier holding the propagation fields. For example, an outgoing message or an HTTP request.
- the key of the field.
- the value of the field.

The implementation SHOULD preserve casing (e.g. it should not transform `Content-Type` to `content-type`) if the used protocol is case insensitive, otherwise it MUST preserve casing.

### Extract

Extracts the value from an incoming request. The required arguments are the same as defined by
the base [Extract](#extract) operation.

Optional arguments:

- A `Getter` invoked for each propagation key to get. This is an additional
  argument that languages are free to define to help extract data from the carrier.

Returns a new `Context` derived from the `Context` passed as argument.

#### Getter argument

Getter is an argument in `Extract` that get value from given field

`Getter` allows a `TextMapPropagator` to read propagated fields from a carrier.

One of the ways to implement it is `Getter` class with `Get` and `Keys` methods
as described below. Languages may decide on alternative implementations and
expose corresponding methods as delegates or other ways.

##### Keys

The `Keys` function MUST return the list of all the keys in the carrier.

Required arguments:

- The carrier of the propagation fields, such as an HTTP request.

The `Keys` function can be called by `Propagator`s which are using variable key names in order to
iterate over all the keys in the specified carrier.

For example, it can be used to detect all keys following the `uberctx-{user-defined-key}` pattern, as defined by the
[Jaeger Propagation Format](https://www.jaegertracing.io/docs/1.18/client-libraries/#baggage).

##### Get

The Get function MUST return the first value of the given propagation key or return null if the key doesn't exist.

Required arguments:

- the carrier of propagation fields, such as an HTTP request.
- the key of the field.

The Get function is responsible for handling case sensitivity. If the getter is intended to work with a HTTP request object, the getter MUST be case insensitive.

## Injectors and Extractors as Separate Interfaces

Languages can choose to implement a `Propagator` type as a single object
exposing `Inject` and `Extract` methods, or they can opt to divide the
responsibilities further into individual `Injector`s and `Extractor`s. A
`Propagator` can be implemented by composing individual `Injector`s and
`Extractors`.

## Composite Propagator

Implementations MUST offer a facility to group multiple `Propagator`s
from different cross-cutting concerns in order to leverage them as a
single entity.

A composite propagator can be built from a list of propagators, or a list of
injectors and extractors. The resulting composite `Propagator` will invoke the `Propagator`s, `Injector`s, or `Extractor`s, in the order they were specified.

Each composite `Propagator` will implement a specific `Propagator` type, such
as `TextMapPropagator`, as different `Propagator` types will likely operate on different
data types.

There MUST be functions to accomplish the following operations.

- Create a composite propagator
- Extract from a composite propagator
- Inject into a composite propagator

### Create a Composite Propagator

Required arguments:

- A list of `Propagator`s or a list of `Injector`s and `Extractor`s.

Returns a new composite `Propagator` with the specified `Propagator`s.

### Extract

Required arguments:

- A `Context`.
- The carrier that holds propagation fields.
- The instance of `Getter` invoked for each propagation key to get.

### Inject

Required arguments:

- A `Context`.
- The carrier that holds propagation fields.
- The `Setter` invoked for each propagation key to add or remove.

## Global Propagators

Implementations MAY provide global `Propagator`s for
each supported `Propagator` type.

<<<<<<< HEAD
If offered, the global `Propagator`s MUST default to a no-op instance.
Another propagator can be set up by installing an SDK or by directly calling
[Set Global Propagator](#set-global-propagator) from application code.

Note: OpenTelemetry .NET is an exception to this rule as his global
`Propagator`s default to a set of specific `Propagator`s, including `TraceContext`.
=======
If offered, the global `Propagator`s should default to a composite `Propagator`
containing the W3C Trace Context Propagator and the Baggage `Propagator`
specified in [api-baggage.md](../baggage/api.md#serialization),
in order to provide propagation even in the presence of no-op
OpenTelemetry implementations.
>>>>>>> 30eb33a2

### Get Global Propagator

This method MUST exist for each supported `Propagator` type.

Returns a global `Propagator`. This usually will be composite instance.

### Set Global Propagator

This method MUST exist for each supported `Propagator` type.

Sets the global `Propagator` instance.

Required parameters:

- A `Propagator`. This usually will be a composite instance.

## Propagators Distribution

The official list of propagators that MUST be maintained by the OpenTelemetry
organization and MUST be distributed as OpenTelemetry extension packages:

* [B3](https://github.com/openzipkin/b3-propagation)
* [Jaeger](https://www.jaegertracing.io/docs/latest/client-libraries/#propagation-format)

Additional `Propagator`s implementing vendor-specific protocols such as
AWS X-Ray trace header protocol are encouraged to be maintained and distributed by
their respective vendors.<|MERGE_RESOLUTION|>--- conflicted
+++ resolved
@@ -270,20 +270,12 @@
 Implementations MAY provide global `Propagator`s for
 each supported `Propagator` type.
 
-<<<<<<< HEAD
 If offered, the global `Propagator`s MUST default to a no-op instance.
 Another propagator can be set up by installing an SDK or by directly calling
 [Set Global Propagator](#set-global-propagator) from application code.
 
 Note: OpenTelemetry .NET is an exception to this rule as his global
 `Propagator`s default to a set of specific `Propagator`s, including `TraceContext`.
-=======
-If offered, the global `Propagator`s should default to a composite `Propagator`
-containing the W3C Trace Context Propagator and the Baggage `Propagator`
-specified in [api-baggage.md](../baggage/api.md#serialization),
-in order to provide propagation even in the presence of no-op
-OpenTelemetry implementations.
->>>>>>> 30eb33a2
 
 ### Get Global Propagator
 
