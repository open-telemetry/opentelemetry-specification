# Propagators API

<details>
<summary>
Table of Contents
</summary>

- [Overview](#overview)
- [Propagator Types](#propagator-types)
  - [Carrier](#carrier)
  - [Operations](#operations)
    - [Inject](#inject)
    - [Extract](#extract)
- [HTTPText Propagator](#httptext-propagator)
  - [Fields](#fields)
  - [Inject](#inject-1)
    - [Setter argument](#setter)
      - [Set](#set)
  - [Extract](#extract-1)
    - [Getter argument](#getter)
      - [Get](#get)
- [Composite Propagator](#composite-propagator)
- [Global Propagators](#global-propagators)

</details>

## Overview

Cross-cutting concerns send their state to the next process using
`Propagator`s, which are defined as objects used to read and write
context data to and from messages exchanged by the applications.
Each concern creates a set of `Propagator`s for every supported
`Propagator` type.

`Propagator`s leverage the `Context` to inject and extract data for each
cross-cutting concern, such as traces and correlation context.

Propagation is usually implemented via library-specific request
interceptors, where the client-side injects values and the server-side extracts them.

The Propagators API is expected to be leveraged by users writing
instrumentation libraries.

## Propagator Types

A `Propagator` type defines the restrictions imposed by a specific transport
and bound to a data type, in order to propagate in-band context data across process boundaries.

The Propagators API currently defines one `Propagator` type:

- `HTTPTextPropagator` is a type that inject values into and extracts values
  from carriers as text.

A binary `Propagator` type will be added in the future.

### Carrier

A carrier is the medium used by `Propagator`s to read values from and write values to.
Each specific `Propagator` type defines its expected carrier type, such as a string map
or a byte array.

Carriers used at [Inject](#inject) are expected to be mutable.

### Operations

`Propagator`s MUST define `Inject` and `Extract` operations, in order to write
values to and read values from respectively. Each `Propagator` type MUST define the specific carrier type
and CAN define additional parameters.

#### Inject

Injects the value downstream. For example, as http headers.

Required arguments:

- A `Context`. The Propagator MUST retrieve the appropriate value from the `Context` first, such as
`SpanContext`, `CorrelationContext` or another cross-cutting concern context. For languages
supporting current `Context` state, this argument is OPTIONAL, defaulting to the current `Context`
instance.
- The carrier that holds the propagation fields. For example, an outgoing message or http request.

#### Extract

Extracts the value from an incoming request. For example, from the headers of an HTTP request.

If a value can not be parsed from the carrier for a cross-cutting concern,
the implementation MUST NOT throw an exception. It MUST store a value in the `Context`
that the implementation can recognize as a null or empty value.

Required arguments:

- A `Context`. For languages supporting current `Context` state this argument is OPTIONAL, defaulting
to the current `Context` instance.
- The carrier that holds the propagation fields. For example, an incoming message or http response.

Returns a new `Context` derived from the `Context` passed as argument,
containing the extracted value, which can be a `SpanContext`,
`CorrelationContext` or another cross-cutting concern context.

If the extracted value is a `SpanContext`, its `IsRemote` property MUST be set to true.

## HTTPText Propagator

`HTTPTextPropagator` requires the injection and extraction of a cross-cutting concern
value as text into carriers that travel in-band across process boundaries.

Encoding is expected to conform to the HTTP Header Field semantics. Values are often encoded as
RPC/HTTP request headers.

The carrier of propagated data on both the client (injector) and server (extractor) side is
usually an http request.

`HTTPTextPropagator` MUST expose the APIs that injects values into carriers,
and extracts values from carriers.

### Fields

The propagation fields defined. If your carrier is reused, you should delete the fields here
before calling [inject](#inject).

For example, if the carrier is a single-use or immutable request object, you don't need to
clear fields as they couldn't have been set before. If it is a mutable, retryable object,
successive calls should clear these fields first.

The use cases of this are:

- allow pre-allocation of fields, especially in systems like gRPC Metadata
- allow a single-pass over an iterator

Returns list of fields that will be used by the `HttpTextPropagator`.

### Inject

Injects the value downstream.

Required arguments:

- A `Context`.
- The carrier that holds propagation fields. For example, an outgoing message or http request.
- The `Setter` invoked for each propagation key to add or remove.

#### Setter argument

Setter is an argument in `Inject` that sets values into given fields.

`Setter` allows a `HttpTextPropagator` to set propagated fields into a carrier.

`Setter` MUST be stateless and allowed to be saved as a constant to avoid runtime allocations. One of the ways to implement it is `Setter` class with `Set` method as described below.

##### Set

Replaces a propagated field with the given value.

Required arguments:

- the carrier holds propagation fields. For example, an outgoing message or http request.
- the key of the field.
- the value of the field.

The implementation SHOULD preserve casing (e.g. it should not transform `Content-Type` to `content-type`) if the used protocol is case insensitive, otherwise it MUST preserve casing.

### Extract

Extracts the value from an incoming request.

Required arguments:

- A `Context`.
- The carrier holds propagation fields. For example, an incoming message or http response.
- The instance of `Getter` invoked for each propagation key to get.

Returns a new `Context` derived from the `Context` passed as argument.

#### Getter argument

Getter is an argument in `Extract` that get value from given field

`Getter` allows a `HttpTextPropagator` to read propagated fields from a carrier.

`Getter` MUST be stateless and allowed to be saved as a constant to avoid runtime allocations. One of the ways to implement it is `Getter` class with `Get` method as described below.

##### Get

The Get function MUST return the first value of the given propagation key or return null if the key doesn't exist.

Required arguments:

- the carrier of propagation fields, such as an HTTP request.
- the key of the field.

<<<<<<< HEAD
The Get function is responsible for handling case sensitivity. If the getter is intended to work with a HTTP request object, the getter MUST be case insensitive. To improve compatibility with other text-based protocols, `HTTPTextPropagator`s MUST ensure to always use the canonical casing for their attributes. NOTE: Cannonical casing for HTTP headers is usually title case (e.g. `Content-Type` instead of `content-type`).
=======
The Get function is responsible for handling case sensitivity. If the getter is intended to work with a HTTP request object, the getter MUST be case insensitive. To improve compatibility with other text-based protocols, text `Format` implementions MUST ensure to always use the canonical casing for their attributes. NOTE: Canonical casing for HTTP headers is usually title case (e.g. `Content-Type` instead of `content-type`).

## Injectors and Extractors as Separate Interfaces

Languages can choose to implement a `Propagator` for a format as a single object
exposing `Inject` and `Extract` methods, or they can opt to divide the
responsibilities further into individual `Injector`s and `Extractor`s. A
`Propagator` can be implemented by composing individual `Injector`s and
`Extractors`.
>>>>>>> 5b78ee1a

## Composite Propagator

Implementations MUST offer a facility to group multiple `Propagator`s
from different cross-cutting concerns in order to leverage them as a
single entity.

A composite propagator can be built from a list of propagators, or a list of
injectors and extractors. The resulting composite `Propagator` will invoke the `Propagator`s, `Injector`s, or `Extractor`s, in the order they were specified.

Each composite `Propagator` will implement a specific `Propagator` type, such
as `HttpTextPropagator`, as different `Propagator` types will likely operate on different
data types.

There MUST be functions to accomplish the following operations.

- Create a composite propagator
- Extract from a composite propagator
- Inject into a composite propagator

### Create a Composite Propagator

Required arguments:

- A list of `Propagator`s or a list of `Injector`s and `Extractor`s.

Returns a new composite `Propagator` with the specified `Propagator`s.

### Extract

Required arguments:

- A `Context`.
- The carrier that holds propagation fields.
- The instance of `Getter` invoked for each propagation key to get.

### Inject

Required arguments:

- A `Context`.
- The carrier that holds propagation fields.
- The `Setter` invoked for each propagation key to add or remove.

## Global Propagators

Implementations MAY provide global `Propagator`s for
each supported `Propagator` type.

If offered, the global `Propagator`s should default to a composite `Propagator`
containing the W3C Trace Context Propagator and the Correlation Context `Propagator`
specified in [api-correlationcontext.md](../correlationcontext/api.md#serialization),
in order to provide propagation even in the presence of no-op
OpenTelemetry implementations.

### Get Global Propagator

This method MUST exist for each supported `Propagator` type.

Returns a global `Propagator`. This usually will be composite instance.

### Set Global Propagator

This method MUST exist for each supported `Propagator` type.

Sets the global `Propagator` instance.

Required parameters:

- A `Propagator`. This usually will be a composite instance.<|MERGE_RESOLUTION|>--- conflicted
+++ resolved
@@ -188,19 +188,15 @@
 - the carrier of propagation fields, such as an HTTP request.
 - the key of the field.
 
-<<<<<<< HEAD
 The Get function is responsible for handling case sensitivity. If the getter is intended to work with a HTTP request object, the getter MUST be case insensitive. To improve compatibility with other text-based protocols, `HTTPTextPropagator`s MUST ensure to always use the canonical casing for their attributes. NOTE: Cannonical casing for HTTP headers is usually title case (e.g. `Content-Type` instead of `content-type`).
-=======
-The Get function is responsible for handling case sensitivity. If the getter is intended to work with a HTTP request object, the getter MUST be case insensitive. To improve compatibility with other text-based protocols, text `Format` implementions MUST ensure to always use the canonical casing for their attributes. NOTE: Canonical casing for HTTP headers is usually title case (e.g. `Content-Type` instead of `content-type`).
 
 ## Injectors and Extractors as Separate Interfaces
 
-Languages can choose to implement a `Propagator` for a format as a single object
+Languages can choose to implement a `Propagator` type as a single object
 exposing `Inject` and `Extract` methods, or they can opt to divide the
 responsibilities further into individual `Injector`s and `Extractor`s. A
 `Propagator` can be implemented by composing individual `Injector`s and
 `Extractors`.
->>>>>>> 5b78ee1a
 
 ## Composite Propagator
 
