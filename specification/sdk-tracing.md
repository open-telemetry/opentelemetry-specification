--- conflicted
+++ resolved
@@ -2,18 +2,14 @@
 
 <details><summary>Table of Contents</summary>
 
-<<<<<<< HEAD
 * [Sampling](#sampling)
-=======
 * [Tracer Creation](#tracer-creation)
->>>>>>> 18358d76
 * [Span Processor](#span-processor)
 * [Span Exporter](#span-exporter)
 
 </details>
 
-<<<<<<< HEAD
-# Sampling
+## Sampling
 
 Sampling is a mechanism to control the noise and overhead introduced by
 OpenTelemetry by reducing the number of samples of traces collected and sent to
@@ -30,13 +26,13 @@
 API defines two interfaces - [`Sampler`](#sampler) and [`Decision`](#decision)
 as well as a set of [built-in samplers](#built-in-samplers).
 
-## Sampler
+### Sampler
 
 `Sampler` interface allows to create custom samplers which will return a
 sampling `Decision` based on information that is typically available just before
 the `Span` was created.
 
-### ShouldSample
+#### ShouldSample
 
 Returns the sampling Decision for a `Span` to be created.
 
@@ -56,7 +52,7 @@
 
 Sampling `Decision` whether span should be sampled or not.
 
-### GetDescription
+#### GetDescription
 
 Returns the sampler name or short description with the configuration. This may
 be displayed on debug pages or in the logs. Example:
@@ -64,16 +60,16 @@
 
 Description MUST NOT change over time and caller can cache the returned value.
 
-## Decision
+### Decision
 
 `Decision` is an interface with two getters describing the sampling decision.
 
-### IsSampled
+#### IsSampled
 
 Return sampling decision whether span should be sampled or not. `True` value of
 `IsSampled` flag means that Span information needs to be recorded.
 
-### GetAttributes
+#### GetAttributes
 
 Return attributes to be attached to the `Span`. These attributes should be added
 to the `Span` only for root span or when sampling decision `IsSampled` changes
@@ -87,7 +83,7 @@
 The list of attributes returned by `Decision` MUST be immutable. Caller may call
 this method any number of times and can safely cache the returned value.
 
-## Built-in samplers
+### Built-in samplers
 
 API MUST provide a way to create the following built-in samplers:
 
@@ -95,9 +91,8 @@
   arguments collection. Description MUST be `AlwaysSampleSampler`.
 - Never sample. `Sampler` returns `Decision` with `IsSampled=false` and empty
   arguments collection. Description MUST be `NeverSampleSampler`.
-=======
-# Tracer Creation
->>>>>>> 18358d76
+
+## Tracer Creation
 
 New `Tracer` instances are always created through a `TracerFactory` (see [API](api-tracing.md#obtaining-a-tracer)).
 The `name` and `version` arguments supplied to the `TracerFactory` must be used
@@ -106,7 +101,7 @@
 provide a `getLibraryResource` method that returns this `Resource` information
 held by the `Tracer`.
 
-## Span processor
+### Span processor
 
 Span processor is an interface which allows hooks for span start and end method
 invocations. The span processors are invoked only when
@@ -135,9 +130,9 @@
   +-----+---------------+   +---------------------+
 ```
 
-### Interface definition
-
-#### OnStart(Span)
+#### Interface definition
+
+##### OnStart(Span)
 
 `OnStart` is called when a span is started. This method is called synchronously
 on the thread that started the span, therefore it should not block or throw
@@ -149,7 +144,7 @@
 
 **Returns:** `Void`
 
-#### OnEnd(Span)
+##### OnEnd(Span)
 
 `OnEnd` is called when a span is ended. This method is called synchronously on
 the execution thread, therefore it should not block or throw an exception.
@@ -160,7 +155,7 @@
 
 **Returns:** `Void`
 
-#### Shutdown()
+##### Shutdown()
 
 Shuts down the processor. Called when SDK is shut down. This is an opportunity
 for processor to do any cleanup required.
@@ -171,9 +166,9 @@
 Shutdown should not block indefinitely. Language library authors can decide if
 they want to make the shutdown timeout to be configurable.
 
-### Built-in span processors
-
-#### Simple processor
+#### Built-in span processors
+
+##### Simple processor
 
 The implementation of `SpanProcessor` that passes ended span directly to the
 configured `SpanExporter`.
@@ -182,7 +177,7 @@
 
 * `exporter` - the exporter where the spans are pushed.
 
-#### Batching processor
+##### Batching processor
 
 The implementation of the `SpanProcessor` that batches ended spans and pushes
 them to the configured `SpanExporter`.
@@ -202,7 +197,7 @@
 * `maxExportBatchSize` - the maximum batch size of every export. It must be
   smaller or equal to `maxQueueSize`. The default value is `512`.
 
-## Span Exporter
+### Span Exporter
 
 `Span Exporter` defines the interface that protocol-specific exporters must
 implement so that they can be plugged into OpenTelemetry SDK and support sending
@@ -218,14 +213,14 @@
   functionality such as queuing, batching, tagging, etc. as helpers. This
   functionality will be applicable regardless of what protocol exporter is used.
 
-### Interface Definition
+#### Interface Definition
 
 The exporter must support two functions: **Export** and **Shutdown**. In
 strongly typed languages typically there will be 2 separate `Exporter`
 interfaces, one that accepts spans (SpanExporter) and one that accepts metrics
 (MetricsExporter).
 
-#### `Export(batch)`
+##### `Export(batch)`
 
 Exports a batch of telemetry data. Protocol exporters that will implement this
 function are typically expected to serialize and transmit the data to the
@@ -265,7 +260,7 @@
   example can happen when the destination is unavailable, there is a network
   error or endpoint does not exist.
 
-#### `Shutdown()`
+##### `Shutdown()`
 
 Shuts down the exporter. Called when SDK is shut down. This is an opportunity
 for exporter to do any cleanup required.
@@ -278,7 +273,7 @@
 and the destination is unavailable). Language library authors can decide if they
 want to make the shutdown timeout to be configurable.
 
-### Further Language Specialization
+#### Further Language Specialization
 
 Based on the generic interface definition laid out above library authors must
 define the exact interface for the particular language.
@@ -293,14 +288,14 @@
 allocation/deallocation/collection operations in the presence of high rate of
 telemetry data generation.
 
-#### Examples
+##### Examples
 
 These are examples on what the `Exporter` interface can look like in specific
 languages. Examples are for illustration purposes only. Language library authors
 are free to deviate from these provided that their design remain true to the
 spirit of `Exporter` concept.
 
-##### Go SpanExporter Interface
+###### Go SpanExporter Interface
 
 ```go
 type SpanExporter interface {
