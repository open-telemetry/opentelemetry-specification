file_format: 1.1.0
schema_url: https://opentelemetry.io/schemas/1.19.0
versions:
  1.19.0:
    spans:
      changes:
        # https://github.com/open-telemetry/opentelemetry-specification/pull/3209
        - rename_attributes:
            attribute_map:
              faas.execution: faas.invocation_id
        # https://github.com/open-telemetry/opentelemetry-specification/pull/3188
        - rename_attributes:
            attribute_map:
              faas.id: cloud.resource_id
<<<<<<< HEAD
        # https://github.com/open-telemetry/opentelemetry-specification/pull/3272
        - rename_attributes:
            attribute_map:
              net.app.protocol.name: net.protocol.name
              net.app.protocol.version: net.protocol.version
=======
        # https://github.com/open-telemetry/opentelemetry-specification/pull/3190
        - rename_attributes:
            attribute_map:
              http.user_agent: user_agent.original
    resources:
      changes:
        # https://github.com/open-telemetry/opentelemetry-specification/pull/3190
        - rename_attributes:
            attribute_map:
              browser.user_agent: user_agent.original
>>>>>>> 0e193989
  1.18.0:
  1.17.0:
    spans:
      changes:
        # https://github.com/open-telemetry/opentelemetry-specification/pull/2957
        - rename_attributes:
            attribute_map:
              messaging.consumer_id: messaging.consumer.id
              messaging.protocol: net.app.protocol.name
              messaging.protocol_version: net.app.protocol.version
              messaging.destination: messaging.destination.name
              messaging.temp_destination: messaging.destination.temporary
              messaging.destination_kind: messaging.destination.kind
              messaging.message_id: messaging.message.id
              messaging.conversation_id: messaging.message.conversation_id
              messaging.message_payload_size_bytes: messaging.message.payload_size_bytes
              messaging.message_payload_compressed_size_bytes: messaging.message.payload_compressed_size_bytes
              messaging.rabbitmq.routing_key: messaging.rabbitmq.destination.routing_key
              messaging.kafka.message_key: messaging.kafka.message.key
              messaging.kafka.partition: messaging.kafka.destination.partition
              messaging.kafka.tombstone: messaging.kafka.message.tombstone
              messaging.rocketmq.message_type: messaging.rocketmq.message.type
              messaging.rocketmq.message_tag: messaging.rocketmq.message.tag
              messaging.rocketmq.message_keys: messaging.rocketmq.message.keys
              messaging.kafka.consumer_group: messaging.kafka.consumer.group
  1.16.0:
  1.15.0:
    spans:
      changes:
        # https://github.com/open-telemetry/opentelemetry-specification/pull/2743
        - rename_attributes:
            attribute_map:
              http.retry_count: http.resend_count
  1.14.0:
  1.13.0:
    spans:
      changes:
        # https://github.com/open-telemetry/opentelemetry-specification/pull/2614
        - rename_attributes:
            attribute_map:
              net.peer.ip: net.sock.peer.addr
              net.host.ip: net.sock.host.addr
  1.12.0:
  1.11.0:
  1.10.0:
  1.9.0:
  1.8.0:
    spans:
      changes:
        - rename_attributes:
            attribute_map:
              db.cassandra.keyspace: db.name
              db.hbase.namespace: db.name
  1.7.0:
  1.6.1:
  1.5.0:
  1.4.0:<|MERGE_RESOLUTION|>--- conflicted
+++ resolved
@@ -12,24 +12,21 @@
         - rename_attributes:
             attribute_map:
               faas.id: cloud.resource_id
-<<<<<<< HEAD
+        # https://github.com/open-telemetry/opentelemetry-specification/pull/3190
+        - rename_attributes:
+            attribute_map:
+              http.user_agent: user_agent.original
         # https://github.com/open-telemetry/opentelemetry-specification/pull/3272
         - rename_attributes:
             attribute_map:
               net.app.protocol.name: net.protocol.name
               net.app.protocol.version: net.protocol.version
-=======
-        # https://github.com/open-telemetry/opentelemetry-specification/pull/3190
-        - rename_attributes:
-            attribute_map:
-              http.user_agent: user_agent.original
     resources:
       changes:
         # https://github.com/open-telemetry/opentelemetry-specification/pull/3190
         - rename_attributes:
             attribute_map:
               browser.user_agent: user_agent.original
->>>>>>> 0e193989
   1.18.0:
   1.17.0:
     spans:
