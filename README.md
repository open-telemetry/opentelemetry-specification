--- conflicted
+++ resolved
@@ -16,13 +16,10 @@
     - [Propagators](specification/api-propagators.md)
   - [Tracing](specification/api-tracing.md)
   - [Metrics](specification/api-metrics.md)
-<<<<<<< HEAD
     - [User-Facing API](specification/api-metrics-user.md)
     - [Meter API](specification/api-metrics-meter.md)
-=======
 - SDK Specification
   - [Resource](specification/sdk-resource.md)
->>>>>>> e161710a
 - Data Specification
   - [Semantic Conventions](specification/data-semantic-conventions.md)
   - [Protocol](specification/protocol.md)
