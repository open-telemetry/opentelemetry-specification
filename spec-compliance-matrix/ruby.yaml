# Implementation status for Ruby
#
# Legend:
#   '+'     Implemented
#   '-'     Not implemented
#   '?'     Unknown
#   'N/A'   Not applicable to this language
#
sections:
  - name: Traces
    features:
      - heading: '[TracerProvider](specification/trace/api.md#tracerprovider-operations)'
        features:
          - name: Create TracerProvider
            status: '+'
          - name: Get a Tracer
            status: '+'
          - name: Get a Tracer with schema_url
            status: '?'
          - name: Get a Tracer with scope attributes
            status: '?'
          - name: Associate Tracer with InstrumentationScope
            status: '+'
          - name: Safe for concurrent calls
            status: '+'
          - name: Shutdown (SDK only required)
            status: '+'
          - name: ForceFlush (SDK only required)
            status: '+'
      - heading: '[Trace / Context interaction](specification/trace/api.md#context-interaction)'
        features:
          - name: Get active Span
            status: '+'
          - name: Set active Span
            status: '+'
      - heading: '[Tracer](specification/trace/api.md#tracer-operations)'
        features:
          - name: Create a new Span
            status: '+'
          - name: Documentation defines adding attributes at span creation as preferred
            status: '+'
          - name: Get active Span
            status: '+'
          - name: Mark Span active
            status: '+'
          - name: Safe for concurrent calls
            status: '+'
      - heading: '[SpanContext](specification/trace/api.md#spancontext)'
        features:
          - name: IsValid
            status: '+'
          - name: IsRemote
            status: '+'
          - name: Conforms to the W3C TraceContext spec
            status: '+'
      - heading: '[Span](specification/trace/api.md#span)'
        features:
          - name: Create root span
            status: '+'
          - name: Create with default parent (active span)
            status: '+'
          - name: Create with parent from Context
            status: '+'
          - name: No explicit parent Span/SpanContext allowed
            status: '+'
          - name: SpanProcessor.OnStart receives parent Context
            status: '+'
          - name: UpdateName
            status: '+'
          - name: User-defined start timestamp
            status: '+'
          - name: End
            status: '+'
          - name: End with timestamp
            status: '+'
          - name: IsRecording
            status: '+'
          - name: IsRecording becomes false after End
            status: '+'
          - name: Set status with StatusCode (Unset, Ok, Error)
            status: '+'
          - name: Safe for concurrent calls
            status: '+'
          - name: events collection size limit
            status: '+'
          - name: attribute collection size limit
            status: '+'
          - name: links collection size limit
            status: '+'
          - name: '[SpanProcessor.OnEnding](specification/trace/sdk.md#onending)'
            status: '-'
      - heading: '[Span attributes](specification/trace/api.md#set-attributes)'
        features:
          - name: SetAttribute
            status: '+'
          - name: Set order preserved
            status: '+'
          - name: String type
            status: '+'
          - name: Boolean type
            status: '+'
          - name: Double floating-point type
            status: '+'
          - name: Signed int64 type
            status: '+'
          - name: Array of primitives (homogeneous)
            status: '+'
          - name: '`null` values documented as invalid/undefined'
            status: '+'
          - name: Unicode support for keys and string values
            status: '+'
      - heading: '[Span linking](specification/trace/api.md#specifying-links)'
        features:
          - name: Links can be recorded on span creation
            status: '+'
          - name: Links can be recorded after span creation
            status: '?'
          - name: Links order is preserved
            status: '+'
      - heading: '[Span events](specification/trace/api.md#add-events)'
        features:
          - name: AddEvent
            status: '+'
          - name: Add order preserved
            status: '+'
          - name: Safe for concurrent calls
            status: '+'
      - heading: '[Span exceptions](specification/trace/api.md#record-exception)'
        features:
          - name: RecordException
            status: '+'
          - name: RecordException with extra parameters
            status: '+'
      - heading: '[Sampling](specification/trace/sdk.md#sampling)'
        features:
          - name: Allow samplers to modify tracestate
            status: '+'
          - name: ShouldSample gets full parent Context
            status: '+'
          - name: 'Sampler: JaegerRemoteSampler'
            status: '?'
          - name: '[New Span ID created also for non-recording Spans](specification/trace/sdk.md#sdk-span-creation)'
            status: '+'
          - name: '[IdGenerators](specification/trace/sdk.md#id-generators)'
            status: '+'
          - name: '[SpanLimits](specification/trace/sdk.md#span-limits)'
            status: '+'
          - name: '[Built-in `SpanProcessor`s implement `ForceFlush` spec](specification/trace/sdk.md#forceflush-1)'
            status: '+'
          - name: '[Attribute Limits](specification/common/README.md#attribute-limits)'
            status: '+'
          - name: Fetch InstrumentationScope from ReadableSpan
            status: '?'
          - name: '[Support W3C Trace Context Level 2 randomness](specification/trace/sdk.md#traceid-randomness)'
            status: '?'
          - name: '[TraceIdRatioBased sampler implements OpenTelemetry tracestate `th` field](specification/trace/sdk.md#traceidratiobased)'
            status: '?'
          - name: '[CompositeSampler and built-in ComposableSamplers](specification/trace/sdk.md#compositesampler)'
            status: '?'
  - name: Baggage
    features:
      - name: Basic support
        status: '+'
      - name: Use official header name `baggage`
        status: '+'
  - name: Metrics
    features:
      - name: The API provides a way to set and get a global default `MeterProvider`.
        status: '+'
      - name: It is possible to create any number of `MeterProvider`s.
        status: '+'
      - name: '`MeterProvider` provides a way to get a `Meter`.'
        status: '+'
      - name: '`get_meter` accepts name, `version` and `schema_url`.'
        status: '?'
      - name: '`get_meter` accepts `attributes`.'
        status: '?'
      - name: When an invalid `name` is specified a working `Meter` implementation is returned as a fallback.
        status: '+'
      - name: The fallback `Meter` `name` property keeps its original invalid value.
        status: '+'
      - name: Associate `Meter` with `InstrumentationScope`.
        status: '+'
      - name: '`Counter` instrument is supported.'
        status: '+'
      - name: '`AsynchronousCounter` instrument is supported.'
        status: '+'
      - name: '`Histogram` instrument is supported.'
        status: '+'
      - name: '`AsynchronousGauge` instrument is supported.'
        status: '+'
      - name: '`Gauge` instrument is supported.'
        status: '+'
      - name: '`UpDownCounter` instrument is supported.'
        status: '+'
      - name: '`AsynchronousUpDownCounter` instrument is supported.'
        status: '+'
      - name: Instruments have `name`
        status: '+'
      - name: Instruments have kind.
        status: '+'
      - name: Instruments have an optional unit of measure.
        status: '+'
      - name: Instruments have an optional description.
        status: '+'
      - name:
          A valid instrument MUST be created and warning SHOULD be emitted when multiple instruments are registered under
          the same `Meter` using the same `name`.
        status: '+'
      - name: Duplicate instrument registration name conflicts are resolved by using the first-seen for the stream name.
        status: '-'
      - name: It is possible to register two instruments with same `name` under different `Meter`s.
        status: '?'
      - name: Instrument names conform to the specified syntax.
        status: '+'
      - name: Instrument units conform to the specified syntax.
        status: '+'
      - name: Instrument descriptions conform to the specified syntax.
        status: '+'
      - name: Instrument supports the advisory ExplicitBucketBoundaries parameter.
        status: '?'
      - name: Instrument supports the advisory Attributes parameter.
        status: '?'
      - name: All methods of `MeterProvider` are safe to be called concurrently.
        status: '?'
      - name: All methods of `Meter` are safe to be called concurrently.
        status: '?'
      - name: All methods of any instrument are safe to be called concurrently.
        status: '?'
      - name: '`MeterProvider` allows a `Resource` to be specified.'
        status: '+'
      - name: A specified `Resource` can be associated with all the produced metrics from any `Meter` from the `MeterProvider`.
        status: '+'
      - name:
          The supplied `name`, `version` and `schema_url` arguments passed to the `MeterProvider` are used to create an `InstrumentationLibrary`
          instance stored in the `Meter`.
        status: '?'
      - name:
          The supplied `name`, `version` and `schema_url` arguments passed to the `MeterProvider` are used to create an `InstrumentationScope`
          instance stored in the `Meter`.
        status: '?'
      - name: Configuration is managed solely by the `MeterProvider`.
        status: '?'
      - name: The `MeterProvider` provides methods to update the configuration
        status: '?'
      - name: The updated configuration applies to all already returned `Meter`s.
        status: '?'
      - name: There is a way to register `View`s with a `MeterProvider`.
        status: '+'
      - name: The `View` instrument selection criteria is as specified.
        status: '+'
      - name: The `View` instrument selection criteria supports wildcards.
        status: '+'
      - name: The `View` instrument selection criteria supports the match-all wildcard.
        status: '+'
      - name: The name of the `View` can be specified.
        status: '+'
      - name: The `View` allows configuring the name, description, attributes keys and aggregation of the resulting metric stream.
        status: '?'
      - name: The `View` allows configuring excluded attribute keys of resulting metric stream.
        status: '?'
      - name: The `View` allows configuring the exemplar reservoir of resulting metric stream.
        status: '?'
      - name: The SDK allows more than one `View` to be specified per instrument.
        status: '+'
      - name: The `Drop` aggregation is available.
        status: '+'
      - name: The `Default` aggregation is available.
        status: '+'
      - name: The `Default` aggregation uses the specified aggregation by instrument.
        status: '+'
      - name: The `Sum` aggregation is available.
        status: '+'
      - name: The `LastValue` aggregation is available.
        status: '+'
      - name: The `ExplicitBucketHistogram` aggregation is available.
        status: '+'
      - name: The `ExponentialBucketHistogram` aggregation is available.
        status: '+'
      - name: The metrics Reader implementation supports registering metric Exporters
        status: '+'
      - name: The metrics Reader implementation supports configuring the default aggregation on the basis of instrument kind.
        status: '+'
      - name: The metrics Reader implementation supports configuring the default temporality on the basis of instrument kind.
        status: '+'
      - name: The metrics Exporter has access to the aggregated metrics data (aggregated points, not raw measurements).
        status: '+'
      - name: The metrics Exporter `export` function can not be called concurrently from the same Exporter instance.
        status: '+'
      - name: The metrics Exporter `export` function does not block indefinitely.
        status: '+'
      - name: The metrics Exporter `export` function receives a batch of metrics.
        status: '+'
      - name: The metrics Exporter `export` function returns `Success` or `Failure`.
        status: '+'
      - name: The metrics Exporter provides a `ForceFlush` function.
        status: '+'
      - name: The metrics Exporter `ForceFlush` can inform the caller whether it succeeded, failed or timed out.
        status: '+'
      - name: The metrics Exporter provides a `shutdown` function.
        status: '+'
      - name: The metrics Exporter `shutdown` function do not block indefinitely.
        status: '?'
      - name: The metrics SDK samples `Exemplar`s from measurements.
        status: '?'
      - name: Exemplar sampling can be disabled.
        status: '?'
      - name: The metrics SDK supports SDK-wide exemplar filter configuration
        status: '?'
      - name: The metrics SDK supports `TraceBased` exemplar filter
        status: '?'
      - name: The metrics SDK supports `AlwaysOn` exemplar filter
        status: '?'
      - name: The metrics SDK supports `AlwaysOff` exemplar filter
        status: '?'
      - name: Exemplars retain any attributes available in the measurement that are not preserved by aggregation or view configuration.
        status: '?'
      - name:
          Exemplars contain the associated trace id and span id of the active span in the Context when the measurement was
          taken.
        status: '?'
      - name: Exemplars contain the timestamp when the measurement was taken.
        status: '?'
      - name: The metrics SDK provides an `ExemplarReservoir` interface or extension point.
        status: '?'
      - name: An `ExemplarReservoir` has an `offer` method with access to the measurement value, attributes, `Context` and timestamp.
        status: '?'
      - name:
          The metrics SDK provides a `SimpleFixedSizeExemplarReservoir` that is used by default for all aggregations except
          `ExplicitBucketHistogram`.
        status: '?'
      - name:
          The metrics SDK provides an `AlignedHistogramBucketExemplarReservoir` that is used by default for `ExplicitBucketHistogram`
          aggregation.
        status: '?'
      - name: A metric Producer accepts an optional metric Filter
        status: '?'
      - name: The metric Reader implementation supports registering metric Filter and passing them  its registered metric Producers
        status: '?'
      - name: The metric SDK's metric Producer implementations uses the metric Filter
        status: '?'
      - name: Metric SDK implements [cardinality limit](./specification/metrics/sdk.md#cardinality-limits)
        status: '?'
      - name: Metric SDK supports configuring cardinality limit at MeterReader level
        status: '?'
      - name: Metric SDK supports configuring cardinality limit per metric (using Views)
        status: '?'
  - name: Logs
    features:
      - name: LoggerProvider.Get Logger
        status: '+'
      - name: LoggerProvider.Get Logger accepts attributes
        status: '?'
      - name: LoggerProvider.Shutdown
        status: '+'
      - name: LoggerProvider.ForceFlush
        status: '+'
      - name: Logger.Emit(LogRecord)
<<<<<<< HEAD
=======
        status: '+'
      - name: Reuse Standard Attributes
>>>>>>> f05162cc
        status: '?'
      - name: LogRecord.Set EventName
        status: '?'
      - name: Logger.Enabled
        status: '?'
      - name: SimpleLogRecordProcessor
        status: '+'
      - name: BatchLogRecordProcessor
        status: '+'
      - name: Can plug custom LogRecordProcessor
        status: '+'
      - name: LogRecordProcessor.Enabled
        status: '+'
      - name: OTLP/gRPC exporter
        status: '?'
      - name: OTLP/HTTP exporter
        status: '+'
      - name: OTLP File exporter
        status: '?'
      - name: Can plug custom LogRecordExporter
        status: '+'
      - name: Trace Context Injection
        status: '+'
  - name: Resource
    features:
      - name: Create from Attributes
        status: '+'
      - name: Create empty
        status: '+'
      - name: '[Merge (v2)](specification/resource/sdk.md#merge)'
        status: '+'
      - name: Retrieve attributes
        status: '+'
      - name:
          '[Default value](https://github.com/open-telemetry/semantic-conventions/tree/main/docs/resource#semantic-attributes-with-dedicated-environment-variable)
          for service.name'
        status: '+'
      - name: '[Resource detector](specification/resource/sdk.md#detecting-resource-information-from-the-environment) interface/mechanism'
        status: '+'
      - name: '[Resource detectors populate Schema URL](specification/resource/sdk.md#detecting-resource-information-from-the-environment)'
        status: '?'
  - name: Context Propagation
    features:
      - name: Create Context Key
        status: '+'
      - name: Get value from Context
        status: '+'
      - name: Set value for Context
        status: '+'
      - name: Attach Context
        status: '+'
      - name: Detach Context
        status: '+'
      - name: Get current Context
        status: '+'
      - name: Composite Propagator
        status: '+'
      - name: Global Propagator
        status: '+'
      - name: TraceContext Propagator
        status: '+'
      - name: B3 Propagator
        status: '+'
      - name: Jaeger Propagator
        status: '+'
      - name: OT Propagator
        status: '?'
      - name: OpenCensus Binary Propagator
        status: '?'
      - name: '[TextMapPropagator](specification/context/api-propagators.md#textmap-propagator)'
        status: '+'
      - name: Fields
        status: '+'
      - name: Setter argument
        status: '+'
      - name: Getter argument
        status: '+'
      - name: Getter argument returning Keys
        status: '+'
  - name: Environment Variables
    features:
      - name: OTEL_SDK_DISABLED
        status: '+'
      - name: OTEL_RESOURCE_ATTRIBUTES
        status: '+'
      - name: OTEL_SERVICE_NAME
        status: '+'
      - name: OTEL_LOG_LEVEL
        status: '+'
      - name: OTEL_PROPAGATORS
        status: '+'
      - name: OTEL_BSP_*
        status: '+'
      - name: OTEL_BLRP_*
        status: '+'
      - name: OTEL_EXPORTER_OTLP_*
        status: '+'
      - name: OTEL_EXPORTER_ZIPKIN_*
        status: '+'
      - name: OTEL_TRACES_EXPORTER
        status: '+'
      - name: OTEL_METRICS_EXPORTER
        status: '+'
      - name: OTEL_LOGS_EXPORTER
        status: '+'
      - name: OTEL_SPAN_ATTRIBUTE_COUNT_LIMIT
        status: '+'
      - name: OTEL_SPAN_ATTRIBUTE_VALUE_LENGTH_LIMIT
        status: '+'
      - name: OTEL_SPAN_EVENT_COUNT_LIMIT
        status: '+'
      - name: OTEL_SPAN_LINK_COUNT_LIMIT
        status: '+'
      - name: OTEL_EVENT_ATTRIBUTE_COUNT_LIMIT
        status: '+'
      - name: OTEL_LINK_ATTRIBUTE_COUNT_LIMIT
        status: '+'
      - name: OTEL_LOGRECORD_ATTRIBUTE_COUNT_LIMIT
        status: '+'
      - name: OTEL_LOGRECORD_ATTRIBUTE_VALUE_LENGTH_LIMIT
        status: '+'
      - name: OTEL_TRACES_SAMPLER
        status: '+'
      - name: OTEL_TRACES_SAMPLER_ARG
        status: '+'
      - name: OTEL_ATTRIBUTE_VALUE_LENGTH_LIMIT
        status: '+'
      - name: OTEL_ATTRIBUTE_COUNT_LIMIT
        status: '+'
      - name: OTEL_METRIC_EXPORT_INTERVAL
        status: '+'
      - name: OTEL_METRIC_EXPORT_TIMEOUT
        status: '+'
      - name: OTEL_METRICS_EXEMPLAR_FILTER
        status: '+'
      - name: OTEL_EXPORTER_OTLP_METRICS_TEMPORALITY_PREFERENCE
        status: '+'
      - name: OTEL_EXPORTER_OTLP_METRICS_DEFAULT_HISTOGRAM_AGGREGATION
        status: '+'
      - name: OTEL_EXPERIMENTAL_CONFIG_FILE
        status: '?'
  - name: Declarative configuration
    features:
      - name: '`Parse` a configuration file'
        status: '?'
      - name: The `Parse` operation accepts the configuration YAML file format
        status: '?'
      - name: The `Parse` operation performs environment variable substitution
        status: '?'
      - name: The `Parse` operation returns configuration model
        status: '?'
      - name: The `Parse` operation resolves extension component configuration to `properties`
        status: '?'
      - name: '`Create` SDK components'
        status: '?'
      - name: The `Create` operation accepts configuration model
        status: '?'
      - name: The `Create` operation returns `TracerProvider`
        status: '?'
      - name: The `Create` operation returns `MeterProvider`
        status: '?'
      - name: The `Create` operation returns `LoggerProvider`
        status: '?'
      - name: The `Create` operation returns `Propagators`
        status: '?'
      - name: The `Create` operation calls `CreatePlugin` of corresponding `ComponentProvider` when encountering extension components
        status: '?'
      - name: Register a `ComponentProvider`
        status: '?'
  - name: Exporters
    features:
      - name: '[Exporter interface](specification/trace/sdk.md#span-exporter)'
        status: '+'
      - name: '[Exporter interface has `ForceFlush`](specification/trace/sdk.md#forceflush-2)'
        status: '+'
      - name: Standard output (logging)
        status: '+'
      - name: In-memory (mock exporter)
        status: '+'
      - heading: '**[OTLP](specification/protocol/otlp.md)**'
        features:
          - name: OTLP/gRPC Exporter
            status: '?'
          - name: OTLP/HTTP binary Protobuf Exporter
            status: '+'
          - name: OTLP/HTTP JSON Protobuf Exporter
            status: '?'
          - name: OTLP/HTTP gzip Content-Encoding support
            status: '+'
          - name: Concurrent sending
            status: '?'
          - name: Honors retryable responses with backoff
            status: '+'
          - name: Honors non-retryable responses
            status: '+'
          - name: Honors throttling response
            status: '+'
          - name: Multi-destination spec compliance
            status: '?'
          - name: SchemaURL in ResourceSpans and ScopeSpans
            status: '?'
          - name: SchemaURL in ResourceMetrics and ScopeMetrics
            status: '?'
          - name: SchemaURL in ResourceLogs and ScopeLogs
            status: '?'
          - name: Honors the [user agent spec](specification/protocol/exporter.md#user-agent)
            status: '?'
          - name:
              '[Partial Success](https://github.com/open-telemetry/opentelemetry-proto/blob/main/docs/specification.md#partial-success)
              messages are handled and logged for OTLP/gRPC'
            status: '?'
          - name:
              '[Partial Success](https://github.com/open-telemetry/opentelemetry-proto/blob/main/docs/specification.md#partial-success-1)
              messages are handled and logged for OTLP/HTTP'
            status: '?'
          - name: Metric Exporter configurable temporality preference
            status: '?'
          - name: Metric Exporter configurable default aggregation
            status: '?'
      - heading: '**[Zipkin](specification/trace/sdk_exporters/zipkin.md)**'
        features:
          - name: Zipkin V1 JSON
            status: '-'
          - name: Zipkin V1 Thrift
            status: '-'
          - name: Zipkin V2 JSON
            status: '+'
          - name: Zipkin V2 Protobuf
            status: '-'
          - name: Service name mapping
            status: '+'
          - name: SpanKind mapping
            status: '+'
          - name: InstrumentationLibrary mapping
            status: '+'
          - name: InstrumentationScope mapping
            status: '?'
          - name: Boolean attributes
            status: '+'
          - name: Array attributes
            status: '+'
          - name: Status mapping
            status: '+'
          - name: Error Status mapping
            status: '+'
          - name: Event attributes mapping to Annotations
            status: '+'
          - name: Integer microseconds in timestamps
            status: '+'
      - heading: '**Prometheus**'
        features:
          - name: '[Metadata Deduplication](specification/compatibility/prometheus_and_openmetrics.md#metric-metadata-1)'
            status: '-'
          - name: '[Name Sanitization](specification/compatibility/prometheus_and_openmetrics.md#metric-metadata-1)'
            status: '-'
          - name: '[UNIT Metadata](specification/compatibility/prometheus_and_openmetrics.md#metric-metadata-1)'
            status: '-'
          - name: '[Unit Suffixes](specification/compatibility/prometheus_and_openmetrics.md#metric-metadata-1)'
            status: '-'
          - name: '[Unit Full Words](specification/compatibility/prometheus_and_openmetrics.md#metric-metadata-1)'
            status: '-'
          - name: '[HELP Metadata](specification/compatibility/prometheus_and_openmetrics.md#metric-metadata-1)'
            status: '-'
          - name: '[TYPE Metadata](specification/compatibility/prometheus_and_openmetrics.md#metric-metadata-1)'
            status: '-'
          - name: '[otel_scope_name and otel_scope_version labels on all Metrics](specification/compatibility/prometheus_and_openmetrics.md#instrumentation-scope-1)'
            status: '-'
          - name: '[otel_scope_[attribute] labels on all Metrics](specification/compatibility/prometheus_and_openmetrics.md#instrumentation-scope-1)'
            status: '-'
          - name: '[otel_scope labels can be disabled](specification/compatibility/prometheus_and_openmetrics.md#instrumentation-scope-1)'
            status: '-'
          - name: '[Gauges become Prometheus Gauges](specification/compatibility/prometheus_and_openmetrics.md#gauges-1)'
            status: '-'
          - name: '[Cumulative Monotonic Sums become Prometheus Counters](specification/compatibility/prometheus_and_openmetrics.md#sums)'
            status: '-'
          - name: '[Prometheus Counters have _total suffix by default](specification/compatibility/prometheus_and_openmetrics.md#sums)'
            status: '-'
          - name: '[Prometheus Counters _total suffixing can be disabled](specification/compatibility/prometheus_and_openmetrics.md#sums)'
            status: '-'
          - name: '[Cumulative Non-Monotonic Sums become Prometheus Gauges](specification/compatibility/prometheus_and_openmetrics.md#sums)'
            status: '-'
          - name: '[Delta Non-Monotonic Sums become Cumulative Prometheus Counters](specification/compatibility/prometheus_and_openmetrics.md#sums)'
            status: '-'
          - name: '[Cumulative Histograms become Prometheus Histograms](specification/compatibility/prometheus_and_openmetrics.md#histograms-1)'
            status: '-'
          - name: '[Delta Histograms become Cumulative Prometheus Histograms](specification/compatibility/prometheus_and_openmetrics.md#histograms-1)'
            status: '-'
          - name: '[Attributes Keys are Sanitized](specification/compatibility/prometheus_and_openmetrics.md#metric-attributes)'
            status: '-'
          - name: '[Colliding sanitized attribute keys are merged](specification/compatibility/prometheus_and_openmetrics.md#metric-attributes)'
            status: '-'
          - name: '[Exemplars for Histograms and Monotonic sums](specification/compatibility/prometheus_and_openmetrics.md#exemplars-1)'
            status: '-'
          - name: '[`target_info` metric from Resource](specification/compatibility/prometheus_and_openmetrics.md#resource-attributes-1)'
            status: '-'
  - name: OpenCensus Compatibility
    features:
      - name: '[Trace Bridge](specification/compatibility/opencensus.md#trace-bridge)'
        status: '?'
      - name: '[Metric Bridge](specification/compatibility/opencensus.md#metrics--stats)'
        status: '?'
  - name: OpenTracing Compatibility
    features:
      - name: '[Create OpenTracing Shim](specification/compatibility/opentracing.md#create-an-opentracing-tracer-shim)'
        status: '?'
      - name: '[Tracer](specification/compatibility/opentracing.md#tracer-shim)'
        status: '?'
      - name: '[Span](specification/compatibility/opentracing.md#span-shim)'
        status: '?'
      - name: '[SpanContext](specification/compatibility/opentracing.md#spancontext-shim)'
        status: '?'
      - name: '[ScopeManager](specification/compatibility/opentracing.md#scopemanager-shim)'
        status: '?'
      - name: Error mapping for attributes/events
        status: '?'
      - name: Migration to OpenTelemetry guide
        status: '?'<|MERGE_RESOLUTION|>--- conflicted
+++ resolved
@@ -356,12 +356,7 @@
       - name: LoggerProvider.ForceFlush
         status: '+'
       - name: Logger.Emit(LogRecord)
-<<<<<<< HEAD
-=======
-        status: '+'
-      - name: Reuse Standard Attributes
->>>>>>> f05162cc
-        status: '?'
+        status: '+'
       - name: LogRecord.Set EventName
         status: '?'
       - name: Logger.Enabled
