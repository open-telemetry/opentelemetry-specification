# Compliance of Implementations with Specification

The following tables show which features are implemented by each OpenTelemetry
language implementation.

`+` means the feature is supported, `-` means it is not supported, `N/A` means
the feature is not applicable to the particular language, blank cell means the
status of the feature is not known.

## Traces

|Feature                                       |Go |Java|JS |Python|Ruby|Erlang|PHP|Rust|C++|.Net|Swift|
|----------------------------------------------|---|----|---|------|----|------|---|----|---|----|-----|
|[TracerProvider](specification/trace/api.md#tracerprovider-operations)|
|Create TracerProvider                         | + | +  | + | +    | +  | +    | + | +  | + | +  | +   |
|Get a Tracer                                  | + | +  | + | +    | +  | +    | + | +  | + | +  | +   |
|Safe for concurrent calls                     | + | +  | + | +    | +  | +    | + | +  | + | +  | +   |
|Shutdown (SDK only required)                  |   | +  | + | +    | +  | -    |   | +  |   | +  | -   |
|[Trace / Context interaction](specification/trace/api.md#context-interaction)|
|Get active Span                               |   | +  | + | +    | +  | N/A  |   | +  |   | +  | +   |
|Set active Span                               |   | +  | + | +    | +  | N/A  |   | +  |   | +  | +   |
|[Tracer](specification/trace/api.md#tracer-operations)|
|Create a new Span                             | + | +  | + | +    | +  | +    | + | +  | + | +  | +   |
|Get active Span                               | + | +  | + | +    | +  | +    | + | +  | + | +  | +   |
|Mark Span active                              | + | +  | + | +    | +  | +    | + | +  | - | +  | -   |
|Safe for concurrent calls                     | + | +  | + | +    | +  | +    | + | +  | + | +  | +   |
|[SpanContext](specification/trace/api.md#spancontext)|
|IsValid                                       | + | +  | + | +    | +  | +    | + | +  | + | +  | +   |
|IsRemote                                      | - | +  | + | +    | +  | +    | + | +  | + | +  | +   |
|Conforms to the W3C TraceContext spec         | + | +  | + | +    | +  | +    |   | +  | + | +  | +   |
|[Span](specification/trace/api.md#span)|
|Create root span                              | + | +  | + | +    | +  | +    | + | +  | + | +  | +   |
|Create with default parent (active span)      | + | +  | + | +    | +  | +    | + | +  | + | +  | +   |
|Create with parent from Context               | + | +  | + | +    | +  | +    | + | +  | + | +  | +   |
|No explicit parent Span/SpanContext allowed   |   | +  | + | +    | +  | +    |   | +  |   |    | +   |
|SpanProcessor.OnStart receives parent Context |   | +  | + | +    | +  | +    |   | +  |   |    | -   |
|UpdateName                                    | + | +  | + | +    | +  | +    | + | +  | - | +  | +   |
|User-defined start timestamp                  | + | +  | + | +    | +  | +    | + | +  | + | +  | +   |
|End                                           | + | +  | + | +    | +  | +    | + | +  | + | +  | +   |
|End with timestamp                            | + | +  | + | +    | +  | +    | + | +  | + | +  | +   |
|IsRecording                                   | + | +  | + | +    | +  | +    | + | +  | + | +  | +   |
|IsRecording becomes false after End           |   | +  | + | +    |    | +    |   |    |   |    | -   |
|Set status with StatusCode (Unset, Ok, Error) |   | +  | + | +    | +  | -    |   | +  |   | +  | +   |
|Safe for concurrent calls                     | + | +  | + | +    | +  | +    | + | +  | + | +  | +   |
|events collection size limit                  |   | +  | + | +    | +  | -    |   | +  |   | -  | +   |
|attribute collection size limit               |   | +  | + | +    | +  | -    |   | +  |   | -  | +   |
|links collection size limit                   |   | +  | + | +    | +  | -    |   | +  |   | -  | +   |
|[Span attributes](specification/trace/api.md#set-attributes)|
|SetAttribute                                  | + | +  | + | +    | +  | +    | + | +  | + | +  | +   |
|Set order preserved                           | + | -  | + | +    | +  | +    | + | +  | + | +  | +   |
|String type                                   | + | +  | + | +    | +  | +    | + | +  | + | +  | +   |
|Boolean type                                  | + | +  | + | +    | +  | +    | + | +  | + | +  | +   |
|Double floating-point type                    | + | +  | + | +    | +  | +    | - | +  | + | +  | +   |
|Signed int64 type                             | + | +  | + | +    | +  | +    | - | +  | + | +  | +   |
|Array of primitives (homogeneous)             | + | +  | + | +    | +  | +    | + | +  | + | +  | +   |
|`null` values documented as invalid/undefined |   | +  | + | +    |    | N/A  |   |    |   |    | N/A |
|Unicode support for keys and string values    | + | +  | + | +    | +  | +    | + | +  | + | +  | +   |
|[Span linking](specification/trace/api.md#specifying-links)|
|AddLink                                       | + | +  | + | +    | +  | +    | + | +  | - | +  | +   |
|Safe for concurrent calls                     | + | +  | + | +    | +  | +    | + | +  | - | +  | +   |
|[Span events](specification/trace/api.md#add-events)|
|AddEvent                                      | + | +  | + | +    | +  | +    | + | +  | - | +  | +   |
|Add order preserved                           | + | +  | + | +    | +  | +    | + | +  | - | +  | +   |
|Safe for concurrent calls                     | + | +  | + | +    | +  | +    | + | +  | - | +  | +   |
|[Span exceptions](specification/trace/api.md#record-exception)|
|RecordException                               | - | +  | + | +    | +  | -    |   | +  | - | +  | -   |
|RecordException with extra parameters         | - | +  | + | +    | -  | -    |   | +  | - | +  | -   |
|[Sampling](specification/trace/sdk.md#sampling)|
|Allow samplers to modify tracestate           |   | +  |   | +    |    | +    |   | +  |   |    |  +  |
|ShouldSample gets full parent Context         |   | +  | + | +    |    | +    |   |    |   |    |  +  |
|[New Span ID created also for non-recording Spans](specification/trace/sdk.md#sdk-span-creation) |   |    |   | +    |    |      |   |    |   |    | +   |

## Baggage

|Feature                                       |Go|Java|JS |Python|Ruby|Erlang|PHP|Rust|C++|.Net|Swift|
|----------------------------------------------|--|----|---|------|----|------|---|----|---|----|-----|
|Basic support                                 |  | +  | + | +    | +  | +    |   | +  |   | +  | +   |
|Use official header name `baggage`            |  | +  | + | +    | +  | +    |   | +  |   | +  | -   |

## Metrics

|Feature                                       |Go|Java|JS |Python|Ruby|Erlang|PHP|Rust|C++|.Net|Swift|
|----------------------------------------------|--|----|---|------|----|------|---|----|---|----|-----|
|TBD|

## Resource

|Feature                                       |Go |Java|JS |Python|Ruby|Erlang|PHP|Rust|C++|.Net|Swift|
|----------------------------------------------|---|----|---|------|----|------|---|----|---|----|-----|
<<<<<<< HEAD
|Create from Attributes                        | + | +  | + | +    | +  | +    |   | +  |   | +  |     |
|Create empty                                  | + | +  | + | +    | +  | +    |   | +  |   | +  |     |
|Merge                                         | + | +  | + | +    | +  | +    |   | +  |   | +  |     |
|Retrieve attributes                           | + | +  | + | +    | +  | +    |   | +  |   | +  |     |
|[Default value](specification/resource/semantic_conventions/README.md#attributes-with-default-value) for service.name |   |    |   |      |    |      |   |    |   |    |     |
=======
|Create from Attributes                        | + | +  | + | +    | +  | +    |   | +  |   | +  | +   |
|Create empty                                  | + | +  | + | +    | +  | +    |   | +  |   | +  | +   |
|Merge                                         | + | +  | + | +    | +  | +    |   | +  |   | +  | +   |
|Retrieve attributes                           | + | +  | + | +    | +  | +    |   | +  |   | +  | +   |
>>>>>>> 75d79b77

## Context Propagation

|Feature                                       |Go|Java|JS |Python|Ruby|Erlang|PHP|Rust|C++|.Net|Swift|
|----------------------------------------------|--|----|---|------|----|------|---|----|---|----|-----|
|Create Context Key                            |  | +  | + | +    | +  | +    | + | +  |   |    | +   |
|Get value from Context                        |  | +  | + | +    | +  | +    | + | +  |   |    | +   |
|Set value for Context                         |  | +  | + | +    | +  | +    | + | +  |   |    | +   |
|Attach Context                                |  | +  | + | +    | +  | +    | + | +  |   |    | -   |
|Detach Context                                |  | +  | + | +    | +  | +    | + | +  |   |    | -   |
|Get current Context                           |  | +  | + | +    | +  | +    | + | +  |   |    | +   |
|Composite Propagator                          |  | +  | + | +    | +  | N/A  |   | +  |   |  + | +   |
|Global Propagator                             |  | +  | + | +    | +  | +    |   | +  |   |  + | +   |
|TraceContext Propagator                       |  | +  | + | +    | +  | +    |   | +  |   |  + | +   |
|B3 Propagator                                 |  | +  | + | +    | +  | +    |   | +  |   |  + | +   |
|Jaeger Propagator                             |  | [-](https://github.com/open-telemetry/opentelemetry-java/pull/1549)  | + | +    |    | +    |   | +  |   |    |  -  |
|[TextMapPropagator](specification/context/api-propagators.md#textmap-propagator)|
|Fields                                        |  | +  | + | +    |    | +    |   | +  |   |  + | +   |
|Setter argument                               |  | +  | + | +    |    | +    |   |    |   |  + | +   |
|Getter argument                               |  | +  | + | +    |    | +    |   |    |   |  + | +   |
|Getter argument returning Keys                |  | +  | + | +    |    | +    |   |    |   |  - | -   |

## Environment Variables

|Feature                                       |Go |Java|JS |Python|Ruby|Erlang|PHP|Rust|C++|.Net|Swift|
|----------------------------------------------|---|----|---|------|----|------|---|----|---|----|-----|
|OTEL_RESOURCE_ATTRIBUTES                      | + | +  | + | +    | +  | -    | - | +  | - | +  | -   |
|OTEL_LOG_LEVEL                                |   | -  | + | [-](https://github.com/open-telemetry/opentelemetry-python/issues/1059)    | +  | -    | - |    | - | -  | -   |
|OTEL_PROPAGATORS                              |   | -  |   | +    |    | -    | - |    | - | -  | -   |
|OTEL_BSP_*                                    |   | +  |   | +    | +  | -    | - | +  | - | -  | -   |
|OTEL_EXPORTER_OTLP_*                          |   | +  |   | +    | +  | -    | - |    | - | -  | -   |
|OTEL_EXPORTER_JAEGER_*                        |   | +  |   | +    | +  | -    | - | +  | - | -  | -   |
|OTEL_EXPORTER_ZIPKIN_*                        |   | +  |   | +    |    | -    | - |    | - | -  | -   |
|OTEL_EXPORTER                                 |   | -  |   | +    |    |      |   |    |   |  - | -   |
|OTEL_SPAN_ATTRIBUTE_COUNT_LIMIT               |   | +  |   | +    |    |      |   |    |   | -  | -   |
|OTEL_SPAN_EVENT_COUNT_LIMIT                   |   | +  |   | +    |    |      |   |    |   | -  | -   |
|OTEL_SPAN_LINK_COUNT_LIMIT                    |   | +  |   | +    |    |      |   |    |   | -  | -   |
|OTEL_TRACE_SAMPLER                            |   | -  |   |      |    |      |   |    |   | -  | -   |
|OTEL_TRACE_SAMPLER_ARG                        |   |    |   |      |    |      |   |    |   | -  | -   |

## Exporters

|Feature                                       |Go |Java|JS |Python|Ruby|Erlang|PHP|Rust|C++|.Net|Swift|
|----------------------------------------------|---|----|---|------|----|------|---|----|---|----|-----|
|Standard output (logging)                     | + | +  | + | +    | +  | +    | - | +  | + | +  |  +  |
|In-memory (mock exporter)                     | + | +  | + | +    | +  | +    | - | -  | - | +  |  +  |
|[OTLP](specification/protocol/otlp.md)|
|OTLP/gRPC Exporter                            | + | +  | + | +    |    | +    |   | +  | + | +  |  +  |
|OTLP/HTTP binary Protobuf Exporter            | - | -  | + | [-](https://github.com/open-telemetry/opentelemetry-python/issues/1106)    | +  | +    |   |    | + | -  |  -  |
|OTLP/HTTP JSON Protobuf Exporter              | - | -  | + | [-](https://github.com/open-telemetry/opentelemetry-python/issues/1003)    |    | -    |   |    |   | -  |  -  |
|OTLP/HTTP gzip Content-Encoding support       | - | -  | + | +    |    | -    |   |    |   | -  | -   |
|Concurrent sending                            | - |    | + | [-](https://github.com/open-telemetry/opentelemetry-python/issues/1108)    |    | -    |   | +  |   | -  | -   |
|Honors retryable responses with backoff       | + |    | + | +    | +  | -    |   |    |   | -  | -   |
|Honors non-retryable responses                | + |    | - | +    | +  | -    |   |    |   | -  | -   |
|Honors throttling response                    | + |    | - | +    | +  | -    |   |    |   | -  | -   |
|Multi-destination spec compliance             | - |    |   | [-](https://github.com/open-telemetry/opentelemetry-python/issues/1109)    |    | -    |   |    |   | -  | -   |
|[Zipkin](specification/trace/sdk_exporters/zipkin.md)|
|Zipkin V1 JSON                                |   |    |   | [-](https://github.com/open-telemetry/opentelemetry-python/issues/1173)    |    | -    | - | -  |   | -  | -   |
|Zipkin V1 Thrift                              |   |    |   | [-](https://github.com/open-telemetry/opentelemetry-python/issues/1174)    |    | -    | - | -  |   | -  | -   |
|Zipkin V2 JSON                                | + |    |   | +    |    | -    | + | +  |   | +  | +   |
|Zipkin V2 Protobuf                            |   |    |   | +    |    | +    |   | -  |   | -  | -   |
|Service name mapping                          | + | +  | + | +    |    | +    | + | +  |   | +  | +   |
|SpanKind mapping                              | + | +  | + | +    |    | +    | + | +  |   | +  | +   |
|InstrumentationLibrary mapping                |   | +  | - | +    |    | -    | - | +  |   | +  | +   |
|Boolean attributes                            | + | +  | + | +    |    | +    | + | +  |   | +  | +   |
|Array attributes                              | + | +  | + | [-](https://github.com/open-telemetry/opentelemetry-python/issues/1110)    |    | +    | + | +  |   | +  | +   |
|Status mapping                                | + | +  | + | +    |    | +    | + | +  |   | +  | +   |
|Error Status mapping                          |   |    |   |      |    |      |   |    |   | +  | -   |
|Event attributes mapping to Annotations       | + | +  | + | +    |    | +    | + | +  |   | +  | +   |
|Integer microseconds in timestamps            |   | +  |   | +    |    |      |   |    |   | +  | +   |
|[Jaeger](specification/trace/sdk_exporters/jaeger.md)|
|Jaeger Thrift over UDP                        |   |    |   | +    |    |      |   |    |   | +  | +   |
|Jaeger Protobuf via gRPC                      |   |    |   | [-](https://github.com/open-telemetry/opentelemetry-python/issues/1437)    |    |      |   |    |   | -  | -   |
|Jaeger Thrift over HTTP                       |   |    |   | +    |    |      |   |    |   | -  | -   |
|Service name mapping                          |   |    |   | +    |    |      |   |    |   | +  | +   |
|Resource to Process mapping                   |   |    |   | [-](https://github.com/open-telemetry/opentelemetry-python/issues/1436)    |    |      |   |    |   | +  | -   |
|InstrumentationLibrary mapping                |   |    |   | +    |    |      |   |    |   | +  | -   |
|Status mapping                                |   |    |   |      |    |      |   |    |   | +  | +   |
|Error Status mapping                          |   |    |   |      |    |      |   |    |   | +  | -   |
|Events converted to Logs                      |   |    |   | +    |    |      |   |    |   | +  | +   |
|OpenCensus|
|TBD|
|Prometheus|
|TBD|<|MERGE_RESOLUTION|>--- conflicted
+++ resolved
@@ -87,18 +87,11 @@
 
 |Feature                                       |Go |Java|JS |Python|Ruby|Erlang|PHP|Rust|C++|.Net|Swift|
 |----------------------------------------------|---|----|---|------|----|------|---|----|---|----|-----|
-<<<<<<< HEAD
-|Create from Attributes                        | + | +  | + | +    | +  | +    |   | +  |   | +  |     |
-|Create empty                                  | + | +  | + | +    | +  | +    |   | +  |   | +  |     |
-|Merge                                         | + | +  | + | +    | +  | +    |   | +  |   | +  |     |
-|Retrieve attributes                           | + | +  | + | +    | +  | +    |   | +  |   | +  |     |
-|[Default value](specification/resource/semantic_conventions/README.md#attributes-with-default-value) for service.name |   |    |   |      |    |      |   |    |   |    |     |
-=======
 |Create from Attributes                        | + | +  | + | +    | +  | +    |   | +  |   | +  | +   |
 |Create empty                                  | + | +  | + | +    | +  | +    |   | +  |   | +  | +   |
 |Merge                                         | + | +  | + | +    | +  | +    |   | +  |   | +  | +   |
 |Retrieve attributes                           | + | +  | + | +    | +  | +    |   | +  |   | +  | +   |
->>>>>>> 75d79b77
+|[Default value](specification/resource/semantic_conventions/README.md#attributes-with-default-value) for service.name |   |    |   |      |    |      |   |    |   |    |     |
 
 ## Context Propagation
 
