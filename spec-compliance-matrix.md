# Compliance of Implementations with Specification

The following tables show which features are implemented by each OpenTelemetry
language implementation.

`+` means the feature is supported, `-` means it is not supported, `N/A` means
the feature is not applicable to the particular language, blank cell means the
status of the feature is not known.

## Traces

|Feature                                       |Go |Java|JS |Python|Ruby|Erlang|PHP|Rust|C++|.Net|
|----------------------------------------------|---|----|---|------|----|------|---|----|---|----|
|[TracerProvider](https://github.com/open-telemetry/opentelemetry-specification/blob/master/specification/trace/api.md#tracerprovider-operations)|
|Create TracerProvider                         | + | +  | + | +    | +  | +    | + | +  | + | +  |
|Get a Tracer                                  | + | +  | + | +    | +  | +    | + | +  | + | +  |
|Safe for concurrent calls                     | + | +  | + |      | +  | +    | + | +  | + | +  |
|[Tracer](https://github.com/open-telemetry/opentelemetry-specification/blob/master/specification/trace/api.md#tracer-operations)|
|Create a new Span                             | + | +  | + | +    | +  | +    | + | +  | + | +  |
|Get active Span                               | + | +  | + | +    | +  | +    | + | +  | + | +  |
|Mark Span active                              | + | +  | + | +    | +  | +    | + | +  | - | -  |
|Safe for concurrent calls                     | + | +  | + |      | +  | +    | + | +  | + | +  |
|[SpanContext](https://github.com/open-telemetry/opentelemetry-specification/blob/master/specification/trace/api.md#spancontext)|
|IsValid                                       | + | +  | + | +    | +  | +    | + | +  | + | +  |
|IsRemote                                      | - | +  | + | +    | +  | +    | + | +  | + | +  |
|Conforms to the W3C TraceContext spec         | + | +  | + | +    | +  | +    |   | -  | + | +  |
|[Span](https://github.com/open-telemetry/opentelemetry-specification/blob/master/specification/trace/api.md#span)|
|Create root span                              | + | +  | + | +    | +  | +    | + | +  | + | +  |
|Create with default parent (active span)      | + | +  | + | +    | +  | +    | + | +  | + | +  |
|Create with parent from Context               | + | +  | + | +    | +  | +    | + | +  | + | +  |
|Create with explicit parent Span              | + | +  | + | +    | +  | +    | + | -  | + | +  |
|Create with explicit parent SpanContext       | - | +  | + | +    | +  | +    |   | -  | + | +  |
|UpdateName                                    | + | +  | + | +    | +  | +    | + | +  | - | +  |
|User-defined start timestamp                  | + | +  | + | +    | +  | +    | + | +  | + | +  |
|End                                           | + | +  | + | +    | +  | +    | + | +  | + | +  |
|End with timestamp                            | + | +  | + | +    | +  | +    | + | -  | + | +  |
|IsRecording                                   | + | +  | + | +    | +  | +    | + |    | + | +  |
|Set status                                    | + | +  | + | +    | +  | +    | + | +  | + | +  |
|Safe for concurrent calls                     | + | +  | + |      | +  | +    | + | +  | + | +  |
|[Span attributes](https://github.com/open-telemetry/opentelemetry-specification/blob/master/specification/trace/api.md#set-attributes)|
|SetAttribute                                  | + | +  | + | +    | +  | +    | + | +  | + | +  |
|Set order preserved                           | + | -  | + | +    | +  | +    | + | +  | + | +  |
|String type                                   | + | +  | + | +    | +  | +    | + | +  | + | +  |
|Boolean type                                  | + | +  | + | +    | +  | +    | + | +  | + | +  |
|Double floating-point type                    | + | +  | + | +    | +  | +    | - | +  | + | +  |
|Signed int64 type                             | + | +  | + | +    | +  | +    | - | +  | + | +  |
|Array of primitives (homogeneous)             | + | +  | + | +    | +  | -    | + | +  | + | +  |
|Unicode support for keys and string values    | + | +  | + | +    | +  | +    | + | +  | + | +  |
|[Span linking](https://github.com/open-telemetry/opentelemetry-specification/blob/master/specification/trace/api.md#add-links)|
|AddLink                                       | + | +  | + | +    | +  | +    | + | +  | - | +  |
|Safe for concurrent calls                     | + | +  | + | +    | +  | +    | + | +  | - | +  |
|[Span events](https://github.com/open-telemetry/opentelemetry-specification/blob/master/specification/trace/api.md#add-events)|
|AddEvent                                      | + | +  | + | +    | +  | +    | + | +  | - | +  |
|Add order preserved                           | + | +  | + | +    | +  | +    | + | +  | - | +  |
|Safe for concurrent calls                     | + | +  | + | +    | +  | +    | + | +  | - | +  |
|[Span exceptions](https://github.com/open-telemetry/opentelemetry-specification/blob/master/specification/trace/api.md#record-exception)|
|RecordException                               | - | +  | + | +    | +  | -    |   | +  | - | +  |
|RecordException with extra parameters         | - | +  | + | -    | -  | -    |   | +  | - | +  |

## Metrics

|Feature                                       |Go|Java|JS |Python|Ruby|Erlang|PHP|Rust|C++|.Net|
|----------------------------------------------|--|----|---|------|----|------|---|----|---|----|
|TBD|

## Resource

|Feature                                       |Go |Java|JS |Python|Ruby|Erlang|PHP|Rust|C++|.Net|
|----------------------------------------------|---|----|---|------|----|------|---|----|---|----|
|Create from Attributes                        | + | +  | + | +    |    |      |   |    |   |    |
|Create empty                                  | + | +  | + | +    |    |      |   |    |   |    |
|Merge                                         | + | +  | + | +    |    |      |   |    |   |    |
|Retrieve attributes                           | + | +  | + | +    |    |      |   |    |   |    |

## Context Propagation

|Feature                                       |Go|Java|JS |Python|Ruby|Erlang|PHP|Rust|C++|.Net|
|----------------------------------------------|--|----|---|------|----|------|---|----|---|----|
|Create Context Key                            |  |    | + | +    |    |      | + |    |   |    |
|Get value from Context                        |  |    | + | +    |    |      | + |    |   |    |
|Set value for Context                         |  |    | + | +    |    |      | + |    |   |    |
|Attach Context                                |  |    | + | +    |    |      | + |    |   |    |
|Detach Context                                |  |    | + | +    |    |      | + |    |   |    |
|Get current Context                           |  |    | + | +    |    |      | + |    |   |    |
|Composite Propagator                          |  |    | + | +    |    |      |   |    |   |    |
|Global Propagator                             |  | +  | + | +    |    |      |   |    |   |    |
|TraceContext Propagator                       |  | +  | + | +    |    |      |   |    |   |    |
|B3 Propagator                                 |  | +  | + | +    |    |      |   |    |   |    |
|Jaeger Propagator                             |  | -  | + | -    |    |      |   |    |   |    |
|[TextMapPropagator](https://github.com/open-telemetry/opentelemetry-specification/blob/master/specification/context/api-propagators.md#textmap-propagator)|
|Fields                                        |  | +  |   | -   |    |      |   |    |   |    |
|Setter argument                               |  | +  | + | +   |    |      |   |    |   |    |
|Getter argument                               |  | +  | + | +   |    |      |   |    |   |    |
|Getter argument returning Keys                |  | -  |   | -   |    |      |   |    |   |    |

## Error Handling

|Feature                                       |Go|Java|JS |Python|Ruby|Erlang|PHP|Rust|C++|.Net|
|----------------------------------------------|--|----|---|------|----|------|---|----|---|----|
|TBD|

## Environment Variables

|Feature                                       |Go |Java|JS |Python|Ruby|Erlang|PHP|Rust|C++|.Net|
|----------------------------------------------|---|----|---|------|----|------|---|----|---|----|
<<<<<<< HEAD
|OTEL_RESOURCE_ATTRIBUTES                      | + |    | + | +    |    | -    |   |    | - | -  |
|OTEL_LOG_LEVEL                                |   |    | + | -    |    | -    |   |    | - | -  |
|OTEL_PROPAGATORS                              |   |    |   | -    |    | -    |   |    | - | -  |
|OTEL_BSP_*                                    |   |    |   | -    |    | -    |   |    | - | -  |
|OTEL_EXPORTER_OTLP_*                          |   |    |   | -    |    | -    |   |    | - | -  |
|OTEL_EXPORTER_JAEGER_*                        |   |    |   | -    |    | -    |   |    | - | -  |
|OTEL_EXPORTER_ZIPKIN_*                        |   |    |   | +    |    | -    |   |    | - | -  |
|OTEL_EXPORTER                                 |   |    |   |      |    |      |   |    |   |    |
=======
|OTEL_RESOURCE_ATTRIBUTES                      | + | +  | + | +    |    | -    | - |    | - | -  |
|OTEL_LOG_LEVEL                                |   | -  | + | -    |    | -    | - |    | - | -  |
|OTEL_PROPAGATORS                              |   |    |   | -    |    | -    | - |    | - | -  |
|OTEL_BSP_*                                    |   | +  |   | -    |    | -    | - |    | - | -  |
|OTEL_EXPORTER_OTLP_*                          |   |    |   | -    |    | -    | - |    | - | -  |
|OTEL_EXPORTER_JAEGER_*                        |   |    |   | -    |    | -    | - |    | - | -  |
|OTEL_EXPORTER_ZIPKIN_*                        |   |    |   | +    |    | -    | - |    | - | -  |
>>>>>>> 6e116741

## Exporters

|Feature                                       |Go |Java|JS |Python|Ruby|Erlang|PHP|Rust|C++|.Net|
|----------------------------------------------|---|----|---|------|----|------|---|----|---|----|
|Standard output (logging)                     | + | +  | + | +    | +  | +    | - | +  | + | +  |
|In-memory (mock exporter)                     | + | +  | + | +    | +  | +    | - | -  | - | -  |
|[OTLP](https://github.com/open-telemetry/opentelemetry-specification/blob/master/specification/protocol/otlp.md)|
|OTLP/gRPC Exporter                            | + | +  | + | +    |    | +    |   | +  | + | +  |
|OTLP/HTTP binary Protobuf Exporter            | - | -  | + | -    |    | +    |   |    | + | +  |
|OTLP/HTTP JSON Protobuf Exporter              | - | -  | + | -    |    | -    |   |    |   |    |
|OTLP/HTTP gzip Content-Encoding support       | - | -  | + | -    |    | -    |   |    |   |    |
|Concurrent sending                            | - |    | + | -    |    | -    |   | +  |   |    |
|Honors retryable responses with backoff       | + |    | + | +    |    | -    |   |    |   |    |
|Honors non-retryable responses                | + |    | - | +    |    | -    |   |    |   |    |
|Honors throttling response                    | + |    | - | -    |    | -    |   |    |   |    |
|Multi-destination spec compliance             | - |    |   | -    |    | -    |   |    |   |    |
|[Zipkin](https://github.com/open-telemetry/opentelemetry-specification/blob/master/specification/trace/sdk_exporters/zipkin.md)|
|Zipkin V1 JSON                                |   |    |   | -    |    | -    | - | -  |   |    |
|Zipkin V1 Thrift                              |   |    |   | -    |    | -    | - | -  |   |    |
|Zipkin V2 JSON                                | + |    |   | +    |    | -    | + | +  |   |    |
|Zipkin V2 Protobuf                            |   |    |   | -    |    | +    |   | -  |   |    |
|Service name mapping                          | + | +  | + | +    |    | +    | + | +  |   |    |
|SpanKind mapping                              | + | +  | + | +    |    | +    | + | +  |   |    |
|InstrumentationLibrary mapping                |   | +  | - | -    |    | -    | - | -  |   |    |
|Boolean attributes                            | + | +  | + | +    |    | +    | + | +  |   |    |
|Array attributes                              | + | +  | + | -    |    | +    | + | +  |   |    |
|Status mapping                                | + | -  | + | -    |    | +    | + | +  |   |    |
|Event attributes mapping to Annotations       | + |    | + | +    |    | +    | + | +  |   |    |
|Fractional microseconds in timestamps         | + | -  | + | -    |    | -    | - | -  |   |    |
|Jaeger|
|TBD|
|OpenCensus|
|TBD|
|Prometheus|
|TBD|<|MERGE_RESOLUTION|>--- conflicted
+++ resolved
@@ -103,16 +103,6 @@
 
 |Feature                                       |Go |Java|JS |Python|Ruby|Erlang|PHP|Rust|C++|.Net|
 |----------------------------------------------|---|----|---|------|----|------|---|----|---|----|
-<<<<<<< HEAD
-|OTEL_RESOURCE_ATTRIBUTES                      | + |    | + | +    |    | -    |   |    | - | -  |
-|OTEL_LOG_LEVEL                                |   |    | + | -    |    | -    |   |    | - | -  |
-|OTEL_PROPAGATORS                              |   |    |   | -    |    | -    |   |    | - | -  |
-|OTEL_BSP_*                                    |   |    |   | -    |    | -    |   |    | - | -  |
-|OTEL_EXPORTER_OTLP_*                          |   |    |   | -    |    | -    |   |    | - | -  |
-|OTEL_EXPORTER_JAEGER_*                        |   |    |   | -    |    | -    |   |    | - | -  |
-|OTEL_EXPORTER_ZIPKIN_*                        |   |    |   | +    |    | -    |   |    | - | -  |
-|OTEL_EXPORTER                                 |   |    |   |      |    |      |   |    |   |    |
-=======
 |OTEL_RESOURCE_ATTRIBUTES                      | + | +  | + | +    |    | -    | - |    | - | -  |
 |OTEL_LOG_LEVEL                                |   | -  | + | -    |    | -    | - |    | - | -  |
 |OTEL_PROPAGATORS                              |   |    |   | -    |    | -    | - |    | - | -  |
@@ -120,7 +110,7 @@
 |OTEL_EXPORTER_OTLP_*                          |   |    |   | -    |    | -    | - |    | - | -  |
 |OTEL_EXPORTER_JAEGER_*                        |   |    |   | -    |    | -    | - |    | - | -  |
 |OTEL_EXPORTER_ZIPKIN_*                        |   |    |   | +    |    | -    | - |    | - | -  |
->>>>>>> 6e116741
+|OTEL_EXPORTER                                 |   |    |   |      |    |      |   |    |   |    |
 
 ## Exporters
 
