--- conflicted
+++ resolved
@@ -130,14 +130,9 @@
 
 |Feature                                       |Go |Java|JS |Python|Ruby|Erlang|PHP|Rust|C++|.Net|Swift|
 |----------------------------------------------|---|----|---|------|----|------|---|----|---|----|-----|
-<<<<<<< HEAD
-|OTEL_RESOURCE_ATTRIBUTES                      | + | +  | + | +    | +  | +    | - | +  | - | +  | -   |
+|OTEL_RESOURCE_ATTRIBUTES                      | + | +  | + | +    | +  | +    | - | +  | + | +  | -   |
 |OTEL_SERVICE_NAME                             |   |    |   |      |    |      |   |    |   |    |     |
-|OTEL_LOG_LEVEL                                | - | -  | + | [-][py1059] | +  | +    | - |    | - | -  | -   |        |
-=======
-|OTEL_RESOURCE_ATTRIBUTES                      | + | +  | + | +    | +  | +    | - | +  | + | +  | -   |
 |OTEL_LOG_LEVEL                                | - | -  | + | [-][py1059] | +  | + | -  |    | - | -  | -   |
->>>>>>> 10ccf870
 |OTEL_PROPAGATORS                              | - | +  |   | +    | +  | +    | - | -  | - | -  | -   |
 |OTEL_BSP_*                                    | - | +  |   | +    | +  | +    | - | +  | - | -  | -   |
 |OTEL_EXPORTER_OTLP_*                          | + | +  |   | +    | +  | -    | - | +  | - | -  | -   |
