# Compliance of Implementations with Specification

The following tables show which features are implemented by each OpenTelemetry
language implementation.

`+` means the feature is supported, `-` means it is not supported, `N/A` means
the feature is not applicable to the particular language, blank cell means the
status of the feature is not known.

For the `Optional` column, `X` means the feature is optional, blank means the
feature is required, and columns marked with `*` mean that for each type of
exporter (OTLP, Zipkin, and Jaeger), implementing at least one of the supported
formats is required. Implementing more than one format is optional.

## Traces

| Feature                                                                                          | Optional | Go  | Java | JS  | Python | Ruby | Erlang | PHP | Rust | C++ | .NET | Swift |
|--------------------------------------------------------------------------------------------------|----------|-----|------|-----|--------|------|--------|-----|------|-----|------|-------|
| [TracerProvider](specification/trace/api.md#tracerprovider-operations)                           |          |     |      |     |        |      |        |     |      |     |      |       |
| Create TracerProvider                                                                            |          | +   | +    | +   | +      | +    | +      | +   | +    | +   | +    | +     |
| Get a Tracer                                                                                     |          | +   | +    | +   | +      | +    | +      | +   | +    | +   | +    | +     |
| Get a Tracer with schema_url                                                                     |          | +   | +    |     | +      |      |        | +   |      | +   |      |       |
| Get a Tracer with scope attributes                                                               |          |     |      |     |        |      |        |     |      |     |      |       |
| Associate Tracer with InstrumentationScope                                                       |          |     |      |     | +      |      |        | +   |      |     |      |       |
| Safe for concurrent calls                                                                        |          | +   | +    | +   | +      | +    | +      | +   | +    | +   | +    | +     |
| Shutdown (SDK only required)                                                                     |          | +   | +    | +   | +      | +    | +      | +   | +    | +   | +    | +     |
| ForceFlush (SDK only required)                                                                   |          | +   | +    | -   | +      | +    | +      | +   | +    | +   | +    | +     |
| [Trace / Context interaction](specification/trace/api.md#context-interaction)                    |          |     |      |     |        |      |        |     |      |     |      |       |
| Get active Span                                                                                  |          | N/A | +    | +   | +      | +    | +      | +   | +    | +   | +    | +     |
| Set active Span                                                                                  |          | N/A | +    | +   | +      | +    | +      | +   | +    | +   | +    | +     |
| [Tracer](specification/trace/api.md#tracer-operations)                                           |          |     |      |     |        |      |        |     |      |     |      |       |
| Create a new Span                                                                                |          | +   | +    | +   | +      | +    | +      | +   | +    | +   | +    | +     |
| Documentation defines adding attributes at span creation as preferred                            |          |     |      |     | +      | +    |        |     |      |     | +    |       |
| Get active Span                                                                                  |          | N/A | +    | +   | +      | +    | +      | +   | +    | +   | +    | +     |
| Mark Span active                                                                                 |          | N/A | +    | +   | +      | +    | +      | +   | +    | +   | +    | +     |
| Safe for concurrent calls                                                                        |          | +   | +    | +   | +      | +    | +      | +   | +    | +   | +    | +     |
| [SpanContext](specification/trace/api.md#spancontext)                                            |          |     |      |     |        |      |        |     |      |     |      |       |
| IsValid                                                                                          |          | +   | +    | +   | +      | +    | +      | +   | +    | +   | +    | +     |
| IsRemote                                                                                         |          | +   | +    | +   | +      | +    | +      | +   | +    | +   | +    | +     |
| Conforms to the W3C TraceContext spec                                                            |          | +   | +    | +   | +      | +    | +      | +   | +    | +   | +    | +     |
| [Span](specification/trace/api.md#span)                                                          |          |     |      |     |        |      |        |     |      |     |      |       |
| Create root span                                                                                 |          | +   | +    | +   | +      | +    | +      | +   | +    | +   | +    | +     |
| Create with default parent (active span)                                                         |          | N/A | +    | +   | +      | +    | +      | +   | +    | +   | +    | +     |
| Create with parent from Context                                                                  |          | +   | +    | +   | +      | +    | +      | +   | +    | +   | +    | +     |
| No explicit parent Span/SpanContext allowed                                                      |          | +   | +    | +   | +      | +    | +      |     | +    | +   | -    | +     |
| SpanProcessor.OnStart receives parent Context                                                    |          | +   | +    | +   | +      | +    | +      | +   | +    | -   | -    | +     |
| UpdateName                                                                                       |          | +   | +    | +   | +      | +    | +      | +   | +    | +   | +    | +     |
| User-defined start timestamp                                                                     |          | +   | +    | +   | +      | +    | +      | +   | +    | +   | +    | +     |
| End                                                                                              |          | +   | +    | +   | +      | +    | +      | +   | +    | +   | +    | +     |
| End with timestamp                                                                               |          | +   | +    | +   | +      | +    | +      | +   | +    | +   | +    | +     |
| IsRecording                                                                                      |          | +   | +    | +   | +      | +    | +      | +   | +    | +   | +    | +     |
| IsRecording becomes false after End                                                              |          | +   | +    | +   | +      | +    | +      | +   | +    | +   | -    | +     |
| Set status with StatusCode (Unset, Ok, Error)                                                    |          | +   | +    | +   | +      | +    | +      | +   | +    | +   | +    | +     |
| Safe for concurrent calls                                                                        |          | +   | +    | +   | +      | +    | +      | +   | +    | +   | +    | +     |
| events collection size limit                                                                     |          | +   | +    | +   | +      | +    | +      | +   | +    | -   | -    | +     |
| attribute collection size limit                                                                  |          | +   | +    | +   | +      | +    | +      | +   | +    | -   | -    | +     |
| links collection size limit                                                                      |          | +   | +    | +   | +      | +    | +      | +   | +    | -   | -    | +     |
| [Span attributes](specification/trace/api.md#set-attributes)                                     |          |     |      |     |        |      |        |     |      |     |      |       |
| SetAttribute                                                                                     |          | +   | +    | +   | +      | +    | +      | +   | +    | +   | +    | +     |
| Set order preserved                                                                              | X        | +   | -    | +   | +      | +    | +      | +   | +    | +   | +    | +     |
| String type                                                                                      |          | +   | +    | +   | +      | +    | +      | +   | +    | +   | +    | +     |
| Boolean type                                                                                     |          | +   | +    | +   | +      | +    | +      | +   | +    | +   | +    | +     |
| Double floating-point type                                                                       |          | +   | +    | +   | +      | +    | +      | -   | +    | +   | +    | +     |
| Signed int64 type                                                                                |          | +   | +    | +   | +      | +    | +      | -   | +    | +   | +    | +     |
| Array of primitives (homogeneous)                                                                |          | +   | +    | +   | +      | +    | +      | +   | +    | +   | +    | +     |
| `null` values documented as invalid/undefined                                                    |          | +   | +    | +   | +      | +    | N/A    | +   |      | +   |      | N/A   |
| Unicode support for keys and string values                                                       |          | +   | +    | +   | +      | +    | +      | +   | +    | +   | +    | +     |
| [Span linking](specification/trace/api.md#specifying-links)                                      |          |     |      |     |        |      |        |     |      |     |      |       |
| Links can be recorded on span creation                                                           |          | +   | +    |     | +      | +    | +      | +   | +    | +   | +    |       |
| Links order is preserved                                                                         |          | +   | +    |     | +      | +    | +      | +   | +    | +   | +    |       |
| [Span events](specification/trace/api.md#add-events)                                             |          |     |      |     |        |      |        |     |      |     |      |       |
| AddEvent                                                                                         |          | +   | +    | +   | +      | +    | +      | +   | +    | +   | +    | +     |
| Add order preserved                                                                              |          | +   | +    | +   | +      | +    | +      | +   | +    | +   | +    | +     |
| Safe for concurrent calls                                                                        |          | +   | +    | +   | +      | +    | +      | +   | +    | +   | +    | +     |
| [Span exceptions](specification/trace/api.md#record-exception)                                   |          |     |      |     |        |      |        |     |      |     |      |       |
| RecordException                                                                                  |          | -   | +    | +   | +      | +    | +      | +   | +    | -   | +    | -     |
| RecordException with extra parameters                                                            |          | -   | +    | +   | +      | +    | +      | +   | +    | -   | +    | -     |
| [Sampling](specification/trace/sdk.md#sampling)                                                  |          |     |      |     |        |      |        |     |      |     |      |       |
| Allow samplers to modify tracestate                                                              |          | +   | +    |     | +      | +    | +      | +   | +    | +   | -    | +     |
| ShouldSample gets full parent Context                                                            |          | +   | +    | +   | +      | +    | +      | +   | +    | +   | -    | +     |
| [New Span ID created also for non-recording Spans](specification/trace/sdk.md#sdk-span-creation) |          | +   | +    |     | +      | +    | +      | +   | +    | +   | -    | +     |
| [IdGenerators](specification/trace/sdk.md#id-generators)                                         |          | +   | +    |     | +      | +    | +      | +   | +    | +   |      | +     |
| [SpanLimits](specification/trace/sdk.md#span-limits)                                             | X        | +   | +    |     | +      | +    | +      | +   |      | -   |      | +     |
| [Built-in `SpanProcessor`s implement `ForceFlush` spec](specification/trace/sdk.md#forceflush-1) |          |     | +    |     | +      | +    | +      | +   | +    | +   | +    |       |
| [Attribute Limits](specification/common/README.md#attribute-limits)                              | X        |     | +    |     | +      | +    | +      | +   |      |     |      |       |
| Fetch InstrumentationScope from ReadableSpan                                                     |          |     | +    |     | +      |      |        | +   |      |     |      |       |

## Baggage

| Feature                            | Optional | Go | Java | JS | Python | Ruby | Erlang | PHP | Rust | C++ | .NET | Swift |
|------------------------------------|----------|----|------|----|--------|------|--------|-----|------|-----|------|-------|
| Basic support                      |          | +  | +    | +  | +      | +    | +      | +   | +    |  +  | +    | +     |
| Use official header name `baggage` |          | +  | +    | +  | +      | +    | +      | +   | +    |  +  | +    | +     |

## Metrics

| Feature                                                                                                                                                                      | Optional | Go | Java | JS | Python | Ruby | Erlang | PHP | Rust | C++ | .NET | Swift |
|------------------------------------------------------------------------------------------------------------------------------------------------------------------------------|----------|----|------|----|--------|------|--------|-----|------|-----|------|-------|
| The API provides a way to set and get a global default `MeterProvider`.                                                                                                      | X        | +  | +    |    |    +   |      |        |     |      |  +  |   -  |       |
| It is possible to create any number of `MeterProvider`s.                                                                                                                     | X        | +  | +    |    |    +   |      |        |     |      |     |   +  |       |
| `MeterProvider` provides a way to get a `Meter`.                                                                                                                             |          | +  | +    |    |    +   |      |        |     |      |  +  |   -  |       |
| `get_meter` accepts name, `version` and `schema_url`.                                                                                                                        |          | +  | +    |    |    +   |      |        |     |      |  +  |   -  |       |
| `get_meter` accepts `attributes`.                                                                                                                                            |          |    |      |    |        |      |        |     |      |     |      |       |
| When an invalid `name` is specified a working `Meter` implementation is returned as a fallback.                                                                              |          | +  | +    |    |    +   |      |        |     |      |  +  |   -  |       |
| The fallback `Meter` `name` property keeps its original invalid value.                                                                                                       | X        | -  | -    |    |    +   |      |        |     |      |  -  |   -  |       |
| Associate `Meter` with `InstrumentationScope`.                                                                                                                               |          |    | +    |    |    +   |      |        |     |      |     |      |       |
| The meter provides functions to create a new `Counter`.                                                                                                                      |          | +  | +    |    |    +   |      |        |     |      |  +  |   +  |       |
| The meter provides functions to create a new `AsynchronousCounter`.                                                                                                          |          | +  | +    |    |    +   |      |        |     |      |  +  |   +  |       |
| The meter provides functions to create a new `Histogram`.                                                                                                                    |          | +  | +    |    |    +   |      |        |     |      |  +  |   +  |       |
| The meter provides functions to create a new `AsynchronousGauge`.                                                                                                            |          | +  | +    |    |    +   |      |        |     |      |  +  |   +  |       |
| The meter provides functions to create a new `UpDownCounter`.                                                                                                                |          | +  | +    |    |    +   |      |        |     |      |  +  |   -  |       |
| The meter provides functions to create a new `AsynchronousUpDownCounter`.                                                                                                    |          | +  | +    |    |    +   |      |        |     |      |  +  |   -  |       |
| Instruments have `name`                                                                                                                                                      |          | +  | +    |    |    +   |      |        |     |      |  +  |   +  |       |
| Instruments have kind.                                                                                                                                                       |          | +  | +    |    |    +   |      |        |     |      |     |   +  |       |
| Instruments have an optional unit of measure.                                                                                                                                |          | +  | +    |    |    +   |      |        |     |      |  +  |   +  |       |
| Instruments have an optional description.                                                                                                                                    |          | +  | +    |    |    +   |      |        |     |      |  +  |   +  |       |
| An error is returned when multiple instruments are registered under the same `Meter` using the same `name`.                                                                  |          | +  | +    |    |    -   |      |        |     |      |     |   +  |       |
| It is possible to register two instruments with same `name` under different `Meter`s.                                                                                        |          | +  | +    |    |    +   |      |        |     |      |     |   +  |       |
| Instrument names conform to the specified syntax.                                                                                                                            |          | -  | +    |    |    +   |      |        |     |      |     |   +  |       |
| Instrument units conform to the specified syntax.                                                                                                                            |          | -  | +    |    |    +   |      |        |     |      |     |   +  |       |
| Instrument descriptions conform to the specified syntax.                                                                                                                     |          | -  | +    |    |    -   |      |        |     |      |     |   +  |       |
| `create_counter` returns a `Counter`.                                                                                                                                        |          | +  | +    |    |    +   |      |        |     |      |  +  |   +  |       |
| The API for `Counter` accepts the name, unit and description of the instrument.                                                                                              |          | +  | +    |    |    +   |      |        |     |      |  +  |   +  |       |
| `Counter` has an `add` method.                                                                                                                                               |          | +  | +    |    |    +   |      |        |     |      |  +  |   +  |       |
| The `add` method returns no (or dummy) value.                                                                                                                                | X        | +  | +    |    |    +   |      |        |     |      |  +  |   +  |       |
| The `add` method accepts optional attributes.                                                                                                                                |          | +  | +    |    |    +   |      |        |     |      |  +  |   +  |       |
| The `add` method accepts the increment amount.                                                                                                                               |          | +  | +    |    |    +   |      |        |     |      |  +  |   +  |       |
| The `add` method of `Counter` accepts only positive amounts.                                                                                                                 |          | +  | +    |    |    +   |      |        |     |      |     |   -  |       |
| `create_asynchronous_counter` creates an `AsynchronousCounter`.                                                                                                              |          | +  | +    |    |    +   |      |        |     |      |  +  |   +  |       |
| The API for `AsynchronousCounter` accepts the name, unit and description of the instrument.                                                                                  |          | +  | +    |    |    +   |      |        |     |      |  +  |   +  |       |
| The API for `AsynchronousCounter` accepts a callback.                                                                                                                        |          | +  | +    |    |    +   |      |        |     |      |  +  |   +  |       |
| `create_up_down_counter` returns an `UpDownCounter`.                                                                                                                         |          | +  | +    |    |    +   |      |        |     |      |  +  |   -  |       |
| The API for `UpDownCounter` accepts the name, unit and description of the instrument.                                                                                        |          | +  | +    |    |    +   |      |        |     |      |  +  |   -  |       |
| `UpDownCounter` has an `add` method.                                                                                                                                         |          | +  | +    |    |    +   |      |        |     |      |  +  |   -  |       |
| The `add` method returns no (or dummy) value.                                                                                                                                | X        | +  | +    |    |    +   |      |        |     |      |  +  |   -  |       |
| The `add` method accepts optional attributes.                                                                                                                                |          | +  | +    |    |    +   |      |        |     |      |  +  |   -  |       |
| The `add` method accepts the increment amount.                                                                                                                               |          | +  | +    |    |    +   |      |        |     |      |  +  |   -  |       |
| `create_asynchronous_up_down_counter` creates an `AsynchronousUpDownCounter`.                                                                                                |          | +  | +    |    |    +   |      |        |     |      |  +  |   -  |       |
| The API for `AsynchronousUpDownCounter` accepts the name, unit and description of the instrument.                                                                            |          | +  | +    |    |    +   |      |        |     |      |  +  |   -  |       |
| The API for `AsynchronousUpDownCounter` accepts a callback.                                                                                                                  |          | +  | +    |    |    +   |      |        |     |      |  +  |   -  |       |
| `create_histogram` returns a `Histogram`.                                                                                                                                    |          | +  | +    |    |    +   |      |        |     |      |  +  |   +  |       |
| The API for `Histogram` accepts the name, unit and description of the instrument.                                                                                            |          | +  | +    |    |    +   |      |        |     |      |  +  |   +  |       |
| `Histogram` has a `record` method.                                                                                                                                           |          | +  | +    |    |    +   |      |        |     |      |  +  |   +  |       |
| The `record` method return no (or dummy) value.                                                                                                                              | X        | +  | +    |    |    +   |      |        |     |      |  +  |   +  |       |
| The `record` method accepts optional attributes.                                                                                                                             |          | +  | +    |    |    +   |      |        |     |      |  +  |   +  |       |
| The `record` method accepts a value.                                                                                                                                         |          | +  | +    |    |    +   |      |        |     |      |  +  |   +  |       |
| The `record` method of `Histogram` accepts only positive amounts.                                                                                                            |          | -  | +    |    |    +   |      |        |     |      |     |   +  |       |
| `create_asynchronous_gauge` creates an `Asynchronous Gauge`.                                                                                                                 |          | +  | +    |    |    +   |      |        |     |      |  +  |   +  |       |
| The API for `AsynchronousGauge` accepts the name, unit and description of the instrument.                                                                                    |          | +  | +    |    |    +   |      |        |     |      |  +  |   +  |       |
| The API for `AsynchronousGauge` accepts a callback.                                                                                                                          |          | +  | +    |    |    +   |      |        |     |      |  +  |   +  |       |
| The callback function of an `Asynchronous` instrument does not block indefinitely.                                                                                           | X        | -  | -    |    |    -   |      |        |     |      |     |   ?  |       |
| The callback function reports `Measurement`s.                                                                                                                                |          | +  | +    |    |    +   |      |        |     |      |  +  |   +  |       |
| There is a way to pass state to the callback.                                                                                                                                | X        | +  | +    |    |    +   |      |        |     |      |     |   +  |       |
| All methods of `MeterProvider` are safe to be called concurrently.                                                                                                           |          | +  | +    |    |    -   |      |        |     |      |  +  |   +  |       |
| All methods of `Meter` are safe to be called concurrently.                                                                                                                   |          | +  | +    |    |    -   |      |        |     |      |     |   +  |       |
| All methods of any instrument are safe to be called concurrently.                                                                                                            |          | +  | +    |    |    -   |      |        |     |      |     |   +  |       |
| `MeterProvider` allows a `Resource` to be specified.                                                                                                                         |          | +  | +    |    |    +   |      |        |     |      |  +  |   +  |       |
| A specified `Resource` can be associated with all the produced metrics from any `Meter` from the `MeterProvider`.                                                            |          | +  | +    |    |    +   |      |        |     |      |  +  |   +  |       |
| The supplied `name`, `version` and `schema_url` arguments passed to the `MeterProvider` are used to create an `InstrumentationLibrary` instance stored in the `Meter`.       |          | +  | -    |    |    +   |      |        |     |      |  +  |   -  |       |
| The supplied `name`, `version` and `schema_url` arguments passed to the `MeterProvider` are used to create an `InstrumentationScope` instance stored in the `Meter`.         |          |    | +    |    |        |      |        |     |      |     |      |       |
| Configuration is managed solely by the `MeterProvider`.                                                                                                                      |          | +  | +    |    |    +   |      |        |     |      |  +  |   +  |       |
| The `MeterProvider` provides methods to update the configuration                                                                                                             | X        | -  | -    |    |    +   |      |        |     |      |     |   +  |       |
| The updated configuration applies to all already returned `Meter`s.                                                                                                          | if above | -  | -    |    |    -   |      |        |     |      |     |   +  |       |
| There is a way to register `View`s with a `MeterProvider`.                                                                                                                   |          | -  | +    |    |    +   |      |        |     |      |  +  |   +  |       |
| The `View` instrument selection criteria is as specified.                                                                                                                    |          |    | +    |    |    +   |      |        |     |      |  +  |   +  |       |
| The `View` instrument selection criteria supports wildcards.                                                                                                                 | X        |    | +    |    |    +   |      |        |     |      |  +  |   +  |       |
| The `View` instrument selection criteria supports the match-all wildcard.                                                                                                    |          |    | +    |    |    +   |      |        |     |      |  +  |   +  |       |
| The name of the `View` can be specified.                                                                                                                                     |          |    | +    |    |    +   |      |        |     |      |  +  |   +  |       |
| The `View` allows configuring the name description, attributes keys and aggregation of the resulting metric stream.                                                          |          |    | +    |    |    +   |      |        |     |      |  +  |   -  |       |
| The `View` allows configuring the exemplar reservoir of resulting metric stream.                                                                                             | X        |    | -    |    |    -   |      |        |     |      |     |   -  |       |
| The SDK allows more than one `View` to be specified per instrument.                                                                                                          | X        |    | +    |    |    +   |      |        |     |      |  +  |   +  |       |
| The `Drop` aggregation is available.                                                                                                                                         |          | +  | +    |    |    -   |      |        |     |      |  +  |   +  |       |
| The `Drop` aggregation drops all measurements and does not produce a metric stream.                                                                                          |          | +  | +    |    |    -   |      |        |     |      |     |   +  |       |
| The `Default` aggregation is available.                                                                                                                                      |          | +  | +    |    |    -   |      |        |     |      |  +  |   +  |       |
| The `Default` aggregation uses the specified aggregation by instrument.                                                                                                      |          | +  | +    |    |    -   |      |        |     |      |  +  |   +  |       |
| The `Sum` aggregation is available.                                                                                                                                          |          | +  | +    |    |    +   |      |        |     |      |  +  |   +  |       |
| The `Sum` aggregation performs as specified.                                                                                                                                 |          | +  | +    |    |    +   |      |        |     |      |  +  |   +  |       |
| The `LastValue` aggregation is available.                                                                                                                                    |          | +  | +    |    |    +   |      |        |     |      |  +  |   +  |       |
| The `LastValue` aggregation performs as specified.                                                                                                                           |          | +  | +    |    |    +   |      |        |     |      |  +  |   +  |       |
| The `Histogram` aggregation is available.                                                                                                                                    |          | +  | +    |    |    +   |      |        |     |      |  +  |   +  |       |
| The `Histogram` aggregation performs as specified.                                                                                                                           |          | +  | +    |    |    +   |      |        |     |      |  +  |   +  |       |
| The explicit bucket `Histogram` aggregation is available.                                                                                                                    |          | -  | +    |    |    +   |      |        |     |      |     |   +  |       |
| The explicit bucket `Histogram` aggregation performs as specified.                                                                                                           |          | -  | +    |    |    +   |      |        |     |      |     |   +  |       |
| The metrics Reader implementation supports registering metric Exporters                                                                                                      |          |    | +    |    |    +   |      |        |     |      |     |   +  |       |
| The metrics Reader implementation supports configuring the default aggregation on the basis of instrument kind.                                                              |          |    | -    |    |    +   |      |        |     |      |     |   -  |       |
| The metrics Reader implementation supports configuring the default temporality on the basis of instrument kind.                                                              |          |    | +    |    |    +   |      |        |     |      |     |      |       |
| The metrics Exporter has access to the aggregated metrics data (aggregated points, not raw measurements).                                                                    |          | +  | +    |    |    +   |      |        |     |      |     |   +  |       |
| The metrics Exporter `export` function can not be called concurrently from the same Exporter instance.                                                                       |          | +  | +    |    |    -   |      |        |     |      |     |   +  |       |
| The metrics Exporter `export` function does not block indefinitely.                                                                                                          |          | +  | +    |    |    -   |      |        |     |      |  +  |   +  |       |
| The metrics Exporter `export` function receives a batch of metrics.                                                                                                          |          | +  | +    |    |    +   |      |        |     |      |  +  |   +  |       |
| The metrics Exporter `export` function returns `Success` or `Failure`.                                                                                                       |          | +  | +    |    |    +   |      |        |     |      |  +  |   +  |       |
| The metrics Exporter provides a `ForceFlush` function.                                                                                                                       |          | -  | +    |    |    -   |      |        |     |      |  +  |   +  |       |
| The metrics Exporter `ForceFlush` can inform the caller whether it succeeded, failed or timed out.                                                                           |          |    | +    |    |    -   |      |        |     |      |  +  |   +  |       |
| The metrics Exporter provides a `shutdown` function.                                                                                                                         |          | +  | +    |    |    +   |      |        |     |      |  +  |   +  |       |
| The metrics Exporter `shutdown` function do not block indefinitely.                                                                                                          |          | +  | +    |    |    +   |      |        |     |      |  +  |   +  |       |
| The metrics SDK samples `Exemplar`s from measurements.                                                                                                                       |          |    | +    |    |    -   |      |        |     |      |     |   -  |       |
| Exemplar sampling can be disabled.                                                                                                                                           |          |    | -    |    |    -   |      |        |     |      |     |   -  |       |
| The metrics SDK samples measurements in the context of a sampled trace by default.                                                                                           |          |    | +    |    |    -   |      |        |     |      |     |   -  |       |
| Exemplars retain any attributes available in the measurement that are not preserved by aggregation or view configuration.                                                    |          |    | +    |    |    -   |      |        |     |      |     |   -  |       |
| Exemplars contain the associated trace id and span id of the active span in the Context when the measurement was taken.                                                      |          |    | +    |    |    -   |      |        |     |      |     |   -  |       |
| Exemplars contain the timestamp when the measurement was taken.                                                                                                              |          |    | +    |    |    -   |      |        |     |      |     |   -  |       |
| The metrics SDK provides an `ExemplarReservoir` interface or extension point.                                                                                                | X        |    | -    |    |    -   |      |        |     |      |     |   -  |       |
| An `ExemplarReservoir` has an `offer` method with access to the measurement value, attributes, `Context` and timestamp.                                                      | X        |    | -    |    |    -   |      |        |     |      |     |   -  |       |
| The metrics SDK provides a `SimpleFixedSizeExemplarReservoir` that is used by default for all aggregations except `ExplicitBucketHistogram`.                                 |          |    | +    |    |    -   |      |        |     |      |     |   -  |       |
| The metrics SDK provides an `AlignedHistogramBucketExemplarReservoir` that is used by default for `ExplicitBucketHistogram` aggregation.                                     |          |    | +    |    |    -   |      |        |     |      |     |   -  |       |
| The metrics SDK provides an `ExemplarFilter` interface or extension point.                                                                                                   | X        |    | -    |    |    -   |      |        |     |      |     |   -  |       |
| An `ExemplarFilter` has access to the measurement value, attributes, `Context` and timestamp.                                                                                | X        |    | -    |    |    -   |      |        |     |      |     |   -  |       |

## Logs

Disclaimer: this list of features is still a work in progress, please refer to the specification if in any doubt.

| Feature                                                      | Optional | Go  | Java | JS  | Python | Ruby | Erlang | PHP | Rust | C++ | .NET | Swift |
|--------------------------------------------------------------|----------|-----|------|-----|--------|------|--------|-----|------|-----|------|-------|
| **[Logging SDK](specification/logs/logging-library-sdk.md)** | Optional | Go  | Java | JS  | Python | Ruby | Erlang | PHP | Rust | C++ | .NET | Swift |
| LogEmitterProvider.Get LogEmitter                            |          |     | +    |     |   +    |      |        |     |      |     | -    |       |
| LogEmitterProvider.Get LogEmitter accepts attributes         |          |     |      |     |        |      |        |     |      |     |      |       |
| LogEmitterProvider.Shutdown                                  |          |     | +    |     |   +    |      |        |     |      |     | -    |       |
| LogEmitterProvider.ForceFlush                                |          |     | +    |     |   +    |      |        |     |      |     | -    |       |
| LogEmitter.Emit(LogRecord)                                   |          |     | +    |     |   +    |      |        |     |      |     | -    |       |
| SimpleLogProcessor                                           |          |     | +    |     |   +    |      |        |     |      |     | +    |       |
| BatchLogProcessor                                            |          |     | +    |     |   +    |      |        |     |      |     | +    |       |
| Can plug custom log processor                                |          |     | +    |     |   +    |      |        |     |      |     | +    |       |
| OTLP/gRPC exporter                                           |          |     | +    |     |   +    |      |        |     |      |     | +    |       |
| OTLP/HTTP exporter                                           |          |     | +    |     |   +    |      |        |     |      |     | +    |       |
| OTLP File exporter                                           |          |     | -    |     |   -    |      |        |     |      |     | -    |       |
| Can plug custom log exporter                                 |          |     | +    |     |   +    |      |        |     |      |     | +    |       |
| Implicit Context Injection                                   |          |     | -    |     |   +    |      |        |     |      |     | +    |       |
| Explicit Context                                             |          |     | +    |     |   -    |      |        |     |      |     | -    |       |

## Resource

| Feature                                                                                                                                     | Optional | Go | Java | JS | Python | Ruby | Erlang | PHP | Rust | C++ | .NET | Swift |
|---------------------------------------------------------------------------------------------------------------------------------------------|----------|----|------|----|--------|------|--------|-----|------|-----|------|-------|
| Create from Attributes                                                                                                                      |          | +  | +    | +  | +      | +    | +      | +   | +    | +   | +    | +     |
| Create empty                                                                                                                                |          | +  | +    | +  | +      | +    | +      | +   | +    | +   | +    | +     |
| [Merge (v2)](specification/resource/sdk.md#merge)                                                                                           |          | +  | +    |    | +      | +    | +      | +   | +    | +   | +    |       |
| Retrieve attributes                                                                                                                         |          | +  | +    | +  | +      | +    | +      | +   | +    | +   | +    | +     |
| [Default value](specification/resource/semantic_conventions/README.md#semantic-attributes-with-sdk-provided-default-value) for service.name |          | +  | +    |    | +      | +    | +      | +   |      | +   | +    |       |
| [Resource detector](specification/resource/sdk.md#detecting-resource-information-from-the-environment) interface/mechanism                  |          | +  | +    | +  | +      | +    | +      | +   | +    | +   | +    | +     |
| [Resource detectors populate Schema URL](specification/resource/sdk.md#detecting-resource-information-from-the-environment)                 |          | +  | +    |    |        |      | -      |     |      |     | -    |       |

## Context Propagation

| Feature                                                                          | Optional | Go | Java | JS | Python | Ruby | Erlang | PHP | Rust | C++ | .NET | Swift |
|----------------------------------------------------------------------------------|----------|----|------|----|--------|------|--------|-----|------|-----|------|-------|
| Create Context Key                                                               |          | +  | +    | +  | +      | +    | +      | +   | +    | +   | +    | +     |
| Get value from Context                                                           |          | +  | +    | +  | +      | +    | +      | +   | +    | +   | +    | +     |
| Set value for Context                                                            |          | +  | +    | +  | +      | +    | +      | +   | +    | +   | +    | +     |
| Attach Context                                                                   |          | N/A| +    | +  | +      | +    | +      | +   | +    | +   | -    | -     |
| Detach Context                                                                   |          | N/A| +    | +  | +      | +    | +      | +   | +    | +   | -    | -     |
| Get current Context                                                              |          | N/A| +    | +  | +      | +    | +      | +   | +    | +   | +    | +     |
| Composite Propagator                                                             |          | +  | +    | +  | +      | +    | +      |     | +    | +   | +    | +     |
| Global Propagator                                                                |          | +  | +    | +  | +      | +    | +      |     | +    | +   | +    | +     |
| TraceContext Propagator                                                          |          | +  | +    | +  | +      | +    | +      |     | +    | +   | +    | +     |
| B3 Propagator                                                                    |          | +  | +    | +  | +      | +    | +      |     | +    | +   | +    | +     |
| Jaeger Propagator                                                                |          | +  | +    | +  | +      | +    | +      |     | +    | +   | -    | -     |
| [TextMapPropagator](specification/context/api-propagators.md#textmap-propagator) |          | +  | +    |    |        | +    |        |     |      |     |      |       |
| Fields                                                                           |          | +  | +    | +  | +      | +    | +      |     | +    | +   | +    | +     |
| Setter argument                                                                  | X        | N/A| +    | +  | +      | +    | +      |     | N/A  | +   | +    | +     |
| Getter argument                                                                  | X        | N/A| +    | +  | +      | +    | +      |     | N/A  | +   | +    | +     |
| Getter argument returning Keys                                                   | X        | N/A| +    | +  | +      | +    | +      |     | N/A  | +   | -    | +     |

## Environment Variables

Note: Support for environment variables is optional.

|Feature                                           |Go | Java |JS |Python|Ruby|Erlang|PHP|Rust|C++|.NET|Swift|
|--------------------------------------------------|---|------|---|------|----|------|---|----|---|----|-----|
|OTEL_RESOURCE_ATTRIBUTES                          | + | +    | + | +    | +  | +    | + | +  | + | +  | -   |
<<<<<<< HEAD
|OTEL_SERVICE_NAME                                 | + | +    |   | +    | +  | +    | + |    |   | +  |     |
=======
|OTEL_SERVICE_NAME                                 | + | +    | + |      | +  | +    | + |    |   | +  |     |
>>>>>>> 79335495
|OTEL_LOG_LEVEL                                    | - | -    | + | [-][py1059] | +  | - | -  |    | - | -  | -   |
|OTEL_PROPAGATORS                                  | - | +    |   | +    | +  | +    | - | -  | - | -  | -   |
|OTEL_BSP_*                                        | + | +    |   | +    | +  | +    | - | +  | - | -  | -   |
|OTEL_EXPORTER_OTLP_*                              | + | +    |   | +    | +  | +    | - | +  | + | +  | -   |
|OTEL_EXPORTER_JAEGER_*                            | + | +    |   | +    | +  | -    | - |    | - | +  | -   |
|OTEL_EXPORTER_ZIPKIN_*                            | - | +    |   | +    | +  | -    | - | -  | - | +  | -   |
|OTEL_TRACES_EXPORTER                              | - | +    |   | +    | +  | +    | + | -  | - | -  |     |
|OTEL_METRICS_EXPORTER                             | - | +    |   | +    | -  | -    |   | -  | - | -  | -   |
|OTEL_LOGS_EXPORTER                                | - | +    |   | +    |    |      |   |    |   | -  |     |
|OTEL_SPAN_ATTRIBUTE_COUNT_LIMIT                   | + | +    |   | +    | +  | +    | + | +  | - | -  |     |
|OTEL_SPAN_ATTRIBUTE_VALUE_LENGTH_LIMIT            | + | +    |   | +    | +  | +    | + |    |   | -  |     |
|OTEL_SPAN_EVENT_COUNT_LIMIT                       | + | +    |   | +    | +  | +    | + | +  | - | -  |     |
|OTEL_SPAN_LINK_COUNT_LIMIT                        | + | +    |   | +    | +  | +    | + | +  | - | -  |     |
|OTEL_EVENT_ATTRIBUTE_COUNT_LIMIT                  | + | -    |   | +    | +  | +    | + |    |   | -  |     |
|OTEL_LINK_ATTRIBUTE_COUNT_LIMIT                   | + | -    |   | +    | +  | +    | + |    |   | -  |     |
|OTEL_TRACES_SAMPLER                               | + | +    |   | +    | +  | +    |   | -  | - | -  |     |
|OTEL_TRACES_SAMPLER_ARG                           | + | +    |   | +    | +  | +    |   | -  | - | -  |     |
|OTEL_ATTRIBUTE_VALUE_LENGTH_LIMIT                 | + | -    |   | +    | +  | -    |   |    |   | -  |     |
|OTEL_ATTRIBUTE_COUNT_LIMIT                        | + | -    |   | +    | +  | -    |   |    |   | -  |     |
|OTEL_METRICS_EXEMPLAR_FILTER                      | - | +    |   |      |    |      |   |    |   | -  |     |
|OTEL_EXPORTER_OTLP_METRICS_TEMPORALITY_PREFERENCE | - | +    |   | +    |    |      |   |    |   | -  |     |

## Exporters

| Feature                                                                        | Optional | Go | Java | JS | Python   | Ruby | Erlang | PHP | Rust | C++ | .NET | Swift |
|--------------------------------------------------------------------------------|----------|----|------|----|----------|------|--------|-----|------|-----|------|-------|
| [Exporter interface](specification/trace/sdk.md#span-exporter)                 |          |    | +    |    | +           | +    | +      | +   | +    | +   | +    |       |
| [Exporter interface has `ForceFlush`](specification/trace/sdk.md#forceflush-2) |          |    | +    |    | [-][py1779] | +    | +      | +   | -    |     | +    |       |
| Standard output (logging)                                                      |          | +  | +    | +  | +           | +    | +      | -   | +    | +   | +    | +     |
| In-memory (mock exporter)                                                      |          | +  | +    | +  | +           | +    | +      | +   | -    | +   | +    | +     |
| **[OTLP](specification/protocol/otlp.md)**                                     |          |    |      |    |             |      |        |     |      |     |      |       |
| OTLP/gRPC Exporter                                                             | *        | +  | +    | +  | +           |      | +      | +   | +    | +   | +    | +     |
| OTLP/HTTP binary Protobuf Exporter                                             | *        | +  | +    | +  | +           | +    | +      |     | +    | +   | +    | -     |
| OTLP/HTTP JSON Protobuf Exporter                                               |          | +  | -    | +  | [-][py1003] |      | -      |     |      | +   | -    | -     |
| OTLP/HTTP gzip Content-Encoding support                                        | X        | +  | +    | +  | +           | +    | -      |     |      | -   | -    | -     |
| Concurrent sending                                                             |          | -  | +    | +  | [-][py1108] |      | -      |     | +    | -   | -    | -     |
| Honors retryable responses with backoff                                        | X        | +  | -    | +  | +           | +    | -      |     |      | -   | -    | -     |
| Honors non-retryable responses                                                 | X        | +  | -    | -  | +           | +    | -      |     |      | -   | -    | -     |
| Honors throttling response                                                     | X        | +  | -    | -  | +           | +    | -      |     |      | -   | -    | -     |
| Multi-destination spec compliance                                              | X        | +  | -    |    | [-][py1109] |      | -      |     |      | -   | -    | -     |
| SchemaURL in ResourceSpans and ScopeSpans                                      |          | +  | +    |    | +           |      | +      |     |      |     | -    |       |
| SchemaURL in ResourceMetrics and ScopeMetrics                                  |          |    | +    |    | +           |      | -      |     |      |     | -    |       |
| SchemaURL in ResourceLogs and ScopeLogs                                        |          |    | +    |    | +           |      | -      |     |      |     | -    |       |
| **[Zipkin](specification/trace/sdk_exporters/zipkin.md)**                      | Optional | Go  | Java | JS  | Python | Ruby | Erlang | PHP | Rust | C++ | .NET | Swift |
| Zipkin V1 JSON                                                                 | X        | -  | +    |    | +           | -    | -      | -   | -    | -   | -    | -     |
| Zipkin V1 Thrift                                                               | X        | -  | +    |    | [-][py1174] | -    | -      | -   | -    | -   | -    | -     |
| Zipkin V2 JSON                                                                 | *        | +  | +    |    | +           | +    | -      | +   | +    | +   | +    | +     |
| Zipkin V2 Protobuf                                                             | *        | -  | +    |    | +           | -    | +      | -   | -    | -   | -    | -     |
| Service name mapping                                                           |          | +  | +    | +  | +           | +    | +      | +   | +    | +   | +    | +     |
| SpanKind mapping                                                               |          | +  | +    | +  | +           | +    | +      | +   | +    | +   | +    | +     |
| InstrumentationLibrary mapping                                                 |          | +  | +    | -  | +           | +    | -      | +   | +    | +   | +    | +     |
| InstrumentationScope mapping                                                   |          |    | +    |    |             |      |        |     |      |     |      |       |
| Boolean attributes                                                             |          | +  | +    | +  | +           | +    | +      | +   | +    | +   | +    | +     |
| Array attributes                                                               |          | +  | +    | +  | +           | +    | +      | +   | +    | +   | +    | +     |
| Status mapping                                                                 |          | +  | +    | +  | +           | +    | +      | +   | +    | +   | +    | +     |
| Error Status mapping                                                           |          | +  | +    |    | +           | +    | -      | +   | +    | +   | +    | -     |
| Event attributes mapping to Annotations                                        |          | +  | +    | +  | +           | +    | +      | +   | +    | +   | +    | +     |
| Integer microseconds in timestamps                                             |          | N/A| +    |    | +           | +    | -      | +   | +    | +   | +    | +     |
| **[Jaeger](specification/trace/sdk_exporters/jaeger.md)**                      | Optional | Go  | Java | JS  | Python | Ruby | Erlang | PHP | Rust | C++ | .NET | Swift |
| [Jaeger Thrift over UDP][jaegerThriftUDP]                                      | *        | +  |      |    | +           | +    | -      | +   | +    | +   | +    | +     |
| [Jaeger Protobuf via gRPC][jaegerProtobuf]                                     | *        | -  | +    |    | +           | -    | -      | -   |      | -   | -    | -     |
| [Jaeger Thrift over HTTP][jaegerThriftHTTP]                                    | *        | +  | +    |    | +           | +    | -      | +   | +    | +   | +    | -     |
| Service name mapping                                                           |          | +  | +    |    | +           | +    | -      | +   |      | +   | +    | +     |
| Resource to Process mapping                                                    |          | +  | +    |    | +           | +    | -      | +   | +    | -   | +    | -     |
| InstrumentationLibrary mapping                                                 |          | +  | +    |    | +           | +    | -      | +   | +    | -   | +    | -     |
| InstrumentationScope mapping                                                   |          |    | +    |    | +           |      |        |     |      |     |      |       |
| Status mapping                                                                 |          | +  | +    |    | +           | +    | -      | +   | +    | +   | +    | +     |
| Error Status mapping                                                           |          | +  | +    |    | +           | +    | -      | +   | +    | +   | +    | -     |
| Events converted to Logs                                                       |          | +  | +    |    | +           | +    | -      | +   | +    | -   | +    | +     |
| **OpenCensus**                                                                 |          |    |      |    |             |      |        |     |      |     |      |       |
| TBD                                                                            |          |    |      |    |             |      |        |     |      |     |      |       |
| **Prometheus**                                                                 |          |    |      |    |             |      |        |     |      |     |      |       |
| TBD                                                                            |          |    |      |    |             |      |        |     |      |     |      |       |

## OpenTracing Compatibility

Languages not covered by the OpenTracing project do not need to be listed here, e.g. Erlang.

| Feature                                                                                                 |Go |Java|JS |Python|Ruby|PHP|Rust|C++|.NET|Swift|
|---------------------------------------------------------------------------------------------------------|---|----|---|------|----|---|----|---|----|-----|
| [Create OpenTracing Shim](specification/compatibility/opentracing.md#create-an-opentracing-tracer-shim) |   |    |   |      |    |   |    |   |    |     |
| [Tracer](specification/compatibility/opentracing.md#tracer-shim)                                        |   |    |   |      |    |   |    |   |    |     |
| [Span](specification/compatibility/opentracing.md#span-shim)                                            |   |    |   |      |    |   |    |   |    |     |
| [SpanContext](specification/compatibility/opentracing.md#spancontext-shim)                              |   |    |   |      |    |   |    |   |    |     |
| [ScopeManager](specification/compatibility/opentracing.md#scopemanager-shim)                            |   |    |   |      |    |   |    |   |    |     |
| Error mapping for attributes/events                                                                     |   |    |   |      |    |   |    |   |    |     |
| Migration to OpenTelemetry guide                                                                        |   |    |   |      |    |   |    |   |    |     |

[py1003]: https://github.com/open-telemetry/opentelemetry-python/issues/1003
[py1059]: https://github.com/open-telemetry/opentelemetry-python/issues/1059
[py1108]: https://github.com/open-telemetry/opentelemetry-python/issues/1108
[py1109]: https://github.com/open-telemetry/opentelemetry-python/issues/1109
[py1174]: https://github.com/open-telemetry/opentelemetry-python/issues/1174
[py1779]: https://github.com/open-telemetry/opentelemetry-python/issues/1779
[php225]: https://github.com/open-telemetry/opentelemetry-php/issues/225
[jaegerThriftUDP]: https://www.jaegertracing.io/docs/latest/apis/#thrift-over-udp-stable
[jaegerProtobuf]: https://www.jaegertracing.io/docs/latest/apis/#protobuf-via-grpc-stable
[jaegerThriftHTTP]: https://www.jaegertracing.io/docs/latest/apis/#thrift-over-http-stable<|MERGE_RESOLUTION|>--- conflicted
+++ resolved
@@ -268,11 +268,7 @@
 |Feature                                           |Go | Java |JS |Python|Ruby|Erlang|PHP|Rust|C++|.NET|Swift|
 |--------------------------------------------------|---|------|---|------|----|------|---|----|---|----|-----|
 |OTEL_RESOURCE_ATTRIBUTES                          | + | +    | + | +    | +  | +    | + | +  | + | +  | -   |
-<<<<<<< HEAD
-|OTEL_SERVICE_NAME                                 | + | +    |   | +    | +  | +    | + |    |   | +  |     |
-=======
-|OTEL_SERVICE_NAME                                 | + | +    | + |      | +  | +    | + |    |   | +  |     |
->>>>>>> 79335495
+|OTEL_SERVICE_NAME                                 | + | +    | + | +    | +  | +    | + |    |   | +  |     |
 |OTEL_LOG_LEVEL                                    | - | -    | + | [-][py1059] | +  | - | -  |    | - | -  | -   |
 |OTEL_PROPAGATORS                                  | - | +    |   | +    | +  | +    | - | -  | - | -  | -   |
 |OTEL_BSP_*                                        | + | +    |   | +    | +  | +    | - | +  | - | -  | -   |
