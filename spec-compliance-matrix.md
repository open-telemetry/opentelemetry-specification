--- conflicted
+++ resolved
@@ -286,15 +286,10 @@
 |OTEL_LINK_ATTRIBUTE_COUNT_LIMIT                   | + | -    |   | +    | +  | +    | + |    |   | -  |     |
 |OTEL_TRACES_SAMPLER                               | + | +    |   | +    | +  | +    |   | -  | - | -  |     |
 |OTEL_TRACES_SAMPLER_ARG                           | + | +    |   | +    | +  | +    |   | -  | - | -  |     |
-<<<<<<< HEAD
-|OTEL_ATTRIBUTE_VALUE_LENGTH_LIMIT                 | + | -    |   |      | +  | -    |   |    |   | -  |     |
-|OTEL_ATTRIBUTE_COUNT_LIMIT                        | + | -    |   |      | +  | -    |   |    |   | -  |     |
+|OTEL_ATTRIBUTE_VALUE_LENGTH_LIMIT                 | + | -    |   | +    | +  | -    |   |    |   | -  |     |
+|OTEL_ATTRIBUTE_COUNT_LIMIT                        | + | -    |   | +    | +  | -    |   |    |   | -  |     |
 |OTEL_METRIC_EXPORT_INTERVAL                       | - | +    |   |      |    |      | + |    |   | -  |     |
 |OTEL_METRIC_EXPORT_TIMEOUT                        | - | -    |   |      |    |      | + |    |   | -  |     |
-=======
-|OTEL_ATTRIBUTE_VALUE_LENGTH_LIMIT                 | + | -    |   | +    | +  | -    |   |    |   | -  |     |
-|OTEL_ATTRIBUTE_COUNT_LIMIT                        | + | -    |   | +    | +  | -    |   |    |   | -  |     |
->>>>>>> fd23112f
 |OTEL_METRICS_EXEMPLAR_FILTER                      | - | +    |   |      |    |      |   |    |   | -  |     |
 |OTEL_EXPORTER_OTLP_METRICS_TEMPORALITY_PREFERENCE | - | +    |   | +    |    |      |   |    |   | -  |     |
 
