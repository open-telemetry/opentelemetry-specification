# Compliance of Implementations with Specification

The following tables show which features are implemented by each OpenTelemetry
language implementation.

`+` means the feature is supported, `-` means it is not supported, `N/A` means
the feature is not applicable to the particular language, blank cell means the
status of the feature is not known.

For the `Optional` column, `X` means the feature is optional, blank means the
feature is required, and columns marked with `*` mean that for each type of
exporter (OTLP, Zipkin, and Jaeger), implementing at least one of the supported
formats is required. Implementing more than one format is optional.

## Traces

| Feature                                                                                          | Optional | Go | Java | JS | Python | Ruby | Erlang | PHP | Rust | C++ | .Net | Swift |
|--------------------------------------------------------------------------------------------------|----------|----|------|----|--------|------|--------|-----|------|-----|------|-------|
| [TracerProvider](specification/trace/api.md#tracerprovider-operations)                           |          |    |      |    |        |      |        |     |      |     |      |       |
| Create TracerProvider                                                                            |          | +  | +    | +  | +      | +    | +      | +   | +    | +   | +    | +     |
| Get a Tracer                                                                                     |          | +  | +    | +  | +      | +    | +      | +   | +    | +   | +    | +     |
| Safe for concurrent calls                                                                        |          | +  | +    | +  | +      | +    | +      | +   | +    | +   | +    | +     |
| Shutdown (SDK only required)                                                                     |          | +  | +    | +  | +      | +    | -      |     | +    | +   | +    | +     |
| ForceFlush (SDK only required)                                                                   |          | [-][go1606]  | +    | -  | +      | +    | -      |     | +    | -   | +    | +     |
| [Trace / Context interaction](specification/trace/api.md#context-interaction)                    |          |    |      |    |        |      |        |     |      |     |      |       |
| Get active Span                                                                                  |          | N/A| +    | +  | +      | +    | +      |     | +    | +   | +    | +     |
| Set active Span                                                                                  |          | N/A| +    | +  | +      | +    | +      |     | +    | +   | +    | +     |
| [Tracer](specification/trace/api.md#tracer-operations)                                           |          |    |      |    |        |      |        |     |      |     |      |       |
| Create a new Span                                                                                |          | +  | +    | +  | +      | +    | +      | +   | +    | +   | +    | +     |
| Get active Span                                                                                  |          | N/A| +    | +  | +      | +    | +      | +   | +    | +   | +    | +     |
| Mark Span active                                                                                 |          | N/A| +    | +  | +      | +    | +      | +   | +    | +   | +    | +     |
| Safe for concurrent calls                                                                        |          | +  | +    | +  | +      | +    | +      | +   | +    | +   | +    | +     |
| [SpanContext](specification/trace/api.md#spancontext)                                            |          |    |      |    |        |      |        |     |      |     |      |       |
| IsValid                                                                                          |          | +  | +    | +  | +      | +    | +      | +   | +    | +   | +    | +     |
| IsRemote                                                                                         |          | +  | +    | +  | +      | +    | +      | +   | +    | +   | +    | +     |
| Conforms to the W3C TraceContext spec                                                            |          | [-][go1516] | +    | +  | +      | +    | +      |     | +    | +   | +    | +     |
| [Span](specification/trace/api.md#span)                                                          |          |    |      |    |        |      |        |     |      |     |      |       |
| Create root span                                                                                 |          | +  | +    | +  | +      | +    | +      | +   | +    | +   | +    | +     |
| Create with default parent (active span)                                                         |          | N/A| +    | +  | +      | +    | +      | +   | +    | +   | +    | +     |
| Create with parent from Context                                                                  |          | +  | +    | +  | +      | +    | +      | +   | +    | +   | +    | +     |
| No explicit parent Span/SpanContext allowed                                                      |          | +  | +    | +  | +      | +    | +      |     | +    |     | -    | +     |
| SpanProcessor.OnStart receives parent Context                                                    |          | +  | +    | +  | +      | +    | +      |     | +    |     | -    | +     |
| UpdateName                                                                                       |          | +  | +    | +  | +      | +    | +      | +   | +    | +   | +    | +     |
| User-defined start timestamp                                                                     |          | +  | +    | +  | +      | +    | +      | +   | +    | +   | +    | +     |
| End                                                                                              |          | +  | +    | +  | +      | +    | +      | +   | +    | +   | +    | +     |
| End with timestamp                                                                               |          | +  | +    | +  | +      | +    | +      | +   | +    | +   | +    | +     |
| IsRecording                                                                                      |          | +  | +    | +  | +      | +    | +      | +   | +    | +   | +    | +     |
| IsRecording becomes false after End                                                              |          | +  | +    | +  | +      | +    | +      |     | +    | +   | -    | +     |
| Set status with StatusCode (Unset, Ok, Error)                                                    |          | +  | +    | +  | +      | +    | -      |     | +    |     | +    | +     |
| Safe for concurrent calls                                                                        |          | +  | +    | +  | +      | +    | +      | +   | +    | +   | +    | +     |
| events collection size limit                                                                     |          | +  | +    | +  | +      | +    | -      |     | +    | +   | -    | +     |
| attribute collection size limit                                                                  |          | +  | +    | +  | +      | +    | -      |     | +    | +   | -    | +     |
| links collection size limit                                                                      |          | +  | +    | +  | +      | +    | -      |     | +    | +   | -    | +     |
| [Span attributes](specification/trace/api.md#set-attributes)                                     |          |    |      |    |        |      |        |     |      |     |      |       |
| SetAttribute                                                                                     |          | +  | +    | +  | +      | +    | +      | +   | +    | +   | +    | +     |
| Set order preserved                                                                              | X        | +  | -    | +  | +      | +    | +      | +   | +    | +   | +    | +     |
| String type                                                                                      |          | +  | +    | +  | +      | +    | +      | +   | +    | +   | +    | +     |
| Boolean type                                                                                     |          | +  | +    | +  | +      | +    | +      | +   | +    | +   | +    | +     |
| Double floating-point type                                                                       |          | +  | +    | +  | +      | +    | +      | -   | +    | +   | +    | +     |
| Signed int64 type                                                                                |          | +  | +    | +  | +      | +    | +      | -   | +    | +   | +    | +     |
| Array of primitives (homogeneous)                                                                |          | +  | +    | +  | +      | +    | +      | +   | +    | +   | +    | +     |
| `null` values documented as invalid/undefined                                                    |          | +  | +    | +  | +      | +    | N/A    |     |      | +   |      | N/A   |
| Unicode support for keys and string values                                                       |          | +  | +    | +  | +      | +    | +      | +   | +    | +   | +    | +     |
| [Span linking](specification/trace/api.md#specifying-links)                                      |          |    |      |    |        |      |        |     |      |     |      |       |
| Links can be recorded on span creation                                                           |          | +  |      |    |        | +    |        |     | +    |     |      |       |
| Links order is preserved                                                                         |          | +  |      |    |        | +    |        |     | +    |     |      |       |
| [Span events](specification/trace/api.md#add-events)                                             |          |    |      |    |        |      |        |     |      | +   |      |       |
| AddEvent                                                                                         |          | +  | +    | +  | +      | +    | +      | +   | +    | +   | +    | +     |
| Add order preserved                                                                              |          | +  | +    | +  | +      | +    | +      | +   | +    | +   | +    | +     |
| Safe for concurrent calls                                                                        |          | +  | +    | +  | +      | +    | +      | +   | +    | +   | +    | +     |
| [Span exceptions](specification/trace/api.md#record-exception)                                   |          |    |      |    |        |      |        |     |      |     |      |       |
| RecordException                                                                                  |          | -  | +    | +  | +      | +    | -      |     | +    | -   | +    | -     |
| RecordException with extra parameters                                                            |          | -  | +    | +  | +      | +    | -      |     | +    | -   | +    | -     |
| [Sampling](specification/trace/sdk.md#sampling)                                                  |          |    |      |    |        |      |        |     |      |     |      |       |
| Allow samplers to modify tracestate                                                              |          | +  | +    |    | +      | +    | +      |     | +    |     | -    | +     |
| ShouldSample gets full parent Context                                                            |          | +  | +    | +  | +      | +    | +      |     | +    | +   | -    | +     |
| [New Span ID created also for non-recording Spans](specification/trace/sdk.md#sdk-span-creation) |          | +  | +    |    | +      | +    | +      |     | +    |     | -    | +     |
| [IdGenerators](specification/trace/sdk.md#id-generators)                                         |          | +  | +    |    | +      | +    |        |     | +    |     |      | +     |
| [SpanLimits](specification/trace/sdk.md#span-limits)                                             | X        | +  | +    |    | +      | +    |        |     |      |     |      | +     |
| [Built-in `SpanProcessor`s implement `ForceFlush` spec](specification/trace/sdk.md#forceflush-1) |          |    |      |    | +      | +    |        |     | +    |     |      |       |

## Baggage

| Feature                            | Optional | Go | Java | JS | Python | Ruby | Erlang | PHP | Rust | C++ | .Net | Swift |
|------------------------------------|----------|----|------|----|--------|------|--------|-----|------|-----|------|-------|
| Basic support                      |          | +  | +    | +  | +      | +    | +      |     | +    |     | +    | +     |
| Use official header name `baggage` |          | +  | +    | +  | +      | +    | +      |     | +    |     | +    | +     |

## Metrics

|Feature                                       |Optional|Go|Java|JS |Python|Ruby|Erlang|PHP|Rust|C++|.Net|Swift|
|----------------------------------------------|--------|--|----|---|------|----|------|---|----|---|----|-----|
|TBD|

## Resource

| Feature                                                                                                                                     | Optional | Go | Java | JS | Python | Ruby | Erlang | PHP | Rust | C++ | .Net | Swift |
|---------------------------------------------------------------------------------------------------------------------------------------------|----------|----|------|----|--------|------|--------|-----|------|-----|------|-------|
| Create from Attributes                                                                                                                      |          | +  | +    | +  | +      | +    | +      |     | +    | +   | +    | +     |
| Create empty                                                                                                                                |          | +  | +    | +  | +      | +    | +      |     | +    | +   | +    | +     |
| [Merge (v2)](specification/resource/sdk.md#merge)                                                                                           |          | +  | +    |    | +      | +    | +      |     | +    | +   | +    |       |
| Retrieve attributes                                                                                                                         |          | +  | +    | +  | +      | +    | +      |     | +    | +   | +    | +     |
| [Default value](specification/resource/semantic_conventions/README.md#semantic-attributes-with-sdk-provided-default-value) for service.name |          | +  | +    |    | +      | +    | +      |     |      | +   | +    |       |

## Context Propagation

| Feature                                                                          | Optional | Go | Java | JS | Python | Ruby | Erlang | PHP | Rust | C++ | .Net | Swift |
|----------------------------------------------------------------------------------|----------|----|------|----|--------|------|--------|-----|------|-----|------|-------|
| Create Context Key                                                               |          | +  | +    | +  | +      | +    | +      | +   | +    | +   | +    | +     |
| Get value from Context                                                           |          | +  | +    | +  | +      | +    | +      | +   | +    | +   | +    | +     |
| Set value for Context                                                            |          | +  | +    | +  | +      | +    | +      | +   | +    | +   | +    | +     |
| Attach Context                                                                   |          | N/A| +    | +  | +      | +    | +      | +   | +    | +   | -    | -     |
| Detach Context                                                                   |          | N/A| +    | +  | +      | +    | +      | +   | +    | +   | -    | -     |
| Get current Context                                                              |          | N/A| +    | +  | +      | +    | +      | +   | +    | +   | +    | +     |
| Composite Propagator                                                             |          | +  | +    | +  | +      | +    | N/A    |     | +    | +   | +    | +     |
| Global Propagator                                                                |          | +  | +    | +  | +      | +    | +      |     | +    |     | +    | +     |
| TraceContext Propagator                                                          |          | +  | +    | +  | +      | +    | +      |     | +    | +   | +    | +     |
| B3 Propagator                                                                    |          | +  | +    | +  | +      | +    | +      |     | +    | +   | +    | +     |
| Jaeger Propagator                                                                |          | +  | +    | +  | +      | +    | +      |     | +    | +   | -    | -     |
| [TextMapPropagator](specification/context/api-propagators.md#textmap-propagator) |          | +  |      |    |        |      |        |     |      |     |      |       |
| Fields                                                                           |          | +  | +    | +  | +      | +    | +      |     | +    |     | +    | +     |
| Setter argument                                                                  | X        | N/A| +    | +  | +      | +    | +      |     | N/A  | +   | +    | +     |
| Getter argument                                                                  | X        | N/A| +    | +  | +      | +    | +      |     | N/A  | +   | +    | +     |
| Getter argument returning Keys                                                   | X        | N/A| +    | +  | +      | +    | +      |     | N/A  | +   | -    | +     |

## Environment Variables

Note: Support for environment variables is optional.

|Feature                                       |Go |Java|JS |Python|Ruby|Erlang|PHP|Rust|C++|.Net|Swift|
|----------------------------------------------|---|----|---|------|----|------|---|----|---|----|-----|
|OTEL_RESOURCE_ATTRIBUTES                      | + | +  | + | +    | +  | +    | - | +  | - | +  | -   |
|OTEL_LOG_LEVEL                                | - | -  | + | [-][py1059] | +  | +    | - |    | - | -  | -   |        |
|OTEL_PROPAGATORS                              | - | +  |   | +    | +  | +    | - | -  | - | -  | -   |
|OTEL_BSP_*                                    | - | +  |   | +    | +  | +    | - | +  | - | -  | -   |
<<<<<<< HEAD
|OTEL_EXPORTER_OTLP_*                          | [-][go1085] | +  |   | +    | +  | -    | - | +  | - | -  | -   |
|OTEL_EXPORTER_JAEGER_*                        | - | +  |   | +    | +  | -    | - | +  | - | -  | -   |
=======
|OTEL_EXPORTER_OTLP_*                          | [-](https://github.com/open-telemetry/opentelemetry-go/issues/1085) | +  |   | -    | +  | -    | - | +  | - | -  | -   |
|OTEL_EXPORTER_JAEGER_*                        | - |    |   |      |    | -    | - |    | - | -  | -   |
>>>>>>> 1ea2ee8e
|OTEL_EXPORTER_ZIPKIN_*                        | - | +  |   | +    | +  | -    | - | -  | - | -  | -   |
|OTEL_TRACES_EXPORTER                          | - | +  |   | +    | +  | +    |   | -  |   |    |     |
|OTEL_METRICS_EXPORTER                         | - | +  |   | +    | -  | -    |   | -  |   | -  | -   |
|OTEL_SPAN_ATTRIBUTE_COUNT_LIMIT               | - | +  |   | +    | +  | -    |   | +  |   |    |     |
|OTEL_SPAN_EVENT_COUNT_LIMIT                   | - | +  |   | +    | +  | -    |   | +  |   |    |     |
|OTEL_SPAN_LINK_COUNT_LIMIT                    | - | +  |   | +    | +  | -    |   | +  |   |    |     |
|OTEL_TRACES_SAMPLER                           | - | +  |   | +    | +  | +    |   | -  |   |    |     |
|OTEL_TRACES_SAMPLER_ARG                       | - | +  |   | +    | +  | +    |   | -  |   |    |     |

## Exporters

| Feature                                                                        | Optional | Go | Java | JS | Python   | Ruby | Erlang | PHP | Rust | C++ | .Net | Swift |
|--------------------------------------------------------------------------------|----------|----|------|----|----------|------|--------|-----|------|-----|------|-------|
| [Exporter interface](specification/trace/sdk.md#span-exporter)                 |          |    | + |    | +           |      |        |     | +    |     | +    |       |
| [Exporter interface has `ForceFlush`](specification/trace/sdk.md#forceflush-2) |          |    | + |    | [-][py1779] | +    |        |     | -    |     |      |       |
| Standard output (logging)                                                      |          | +  | + | +  | +           | +    | +      | -   | +    | +   | +    | +     |
| In-memory (mock exporter)                                                      |          | +  | + | +  | +           | +    | +      | -   | -    | +   | +    | +     |
| [OTLP](specification/protocol/otlp.md)                                         |          |    |   |    |             |      |        |     |      |     |      |       |
| OTLP/gRPC Exporter                                                             | *        | +  | + | +  | +           |      | +      |     | +    | +   | +    | +     |
| OTLP/HTTP binary Protobuf Exporter                                             | *        | +  | - | +  | [-][py1106] | +    | +      |     |      |     | -    | -     |
| OTLP/HTTP JSON Protobuf Exporter                                               | *        | +  | - | +  | [-][py1003] |      | -      |     |      |     | -    | -     |
| OTLP/HTTP gzip Content-Encoding support                                        | X        | +  | - | +  | +           | +    | -      |     |      |     | -    | -     |
| Concurrent sending                                                             |          | -  | + | +  | [-][py1108] |      | -      |     | +    |     | -    | -     |
| Honors retryable responses with backoff                                        | X        | [-][go1632] |   | +  | +  | +    | -      |     |      |     | -    | -     |
| Honors non-retryable responses                                                 | X        | [-][go1632]  |   | -  | + | +    | -      |     |      |     | -    | -     |
| Honors throttling response                                                     | X        | [-][go1632]  |   | -  | + | +    | -      |     |      |     | -    | -     |
| Multi-destination spec compliance                                              | X        | +  |   |    | [-][py1109] |      | -      |     |      |     | -    | -     |
| [Zipkin](specification/trace/sdk_exporters/zipkin.md)                          |          |    |   |    |             |      |        |     |      |     |      |       |
| Zipkin V1 JSON                                                                 | X        | -  | + |    | +           | -    | -      | -   | -    |     | -    | -     |
| Zipkin V1 Thrift                                                               | X        | -  | + |    | [-][py1174] | -    | -      | -   | -    |     | -    | -     |
| Zipkin V2 JSON                                                                 | *        | +  | + |    | +           | +    | -      | +   | +    | +   | +    | +     |
| Zipkin V2 Protobuf                                                             | *        | -  | + |    | +           | -    | +      |     | -    |     | -    | -     |
| Service name mapping                                                           |          | [-][go1777] | + | +  | +  | +    | +      | +   | +    |     | +    | +     |
| SpanKind mapping                                                               |          | +  | + | +  | +           | +    | +      | +   | +    |     | +    | +     |
| InstrumentationLibrary mapping                                                 |          | +  | + | -  | +           | +    | -      | -   | +    |     | +    | +     |
| Boolean attributes                                                             |          | +  | + | +  | +           | +    | +      | +   | +    |     | +    | +     |
| Array attributes                                                               |          | +  | + | +  | +           | +    | +      | +   | +    |     | +    | +     |
| Status mapping                                                                 |          | +  | + | +  | +           | +    | +      | +   | +    |     | +    | +     |
| Error Status mapping                                                           |          | +  | + |    |             | +    |        |     | +    |     | +    | -     |
| Event attributes mapping to Annotations                                        |          | +  | + | +  | +           | +    | +      | +   | +    |     | +    | +     |
| Integer microseconds in timestamps                                             |          | N/A| + |    | +           | +    |        |     | +    |     | +    | +     |
| [Jaeger](specification/trace/sdk_exporters/jaeger.md)                          |          |    |   |    |             |      |        |     |      |     |      |       |
| Jaeger Thrift over UDP                                                         | *        | +  |   |    | +           | +    |        |     | +    |     | +    | +     |
| Jaeger Protobuf via gRPC                                                       | *        | -  | + |    | [-][py1437] | -    |        |     |      |     | -    | -     |
| Jaeger Thrift over HTTP                                                        | *        | +  | + |    | +           | +    |        |     | +    |     | -    | -     |
| Service name mapping                                                           |          | +  | + |    | +           | +    |        |     |      |     | +    | +     |
| Resource to Process mapping                                                    |          | +  | + |    | +           | +    |        |     | +    |     | +    | -     |
| InstrumentationLibrary mapping                                                 |          | +  | + |    | +           | +    |        |     | +    |     | +    | -     |
| Status mapping                                                                 |          | +  | + |    | +           | +    |        |     | +    |     | +    | +     |
| Error Status mapping                                                           |          | +  | + |    | +           | +    |        |     | +    |     | +    | -     |
| Events converted to Logs                                                       |          | +  | + |    | +           | +    |        |     | +    |     | +    | +     |
| OpenCensus                                                                     |          |    |   |    |             |      |        |     |      |     |      |       |
| TBD                                                                            |          |    |   |    |             |      |        |     |      |     |      |       |
| Prometheus                                                                     |          |    |   |    |             |      |        |     |      |     |      |       |
| TBD                                                                            |          |    |   |    |             |      |        |     |      |     |      |       |

[go1085]: https://github.com/open-telemetry/opentelemetry-go/issues/1085
[go1516]: https://github.com/open-telemetry/opentelemetry-go/issues/1516
[go1606]: https://github.com/open-telemetry/opentelemetry-go/issues/1606
[go1632]: https://github.com/open-telemetry/opentelemetry-go/issues/1632
[go1777]: https://github.com/open-telemetry/opentelemetry-go/issues/1777

[py1003]: https://github.com/open-telemetry/opentelemetry-python/issues/1003
[py1059]: https://github.com/open-telemetry/opentelemetry-python/issues/1059
[py1106]: https://github.com/open-telemetry/opentelemetry-python/issues/1106
[py1108]: https://github.com/open-telemetry/opentelemetry-python/issues/1108
[py1109]: https://github.com/open-telemetry/opentelemetry-python/issues/1109
[py1174]: https://github.com/open-telemetry/opentelemetry-python/issues/1174
[py1437]: https://github.com/open-telemetry/opentelemetry-python/issues/1437
[py1779]: https://github.com/open-telemetry/opentelemetry-python/issues/1779<|MERGE_RESOLUTION|>--- conflicted
+++ resolved
@@ -133,13 +133,8 @@
 |OTEL_LOG_LEVEL                                | - | -  | + | [-][py1059] | +  | +    | - |    | - | -  | -   |        |
 |OTEL_PROPAGATORS                              | - | +  |   | +    | +  | +    | - | -  | - | -  | -   |
 |OTEL_BSP_*                                    | - | +  |   | +    | +  | +    | - | +  | - | -  | -   |
-<<<<<<< HEAD
 |OTEL_EXPORTER_OTLP_*                          | [-][go1085] | +  |   | +    | +  | -    | - | +  | - | -  | -   |
-|OTEL_EXPORTER_JAEGER_*                        | - | +  |   | +    | +  | -    | - | +  | - | -  | -   |
-=======
-|OTEL_EXPORTER_OTLP_*                          | [-](https://github.com/open-telemetry/opentelemetry-go/issues/1085) | +  |   | -    | +  | -    | - | +  | - | -  | -   |
 |OTEL_EXPORTER_JAEGER_*                        | - |    |   |      |    | -    | - |    | - | -  | -   |
->>>>>>> 1ea2ee8e
 |OTEL_EXPORTER_ZIPKIN_*                        | - | +  |   | +    | +  | -    | - | -  | - | -  | -   |
 |OTEL_TRACES_EXPORTER                          | - | +  |   | +    | +  | +    |   | -  |   |    |     |
 |OTEL_METRICS_EXPORTER                         | - | +  |   | +    | -  | -    |   | -  |   | -  | -   |
