# Compliance of Implementations with Specification

The following tables show which features are implemented by each OpenTelemetry
language implementation.

`+` means the feature is supported, `-` means it is not supported, `N/A` means
the feature is not applicable to the particular language, blank cell means the
status of the feature is not known.

For the `Optional` column, `X` means the feature is optional, blank means the
feature is required, and columns marked with `*` mean that for each type of
exporter (OTLP and Zipkin), implementing at least one of the supported
formats is required. Implementing more than one format is optional.

## Traces

| Feature                                                                                          | Optional | Go  | Java | JS  | Python | Ruby | Erlang | PHP | Rust | C++ | .NET | Swift |
|--------------------------------------------------------------------------------------------------|----------|-----|------|-----|--------|------|--------|-----|------|-----|------|-------|
| [TracerProvider](specification/trace/api.md#tracerprovider-operations)                           | Optional | Go  | Java | JS  | Python | Ruby | Erlang | PHP | Rust | C++ | .NET | Swift |
| Create TracerProvider                                                                            |          | +   | +    | +   | +      | +    | +      | +   | +    | +   | +    | +     |
| Get a Tracer                                                                                     |          | +   | +    | +   | +      | +    | +      | +   | +    | +   | +    | +     |
| Get a Tracer with schema_url                                                                     |          | +   | +    |     | +      |      |        | +   |      | +   |      |       |
| Get a Tracer with scope attributes                                                               |          |     |      |     | +      |      |        | +   |      | +   |      |       |
| Associate Tracer with InstrumentationScope                                                       |          |     |      |     | +      |      |        | +   |      |     |      |       |
| Safe for concurrent calls                                                                        |          | +   | +    | +   | +      | +    | +      | +   | +    | +   | +    | +     |
| Shutdown (SDK only required)                                                                     |          | +   | +    | +   | +      | +    | +      | +   | +    | +   | +    | +     |
| ForceFlush (SDK only required)                                                                   |          | +   | +    | -   | +      | +    | +      | +   | +    | +   | +    | +     |
| [Trace / Context interaction](specification/trace/api.md#context-interaction)                    | Optional | Go  | Java | JS  | Python | Ruby | Erlang | PHP | Rust | C++ | .NET | Swift |
| Get active Span                                                                                  |          | N/A | +    | +   | +      | +    | +      | +   | +    | +   | +    | +     |
| Set active Span                                                                                  |          | N/A | +    | +   | +      | +    | +      | +   | +    | +   | +    | +     |
| [Tracer](specification/trace/api.md#tracer-operations)                                           | Optional | Go  | Java | JS  | Python | Ruby | Erlang | PHP | Rust | C++ | .NET | Swift |
| Create a new Span                                                                                |          | +   | +    | +   | +      | +    | +      | +   | +    | +   | +    | +     |
| Documentation defines adding attributes at span creation as preferred                            |          |     |      |     | +      | +    |        | +   |      |     | +    |       |
| Get active Span                                                                                  |          | N/A | +    | +   | +      | +    | +      | +   | +    | +   | +    | +     |
| Mark Span active                                                                                 |          | N/A | +    | +   | +      | +    | +      | +   | +    | +   | +    | +     |
| Safe for concurrent calls                                                                        |          | +   | +    | +   | +      | +    | +      | +   | +    | +   | +    | +     |
| [SpanContext](specification/trace/api.md#spancontext)                                            | Optional | Go  | Java | JS  | Python | Ruby | Erlang | PHP | Rust | C++ | .NET | Swift |
| IsValid                                                                                          |          | +   | +    | +   | +      | +    | +      | +   | +    | +   | +    | +     |
| IsRemote                                                                                         |          | +   | +    | +   | +      | +    | +      | +   | +    | +   | +    | +     |
| Conforms to the W3C TraceContext spec                                                            |          | +   | +    | +   | +      | +    | +      | +   | +    | +   | +    | +     |
| [Span](specification/trace/api.md#span)                                                          | Optional | Go  | Java | JS  | Python | Ruby | Erlang | PHP | Rust | C++ | .NET | Swift |
| Create root span                                                                                 |          | +   | +    | +   | +      | +    | +      | +   | +    | +   | +    | +     |
| Create with default parent (active span)                                                         |          | N/A | +    | +   | +      | +    | +      | +   | +    | +   | +    | +     |
| Create with parent from Context                                                                  |          | +   | +    | +   | +      | +    | +      | +   | +    | +   | +    | +     |
| No explicit parent Span/SpanContext allowed                                                      |          | +   | +    | +   | +      | +    | +      | +   | +    | +   | -    | +     |
| SpanProcessor.OnStart receives parent Context                                                    |          | +   | +    | +   | +      | +    | +      | +   | +    | -   | -    | +     |
| UpdateName                                                                                       |          | +   | +    | +   | +      | +    | +      | +   | +    | +   | +    | +     |
| User-defined start timestamp                                                                     |          | +   | +    | +   | +      | +    | +      | +   | +    | +   | +    | +     |
| End                                                                                              |          | +   | +    | +   | +      | +    | +      | +   | +    | +   | +    | +     |
| End with timestamp                                                                               |          | +   | +    | +   | +      | +    | +      | +   | +    | +   | +    | +     |
| IsRecording                                                                                      |          | +   | +    | +   | +      | +    | +      | +   | +    | +   | +    | +     |
| IsRecording becomes false after End                                                              |          | +   | +    | +   | +      | +    | +      | +   | +    | +   | -    | +     |
| Set status with StatusCode (Unset, Ok, Error)                                                    |          | +   | +    | +   | +      | +    | +      | +   | +    | +   | +    | +     |
| Safe for concurrent calls                                                                        |          | +   | +    | +   | +      | +    | +      | +   | +    | +   | +    | +     |
| events collection size limit                                                                     |          | +   | +    | +   | +      | +    | +      | +   | +    | -   | -    | +     |
| attribute collection size limit                                                                  |          | +   | +    | +   | +      | +    | +      | +   | +    | -   | -    | +     |
| links collection size limit                                                                      |          | +   | +    | +   | +      | +    | +      | +   | +    | -   | -    | +     |
| [SpanProcessor.OnEnding](specification/trace/sdk.md#onending)                                    | X        | -   | -    | -   | -      | -    | -      | -   | -    | -   | -    | -     |
| [Span attributes](specification/trace/api.md#set-attributes)                                     | Optional | Go  | Java | JS  | Python | Ruby | Erlang | PHP | Rust | C++ | .NET | Swift |
| SetAttribute                                                                                     |          | +   | +    | +   | +      | +    | +      | +   | +    | +   | +    | +     |
| Set order preserved                                                                              | X        | +   | -    | +   | +      | +    | +      | +   | +    | +   | +    | +     |
| String type                                                                                      |          | +   | +    | +   | +      | +    | +      | +   | +    | +   | +    | +     |
| Boolean type                                                                                     |          | +   | +    | +   | +      | +    | +      | +   | +    | +   | +    | +     |
| Double floating-point type                                                                       |          | +   | +    | +   | +      | +    | +      | -   | +    | +   | +    | +     |
| Signed int64 type                                                                                |          | +   | +    | +   | +      | +    | +      | -   | +    | +   | +    | +     |
| Array of primitives (homogeneous)                                                                |          | +   | +    | +   | +      | +    | +      | +   | +    | +   | +    | +     |
| `null` values documented as invalid/undefined                                                    |          | +   | +    | +   | +      | +    | N/A    | +   |      | +   |      | N/A   |
| Unicode support for keys and string values                                                       |          | +   | +    | +   | +      | +    | +      | +   | +    | +   | +    | +     |
| [Span linking](specification/trace/api.md#specifying-links)                                      | Optional | Go  | Java | JS  | Python | Ruby | Erlang | PHP | Rust | C++ | .NET | Swift |
| Links can be recorded on span creation                                                           |          | +   | +    |     | +      | +    | +      | +   | +    | +   | +    |       |
| Links can be recorded after span creation                                                        |          | +   |      |     | +      |      |        |     |      | +   | +    |       |
| Links order is preserved                                                                         |          | +   | +    |     | +      | +    | +      | +   | +    | +   | +    |       |
| [Span events](specification/trace/api.md#add-events)                                             | Optional | Go  | Java | JS  | Python | Ruby | Erlang | PHP | Rust | C++ | .NET | Swift |
| AddEvent                                                                                         |          | +   | +    | +   | +      | +    | +      | +   | +    | +   | +    | +     |
| Add order preserved                                                                              |          | +   | +    | +   | +      | +    | +      | +   | +    | +   | +    | +     |
| Safe for concurrent calls                                                                        |          | +   | +    | +   | +      | +    | +      | +   | +    | +   | +    | +     |
| [Span exceptions](specification/trace/api.md#record-exception)                                   | Optional | Go  | Java | JS  | Python | Ruby | Erlang | PHP | Rust | C++ | .NET | Swift |
| RecordException                                                                                  |          | -   | +    | +   | +      | +    | +      | +   | +    | -   | +    | -     |
| RecordException with extra parameters                                                            |          | -   | +    | +   | +      | +    | +      | +   | +    | -   | +    | -     |
| [Sampling](specification/trace/sdk.md#sampling)                                                  | Optional | Go  | Java | JS  | Python | Ruby | Erlang | PHP | Rust | C++ | .NET | Swift |
| Allow samplers to modify tracestate                                                              |          | +   | +    |     | +      | +    | +      | +   | +    | +   | +    | +     |
| ShouldSample gets full parent Context                                                            |          | +   | +    | +   | +      | +    | +      | +   | +    | +   | -    | +     |
| Sampler: JaegerRemoteSampler                                                                     |          | +   | +    |     |        |      |        |     | +    |     |      |       |
| [New Span ID created also for non-recording Spans](specification/trace/sdk.md#sdk-span-creation) |          | +   | +    |     | +      | +    | +      | +   | +    | +   | -    | +     |
| [IdGenerators](specification/trace/sdk.md#id-generators)                                         |          | +   | +    |     | +      | +    | +      | +   | +    | +   |      | +     |
| [SpanLimits](specification/trace/sdk.md#span-limits)                                             | X        | +   | +    |     | +      | +    | +      | +   |      | -   |      | +     |
| [Built-in `SpanProcessor`s implement `ForceFlush` spec](specification/trace/sdk.md#forceflush-1) |          |     | +    |     | +      | +    | +      | +   | +    | +   | +    |       |
| [Attribute Limits](specification/common/README.md#attribute-limits)                              | X        |     | +    |     | +      | +    | +      | +   |      |     |      |       |
| Fetch InstrumentationScope from ReadableSpan                                                     |          |     | +    |     | +      |      |        | +   |      |     |      |       |
<<<<<<< HEAD
| TraceIdRatioBased sampler implements OpenTelemetry tracestate `th` field                         |          |     |      |     |        |      |        |     |      |     |      |       |
=======
| [Support W3C Trace Context Level 2 randomness](specification/trace/sdk.md#traceid-randomness)                            | X        |     |      |     |        |      |        |     |      |     |      |       |
>>>>>>> 311987ca

## Baggage

| Feature                            | Optional | Go | Java | JS | Python | Ruby | Erlang | PHP | Rust | C++ | .NET | Swift |
|------------------------------------|----------|----|------|----|--------|------|--------|-----|------|-----|------|-------|
| Basic support                      |          | +  | +    | +  | +      | +    | +      | +   | +    |  +  | +    | +     |
| Use official header name `baggage` |          | +  | +    | +  | +      | +    | +      | +   | +    |  +  | +    | +     |

## Metrics

| Feature                                                                                                                                                                | Optional | Go | Java | JS  | Python | Ruby | Erlang | PHP | Rust | C++ | .NET | Swift |
|------------------------------------------------------------------------------------------------------------------------------------------------------------------------|----------|----|------|-----|--------|------|--------|-----|------|-----|------|-------|
| The API provides a way to set and get a global default `MeterProvider`.                                                                                                | X        | +  | +    | +   | +      |      | +      | +   |  +   | +   | -    |       |
| It is possible to create any number of `MeterProvider`s.                                                                                                               | X        | +  | +    | +   | +      |      | +      | +   | +    | +   | +    |       |
| `MeterProvider` provides a way to get a `Meter`.                                                                                                                       |          | +  | +    | +   | +      |      | +      | +   |  +   | +   | -    |       |
| `get_meter` accepts name, `version` and `schema_url`.                                                                                                                  |          | +  | +    | +   | +      |      | +      | +   |  +   | +   | -    |       |
| `get_meter` accepts `attributes`.                                                                                                                                      |          |    |      |     | +      |      |        | +   |  +   | +   |      |       |
| When an invalid `name` is specified a working `Meter` implementation is returned as a fallback.                                                                        |          | +  | +    | +   | +      |      | +      |     |  +   | +   | -    |       |
| The fallback `Meter` `name` property keeps its original invalid value.                                                                                                 | X        | -  | -    | +   | +      |      | +      |     |  +   | -   | -    |       |
| Associate `Meter` with `InstrumentationScope`.                                                                                                                         |          |    | +    | +   | +      |      | +      |     |  +   | +   |      |       |
| `Counter` instrument is supported.                                                                                                                                     |          | +  | +    | +   | +      |      | +      | +   |  +   | +   | +    |       |
| `AsynchronousCounter` instrument is supported.                                                                                                                         |          | +  | +    | +   | +      |      | +      | +   |  +   | +   | +    |       |
| `Histogram` instrument is supported.                                                                                                                                   |          | +  | +    | +   | +      |      | +      | +   |  +   | +   | +    |       |
| `AsynchronousGauge` instrument is supported.                                                                                                                           |          | +  | +    | +   | +      |      | +      | +   |  +   | +   | +    |       |
| `Gauge` instrument is supported.                                                                                                                                       |          | -  | -    | -   | +      |      | -      | -   |  +   | -   | -    |       |
| `UpDownCounter` instrument is supported.                                                                                                                               |          | +  | +    | +   | +      |      | +      | +   |  +   | +   | +    |       |
| `AsynchronousUpDownCounter` instrument is supported.                                                                                                                   |          | +  | +    | +   | +      |      | +      | +   |  +   | +   | +    |       |
| Instruments have `name`                                                                                                                                                |          | +  | +    | +   | +      |      | +      | +   |  +   | +   | +    |       |
| Instruments have kind.                                                                                                                                                 |          | +  | +    | +   | +      |      | +      | +   |  +   | +   | +    |       |
| Instruments have an optional unit of measure.                                                                                                                          |          | +  | +    | +   | +      |      | +      | +   |  +   | +   | +    |       |
| Instruments have an optional description.                                                                                                                              |          | +  | +    | +   | +      |      | +      | +   |  +   | +   | +    |       |
| A valid instrument MUST be created and warning SHOULD be emitted when multiple instruments are registered under the same `Meter` using the same `name`.                |          |    | +    | +   | +      |      | +      |     |      |     |      |       |
| Duplicate instrument registration name conflicts are resolved by using the first-seen for the stream name.                                                             |          |    | +    |     |        |      | +      |     |      |     |      |       |
| It is possible to register two instruments with same `name` under different `Meter`s.                                                                                  |          | +  | +    | +   | +      |      | +      |     |  +   | +   | +    |       |
| Instrument names conform to the specified syntax.                                                                                                                      |          | +  | +    | +   | +      |      | +      |     |      | +   |      |       |
| Instrument units conform to the specified syntax.                                                                                                                      |          | -  | +    |     | +      |      | -      |     | +    | +   | +    |       |
| Instrument descriptions conform to the specified syntax.                                                                                                               |          | -  | +    |     | -      |      | -      |     |      | -   | +    |       |
| Instrument supports the advisory ExplicitBucketBoundaries parameter.                                                                                                   |          |    | +    |     |        |      | +      |     |      |     |      |       |
| Instrument supports the advisory Attributes parameter.                                                                                                                 |          |    | +    |     |        |      | -      |     |      |     |      |       |
| All methods of `MeterProvider` are safe to be called concurrently.                                                                                                     |          | +  | +    | +   | -      |      | +      |     |      | +   | +    |       |
| All methods of `Meter` are safe to be called concurrently.                                                                                                             |          | +  | +    | +   | -      |      | +      |     |      | +   | +    |       |
| All methods of any instrument are safe to be called concurrently.                                                                                                      |          | +  | +    | +   | -      |      | +      |     |      | +   | +    |       |
| `MeterProvider` allows a `Resource` to be specified.                                                                                                                   |          | +  | +    | +   | +      |      |        | +   |  +   | +   | +    |       |
| A specified `Resource` can be associated with all the produced metrics from any `Meter` from the `MeterProvider`.                                                      |          | +  | +    | +   | +      |      |        | +   |  +   | +   | +    |       |
| The supplied `name`, `version` and `schema_url` arguments passed to the `MeterProvider` are used to create an `InstrumentationLibrary` instance stored in the `Meter`. |          | +  | -    |     | +      |      |        |     | +    | +   | -    |       |
| The supplied `name`, `version` and `schema_url` arguments passed to the `MeterProvider` are used to create an `InstrumentationScope` instance stored in the `Meter`.   |          |    | +    | +   | +     |      | +      | +   |  +   | +   |      |       |
| Configuration is managed solely by the `MeterProvider`.                                                                                                                |          | +  | +    | +   | +      |      | +      | +   |  +   | +   | +    |       |
| The `MeterProvider` provides methods to update the configuration                                                                                                       | X        | -  | -    | -   | +      |      | -      |     |      | -   | +    |       |
| The updated configuration applies to all already returned `Meter`s.                                                                                                    | if above | -  | -    | -   | -      |      | -      |     |      | -   | +    |       |
| There is a way to register `View`s with a `MeterProvider`.                                                                                                             |          | -  | +    | +   | +      |      | +      | +   |  +   | +   | +    |       |
| The `View` instrument selection criteria is as specified.                                                                                                              |          |    | +    | +   | +      |      | +      | +   |  +   | +   | +    |       |
| The `View` instrument selection criteria supports wildcards.                                                                                                           | X        |    | +    | +   | +      |      | -      |     |  +   | +   | +    |       |
| The `View` instrument selection criteria supports the match-all wildcard.                                                                                              |          |    | +    | +   | +      |      | +      |     |  +   | +   | +    |       |
| The name of the `View` can be specified.                                                                                                                               |          |    | +    | +   | +      |      | +      | +   |      | +   | +    |       |
| The `View` allows configuring the name, description, attributes keys and aggregation of the resulting metric stream.                                                   |          |    | +    | +   | +      |      | +      | +   |  +   | +   | -    |       |
| The `View` allows configuring excluded attribute keys of resulting metric stream.                                                                                      |          | +  |      |     |        |      |        |     |      |     |      |       |
| The `View` allows configuring the exemplar reservoir of resulting metric stream.                                                                                       | X        |    | -    |     | -      |      | -      |     |      |     | -    |       |
| The SDK allows more than one `View` to be specified per instrument.                                                                                                    | X        |    | +    | +   | +      |      | +      |     |  +   | +   | +    |       |
| The `Drop` aggregation is available.                                                                                                                                   |          | +  | +    | +   | +      |      | +      |     |  +   | +   | +    |       |
| The `Default` aggregation is available.                                                                                                                                |          | +  | +    | +   | +      |      | +      |     |  +   | +   | +    |       |
| The `Default` aggregation uses the specified aggregation by instrument.                                                                                                |          | +  | +    | +   | +      |      | +      |     |  +   | +   | +    |       |
| The `Sum` aggregation is available.                                                                                                                                    |          | +  | +    | +   | +      |      | +      | +   |  +   | +   | +    |       |
| The `LastValue` aggregation is available.                                                                                                                              |          | +  | +    | +   | +      |      | +      | +   |  +   | +   | +    |       |
| The `ExplicitBucketHistogram` aggregation is available.                                                                                                                |          | -  | +    | +   | +      |      | +      | +   |  +   | +   | +    |       |
| The `ExponentialBucketHistogram` aggregation is available.                                                                                                             |          |    |      |     | +      |      |        |     |      |     | +    |       |
| The metrics Reader implementation supports registering metric Exporters                                                                                                |          |    | +    | +   | +      |      | +      | +   |  +   | +   | +    |       |
| The metrics Reader implementation supports configuring the default aggregation on the basis of instrument kind.                                                        |          |    | +    |     | +      |      | +      |     |      | -   | -    |       |
| The metrics Reader implementation supports configuring the default temporality on the basis of instrument kind.                                                        |          |    | +    | +   | +      |      | +      |     |  +   | +   |      |       |
| The metrics Exporter has access to the aggregated metrics data (aggregated points, not raw measurements).                                                              |          | +  | +    | +   | +      |      | +      |     |  +   | +   | +    |       |
| The metrics Exporter `export` function can not be called concurrently from the same Exporter instance.                                                                 |          | +  | +    | +   | -      |      | +      |     |      | +   | +    |       |
| The metrics Exporter `export` function does not block indefinitely.                                                                                                    |          | +  | +    | +   | -      |      | +      |     |      | +   | +    |       |
| The metrics Exporter `export` function receives a batch of metrics.                                                                                                    |          | +  | +    | +   | +      |      | +      | +   |  +   | +   | +    |       |
| The metrics Exporter `export` function returns `Success` or `Failure`.                                                                                                 |          | +  | +    | +   | +      |      | +      | +   |  +   | +   | +    |       |
| The metrics Exporter provides a `ForceFlush` function.                                                                                                                 |          | -  | +    | +   | +      |      | +      | +   |  +   | +   | +    |       |
| The metrics Exporter `ForceFlush` can inform the caller whether it succeeded, failed or timed out.                                                                     |          |    | +    | +   | +      |      | +      | +   |      | +   | +    |       |
| The metrics Exporter provides a `shutdown` function.                                                                                                                   |          | +  | +    | +   | +      |      | +      | +   |  +   | +   | +    |       |
| The metrics Exporter `shutdown` function do not block indefinitely.                                                                                                    |          | +  | +    | +   | -      |      | +      |     |      | +   | +    |       |
| The metrics SDK samples `Exemplar`s from measurements.                                                                                                                 |          |    | +    |     | -      |      | +      |     |      |     | +    |       |
| Exemplar sampling can be disabled.                                                                                                                                     |          |    | -    |     | -      |      | +      |     |      |     | +    |       |
| The metrics SDK supports SDK-wide exemplar filter configuration                                                                                                        |          |    | +    |     | -      |      | +      |     |      |     | +    |       |
| The metrics SDK supports `TraceBased` exemplar filter                                                                                                                  |          |    | +    |     | -      |      | +      |     |      |     | +    |       |
| The metrics SDK supports `AlwaysOn` exemplar filter                                                                                                                    |          |    | +    |     | -      |      | +      |     |      |     | +    |       |
| The metrics SDK supports `AlwaysOff` exemplar filter                                                                                                                   |          |    | +    |     | -      |      | +      |     |      |     | +    |       |
| Exemplars retain any attributes available in the measurement that are not preserved by aggregation or view configuration.                                              |          |    | +    |     | -      |      | +      |     |      |     | +    |       |
| Exemplars contain the associated trace id and span id of the active span in the Context when the measurement was taken.                                                |          |    | +    |     | -      |      | +      |     |      |     | +    |       |
| Exemplars contain the timestamp when the measurement was taken.                                                                                                        |          |    | +    |     | -      |      | +      |     |      |     | +    |       |
| The metrics SDK provides an `ExemplarReservoir` interface or extension point.                                                                                          |          |    | -    |     | -      |      | +      | +   |      |     | -    |       |
| An `ExemplarReservoir` has an `offer` method with access to the measurement value, attributes, `Context` and timestamp.                                                |          |    | -    |     | -      |      | +      | +   |      |     | -    |       |
| The metrics SDK provides a `SimpleFixedSizeExemplarReservoir` that is used by default for all aggregations except `ExplicitBucketHistogram`.                           |          |    | +    |     | -      |      | +      | +   |      |     | -    |       |
| The metrics SDK provides an `AlignedHistogramBucketExemplarReservoir` that is used by default for `ExplicitBucketHistogram` aggregation.                               |          |    | +    |     | -      |      | +      |     |      |     | -    |       |
| A metric Producer accepts an optional metric Filter                                                                                                                    |          |    |      |     |        |      | -      |     |      |     |      |       |
| The metric Reader implementation supports registering metric Filter and passing them  its registered metric Producers                                                  |          |    |      |     |        |      | -      |     |      |     |      |       |
| The metric SDK's metric Producer implementations uses the metric Filter                                                                                                |          |    |      |     |        |      | -      |     |      |     |      |       |
| Metric SDK implements [cardinality limit](./specification/metrics/sdk.md#cardinality-limits)                                                                           |          |    |  +   |  +   |   -    |     |        |     |  -   |  +  |   +   |       |
| Metric SDK supports configuring cardinality limit at MeterReader level                                                                                                 |          |    |  +   |  +   |   -    |     |        |     |  -   |  -  |   -   |       |
| Metric SDK supports configuring cardinality limit per metric (using Views)                                                                                             |          |    |  +   |  +   |   -    |     |        |     |  -   |  -  |   +   |       |

## Logs

Features for the [Logging SDK](specification/logs/sdk.md).
Disclaimer: this list of features is still a work in progress, please refer to the specification if in any doubt.

| Feature                                      | Optional | Go  | Java | JS  | Python | Ruby | Erlang | PHP | Rust | C++ | .NET | Swift |
|----------------------------------------------|----------|-----|------|-----|--------|------|--------|-----|------|-----|------|-------|
| LoggerProvider.Get Logger                    |          |     | +    |     | +      |      |        | +   |      | +   | -    |       |
| LoggerProvider.Get Logger accepts attributes |          |     |      |     | +      |      |        | +   |      | +   |      |       |
| LoggerProvider.Shutdown                      |          |     | +    |     | +      |      |        | +   |      | +   | -    |       |
| LoggerProvider.ForceFlush                    |          |     | +    |     | +      |      |        | +   |      | +   | -    |       |
| Logger.Emit(LogRecord)                       |          |     | +    |     | +      |      |        | +   |      | +   | -    |       |
| Reuse Standard Attributes                    | X        | +   |      |     |        |      |        |     |      |     |      |       |
| LogRecord.Set EventName                      |          |     |      |     |        |      |        |     |      |     |      |       |
| Logger.Enabled                               | X        | +   |      |     |        |      |        |     | +    | +   |      |       |
| SimpleLogRecordProcessor                     |          |     | +    |     | +      |      |        | +   |      | +   |      |       |
| BatchLogRecordProcessor                      |          |     | +    |     | +      |      |        | +   |      | +   |      |       |
| Can plug custom LogRecordProcessor           |          |     | +    |     | +      |      |        | +   |      | +   |      |       |
| OTLP/gRPC exporter                           |          |     | +    |     | +      |      |        | +   |      | +   | +    |       |
| OTLP/HTTP exporter                           |          |     | +    |     | +      |      |        | +   |      | +   | +    |       |
| OTLP File exporter                           |          |     | -    |     | -      |      |        |     |      | +   | -    |       |
| Can plug custom LogRecordExporter            |          |     | +    |     | +      |      |        | +   |      | +   |      |       |
| Trace Context Injection                      |          |     | +    |     | +      |      |        | +   |      | +   | +    |       |

## Resource

| Feature                                                                                                                                     | Optional | Go | Java | JS | Python | Ruby | Erlang | PHP | Rust | C++ | .NET | Swift |
|---------------------------------------------------------------------------------------------------------------------------------------------|----------|----|------|----|--------|------|--------|-----|------|-----|------|-------|
| Create from Attributes                                                                                                                      |          | +  | +    | +  | +      | +    | +      | +   | +    | +   | +    | +     |
| Create empty                                                                                                                                |          | +  | +    | +  | +      | +    | +      | +   | +    | +   | +    | +     |
| [Merge (v2)](specification/resource/sdk.md#merge)                                                                                           |          | +  | +    |    | +      | +    | +      | +   | +    | +   | +    |       |
| Retrieve attributes                                                                                                                         |          | +  | +    | +  | +      | +    | +      | +   | +    | +   | +    | +     |
| [Default value](https://github.com/open-telemetry/semantic-conventions/tree/main/docs/resource#semantic-attributes-with-dedicated-environment-variable) for service.name |          | +  | +    |    | +      | +    | +      | +   |      | +   | +    |       |
| [Resource detector](specification/resource/sdk.md#detecting-resource-information-from-the-environment) interface/mechanism                  |          | +  | +    | +  | +      | +    | +      | +   | +    | +   | +    | +     |
| [Resource detectors populate Schema URL](specification/resource/sdk.md#detecting-resource-information-from-the-environment)                 |          | +  | +    |    |        |      | -      | +   |      |     | -    |       |

## Context Propagation

| Feature                                                                          | Optional | Go | Java | JS | Python | Ruby | Erlang | PHP | Rust | C++ | .NET | Swift |
|----------------------------------------------------------------------------------|----------|----|------|----|--------|------|--------|-----|------|-----|------|-------|
| Create Context Key                                                               |          | +  | +    | +  | +      | +    | +      | +   | +    | +   | +    | +     |
| Get value from Context                                                           |          | +  | +    | +  | +      | +    | +      | +   | +    | +   | +    | +     |
| Set value for Context                                                            |          | +  | +    | +  | +      | +    | +      | +   | +    | +   | +    | +     |
| Attach Context                                                                   |          | N/A| +    | +  | +      | +    | +      | +   | +    | +   | -    | -     |
| Detach Context                                                                   |          | N/A| +    | +  | +      | +    | +      | +   | +    | +   | -    | -     |
| Get current Context                                                              |          | N/A| +    | +  | +      | +    | +      | +   | +    | +   | +    | +     |
| Composite Propagator                                                             |          | +  | +    | +  | +      | +    | +      | +   | +    | +   | +    | +     |
| Global Propagator                                                                |          | +  | +    | +  | +      | +    | +      | +   | +    | +   | +    | +     |
| TraceContext Propagator                                                          |          | +  | +    | +  | +      | +    | +      | +   | +    | +   | +    | +     |
| B3 Propagator                                                                    |          | +  | +    | +  | +      | +    | +      | +   | +    | +   | +    | +     |
| Jaeger Propagator                                                                |          | +  | +    | +  | +      | +    | +      | +   | +    | +   | -    | +     |
| OT Propagator                                                                    |          | +  | +    | +  | +      |      |        |     |      |     |      |       |
| OpenCensus Binary Propagator                                                     |          | +  |      |    |        |      |        |     |      |     |      |       |
| [TextMapPropagator](specification/context/api-propagators.md#textmap-propagator) |          | +  | +    |    | +      | +    |        | +   |      | +   |      |       |
| Fields                                                                           |          | +  | +    | +  | +      | +    | +      | +   | +    | +   | +    | +     |
| Setter argument                                                                  | X        | N/A| +    | +  | +      | +    | +      | +   | N/A  | +   | +    | +     |
| Getter argument                                                                  | X        | N/A| +    | +  | +      | +    | +      | +   | N/A  | +   | +    | +     |
| Getter argument returning Keys                                                   | X        | N/A| +    | +  | +      | +    | +      | +   | N/A  | +   | -    | +     |

## Environment Variables

Note: Support for environment variables is optional.

| Feature                                                  | Go | Java | JS | Python      | Ruby | Erlang | PHP | Rust | C++ | .NET | Swift |
|----------------------------------------------------------|----|------|----|-------------|------|--------|-----|------|-----|------|-------|
| OTEL_SDK_DISABLED                                        | -  | +    | -  | +           | -    | -      | +   | -    | -   | -    | -     |
| OTEL_RESOURCE_ATTRIBUTES                                 | +  | +    | +  | +           | +    | +      | +   | +    | +   | +    | -     |
| OTEL_SERVICE_NAME                                        | +  | +    | +  | +           | +    | +      | +   |      | +   | +    |       |
| OTEL_LOG_LEVEL                                           | -  | -    | +  | [-][py1059] | +    | -      | +   |      | -   | -    | -     |
| OTEL_PROPAGATORS                                         | -  | +    |    | +           | +    | +      | +   | -    | -   | -    | -     |
| OTEL_BSP_*                                               | +  | +    | +  | +           | +    | +      | +   | +    | -   | +    | -     |
| OTEL_BLRP_*                                              |    | +    |    |             |      |        |     | +    | -   | +    |       |
| OTEL_EXPORTER_OTLP_*                                     | +  | +    |    | +           | +    | +      | +   | +    | +   | +    | -     |
| OTEL_EXPORTER_ZIPKIN_*                                   | -  | +    |    | +           | +    | -      | +   | -    | -   | +    | -     |
| OTEL_TRACES_EXPORTER                                     | -  | +    | +  | +           | +    | +      | +   | -    | -   | -    |       |
| OTEL_METRICS_EXPORTER                                    | -  | +    |    | +           | -    | -      | +   | -    | -   | -    | -     |
| OTEL_LOGS_EXPORTER                                       | -  | +    |    | +           |      |        | +   |      | -   | -    |       |
| OTEL_SPAN_ATTRIBUTE_COUNT_LIMIT                          | +  | +    | +  | +           | +    | +      | +   | +    | -   | +    |       |
| OTEL_SPAN_ATTRIBUTE_VALUE_LENGTH_LIMIT                   | +  | +    | +  | +           | +    | +      | +   |      | -   | +    |       |
| OTEL_SPAN_EVENT_COUNT_LIMIT                              | +  | +    | +  | +           | +    | +      | +   | +    | -   | +    |       |
| OTEL_SPAN_LINK_COUNT_LIMIT                               | +  | +    | +  | +           | +    | +      | +   | +    | -   | +    |       |
| OTEL_EVENT_ATTRIBUTE_COUNT_LIMIT                         | +  | -    |    | +           | +    | +      | +   |      | -   | +    |       |
| OTEL_LINK_ATTRIBUTE_COUNT_LIMIT                          | +  | -    |    | +           | +    | +      | +   |      | -   | +    |       |
| OTEL_LOGRECORD_ATTRIBUTE_COUNT_LIMIT                     |    |      |    |             |      |        | +   |      | -   |      |       |
| OTEL_LOGRECORD_ATTRIBUTE_VALUE_LENGTH_LIMIT              |    |      |    |             |      |        | +   |      | -   |      |       |
| OTEL_TRACES_SAMPLER                                      | +  | +    | +  | +           | +    | +      | +   | -    | -   | -    |       |
| OTEL_TRACES_SAMPLER_ARG                                  | +  | +    | +  | +           | +    | +      | +   | -    | -   | -    |       |
| OTEL_ATTRIBUTE_VALUE_LENGTH_LIMIT                        | +  | +    | +  | +           | +    | -      | +   |      | -   | +    |       |
| OTEL_ATTRIBUTE_COUNT_LIMIT                               | +  | +    | +  | +           | +    | -      | +   |      | -   | +    |       |
| OTEL_METRIC_EXPORT_INTERVAL                              | -  | +    |    | +           |      |        | +   |      | -   | +    |       |
| OTEL_METRIC_EXPORT_TIMEOUT                               | -  | -    |    | +           |      |        | +   |      | -   | +    |       |
| OTEL_METRICS_EXEMPLAR_FILTER                             | -  | +    |    |             |      |        | +   |      | -   | +    |       |
| OTEL_EXPORTER_OTLP_METRICS_TEMPORALITY_PREFERENCE        | +  | +    | +  | +           |      |        | +   |      | -   | +    |       |
| OTEL_EXPORTER_OTLP_METRICS_DEFAULT_HISTOGRAM_AGGREGATION |    | +    |    | +           |      |        |     |      | -   |      |       |
| OTEL_EXPERIMENTAL_CONFIG_FILE                            |    |      |    |             |      |        |     |      | -   |      |       |

## Declarative configuration

See [declarative configuration](./specification/configuration/README.md#declarative-configuration)
for details.
Disclaimer: Declarative configuration is currently in Development status - work in progress.

| Feature                                                                                                                 | Go | Java | JS | Python | Ruby | Erlang | PHP | Rust | C++ | .NET | Swift |
|-------------------------------------------------------------------------------------------------------------------------|----|------|----|--------|------|--------|-----|------|-----|------|-------|
| `Parse` a configuration file                                                                                            |    |      |    |        |      |        |     |      |     |      |       |
| The `Parse` operation accepts the configuration YAML file format                                                        |    |      |    |        |      |        |     |      |     |      |       |
| The `Parse` operation performs environment variable substitution                                                        |    |      |    |        |      |        |     |      |     |      |       |
| The `Parse` operation returns configuration model                                                                       |    |      |    |        |      |        |     |      |     |      |       |
| The `Parse` operation resolves extension component configuration to `properties`                                        |    |      |    |        |      |        |     |      |     |      |       |
| `Create` SDK components                                                                                                 |    |      |    |        |      |        |     |      |     |      |       |
| The `Create` operation accepts configuration model                                                                      |    |      |    |        |      |        |     |      |     |      |       |
| The `Create` operation returns `TracerProvider`                                                                         |    |      |    |        |      |        |     |      |     |      |       |
| The `Create` operation returns `MeterProvider`                                                                          |    |      |    |        |      |        |     |      |     |      |       |
| The `Create` operation returns `LoggerProvider`                                                                         |    |      |    |        |      |        |     |      |     |      |       |
| The `Create` operation returns `Propagators`                                                                            |    |      |    |        |      |        |     |      |     |      |       |
| The `Create` operation calls `CreatePlugin` of corresponding `ComponentProvider` when encountering extension components |    |      |    |        |      |        |     |      |     |      |       |
| Register a `ComponentProvider`                                                                                          |    |      |    |        |      |        |     |      |     |      |       |

## Exporters

| Feature                                                                                                                                                                  | Optional | Go  | Java | JS | Python      | Ruby | Erlang | PHP | Rust | C++ | .NET | Swift |
|--------------------------------------------------------------------------------------------------------------------------------------------------------------------------|----------|-----|------|----|-------------|------|--------|-----|------|-----|------|-------|
| [Exporter interface](specification/trace/sdk.md#span-exporter)                                                                                                           |          |     | +    |    | +           | +    | +      | +   | +    | +   | +    |       |
| [Exporter interface has `ForceFlush`](specification/trace/sdk.md#forceflush-2)                                                                                           |          |     | +    |    | +           | +    | +      | +   | -    |     | +    |       |
| Standard output (logging)                                                                                                                                                |          | +   | +    | +  | +           | +    | +      | +   | +    | +   | +    | +     |
| In-memory (mock exporter)                                                                                                                                                |          | +   | +    | +  | +           | +    | +      | +   | -    | +   | +    | +     |
| **[OTLP](specification/protocol/otlp.md)**                                                                                                                               | Optional | Go  | Java | JS | Python      | Ruby | Erlang | PHP | Rust | C++ | .NET | Swift |
| OTLP/gRPC Exporter                                                                                                                                                       | *        | +   | +    | +  | +           |      | +      | +   | +    | +   | +    | +     |
| OTLP/HTTP binary Protobuf Exporter                                                                                                                                       | *        | +   | +    | +  | +           | +    | +      | +   | +    | +   | +    | -     |
| OTLP/HTTP JSON Protobuf Exporter                                                                                                                                         |          | +   | -    | +  | [-][py1003] |      | -      | +   |      | +   | -    | -     |
| OTLP/HTTP gzip Content-Encoding support                                                                                                                                  | X        | +   | +    | +  | +           | +    | -      | +   |      | -   | -    | -     |
| Concurrent sending                                                                                                                                                       |          | -   | +    | +  | [-][py1108] |      | -      |     | +    | -   | -    | -     |
| Honors retryable responses with backoff                                                                                                                                  | X        | +   | -    | +  | +           | +    | -      |     |      | -   | -    | -     |
| Honors non-retryable responses                                                                                                                                           | X        | +   | -    | -  | +           | +    | -      |     |      | -   | -    | -     |
| Honors throttling response                                                                                                                                               | X        | +   | -    | -  | +           | +    | -      |     |      | -   | -    | -     |
| Multi-destination spec compliance                                                                                                                                        | X        | +   | -    |    | [-][py1109] |      | -      |     |      | -   | -    | -     |
| SchemaURL in ResourceSpans and ScopeSpans                                                                                                                                |          | +   | +    |    | +           |      | +      | +   |      |     | -    |       |
| SchemaURL in ResourceMetrics and ScopeMetrics                                                                                                                            |          |     | +    |    | +           |      | -      | +   |      |     | -    |       |
| SchemaURL in ResourceLogs and ScopeLogs                                                                                                                                  |          |     | +    |    | +           |      | -      | +   |      |     | -    |       |
| Honors the [user agent spec](specification/protocol/exporter.md#user-agent)                                                                                              |          |     |      |    |             |      |        | +   |      |     | +    |       |
| [Partial Success](https://github.com/open-telemetry/opentelemetry-proto/blob/main/docs/specification.md#partial-success) messages are handled and logged for OTLP/gRPC   | X        | +   |      |    |             |      |        | +   |      |     |      |       |
| [Partial Success](https://github.com/open-telemetry/opentelemetry-proto/blob/main/docs/specification.md#partial-success-1) messages are handled and logged for OTLP/HTTP | X        | +   |      |    |             |      |        | +   |      |     |      |       |
| Metric Exporter configurable temporality preference                                                                                                                      |          |     | +    |    | +           |      |        |     |      |     |      |       |
| Metric Exporter configurable default aggregation                                                                                                                         |          |     | +    |    | +           |      |        |     |      |     |      |       |
| **[Zipkin](specification/trace/sdk_exporters/zipkin.md)**                                                                                                                | Optional | Go  | Java | JS | Python      | Ruby | Erlang | PHP | Rust | C++ | .NET | Swift |
| Zipkin V1 JSON                                                                                                                                                           | X        | -   | +    |    | +           | -    | -      | -   | -    | -   | -    | -     |
| Zipkin V1 Thrift                                                                                                                                                         | X        | -   | +    |    | [-][py1174] | -    | -      | -   | -    | -   | -    | -     |
| Zipkin V2 JSON                                                                                                                                                           | *        | +   | +    |    | +           | +    | -      | +   | +    | +   | +    | +     |
| Zipkin V2 Protobuf                                                                                                                                                       | *        | -   | +    |    | +           | -    | +      | -   | -    | -   | -    | -     |
| Service name mapping                                                                                                                                                     |          | +   | +    | +  | +           | +    | +      | +   | +    | +   | +    | +     |
| SpanKind mapping                                                                                                                                                         |          | +   | +    | +  | +           | +    | +      | +   | +    | +   | +    | +     |
| InstrumentationLibrary mapping                                                                                                                                           |          | +   | +    | -  | +           | +    | -      | +   | +    | +   | +    | +     |
| InstrumentationScope mapping                                                                                                                                             |          |     | +    |    |             |      |        |     |      |     |      |       |
| Boolean attributes                                                                                                                                                       |          | +   | +    | +  | +           | +    | +      | +   | +    | +   | +    | +     |
| Array attributes                                                                                                                                                         |          | +   | +    | +  | +           | +    | +      | +   | +    | +   | +    | +     |
| Status mapping                                                                                                                                                           |          | +   | +    | +  | +           | +    | +      | +   | +    | +   | +    | +     |
| Error Status mapping                                                                                                                                                     |          | +   | +    |    | +           | +    | -      | +   | +    | +   | +    | -     |
| Event attributes mapping to Annotations                                                                                                                                  |          | +   | +    | +  | +           | +    | +      | +   | +    | +   | +    | +     |
| Integer microseconds in timestamps                                                                                                                                       |          | N/A | +    |    | +           | +    | -      | +   | +    | +   | +    | +     |
| **Prometheus**                                                                                                                                                           | Optional | Go  | Java | JS | Python      | Ruby | Erlang | PHP | Rust | C++ | .NET | Swift |
| [Metadata Deduplication](specification/compatibility/prometheus_and_openmetrics.md#metric-metadata-1)                                                                    |          | +   | +    | -  | -           | -    | -      | -   | +    | -   | -    | -     |
| [Name Sanitization](specification/compatibility/prometheus_and_openmetrics.md#metric-metadata-1)                                                                         |          | +   | +    | +  | +           | -    | -      | -   | +    | +   | +    | +     |
| [UNIT Metadata](specification/compatibility/prometheus_and_openmetrics.md#metric-metadata-1)                                                                             | X        | -   | -    | +  | +           | -    | -      | -   | -    | -   | +    | -     |
| [Unit Suffixes](specification/compatibility/prometheus_and_openmetrics.md#metric-metadata-1)                                                                             | X        | +   | +    | -  | +           | -    | -      | -   | +    | +   | +    | -     |
| [Unit Full Words](specification/compatibility/prometheus_and_openmetrics.md#metric-metadata-1)                                                                           | X        | +   | +    | -  | -           | -    | -      | -   | +    | -   | -    | -     |
| [HELP Metadata](specification/compatibility/prometheus_and_openmetrics.md#metric-metadata-1)                                                                             |          | +   | +    | +  | +           | -    | -      | -   | +    | +   | +    | +     |
| [TYPE Metadata](specification/compatibility/prometheus_and_openmetrics.md#metric-metadata-1)                                                                             |          | +   | +    | +  | +           | -    | -      | -   | +    | +   | +    | +     |
| [otel_scope_name and otel_scope_version labels on all Metrics](specification/compatibility/prometheus_and_openmetrics.md#instrumentation-scope-1)                        |          | +   | +    | -  | -           | -    | -      | -   | +    | -   | -    | -     |
| [otel_scope_info metric](specification/compatibility/prometheus_and_openmetrics.md#instrumentation-scope-1)                                                              | X        | +   | +    | -  | -           | -    | -      | -   | +    | -   | -    | -     |
| [otel_scope_info and labels can be disabled](specification/compatibility/prometheus_and_openmetrics.md#instrumentation-scope-1)                                          | X        | +   | -    | -  | -           | -    | -      | -   | +    | -   | -    | -     |
| [Gauges become Prometheus Gauges](specification/compatibility/prometheus_and_openmetrics.md#gauges-1)                                                                    |          | +   | +    | +  | +           | -    | -      | -   | +    | +   | +    | -     |
| [Cumulative Monotonic Sums become Prometheus Counters](specification/compatibility/prometheus_and_openmetrics.md#sums)                                                   |          | +   | +    | +  | +           | -    | -      | -   | +    | +   | +    | +     |
| [Prometheus Counters have _total suffix by default](specification/compatibility/prometheus_and_openmetrics.md#sums)                                                      |          | +   | +    | +  | +           | -    | -      | -   | +    | -   | -    | -     |
| [Prometheus Counters _total suffixing can be disabled](specification/compatibility/prometheus_and_openmetrics.md#sums)                                                   | X        | +   | -    | -  | -           | -    | -      | -   | -    | -   | -    | -     |
| [Cumulative Non-Monotonic Sums become Prometheus Gauges](specification/compatibility/prometheus_and_openmetrics.md#sums)                                                 |          | +   | +    | +  | +           | -    | -      | -   | +    | +   | +    | -     |
| [Delta Non-Monotonic Sums become Cumulative Prometheus Counters](specification/compatibility/prometheus_and_openmetrics.md#sums)                                         | X        | -   | -    | -  | -           | -    | -      | -   | -    | -   | -    | -     |
| [Cumulative Histograms become Prometheus Histograms](specification/compatibility/prometheus_and_openmetrics.md#histograms-1)                                             |          | +   | +    | +  | +           | -    | -      | -   | +    | +   | +    | +     |
| [Delta Histograms become Cumulative Prometheus Histograms](specification/compatibility/prometheus_and_openmetrics.md#histograms-1)                                       | X        | -   | -    | -  | -           | -    | -      | -   | -    | -   | -    | -     |
| [Attributes Keys are Sanitized](specification/compatibility/prometheus_and_openmetrics.md#metric-attributes)                                                             |          | +   | +    | +  | +           | -    | -      | -   | +    | +   | +    | +     |
| [Colliding sanitized attribute keys are merged](specification/compatibility/prometheus_and_openmetrics.md#metric-attributes)                                             |          | +   | +    | -  | -           | -    | -      | -   | +    | -   | -    | -     |
| [Exemplars for Histograms and Monotonic sums](specification/compatibility/prometheus_and_openmetrics.md#exemplars-1)                                                     | X        | -   | -    | -  | -           | -    | -      | -   | -    | -   | -    | -     |
| [`target_info` metric from Resource](specification/compatibility/prometheus_and_openmetrics.md#resource-attributes-1)                                                    | X        | +   | +    | +  | +           | -    | -      | -   | +    | -   | -    | -     |

## OpenCensus Compatibility

Languages not covered by the OpenCensus project, or that did not reach Alpha, are not listed here.

| Feature                                                                                                 |Go |Java|JS |Python|C++|.NET|Erlang|
|---------------------------------------------------------------------------------------------------------|---|----|---|------|----|---|----|
| [Trace Bridge](specification/compatibility/opencensus.md#trace-bridge)   |  + |  +  | +  |   +   |  -  | -  |  -  |
| [Metric Bridge](specification/compatibility/opencensus.md#metrics--stats) |  + |  +  | -  |   -   |  -  | -  |  -  |

## OpenTracing Compatibility

Languages not covered by the OpenTracing project do not need to be listed here, e.g. Erlang.

| Feature                                                                                                 |Go |Java|JS |Python|Ruby|PHP|Rust|C++|.NET|Swift|
|---------------------------------------------------------------------------------------------------------|---|----|---|------|----|---|----|---|----|-----|
| [Create OpenTracing Shim](specification/compatibility/opentracing.md#create-an-opentracing-tracer-shim) |   |    |   |      |    | + |    |   |    |     |
| [Tracer](specification/compatibility/opentracing.md#tracer-shim)                                        |   |    |   |      |    | + |    |   |    |     |
| [Span](specification/compatibility/opentracing.md#span-shim)                                            |   |    |   |      |    | + |    |   |    |     |
| [SpanContext](specification/compatibility/opentracing.md#spancontext-shim)                              |   |    |   |      |    | + |    |   |    |     |
| [ScopeManager](specification/compatibility/opentracing.md#scopemanager-shim)                            |   |    |   |      |    | + |    |   |    |     |
| Error mapping for attributes/events                                                                     |   |    |   |      |    | + |    |   |    |     |
| Migration to OpenTelemetry guide                                                                        |   |    |   |      |    |   |    |   |    |     |

[py1003]: https://github.com/open-telemetry/opentelemetry-python/issues/1003
[py1059]: https://github.com/open-telemetry/opentelemetry-python/issues/1059
[py1108]: https://github.com/open-telemetry/opentelemetry-python/issues/1108
[py1109]: https://github.com/open-telemetry/opentelemetry-python/issues/1109
[py1174]: https://github.com/open-telemetry/opentelemetry-python/issues/1174
[py1779]: https://github.com/open-telemetry/opentelemetry-python/issues/1779
[php225]: https://github.com/open-telemetry/opentelemetry-php/issues/225<|MERGE_RESOLUTION|>--- conflicted
+++ resolved
@@ -87,11 +87,8 @@
 | [Built-in `SpanProcessor`s implement `ForceFlush` spec](specification/trace/sdk.md#forceflush-1) |          |     | +    |     | +      | +    | +      | +   | +    | +   | +    |       |
 | [Attribute Limits](specification/common/README.md#attribute-limits)                              | X        |     | +    |     | +      | +    | +      | +   |      |     |      |       |
 | Fetch InstrumentationScope from ReadableSpan                                                     |          |     | +    |     | +      |      |        | +   |      |     |      |       |
-<<<<<<< HEAD
-| TraceIdRatioBased sampler implements OpenTelemetry tracestate `th` field                         |          |     |      |     |        |      |        |     |      |     |      |       |
-=======
 | [Support W3C Trace Context Level 2 randomness](specification/trace/sdk.md#traceid-randomness)                            | X        |     |      |     |        |      |        |     |      |     |      |       |
->>>>>>> 311987ca
+| [TraceIdRatioBased sampler implements OpenTelemetry tracestate `th` field](specification/trace/sdk.md#traceidratiobased) | X        |     |      |     |        |      |        |     |      |     |      |       |
 
 ## Baggage
 
