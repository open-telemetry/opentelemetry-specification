--- conflicted
+++ resolved
@@ -11,19 +11,10 @@
 
 |Feature                                       |Go |Java|JS |Python|Ruby|Erlang|PHP|Rust|C++|.Net|
 |----------------------------------------------|---|----|---|------|----|------|---|----|---|----|
+|[Trace package](https://github.com/open-telemetry/opentelemetry-specification/blob/master/specification/trace/api.md#tracerprovider-operations)|
+|Get active Span                               |   |    |   | +    |    |      |   |    |   |    |
+|Set active Span                               |   |    |   | +    |    |      |   |    |   |    |
 |[TracerProvider](https://github.com/open-telemetry/opentelemetry-specification/blob/master/specification/trace/api.md#tracerprovider-operations)|
-<<<<<<< HEAD
-|Create TracerProvider                         | + | +  | +     | +    | +  | +    | + | +  |   | +  |
-|Get a Tracer                                  | + | +  | +     | +    | +  | +    | + | +  |   | +  |
-|Get active Span                               |   |    |       | -    |    |      |   |    |   |    |
-|Set active Span                               |   |    |       | -    |    |      |   |    |   |    |
-|Safe for concurrent calls                     | + | +  | +     |      | +  | +    | + | +  |   | +  |
-|[Tracer](https://github.com/open-telemetry/opentelemetry-specification/blob/master/specification/trace/api.md#tracer-operations)|
-|Create a new Span                             | + | +  | +     | +    | +  | +    | + | +  |   | +  |
-|Get active Span                               | + | +  | +     | +    | +  | +    | + | +  |   | +  |
-|Set active Span                               | + | +  | +     | +    | +  | +    | + | +  |   | -  |
-|Safe for concurrent calls                     | + | +  | +     |      | +  | +    | + | +  |   | +  |
-=======
 |Create TracerProvider                         | + | +  | + | +    | +  | +    | + | +  |   | +  |
 |Get a Tracer                                  | + | +  | + | +    | +  | +    | + | +  |   | +  |
 |Safe for concurrent calls                     | + | +  | + |      | +  | +    | + | +  |   | +  |
@@ -32,7 +23,6 @@
 |Get active Span                               | + | +  | + | +    | +  | +    | + | +  |   | +  |
 |Mark Span active                              | + | +  | + | +    | +  | +    | + | +  |   | -  |
 |Safe for concurrent calls                     | + | +  | + |      | +  | +    | + | +  |   | +  |
->>>>>>> 821118e5
 |[SpanContext](https://github.com/open-telemetry/opentelemetry-specification/blob/master/specification/trace/api.md#spancontext)|
 |IsValid                                       | + | +  | + | +    | +  | +    | + | +  |   | +  |
 |IsRemote                                      | - | +  | + | +    | +  | +    | + | +  |   | +  |
