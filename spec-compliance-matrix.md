--- conflicted
+++ resolved
@@ -266,13 +266,8 @@
 Note: Support for environment variables is optional.
 
 |Feature                                           |Go | Java |JS |Python|Ruby|Erlang|PHP|Rust|C++|.NET|Swift|
-<<<<<<< HEAD
 |--------------------------------------------------|--|------|---|------|----|------|---|----|---|----|-----|
-|OTEL_SDK_ENABLED                                  | - |      | - | -    | -  | -    | - | -  | - | -  | -   |
-=======
-|--------------------------------------------------|---|------|---|------|----|------|---|----|---|----|-----|
-|OTEL_SDK_ENABLED                                  |   |      |   |      |    |      |   |    |   |    |     |
->>>>>>> c15dce2d
+|OTEL_SDK_ENABLED                                  | - | -    | - | -    | -  | -    | - | -  | - | -  | -   |
 |OTEL_RESOURCE_ATTRIBUTES                          | + | +    | + | +    | +  | +    | + | +  | + | +  | -   |
 |OTEL_SERVICE_NAME                                 | + | +    | + | +    | +  | +    | + |    |   | +  |     |
 |OTEL_LOG_LEVEL                                    | - | -    | + | [-][py1059] | +  | - | -  |    | - | -  | -   |
