--- conflicted
+++ resolved
@@ -12,18 +12,12 @@
 |Feature                                       |Go |Java|JS |Python|Ruby|Erlang|PHP|Rust|C++|.Net|
 |----------------------------------------------|---|----|---|------|----|------|---|----|---|----|
 |[TracerProvider](https://github.com/open-telemetry/opentelemetry-specification/blob/master/specification/trace/api.md#tracerprovider-operations)|
-<<<<<<< HEAD
-|Create TracerProvider                         | + | +  | + | +    | +  | +    | + | +  |   | +  |
-|Get a Tracer                                  | + | +  | + | +    | +  | +    | + | +  |   | +  |
-|Safe for concurrent calls                     | + | +  | + |      | +  | +    | + | +  |   | +  |
+|Create TracerProvider                         | + | +  | + | +    | +  | +    | + | +  | + | +  |
+|Get a Tracer                                  | + | +  | + | +    | +  | +    | + | +  | + | +  |
+|Safe for concurrent calls                     | + | +  | + |      | +  | +    | + | +  | + | +  |
 |[Tracing Context Utilities](https://github.com/open-telemetry/opentelemetry-specification/blob/master/specification/trace/api.md#tracing-context-utilities)|
 |Get active Span                               |   |    |   | +    |    |      |   |    |   |    |
 |Set active Span                               |   |    |   | +    |    |      |   |    |   |    |
-=======
-|Create TracerProvider                         | + | +  | + | +    | +  | +    | + | +  | + | +  |
-|Get a Tracer                                  | + | +  | + | +    | +  | +    | + | +  | + | +  |
-|Safe for concurrent calls                     | + | +  | + |      | +  | +    | + | +  | + | +  |
->>>>>>> 707f43de
 |[Tracer](https://github.com/open-telemetry/opentelemetry-specification/blob/master/specification/trace/api.md#tracer-operations)|
 |Create a new Span                             | + | +  | + | +    | +  | +    | + | +  | + | +  |
 |Get active Span                               | + | +  | + | +    | +  | +    | + | +  | + | +  |
