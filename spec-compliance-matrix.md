# Compliance of Implementations with Specification

The following tables show which features are implemented by each OpenTelemetry
language implementation.

`+` means the feature is supported, `-` means it is not supported, `N/A` means
the feature is not applicable to the particular language, blank cell means the
status of the feature is not known.

For the `Optional` column, `X` means the feature is optional, blank means the
feature is required, and columns marked with `*` mean that for each type of
exporter (OTLP and Zipkin), implementing at least one of the supported
formats is required. Implementing more than one format is optional.

## Traces

| Feature                                                                                          | Optional | Go  | Java | JS  | Python | Ruby | Erlang | PHP | Rust | C++ | .NET | Swift |
|--------------------------------------------------------------------------------------------------|----------|-----|------|-----|--------|------|--------|-----|------|-----|------|-------|
| [TracerProvider](specification/trace/api.md#tracerprovider-operations)                           | Optional | Go  | Java | JS  | Python | Ruby | Erlang | PHP | Rust | C++ | .NET | Swift |
| Create TracerProvider                                                                            |          | +   | +    | +   | +      | +    | +      | +   | +    | +   | +    | +     |
| Get a Tracer                                                                                     |          | +   | +    | +   | +      | +    | +      | +   | +    | +   | +    | +     |
| Get a Tracer with schema_url                                                                     |          | +   | +    |     | +      |      |        | +   |      | +   |      |       |
| Get a Tracer with scope attributes                                                               |          |     |      |     |        |      |        | +   |      | +   |      |       |
| Associate Tracer with InstrumentationScope                                                       |          |     |      |     | +      |      |        | +   |      |     |      |       |
| Safe for concurrent calls                                                                        |          | +   | +    | +   | +      | +    | +      | +   | +    | +   | +    | +     |
| Shutdown (SDK only required)                                                                     |          | +   | +    | +   | +      | +    | +      | +   | +    | +   | +    | +     |
| ForceFlush (SDK only required)                                                                   |          | +   | +    | -   | +      | +    | +      | +   | +    | +   | +    | +     |
| [Trace / Context interaction](specification/trace/api.md#context-interaction)                    | Optional | Go  | Java | JS  | Python | Ruby | Erlang | PHP | Rust | C++ | .NET | Swift |
| Get active Span                                                                                  |          | N/A | +    | +   | +      | +    | +      | +   | +    | +   | +    | +     |
| Set active Span                                                                                  |          | N/A | +    | +   | +      | +    | +      | +   | +    | +   | +    | +     |
| [Tracer](specification/trace/api.md#tracer-operations)                                           | Optional | Go  | Java | JS  | Python | Ruby | Erlang | PHP | Rust | C++ | .NET | Swift |
| Create a new Span                                                                                |          | +   | +    | +   | +      | +    | +      | +   | +    | +   | +    | +     |
| Documentation defines adding attributes at span creation as preferred                            |          |     |      |     | +      | +    |        | +   |      |     | +    |       |
| Get active Span                                                                                  |          | N/A | +    | +   | +      | +    | +      | +   | +    | +   | +    | +     |
| Mark Span active                                                                                 |          | N/A | +    | +   | +      | +    | +      | +   | +    | +   | +    | +     |
| Safe for concurrent calls                                                                        |          | +   | +    | +   | +      | +    | +      | +   | +    | +   | +    | +     |
| [SpanContext](specification/trace/api.md#spancontext)                                            | Optional | Go  | Java | JS  | Python | Ruby | Erlang | PHP | Rust | C++ | .NET | Swift |
| IsValid                                                                                          |          | +   | +    | +   | +      | +    | +      | +   | +    | +   | +    | +     |
| IsRemote                                                                                         |          | +   | +    | +   | +      | +    | +      | +   | +    | +   | +    | +     |
| Conforms to the W3C TraceContext spec                                                            |          | +   | +    | +   | +      | +    | +      | +   | +    | +   | +    | +     |
| [Span](specification/trace/api.md#span)                                                          | Optional | Go  | Java | JS  | Python | Ruby | Erlang | PHP | Rust | C++ | .NET | Swift |
| Create root span                                                                                 |          | +   | +    | +   | +      | +    | +      | +   | +    | +   | +    | +     |
| Create with default parent (active span)                                                         |          | N/A | +    | +   | +      | +    | +      | +   | +    | +   | +    | +     |
| Create with parent from Context                                                                  |          | +   | +    | +   | +      | +    | +      | +   | +    | +   | +    | +     |
| No explicit parent Span/SpanContext allowed                                                      |          | +   | +    | +   | +      | +    | +      | +   | +    | +   | -    | +     |
| SpanProcessor.OnStart receives parent Context                                                    |          | +   | +    | +   | +      | +    | +      | +   | +    | -   | -    | +     |
| UpdateName                                                                                       |          | +   | +    | +   | +      | +    | +      | +   | +    | +   | +    | +     |
| User-defined start timestamp                                                                     |          | +   | +    | +   | +      | +    | +      | +   | +    | +   | +    | +     |
| End                                                                                              |          | +   | +    | +   | +      | +    | +      | +   | +    | +   | +    | +     |
| End with timestamp                                                                               |          | +   | +    | +   | +      | +    | +      | +   | +    | +   | +    | +     |
| IsRecording                                                                                      |          | +   | +    | +   | +      | +    | +      | +   | +    | +   | +    | +     |
| IsRecording becomes false after End                                                              |          | +   | +    | +   | +      | +    | +      | +   | +    | +   | -    | +     |
| Set status with StatusCode (Unset, Ok, Error)                                                    |          | +   | +    | +   | +      | +    | +      | +   | +    | +   | +    | +     |
| Safe for concurrent calls                                                                        |          | +   | +    | +   | +      | +    | +      | +   | +    | +   | +    | +     |
| events collection size limit                                                                     |          | +   | +    | +   | +      | +    | +      | +   | +    | -   | -    | +     |
| attribute collection size limit                                                                  |          | +   | +    | +   | +      | +    | +      | +   | +    | -   | -    | +     |
| links collection size limit                                                                      |          | +   | +    | +   | +      | +    | +      | +   | +    | -   | -    | +     |
| [Span attributes](specification/trace/api.md#set-attributes)                                     | Optional | Go  | Java | JS  | Python | Ruby | Erlang | PHP | Rust | C++ | .NET | Swift |
| SetAttribute                                                                                     |          | +   | +    | +   | +      | +    | +      | +   | +    | +   | +    | +     |
| Set order preserved                                                                              | X        | +   | -    | +   | +      | +    | +      | +   | +    | +   | +    | +     |
| String type                                                                                      |          | +   | +    | +   | +      | +    | +      | +   | +    | +   | +    | +     |
| Boolean type                                                                                     |          | +   | +    | +   | +      | +    | +      | +   | +    | +   | +    | +     |
| Double floating-point type                                                                       |          | +   | +    | +   | +      | +    | +      | -   | +    | +   | +    | +     |
| Signed int64 type                                                                                |          | +   | +    | +   | +      | +    | +      | -   | +    | +   | +    | +     |
| Array of primitives (homogeneous)                                                                |          | +   | +    | +   | +      | +    | +      | +   | +    | +   | +    | +     |
| `null` values documented as invalid/undefined                                                    |          | +   | +    | +   | +      | +    | N/A    | +   |      | +   |      | N/A   |
| Unicode support for keys and string values                                                       |          | +   | +    | +   | +      | +    | +      | +   | +    | +   | +    | +     |
| [Span linking](specification/trace/api.md#specifying-links)                                      | Optional | Go  | Java | JS  | Python | Ruby | Erlang | PHP | Rust | C++ | .NET | Swift |
| Links can be recorded on span creation                                                           |          | +   | +    |     | +      | +    | +      | +   | +    | +   | +    |       |
| Links can be recorded after span creation                                                        |          | +   |      |     |        |      |        |     |      | +   |      |       |
| Links order is preserved                                                                         |          | +   | +    |     | +      | +    | +      | +   | +    | +   | +    |       |
| [Span events](specification/trace/api.md#add-events)                                             | Optional | Go  | Java | JS  | Python | Ruby | Erlang | PHP | Rust | C++ | .NET | Swift |
| AddEvent                                                                                         |          | +   | +    | +   | +      | +    | +      | +   | +    | +   | +    | +     |
| Add order preserved                                                                              |          | +   | +    | +   | +      | +    | +      | +   | +    | +   | +    | +     |
| Safe for concurrent calls                                                                        |          | +   | +    | +   | +      | +    | +      | +   | +    | +   | +    | +     |
| [Span exceptions](specification/trace/api.md#record-exception)                                   | Optional | Go  | Java | JS  | Python | Ruby | Erlang | PHP | Rust | C++ | .NET | Swift |
| RecordException                                                                                  |          | -   | +    | +   | +      | +    | +      | +   | +    | -   | +    | -     |
| RecordException with extra parameters                                                            |          | -   | +    | +   | +      | +    | +      | +   | +    | -   | +    | -     |
| [Sampling](specification/trace/sdk.md#sampling)                                                  | Optional | Go  | Java | JS  | Python | Ruby | Erlang | PHP | Rust | C++ | .NET | Swift |
| Allow samplers to modify tracestate                                                              |          | +   | +    |     | +      | +    | +      | +   | +    | +   | +    | +     |
| ShouldSample gets full parent Context                                                            |          | +   | +    | +   | +      | +    | +      | +   | +    | +   | -    | +     |
| Sampler: JaegerRemoteSampler                                                                     |          | +   | +    |     |        |      |        |     | +    |     |      |       |
| [New Span ID created also for non-recording Spans](specification/trace/sdk.md#sdk-span-creation) |          | +   | +    |     | +      | +    | +      | +   | +    | +   | -    | +     |
| [IdGenerators](specification/trace/sdk.md#id-generators)                                         |          | +   | +    |     | +      | +    | +      | +   | +    | +   |      | +     |
| [SpanLimits](specification/trace/sdk.md#span-limits)                                             | X        | +   | +    |     | +      | +    | +      | +   |      | -   |      | +     |
| [Built-in `SpanProcessor`s implement `ForceFlush` spec](specification/trace/sdk.md#forceflush-1) |          |     | +    |     | +      | +    | +      | +   | +    | +   | +    |       |
| [Attribute Limits](specification/common/README.md#attribute-limits)                              | X        |     | +    |     | +      | +    | +      | +   |      |     |      |       |
| Fetch InstrumentationScope from ReadableSpan                                                     |          |     | +    |     | +      |      |        | +   |      |     |      |       |

## Baggage

| Feature                            | Optional | Go | Java | JS | Python | Ruby | Erlang | PHP | Rust | C++ | .NET | Swift |
|------------------------------------|----------|----|------|----|--------|------|--------|-----|------|-----|------|-------|
| Basic support                      |          | +  | +    | +  | +      | +    | +      | +   | +    |  +  | +    | +     |
| Use official header name `baggage` |          | +  | +    | +  | +      | +    | +      | +   | +    |  +  | +    | +     |

## Metrics

| Feature                                                                                                                                                                | Optional | Go | Java | JS  | Python | Ruby | Erlang | PHP | Rust | C++ | .NET | Swift |
|------------------------------------------------------------------------------------------------------------------------------------------------------------------------|----------|----|------|-----|--------|------|--------|-----|------|-----|------|-------|
| The API provides a way to set and get a global default `MeterProvider`.                                                                                                | X        | +  | +    | +   | +      |      | +      | +   |  +   | +   | -    |       |
| It is possible to create any number of `MeterProvider`s.                                                                                                               | X        | +  | +    | +   | +      |      | +      | +   | +    | +   | +    |       |
| `MeterProvider` provides a way to get a `Meter`.                                                                                                                       |          | +  | +    | +   | +      |      | +      | +   |  +   | +   | -    |       |
| `get_meter` accepts name, `version` and `schema_url`.                                                                                                                  |          | +  | +    | +   | +      |      | +      | +   |  +   | +   | -    |       |
| `get_meter` accepts `attributes`.                                                                                                                                      |          |    |      |     |        |      |        | +   |  +   | +   |      |       |
| When an invalid `name` is specified a working `Meter` implementation is returned as a fallback.                                                                        |          | +  | +    | +   | +      |      | +      |     |  +   | +   | -    |       |
| The fallback `Meter` `name` property keeps its original invalid value.                                                                                                 | X        | -  | -    | +   | +      |      | +      |     |  +   | -   | -    |       |
| Associate `Meter` with `InstrumentationScope`.                                                                                                                         |          |    | +    | +   | +      |      | +      |     |  +   | +   |      |       |
| `Counter` instrument is supported.                                                                                                                                     |          | +  | +    | +   | +      |      | +      | +   |  +   | +   | +    |       |
| `AsynchronousCounter` instrument is supported.                                                                                                                         |          | +  | +    | +   | +      |      | +      | +   |  +   | +   | +    |       |
| `Histogram` instrument is supported.                                                                                                                                   |          | +  | +    | +   | +      |      | +      | +   |  +   | +   | +    |       |
| `AsynchronousGauge` instrument is supported.                                                                                                                           |          | +  | +    | +   | +      |      | +      | +   |  +   | +   | +    |       |
| `Gauge` instrument is supported.                                                                                                                                       |          | -  | -    | -   | -      |      | -      | -   |  +   | -   | -    |       |
| `UpDownCounter` instrument is supported.                                                                                                                               |          | +  | +    | +   | +      |      | +      | +   |  +   | +   | +    |       |
| `AsynchronousUpDownCounter` instrument is supported.                                                                                                                   |          | +  | +    | +   | +      |      | +      | +   |  +   | +   | +    |       |
| Instruments have `name`                                                                                                                                                |          | +  | +    | +   | +      |      | +      | +   |  +   | +   | +    |       |
| Instruments have kind.                                                                                                                                                 |          | +  | +    | +   | +      |      | +      | +   |  +   | +   | +    |       |
| Instruments have an optional unit of measure.                                                                                                                          |          | +  | +    | +   | +      |      | +      | +   |  +   | +   | +    |       |
| Instruments have an optional description.                                                                                                                              |          | +  | +    | +   | +      |      | +      | +   |  +   | +   | +    |       |
| A valid instrument MUST be created and warning SHOULD be emitted when multiple instruments are registered under the same `Meter` using the same `name`.                |          |    | +    | +   | +      |      | +      |     |      |     |      |       |
| Duplicate instrument registration name conflicts are resolved by using the first-seen for the stream name.                                                             |          |    | +    |     |        |      | +      |     |      |     |      |       |
| It is possible to register two instruments with same `name` under different `Meter`s.                                                                                  |          | +  | +    | +   | +      |      | +      |     |  +   | +   | +    |       |
| Instrument names conform to the specified syntax.                                                                                                                      |          | +  | +    | +   | +      |      | +      |     |      | +   |      |       |
| Instrument units conform to the specified syntax.                                                                                                                      |          | -  | +    |     | +      |      | -      |     | +    | +   | +    |       |
| Instrument descriptions conform to the specified syntax.                                                                                                               |          | -  | +    |     | -      |      | -      |     |      | -   | +    |       |
| Instrument supports the advisory ExplicitBucketBoundaries parameter.                                                                                                   |          |    | +    |     |        |      | +      |     |      |     |      |       |
| Instrument supports the advisory Attributes parameter.                                                                                                                 |          |    | +    |     |        |      | -      |     |      |     |      |       |
| All methods of `MeterProvider` are safe to be called concurrently.                                                                                                     |          | +  | +    | +   | -      |      | +      |     |      | +   | +    |       |
| All methods of `Meter` are safe to be called concurrently.                                                                                                             |          | +  | +    | +   | -      |      | +      |     |      | +   | +    |       |
| All methods of any instrument are safe to be called concurrently.                                                                                                      |          | +  | +    | +   | -      |      | +      |     |      | +   | +    |       |
| `MeterProvider` allows a `Resource` to be specified.                                                                                                                   |          | +  | +    | +   | +      |      |        | +   |  +   | +   | +    |       |
| A specified `Resource` can be associated with all the produced metrics from any `Meter` from the `MeterProvider`.                                                      |          | +  | +    | +   | +      |      |        | +   |  +   | +   | +    |       |
| The supplied `name`, `version` and `schema_url` arguments passed to the `MeterProvider` are used to create an `InstrumentationLibrary` instance stored in the `Meter`. |          | +  | -    |     | +      |      |        |     | +    | +   | -    |       |
| The supplied `name`, `version` and `schema_url` arguments passed to the `MeterProvider` are used to create an `InstrumentationScope` instance stored in the `Meter`.   |          |    | +    | +   |        |      | +      | +   |  +   | +   |      |       |
| Configuration is managed solely by the `MeterProvider`.                                                                                                                |          | +  | +    | +   | +      |      | +      | +   |  +   | +   | +    |       |
| The `MeterProvider` provides methods to update the configuration                                                                                                       | X        | -  | -    | -   | +      |      | -      |     |      | -   | +    |       |
| The updated configuration applies to all already returned `Meter`s.                                                                                                    | if above | -  | -    | -   | -      |      | -      |     |      | -   | +    |       |
| There is a way to register `View`s with a `MeterProvider`.                                                                                                             |          | -  | +    | +   | +      |      | +      | +   |  +   | +   | +    |       |
| The `View` instrument selection criteria is as specified.                                                                                                              |          |    | +    | +   | +      |      | +      | +   |  +   | +   | +    |       |
| The `View` instrument selection criteria supports wildcards.                                                                                                           | X        |    | +    | +   | +      |      | -      |     |  +   | +   | +    |       |
| The `View` instrument selection criteria supports the match-all wildcard.                                                                                              |          |    | +    | +   | +      |      | +      |     |  +   | +   | +    |       |
| The name of the `View` can be specified.                                                                                                                               |          |    | +    | +   | +      |      | +      | +   |      | +   | +    |       |
| The `View` allows configuring the name, description, attributes keys and aggregation of the resulting metric stream.                                                   |          |    | +    | +   | +      |      | +      | +   |  +   | +   | -    |       |
| The `View` allows configuring the exemplar reservoir of resulting metric stream.                                                                                       | X        |    | -    |     | -      |      | -      |     |      |     | -    |       |
| The SDK allows more than one `View` to be specified per instrument.                                                                                                    | X        |    | +    | +   | +      |      | +      |     |  +   | +   | +    |       |
| The `Drop` aggregation is available.                                                                                                                                   |          | +  | +    | +   | +      |      | +      |     |  +   | +   | +    |       |
| The `Default` aggregation is available.                                                                                                                                |          | +  | +    | +   | +      |      | +      |     |  +   | +   | +    |       |
| The `Default` aggregation uses the specified aggregation by instrument.                                                                                                |          | +  | +    | +   | +      |      | +      |     |  +   | +   | +    |       |
| The `Sum` aggregation is available.                                                                                                                                    |          | +  | +    | +   | +      |      | +      | +   |  +   | +   | +    |       |
| The `LastValue` aggregation is available.                                                                                                                              |          | +  | +    | +   | +      |      | +      | +   |  +   | +   | +    |       |
| The `ExplicitBucketHistogram` aggregation is available.                                                                                                                |          | -  | +    | +   | +      |      | +      | +   |  +   | +   | +    |       |
| The `ExponentialBucketHistogram` aggregation is available.                                                                                                             |          |    |      |     |        |      |        |     |      |     | +    |       |
| The metrics Reader implementation supports registering metric Exporters                                                                                                |          |    | +    | +   | +      |      | +      | +   |  +   | +   | +    |       |
| The metrics Reader implementation supports configuring the default aggregation on the basis of instrument kind.                                                        |          |    | +    |     | +      |      | +      |     |      | -   | -    |       |
| The metrics Reader implementation supports configuring the default temporality on the basis of instrument kind.                                                        |          |    | +    | +   | +      |      | +      |     |  +   | +   |      |       |
| The metrics Exporter has access to the aggregated metrics data (aggregated points, not raw measurements).                                                              |          | +  | +    | +   | +      |      | +      |     |  +   | +   | +    |       |
| The metrics Exporter `export` function can not be called concurrently from the same Exporter instance.                                                                 |          | +  | +    | +   | -      |      | +      |     |      | +   | +    |       |
| The metrics Exporter `export` function does not block indefinitely.                                                                                                    |          | +  | +    | +   | -      |      | +      |     |      | +   | +    |       |
| The metrics Exporter `export` function receives a batch of metrics.                                                                                                    |          | +  | +    | +   | +      |      | +      | +   |  +   | +   | +    |       |
| The metrics Exporter `export` function returns `Success` or `Failure`.                                                                                                 |          | +  | +    | +   | +      |      | +      | +   |  +   | +   | +    |       |
| The metrics Exporter provides a `ForceFlush` function.                                                                                                                 |          | -  | +    | +   | -      |      | +      | +   |  +   | +   | +    |       |
| The metrics Exporter `ForceFlush` can inform the caller whether it succeeded, failed or timed out.                                                                     |          |    | +    | +   | -      |      | +      | +   |      | +   | +    |       |
| The metrics Exporter provides a `shutdown` function.                                                                                                                   |          | +  | +    | +   | -      |      | +      | +   |  +   | +   | +    |       |
| The metrics Exporter `shutdown` function do not block indefinitely.                                                                                                    |          | +  | +    | +   | -      |      | +      |     |      | +   | +    |       |
| The metrics SDK samples `Exemplar`s from measurements.                                                                                                                 |          |    | +    |     | -      |      | +      |     |      |     | -    |       |
| Exemplar sampling can be disabled.                                                                                                                                     |          |    | -    |     | -      |      | +      |     |      |     | -    |       |
| The metrics SDK supports SDK-wide exemplar filter configuration                                                                                                        |          |    | +    |     | -      |      | +      |     |      |     | -    |       |
| The metrics SDK supports `TraceBased` exemplar filter                                                                                                                  |          |    | +    |     | -      |      | +      |     |      |     | -    |       |
| The metrics SDK supports `AlwaysOn` exemplar filter                                                                                                                    |          |    | +    |     | -      |      | +      |     |      |     | -    |       |
| The metrics SDK supports `AlwaysOff` exemplar filter                                                                                                                   |          |    | +    |     | -      |      | +      |     |      |     | -    |       |
| Exemplars retain any attributes available in the measurement that are not preserved by aggregation or view configuration.                                              |          |    | +    |     | -      |      | +      |     |      |     | -    |       |
| Exemplars contain the associated trace id and span id of the active span in the Context when the measurement was taken.                                                |          |    | +    |     | -      |      | +      |     |      |     | -    |       |
| Exemplars contain the timestamp when the measurement was taken.                                                                                                        |          |    | +    |     | -      |      | +      |     |      |     | -    |       |
| The metrics SDK provides an `ExemplarReservoir` interface or extension point.                                                                                          |          |    | -    |     | -      |      | +      | +   |      |     | -    |       |
| An `ExemplarReservoir` has an `offer` method with access to the measurement value, attributes, `Context` and timestamp.                                                |          |    | -    |     | -      |      | +      | +   |      |     | -    |       |
| The metrics SDK provides a `SimpleFixedSizeExemplarReservoir` that is used by default for all aggregations except `ExplicitBucketHistogram`.                           |          |    | +    |     | -      |      | +      | +   |      |     | -    |       |
| The metrics SDK provides an `AlignedHistogramBucketExemplarReservoir` that is used by default for `ExplicitBucketHistogram` aggregation.                               |          |    | +    |     | -      |      | +      |     |      |     | -    |       |
| A metric Producer accepts an optional metric Filter                                                                                                                    |          |    |      |     |        |      | -      |     |      |     |      |       |
| The metric Reader implementation supports registering metric Filter and passing them  its registered metric Producers                                                  |          |    |      |     |        |      | -      |     |      |     |      |       |
| The metric SDK's metric Producer implementations uses the metric Filter                                                                                                |          |    |      |     |        |      | -      |     |      |     |      |       |

## Logs

Features for the [Logging SDK](specification/logs/sdk.md).
Disclaimer: this list of features is still a work in progress, please refer to the specification if in any doubt.

| Feature                                      | Optional | Go  | Java | JS  | Python | Ruby | Erlang | PHP | Rust | C++ | .NET | Swift |
|----------------------------------------------|----------|-----|------|-----|--------|------|--------|-----|------|-----|------|-------|
| LoggerProvider.Get Logger                    |          |     | +    |     |        |      |        | +   |      | +   | -    |       |
| LoggerProvider.Get Logger accepts attributes |          |     |      |     |        |      |        | +   |      | +   |      |       |
| LoggerProvider.Shutdown                      |          |     | +    |     |        |      |        | +   |      |     | -    |       |
| LoggerProvider.ForceFlush                    |          |     | +    |     |        |      |        | +   |      |     | -    |       |
| Logger.Emit(LogRecord)                       |          |     | +    |     |        |      |        | +   |      | +   | -    |       |
| Logger.Enabled                               | X        | +   |      |     |        |      |        |     | +    | +   |      |       |
| SimpleLogRecordProcessor                     |          |     | +    |     |        |      |        | +   |      | +   |      |       |
| BatchLogRecordProcessor                      |          |     | +    |     |        |      |        | +   |      | +   |      |       |
| Can plug custom LogRecordProcessor           |          |     | +    |     |        |      |        | +   |      | +   |      |       |
| OTLP/gRPC exporter                           |          |     | +    |     | +      |      |        | +   |      | +   | +    |       |
| OTLP/HTTP exporter                           |          |     | +    |     | +      |      |        | +   |      | +   | +    |       |
| OTLP File exporter                           |          |     | -    |     | -      |      |        |     |      |     | -    |       |
| Can plug custom LogRecordExporter            |          |     | +    |     |        |      |        | +   |      | +   |      |       |
| Trace Context Injection                      |          |     | +    |     | +      |      |        | +   |      | +   | +    |       |

## Events

Features for the [Events API](specification/logs/event-api.md) and the [Events SDK](specification/logs/event-sdk.md).
Disclaimer: Events are currently in Development status - work in progress.

| Feature                                                                    | Optional | Go | Java | JS | Python | Ruby | Erlang | PHP | Rust | C++ | .NET | Swift |
|----------------------------------------------------------------------------|----------|----|------|----|--------|------|--------|-----|------|-----|------|-------|
| [EventLoggerProvider](specification/logs/event-api.md#eventloggerprovider) | Optional | Go | Java | JS | Python | Ruby | Erlang | PHP | Rust | C++ | .NET | Swift |
| Get EventLogger                                                            |          |    |      |    |        |      |        |     |      |     |      |       |
<<<<<<< HEAD
| Get EventLogger accepts version                                            | +        |    |      |    |        |      |        |     |      |     |      |       |
| Get EventLogger accepts schema_url                                         | +        |    |      |    |        |      |        |     |      |     |      |       |
| Get EventLogger accepts attributes                                         | +        |    |      |    |        |      |        |     |      |     |      |       |
| [EventLogger](specification/logs/event-api.md#eventlogger)                 | Optional | Go | Java | JS | Python | Ruby | Erlang | PHP | Rust | C++ | .NET | Swift |
=======
| Get EventLogger accepts version                                            | X        |    |      |    |        |      |        |     |      |     |      |       |
| Get EventLogger accepts schema_url                                         | X        |    |      |    |        |      |        |     |      |     |      |       |
| Get EventLogger accepts attributes                                         | X        |    |      |    |        |      |        |     |      |     |      |       |
| [EventLogger](specification/logs/event-api.md#eventlogger)                 |          |    |      |    |        |      |        |     |      |     |      |       |
>>>>>>> 54ce34aa
| Emit event accepts name                                                    |          |    |      |    |        |      |        |     |      |     |      |       |
| Emit event accepts AnyValue body                                           | X        |    |      |    |        |      |        |     |      |     |      |       |
| Emit event accepts severity                                                | X        |    |      |    |        |      |        |     |      |     |      |       |
| Emit event accepts timestamp                                               | X        |    |      |    |        |      |        |     |      |     |      |       |
| Emit event accepts attributes                                              | X        |    |      |    |        |      |        |     |      |     |      |       |
| Emit event accepts context                                                 | X        |    |      |    |        |      |        |     |      |     |      |       |

## Resource

| Feature                                                                                                                                     | Optional | Go | Java | JS | Python | Ruby | Erlang | PHP | Rust | C++ | .NET | Swift |
|---------------------------------------------------------------------------------------------------------------------------------------------|----------|----|------|----|--------|------|--------|-----|------|-----|------|-------|
| Create from Attributes                                                                                                                      |          | +  | +    | +  | +      | +    | +      | +   | +    | +   | +    | +     |
| Create empty                                                                                                                                |          | +  | +    | +  | +      | +    | +      | +   | +    | +   | +    | +     |
| [Merge (v2)](specification/resource/sdk.md#merge)                                                                                           |          | +  | +    |    | +      | +    | +      | +   | +    | +   | +    |       |
| Retrieve attributes                                                                                                                         |          | +  | +    | +  | +      | +    | +      | +   | +    | +   | +    | +     |
| [Default value](https://github.com/open-telemetry/semantic-conventions/tree/main/docs/resource#semantic-attributes-with-dedicated-environment-variable) for service.name |          | +  | +    |    | +      | +    | +      | +   |      | +   | +    |       |
| [Resource detector](specification/resource/sdk.md#detecting-resource-information-from-the-environment) interface/mechanism                  |          | +  | +    | +  | +      | +    | +      | +   | +    | +   | +    | +     |
| [Resource detectors populate Schema URL](specification/resource/sdk.md#detecting-resource-information-from-the-environment)                 |          | +  | +    |    |        |      | -      | +   |      |     | -    |       |

## Context Propagation

| Feature                                                                          | Optional | Go | Java | JS | Python | Ruby | Erlang | PHP | Rust | C++ | .NET | Swift |
|----------------------------------------------------------------------------------|----------|----|------|----|--------|------|--------|-----|------|-----|------|-------|
| Create Context Key                                                               |          | +  | +    | +  | +      | +    | +      | +   | +    | +   | +    | +     |
| Get value from Context                                                           |          | +  | +    | +  | +      | +    | +      | +   | +    | +   | +    | +     |
| Set value for Context                                                            |          | +  | +    | +  | +      | +    | +      | +   | +    | +   | +    | +     |
| Attach Context                                                                   |          | N/A| +    | +  | +      | +    | +      | +   | +    | +   | -    | -     |
| Detach Context                                                                   |          | N/A| +    | +  | +      | +    | +      | +   | +    | +   | -    | -     |
| Get current Context                                                              |          | N/A| +    | +  | +      | +    | +      | +   | +    | +   | +    | +     |
| Composite Propagator                                                             |          | +  | +    | +  | +      | +    | +      | +   | +    | +   | +    | +     |
| Global Propagator                                                                |          | +  | +    | +  | +      | +    | +      | +   | +    | +   | +    | +     |
| TraceContext Propagator                                                          |          | +  | +    | +  | +      | +    | +      | +   | +    | +   | +    | +     |
| B3 Propagator                                                                    |          | +  | +    | +  | +      | +    | +      | +   | +    | +   | +    | +     |
| Jaeger Propagator                                                                |          | +  | +    | +  | +      | +    | +      | +   | +    | +   | -    | +     |
| OT Propagator                                                                    |          | +  | +    | +  | +      |      |        |     |      |     |      |       |
| OpenCensus Binary Propagator                                                     |          | +  |      |    |        |      |        |     |      |     |      |       |
| [TextMapPropagator](specification/context/api-propagators.md#textmap-propagator) |          | +  | +    |    |        | +    |        | +   |      |     |      |       |
| Fields                                                                           |          | +  | +    | +  | +      | +    | +      | +   | +    | +   | +    | +     |
| Setter argument                                                                  | X        | N/A| +    | +  | +      | +    | +      | +   | N/A  | +   | +    | +     |
| Getter argument                                                                  | X        | N/A| +    | +  | +      | +    | +      | +   | N/A  | +   | +    | +     |
| Getter argument returning Keys                                                   | X        | N/A| +    | +  | +      | +    | +      | +   | N/A  | +   | -    | +     |

## Environment Variables

Note: Support for environment variables is optional.

| Feature                                                  | Go | Java | JS | Python      | Ruby | Erlang | PHP | Rust | C++ | .NET | Swift |
|----------------------------------------------------------|----|------|----|-------------|------|--------|-----|------|-----|------|-------|
| OTEL_SDK_DISABLED                                        | -  | +    | -  | -           | -    | -      | +   | -    | -   | -    | -     |
| OTEL_RESOURCE_ATTRIBUTES                                 | +  | +    | +  | +           | +    | +      | +   | +    | +   | +    | -     |
| OTEL_SERVICE_NAME                                        | +  | +    | +  | +           | +    | +      | +   |      | +   | +    |       |
| OTEL_LOG_LEVEL                                           | -  | -    | +  | [-][py1059] | +    | -      | +   |      | -   | -    | -     |
| OTEL_PROPAGATORS                                         | -  | +    |    | +           | +    | +      | +   | -    | -   | -    | -     |
| OTEL_BSP_*                                               | +  | +    | +  | +           | +    | +      | +   | +    | -   | +    | -     |
| OTEL_BLRP_*                                              |    | +    |    |             |      |        |     | +    |     | +    |       |
| OTEL_EXPORTER_OTLP_*                                     | +  | +    |    | +           | +    | +      | +   | +    | +   | +    | -     |
| OTEL_EXPORTER_ZIPKIN_*                                   | -  | +    |    | +           | +    | -      | +   | -    | -   | +    | -     |
| OTEL_TRACES_EXPORTER                                     | -  | +    | +  | +           | +    | +      | +   | -    | -   | -    |       |
| OTEL_METRICS_EXPORTER                                    | -  | +    |    | +           | -    | -      | +   | -    | -   | -    | -     |
| OTEL_LOGS_EXPORTER                                       | -  | +    |    | +           |      |        | +   |      |     | -    |       |
| OTEL_SPAN_ATTRIBUTE_COUNT_LIMIT                          | +  | +    | +  | +           | +    | +      | +   | +    | -   | +    |       |
| OTEL_SPAN_ATTRIBUTE_VALUE_LENGTH_LIMIT                   | +  | +    | +  | +           | +    | +      | +   |      |     | +    |       |
| OTEL_SPAN_EVENT_COUNT_LIMIT                              | +  | +    | +  | +           | +    | +      | +   | +    | -   | +    |       |
| OTEL_SPAN_LINK_COUNT_LIMIT                               | +  | +    | +  | +           | +    | +      | +   | +    | -   | +    |       |
| OTEL_EVENT_ATTRIBUTE_COUNT_LIMIT                         | +  | -    |    | +           | +    | +      | +   |      |     | +    |       |
| OTEL_LINK_ATTRIBUTE_COUNT_LIMIT                          | +  | -    |    | +           | +    | +      | +   |      |     | +    |       |
| OTEL_LOGRECORD_ATTRIBUTE_COUNT_LIMIT                     |    |      |    |             |      |        | +   |      |     |      |       |
| OTEL_LOGRECORD_ATTRIBUTE_VALUE_LENGTH_LIMIT              |    |      |    |             |      |        | +   |      |     |      |       |
| OTEL_TRACES_SAMPLER                                      | +  | +    | +  | +           | +    | +      | +   | -    | -   | -    |       |
| OTEL_TRACES_SAMPLER_ARG                                  | +  | +    | +  | +           | +    | +      | +   | -    | -   | -    |       |
| OTEL_ATTRIBUTE_VALUE_LENGTH_LIMIT                        | +  | +    | +  | +           | +    | -      | +   |      |     | +    |       |
| OTEL_ATTRIBUTE_COUNT_LIMIT                               | +  | +    | +  | +           | +    | -      | +   |      |     | +    |       |
| OTEL_METRIC_EXPORT_INTERVAL                              | -  | +    |    |             |      |        | +   |      |     | +    |       |
| OTEL_METRIC_EXPORT_TIMEOUT                               | -  | -    |    |             |      |        | +   |      |     | +    |       |
| OTEL_METRICS_EXEMPLAR_FILTER                             | -  | +    |    |             |      |        | +   |      |     | -    |       |
| OTEL_EXPORTER_OTLP_METRICS_TEMPORALITY_PREFERENCE        | -  | +    | +  | +           |      |        | +   |      |     | +    |       |
| OTEL_EXPORTER_OTLP_METRICS_DEFAULT_HISTOGRAM_AGGREGATION |    | +    |    |             |      |        |     |      |     |      |       |
| OTEL_EXPERIMENTAL_CONFIG_FILE                            |    |      |    |             |      |        |     |      |     |      |       |

## File Configuration

See [File Configuration](./specification/configuration/file-configuration.md)
for details.

| Feature                                                                                                                 | Go | Java | JS | Python | Ruby | Erlang | PHP | Rust | C++ | .NET | Swift |
|-------------------------------------------------------------------------------------------------------------------------|----|------|----|--------|------|--------|-----|------|-----|------|-------|
| `Parse` a configuration file                                                                                            |    |      |    |        |      |        |     |      |     |      |       |
| The `Parse` operation accepts the configuration YAML file format                                                        |    |      |    |        |      |        |     |      |     |      |       |
| The `Parse` operation performs environment variable substitution                                                        |    |      |    |        |      |        |     |      |     |      |       |
| The `Parse` operation returns configuration model                                                                       |    |      |    |        |      |        |     |      |     |      |       |
| The `Parse` operation resolves extension component configuration to `properties`                                        |    |      |    |        |      |        |     |      |     |      |       |
| `Create` SDK components                                                                                                 |    |      |    |        |      |        |     |      |     |      |       |
| The `Create` operation accepts configuration model                                                                      |    |      |    |        |      |        |     |      |     |      |       |
| The `Create` operation returns `TracerProvider`                                                                         |    |      |    |        |      |        |     |      |     |      |       |
| The `Create` operation returns `MeterProvider`                                                                          |    |      |    |        |      |        |     |      |     |      |       |
| The `Create` operation returns `LoggerProvider`                                                                         |    |      |    |        |      |        |     |      |     |      |       |
| The `Create` operation returns `Propagators`                                                                            |    |      |    |        |      |        |     |      |     |      |       |
| The `Create` operation calls `CreatePlugin` of corresponding `ComponentProvider` when encountering extension components |    |      |    |        |      |        |     |      |     |      |       |
| Register a `ComponentProvider`                                                                                          |    |      |    |        |      |        |     |      |     |      |       |

## Exporters

| Feature                                                                        | Optional | Go | Java | JS | Python      | Ruby | Erlang | PHP | Rust | C++ | .NET | Swift |
|--------------------------------------------------------------------------------|----------|----|------|----|-------------|------|--------|-----|------|-----|------|-------|
| [Exporter interface](specification/trace/sdk.md#span-exporter)                 |          |    | +    |    | +           | +    | +      | +   | +    | +   | +    |       |
| [Exporter interface has `ForceFlush`](specification/trace/sdk.md#forceflush-2) |          |    | +    |    | [-][py1779] | +    | +      | +   | -    |     | +    |       |
| Standard output (logging)                                                      |          | +  | +    | +  | +           | +    | +      | +   | +    | +   | +    | +     |
| In-memory (mock exporter)                                                      |          | +  | +    | +  | +           | +    | +      | +   | -    | +   | +    | +     |
| **[OTLP](specification/protocol/otlp.md)**                                     | Optional | Go | Java | JS | Python      | Ruby | Erlang | PHP | Rust | C++ | .NET | Swift |
| OTLP/gRPC Exporter                                                             | *        | +  | +    | +  | +           |      | +      | +   | +    | +   | +    | +     |
| OTLP/HTTP binary Protobuf Exporter                                             | *        | +  | +    | +  | +           | +    | +      | +   | +    | +   | +    | -     |
| OTLP/HTTP JSON Protobuf Exporter                                               |          | +  | -    | +  | [-][py1003] |      | -      | +   |      | +   | -    | -     |
| OTLP/HTTP gzip Content-Encoding support                                        | X        | +  | +    | +  | +           | +    | -      | +   |      | -   | -    | -     |
| Concurrent sending                                                             |          | -  | +    | +  | [-][py1108] |      | -      |     | +    | -   | -    | -     |
| Honors retryable responses with backoff                                        | X        | +  | -    | +  | +           | +    | -      |     |      | -   | -    | -     |
| Honors non-retryable responses                                                 | X        | +  | -    | -  | +           | +    | -      |     |      | -   | -    | -     |
| Honors throttling response                                                     | X        | +  | -    | -  | +           | +    | -      |     |      | -   | -    | -     |
| Multi-destination spec compliance                                              | X        | +  | -    |    | [-][py1109] |      | -      |     |      | -   | -    | -     |
| SchemaURL in ResourceSpans and ScopeSpans                                      |          | +  | +    |    | +           |      | +      | +   |      |     | -    |       |
| SchemaURL in ResourceMetrics and ScopeMetrics                                  |          |    | +    |    | +           |      | -      | +   |      |     | -    |       |
| SchemaURL in ResourceLogs and ScopeLogs                                        |          |    | +    |    | +           |      | -      | +   |      |     | -    |       |
| Honors the [user agent spec](specification/protocol/exporter.md#user-agent)    |          |    |      |    |             |      |        | +   |      |     | +    |       |
| [Partial Success](https://github.com/open-telemetry/opentelemetry-proto/blob/main/docs/specification.md#partial-success) messages are handled and logged for OTLP/gRPC   | X        | +  |      |    |             |      |        | +   |      |     |      |       |
| [Partial Success](https://github.com/open-telemetry/opentelemetry-proto/blob/main/docs/specification.md#partial-success-1) messages are handled and logged for OTLP/HTTP | X        | +  |      |    |             |      |        | +   |      |     |      |       |
| **[Zipkin](specification/trace/sdk_exporters/zipkin.md)**                      | Optional | Go  | Java | JS  | Python    | Ruby | Erlang | PHP | Rust | C++ | .NET | Swift |
| Zipkin V1 JSON                                                                 | X        | -  | +    |    | +           | -    | -      | -   | -    | -   | -    | -     |
| Zipkin V1 Thrift                                                               | X        | -  | +    |    | [-][py1174] | -    | -      | -   | -    | -   | -    | -     |
| Zipkin V2 JSON                                                                 | *        | +  | +    |    | +           | +    | -      | +   | +    | +   | +    | +     |
| Zipkin V2 Protobuf                                                             | *        | -  | +    |    | +           | -    | +      | -   | -    | -   | -    | -     |
| Service name mapping                                                           |          | +  | +    | +  | +           | +    | +      | +   | +    | +   | +    | +     |
| SpanKind mapping                                                               |          | +  | +    | +  | +           | +    | +      | +   | +    | +   | +    | +     |
| InstrumentationLibrary mapping                                                 |          | +  | +    | -  | +           | +    | -      | +   | +    | +   | +    | +     |
| InstrumentationScope mapping                                                   |          |    | +    |    |             |      |        |     |      |     |      |       |
| Boolean attributes                                                             |          | +  | +    | +  | +           | +    | +      | +   | +    | +   | +    | +     |
| Array attributes                                                               |          | +  | +    | +  | +           | +    | +      | +   | +    | +   | +    | +     |
| Status mapping                                                                 |          | +  | +    | +  | +           | +    | +      | +   | +    | +   | +    | +     |
| Error Status mapping                                                           |          | +  | +    |    | +           | +    | -      | +   | +    | +   | +    | -     |
| Event attributes mapping to Annotations                                        |          | +  | +    | +  | +           | +    | +      | +   | +    | +   | +    | +     |
| Integer microseconds in timestamps                                             |          | N/A| +    |    | +           | +    | -      | +   | +    | +   | +    | +     |
| **Prometheus**                                                                                                                                    | Optional | Go  | Java  | JS  | Python  | Ruby  | Erlang  | PHP  | Rust  | C++  | .NET  | Swift |
| [Metadata Deduplication](specification/compatibility/prometheus_and_openmetrics.md#metric-metadata-1)                                             |          |  +  |   +   |  -  |    -    |   -   |    -    |   -  |   +   |  -   |   -   |   -   |
| [Name Sanitization](specification/compatibility/prometheus_and_openmetrics.md#metric-metadata-1)                                                  |          |  +  |   +   |  +  |    +    |   -   |    -    |   -  |   +   |  +   |   +   |   +   |
| [UNIT Metadata](specification/compatibility/prometheus_and_openmetrics.md#metric-metadata-1)                                                      |     X    |  -  |   -   |  +  |    +    |   -   |    -    |   -  |   -   |  -   |   +   |   -   |
| [Unit Suffixes](specification/compatibility/prometheus_and_openmetrics.md#metric-metadata-1)                                                      |     X    |  +  |   +   |  -  |    +    |   -   |    -    |   -  |   +   |  +   |   +   |   -   |
| [Unit Full Words](specification/compatibility/prometheus_and_openmetrics.md#metric-metadata-1)                                                    |     X    |  +  |   +   |  -  |    -    |   -   |    -    |   -  |   +   |  -   |   -   |   -   |
| [HELP Metadata](specification/compatibility/prometheus_and_openmetrics.md#metric-metadata-1)                                                      |          |  +  |   +   |  +  |    +    |   -   |    -    |   -  |   +   |  +   |   +   |   +   |
| [TYPE Metadata](specification/compatibility/prometheus_and_openmetrics.md#metric-metadata-1)                                                      |          |  +  |   +   |  +  |    +    |   -   |    -    |   -  |   +   |  +   |   +   |   +   |
| [otel_scope_name and otel_scope_version labels on all Metrics](specification/compatibility/prometheus_and_openmetrics.md#instrumentation-scope-1) |          |  +  |   +   |  -  |    -    |   -   |    -    |   -  |   +   |  -   |   -   |   -   |
| [otel_scope_info metric](specification/compatibility/prometheus_and_openmetrics.md#instrumentation-scope-1)                                       |     X    |  +  |   +   |  -  |    -    |   -   |    -    |   -  |   +   |  -   |   -   |   -   |
| [otel_scope_info and labels can be disabled](specification/compatibility/prometheus_and_openmetrics.md#instrumentation-scope-1)                   |     X    |  +  |   -   |  -  |    -    |   -   |    -    |   -  |   +   |  -   |   -   |   -   |
| [Gauges become Prometheus Gauges](specification/compatibility/prometheus_and_openmetrics.md#gauges-1)                                             |          |  +  |   +   |  +  |    +    |   -   |    -    |   -  |   +   |  +   |   +   |   -   |
| [Cumulative Monotonic Sums become Prometheus Counters](specification/compatibility/prometheus_and_openmetrics.md#sums)                            |          |  +  |   +   |  +  |    +    |   -   |    -    |   -  |   +   |  +   |   +   |   +   |
| [Prometheus Counters have _total suffix by default](specification/compatibility/prometheus_and_openmetrics.md#sums)                               |          |  +  |   +   |  +  |    +    |   -   |    -    |   -  |   +   |  -   |   -   |   -   |
| [Prometheus Counters _total suffixing can be disabled](specification/compatibility/prometheus_and_openmetrics.md#sums)                            |     X    |  +  |   -   |  -  |    -    |   -   |    -    |   -  |   -   |  -   |   -   |   -   |
| [Cumulative Non-Monotonic Sums become Prometheus Gauges](specification/compatibility/prometheus_and_openmetrics.md#sums)                          |          |  +  |   +   |  +  |    +    |   -   |    -    |   -  |   +   |  +   |   +   |   -   |
| [Delta Non-Monotonic Sums become Cumulative Prometheus Counters](specification/compatibility/prometheus_and_openmetrics.md#sums)                  |     X    |  -  |   -   |  -  |    -    |   -   |    -    |   -  |   -   |  -   |   -   |   -   |
| [Cumulative Histograms become Prometheus Histograms](specification/compatibility/prometheus_and_openmetrics.md#histograms-1)                      |          |  +  |   +   |  +  |    +    |   -   |    -    |   -  |   +   |  +   |   +   |   +   |
| [Delta Histograms become Cumulative Prometheus Histograms](specification/compatibility/prometheus_and_openmetrics.md#histograms-1)                |     X    |  -  |   -   |  -  |    -    |   -   |    -    |   -  |   -   |  -   |   -   |   -   |
| [Attributes Keys are Sanitized](specification/compatibility/prometheus_and_openmetrics.md#metric-attributes)                                      |          |  +  |   +   |  +  |    +    |   -   |    -    |   -  |   +   |  +   |   +   |   +   |
| [Colliding sanitized attribute keys are merged](specification/compatibility/prometheus_and_openmetrics.md#metric-attributes)                      |          |  +  |   +   |  -  |    -    |   -   |    -    |   -  |   +   |  -   |   -   |   -   |
| [Exemplars for Histograms and Monotonic sums](specification/compatibility/prometheus_and_openmetrics.md#exemplars-1)                              |     X    |  -  |   -   |  -  |    -    |   -   |    -    |   -  |   -   |  -   |   -   |   -   |
| [`target_info` metric from Resource](specification/compatibility/prometheus_and_openmetrics.md#resource-attributes-1)                             |     X    |  +  |   +   |  +  |    +    |   -   |    -    |   -  |   +   |  -   |   -   |   -   |

## OpenCensus Compatibility

Languages not covered by the OpenCensus project, or that did not reach Alpha, are not listed here.

| Feature                                                                                                 |Go |Java|JS |Python|C++|.NET|Erlang|
|---------------------------------------------------------------------------------------------------------|---|----|---|------|----|---|----|
| [Trace Bridge](specification/compatibility/opencensus.md#trace-bridge)   |  + |  +  | +  |   +   |  -  | -  |  -  |
| [Metric Bridge](specification/compatibility/opencensus.md#metrics--stats) |  + |  +  | -  |   -   |  -  | -  |  -  |

## OpenTracing Compatibility

Languages not covered by the OpenTracing project do not need to be listed here, e.g. Erlang.

| Feature                                                                                                 |Go |Java|JS |Python|Ruby|PHP|Rust|C++|.NET|Swift|
|---------------------------------------------------------------------------------------------------------|---|----|---|------|----|---|----|---|----|-----|
| [Create OpenTracing Shim](specification/compatibility/opentracing.md#create-an-opentracing-tracer-shim) |   |    |   |      |    | + |    |   |    |     |
| [Tracer](specification/compatibility/opentracing.md#tracer-shim)                                        |   |    |   |      |    | + |    |   |    |     |
| [Span](specification/compatibility/opentracing.md#span-shim)                                            |   |    |   |      |    | + |    |   |    |     |
| [SpanContext](specification/compatibility/opentracing.md#spancontext-shim)                              |   |    |   |      |    | + |    |   |    |     |
| [ScopeManager](specification/compatibility/opentracing.md#scopemanager-shim)                            |   |    |   |      |    | + |    |   |    |     |
| Error mapping for attributes/events                                                                     |   |    |   |      |    | + |    |   |    |     |
| Migration to OpenTelemetry guide                                                                        |   |    |   |      |    |   |    |   |    |     |

[py1003]: https://github.com/open-telemetry/opentelemetry-python/issues/1003
[py1059]: https://github.com/open-telemetry/opentelemetry-python/issues/1059
[py1108]: https://github.com/open-telemetry/opentelemetry-python/issues/1108
[py1109]: https://github.com/open-telemetry/opentelemetry-python/issues/1109
[py1174]: https://github.com/open-telemetry/opentelemetry-python/issues/1174
[py1779]: https://github.com/open-telemetry/opentelemetry-python/issues/1779
[php225]: https://github.com/open-telemetry/opentelemetry-php/issues/225<|MERGE_RESOLUTION|>--- conflicted
+++ resolved
@@ -210,17 +210,10 @@
 |----------------------------------------------------------------------------|----------|----|------|----|--------|------|--------|-----|------|-----|------|-------|
 | [EventLoggerProvider](specification/logs/event-api.md#eventloggerprovider) | Optional | Go | Java | JS | Python | Ruby | Erlang | PHP | Rust | C++ | .NET | Swift |
 | Get EventLogger                                                            |          |    |      |    |        |      |        |     |      |     |      |       |
-<<<<<<< HEAD
-| Get EventLogger accepts version                                            | +        |    |      |    |        |      |        |     |      |     |      |       |
-| Get EventLogger accepts schema_url                                         | +        |    |      |    |        |      |        |     |      |     |      |       |
-| Get EventLogger accepts attributes                                         | +        |    |      |    |        |      |        |     |      |     |      |       |
-| [EventLogger](specification/logs/event-api.md#eventlogger)                 | Optional | Go | Java | JS | Python | Ruby | Erlang | PHP | Rust | C++ | .NET | Swift |
-=======
 | Get EventLogger accepts version                                            | X        |    |      |    |        |      |        |     |      |     |      |       |
 | Get EventLogger accepts schema_url                                         | X        |    |      |    |        |      |        |     |      |     |      |       |
 | Get EventLogger accepts attributes                                         | X        |    |      |    |        |      |        |     |      |     |      |       |
-| [EventLogger](specification/logs/event-api.md#eventlogger)                 |          |    |      |    |        |      |        |     |      |     |      |       |
->>>>>>> 54ce34aa
+| [EventLogger](specification/logs/event-api.md#eventlogger)                 | Optional | Go | Java | JS | Python | Ruby | Erlang | PHP | Rust | C++ | .NET | Swift |
 | Emit event accepts name                                                    |          |    |      |    |        |      |        |     |      |     |      |       |
 | Emit event accepts AnyValue body                                           | X        |    |      |    |        |      |        |     |      |     |      |       |
 | Emit event accepts severity                                                | X        |    |      |    |        |      |        |     |      |     |      |       |
