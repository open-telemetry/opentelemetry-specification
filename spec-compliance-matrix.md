--- conflicted
+++ resolved
@@ -162,25 +162,15 @@
 |Event attributes mapping to Annotations       | + | +  | + | +    |    | +    | + | +  |   | +  |
 |Integer microseconds in timestamps            |   | +  |   | +    |    |      |   |    |   | +  |
 |[Jaeger](specification/trace/sdk_exporters/jaeger.md)|
-<<<<<<< HEAD
-|Jaeger Thrift over UDP                        |   |    |   |      |    |      |   |    |   | +  |
-|Jaeger Protobuf via gRPC                      |   |    |   |      |    |      |   |    |   | -  |
-|Jaeger Thrift over HTTP                       |   |    |   |      |    |      |   |    |   | -  |
-|Service name mapping                          |   |    |   |      |    |      |   |    |   | +  |
-|Resource to Process mapping                   |   |    |   |      |    |      |   |    |   | +  |
-|InstrumentationLibrary mapping                |   |    |   |      |    |      |   |    |   | +  |
-|Status mapping                                |   |    |   |      |    |      |   |    |   | +  |
-|Error Status mapping                          |   |    |   |      |    |      |   |    |   | +  |
-|Events converted to Logs                      |   |    |   |      |    |      |   |    |   | +  |
-=======
 |Jaeger Thrift over UDP                        |   |    |   | +    |    |      |   |    |   | +  |
 |Jaeger Protobuf via gRPC                      |   |    |   | [-](https://github.com/open-telemetry/opentelemetry-python/issues/1437)    |    |      |   |    |   | -  |
 |Jaeger Thrift over HTTP                       |   |    |   | +    |    |      |   |    |   | -  |
 |Service name mapping                          |   |    |   | +    |    |      |   |    |   | +  |
 |Resource to Process mapping                   |   |    |   | [-](https://github.com/open-telemetry/opentelemetry-python/issues/1436)    |    |      |   |    |   | +  |
 |InstrumentationLibrary mapping                |   |    |   | +    |    |      |   |    |   | +  |
+|Status mapping                                |   |    |   |      |    |      |   |    |   | +  |
+|Error Status mapping                          |   |    |   |      |    |      |   |    |   | +  |
 |Events converted to Logs                      |   |    |   | +    |    |      |   |    |   | +  |
->>>>>>> 0a2c727e
 |OpenCensus|
 |TBD|
 |Prometheus|
