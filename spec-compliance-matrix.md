--- conflicted
+++ resolved
@@ -198,13 +198,8 @@
 | LoggerProvider.Shutdown                      |          |     | +    |     | +      |      |        | +   |      | +   | -    |       |
 | LoggerProvider.ForceFlush                    |          |     | +    |     | +      |      |        | +   |      | +   | -    |       |
 | Logger.Emit(LogRecord)                       |          |     | +    |     | +      |      |        | +   |      | +   | -    |       |
-<<<<<<< HEAD
 | Reuse Standard Attributes                    | X        | +   | +    |     | +      |      |        |     |      | +   | +    |       |
-| LogRecord.Set EventName                      |          |     |      |     |        |      |        |     |      |     |      |       |
-=======
-| Reuse Standard Attributes                    | X        | +   |      |     |        |      |        |     |      |     |      |       |
 | LogRecord.Set EventName                      |          | +   |      |     |        |      |        |     | +    | +   |      |       |
->>>>>>> 2b9ef961
 | Logger.Enabled                               | X        | +   |      |     |        |      |        |     | +    | +   |      |       |
 | SimpleLogRecordProcessor                     |          |     | +    |     | +      |      |        | +   |      | +   |      |       |
 | BatchLogRecordProcessor                      |          |     | +    |     | +      |      |        | +   |      | +   |      |       |
