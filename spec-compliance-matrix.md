--- conflicted
+++ resolved
@@ -292,11 +292,10 @@
 
 | Feature | Go | Java | JS | Python | Ruby | Erlang | PHP | Rust | C++ | .NET | Swift |
 | ------- | -- | ---- | -- | ------ | ---- | ------ | --- | ---- | --- | ---- | ----- |
-<<<<<<< HEAD
-| `Parse` a configuration file |  | + |  |  |  |  | + |  |  |  |  |
-| The `Parse` operation accepts the configuration YAML file format |  | + |  |  |  |  | + |  |  |  |  |
+| `Parse` a configuration file |  | + | + |  |  |  | + |  |  |  |  |
+| The `Parse` operation accepts the configuration YAML file format |  | + | + |  |  |  | + |  |  |  |  |
 | The `Parse` operation performs environment variable substitution |  | + |  |  |  |  | + |  |  |  |  |
-| The `Parse` operation returns configuration model |  | + |  |  |  |  | + |  |  |  |  |
+| The `Parse` operation returns configuration model |  | + | + |  |  |  | + |  |  |  |  |
 | The `Parse` operation resolves extension component configuration to `properties` |  | + |  |  |  |  | + |  |  |  |  |
 | `Create` SDK components |  | + |  |  |  |  | + |  |  |  |  |
 | The `Create` operation accepts configuration model |  | + |  |  |  |  | + |  |  |  |  |
@@ -306,21 +305,6 @@
 | The `Create` operation returns `Propagators` |  | + |  |  |  |  | + |  |  |  |  |
 | The `Create` operation calls `CreatePlugin` of corresponding `ComponentProvider` when encountering extension components |  | + |  |  |  |  | + |  |  |  |  |
 | Register a `ComponentProvider` |  | + |  |  |  |  | + |  |  |  |  |
-=======
-| `Parse` a configuration file |  | x | + |  |  |  | + |  |  |  |  |
-| The `Parse` operation accepts the configuration YAML file format |  | x | + |  |  |  | + |  |  |  |  |
-| The `Parse` operation performs environment variable substitution |  | x |  |  |  |  | + |  |  |  |  |
-| The `Parse` operation returns configuration model |  | x | + |  |  |  | + |  |  |  |  |
-| The `Parse` operation resolves extension component configuration to `properties` |  | x |  |  |  |  | + |  |  |  |  |
-| `Create` SDK components |  | x |  |  |  |  | + |  |  |  |  |
-| The `Create` operation accepts configuration model |  | x |  |  |  |  | + |  |  |  |  |
-| The `Create` operation returns `TracerProvider` |  | x |  |  |  |  | + |  |  |  |  |
-| The `Create` operation returns `MeterProvider` |  | x |  |  |  |  | + |  |  |  |  |
-| The `Create` operation returns `LoggerProvider` |  | x |  |  |  |  | + |  |  |  |  |
-| The `Create` operation returns `Propagators` |  | x |  |  |  |  | + |  |  |  |  |
-| The `Create` operation calls `CreatePlugin` of corresponding `ComponentProvider` when encountering extension components |  | x |  |  |  |  | + |  |  |  |  |
-| Register a `ComponentProvider` |  | x |  |  |  |  | + |  |  |  |  |
->>>>>>> 94e14846
 
 ## Exporters
 
