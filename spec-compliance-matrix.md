# Compliance of Implementations with Specification

The following tables show which features are implemented by each OpenTelemetry
language implementation.

`+` means the feature is supported, `-` means it is not supported, `N/A` means
the feature is not applicable to the particular language, blank cell means the
status of the feature is not known.

For the `Optional` column, `X` means the feature is optional, blank means the
feature is required, and columns marked with `*` mean that for each type of
exporter (OTLP and Zipkin), implementing at least one of the supported
formats is required. Implementing more than one format is optional.

## Traces

| Feature                                                                                          | Optional | Go  | Java | JS  | Python | Ruby | Erlang | PHP | Rust | C++ | .NET | Swift |
|--------------------------------------------------------------------------------------------------|----------|-----|------|-----|--------|------|--------|-----|------|-----|------|-------|
| [TracerProvider](specification/trace/api.md#tracerprovider-operations)                           | Optional | Go  | Java | JS  | Python | Ruby | Erlang | PHP | Rust | C++ | .NET | Swift |
| Create TracerProvider                                                                            |          | +   | +    | +   | +      | +    | +      | +   | +    | +   | +    | +     |
| Get a Tracer                                                                                     |          | +   | +    | +   | +      | +    | +      | +   | +    | +   | +    | +     |
| Get a Tracer with schema_url                                                                     |          | +   | +    |     | +      |      |        | +   |      | +   |      |       |
| Get a Tracer with scope attributes                                                               |          |     |      |     | +      |      |        | +   |      | +   |      |       |
| Associate Tracer with InstrumentationScope                                                       |          |     |      |     | +      |      |        | +   |      |     |      |       |
| Safe for concurrent calls                                                                        |          | +   | +    | +   | +      | +    | +      | +   | +    | +   | +    | +     |
| Shutdown (SDK only required)                                                                     |          | +   | +    | +   | +      | +    | +      | +   | +    | +   | +    | +     |
| ForceFlush (SDK only required)                                                                   |          | +   | +    | -   | +      | +    | +      | +   | +    | +   | +    | +     |
| [Trace / Context interaction](specification/trace/api.md#context-interaction)                    | Optional | Go  | Java | JS  | Python | Ruby | Erlang | PHP | Rust | C++ | .NET | Swift |
| Get active Span                                                                                  |          | N/A | +    | +   | +      | +    | +      | +   | +    | +   | +    | +     |
| Set active Span                                                                                  |          | N/A | +    | +   | +      | +    | +      | +   | +    | +   | +    | +     |
| [Tracer](specification/trace/api.md#tracer-operations)                                           | Optional | Go  | Java | JS  | Python | Ruby | Erlang | PHP | Rust | C++ | .NET | Swift |
| Create a new Span                                                                                |          | +   | +    | +   | +      | +    | +      | +   | +    | +   | +    | +     |
| Documentation defines adding attributes at span creation as preferred                            |          |     |      |     | +      | +    |        | +   |      |     | +    |       |
| Get active Span                                                                                  |          | N/A | +    | +   | +      | +    | +      | +   | +    | +   | +    | +     |
| Mark Span active                                                                                 |          | N/A | +    | +   | +      | +    | +      | +   | +    | +   | +    | +     |
| Safe for concurrent calls                                                                        |          | +   | +    | +   | +      | +    | +      | +   | +    | +   | +    | +     |
| [SpanContext](specification/trace/api.md#spancontext)                                            | Optional | Go  | Java | JS  | Python | Ruby | Erlang | PHP | Rust | C++ | .NET | Swift |
| IsValid                                                                                          |          | +   | +    | +   | +      | +    | +      | +   | +    | +   | +    | +     |
| IsRemote                                                                                         |          | +   | +    | +   | +      | +    | +      | +   | +    | +   | +    | +     |
| Conforms to the W3C TraceContext spec                                                            |          | +   | +    | +   | +      | +    | +      | +   | +    | +   | +    | +     |
| [Span](specification/trace/api.md#span)                                                          | Optional | Go  | Java | JS  | Python | Ruby | Erlang | PHP | Rust | C++ | .NET | Swift |
| Create root span                                                                                 |          | +   | +    | +   | +      | +    | +      | +   | +    | +   | +    | +     |
| Create with default parent (active span)                                                         |          | N/A | +    | +   | +      | +    | +      | +   | +    | +   | +    | +     |
| Create with parent from Context                                                                  |          | +   | +    | +   | +      | +    | +      | +   | +    | +   | +    | +     |
| No explicit parent Span/SpanContext allowed                                                      |          | +   | +    | +   | +      | +    | +      | +   | +    | +   | -    | +     |
| SpanProcessor.OnStart receives parent Context                                                    |          | +   | +    | +   | +      | +    | +      | +   | +    | -   | -    | +     |
| UpdateName                                                                                       |          | +   | +    | +   | +      | +    | +      | +   | +    | +   | +    | +     |
| User-defined start timestamp                                                                     |          | +   | +    | +   | +      | +    | +      | +   | +    | +   | +    | +     |
| End                                                                                              |          | +   | +    | +   | +      | +    | +      | +   | +    | +   | +    | +     |
| End with timestamp                                                                               |          | +   | +    | +   | +      | +    | +      | +   | +    | +   | +    | +     |
| IsRecording                                                                                      |          | +   | +    | +   | +      | +    | +      | +   | +    | +   | +    | +     |
| IsRecording becomes false after End                                                              |          | +   | +    | +   | +      | +    | +      | +   | +    | +   | -    | +     |
| Set status with StatusCode (Unset, Ok, Error)                                                    |          | +   | +    | +   | +      | +    | +      | +   | +    | +   | +    | +     |
| Safe for concurrent calls                                                                        |          | +   | +    | +   | +      | +    | +      | +   | +    | +   | +    | +     |
| events collection size limit                                                                     |          | +   | +    | +   | +      | +    | +      | +   | +    | -   | -    | +     |
| attribute collection size limit                                                                  |          | +   | +    | +   | +      | +    | +      | +   | +    | -   | -    | +     |
| links collection size limit                                                                      |          | +   | +    | +   | +      | +    | +      | +   | +    | -   | -    | +     |
| [SpanProcessor.OnEnding](specification/trace/sdk.md#onending)                                    | X        | -   | -    | -   | -      | -    | -      | -   | -    | -   | -    | -     |
| [Span attributes](specification/trace/api.md#set-attributes)                                     | Optional | Go  | Java | JS  | Python | Ruby | Erlang | PHP | Rust | C++ | .NET | Swift |
| SetAttribute                                                                                     |          | +   | +    | +   | +      | +    | +      | +   | +    | +   | +    | +     |
| Set order preserved                                                                              | X        | +   | -    | +   | +      | +    | +      | +   | +    | +   | +    | +     |
| String type                                                                                      |          | +   | +    | +   | +      | +    | +      | +   | +    | +   | +    | +     |
| Boolean type                                                                                     |          | +   | +    | +   | +      | +    | +      | +   | +    | +   | +    | +     |
| Double floating-point type                                                                       |          | +   | +    | +   | +      | +    | +      | -   | +    | +   | +    | +     |
| Signed int64 type                                                                                |          | +   | +    | +   | +      | +    | +      | -   | +    | +   | +    | +     |
| Array of primitives (homogeneous)                                                                |          | +   | +    | +   | +      | +    | +      | +   | +    | +   | +    | +     |
| `null` values documented as invalid/undefined                                                    |          | +   | +    | +   | +      | +    | N/A    | +   |      | +   |      | N/A   |
| Unicode support for keys and string values                                                       |          | +   | +    | +   | +      | +    | +      | +   | +    | +   | +    | +     |
| [Span linking](specification/trace/api.md#specifying-links)                                      | Optional | Go  | Java | JS  | Python | Ruby | Erlang | PHP | Rust | C++ | .NET | Swift |
| Links can be recorded on span creation                                                           |          | +   | +    |     | +      | +    | +      | +   | +    | +   | +    |       |
| Links can be recorded after span creation                                                        |          | +   |      |     | +      |      |        |     |      | +   | +    |       |
| Links order is preserved                                                                         |          | +   | +    |     | +      | +    | +      | +   | +    | +   | +    |       |
| [Span events](specification/trace/api.md#add-events)                                             | Optional | Go  | Java | JS  | Python | Ruby | Erlang | PHP | Rust | C++ | .NET | Swift |
| AddEvent                                                                                         |          | +   | +    | +   | +      | +    | +      | +   | +    | +   | +    | +     |
| Add order preserved                                                                              |          | +   | +    | +   | +      | +    | +      | +   | +    | +   | +    | +     |
| Safe for concurrent calls                                                                        |          | +   | +    | +   | +      | +    | +      | +   | +    | +   | +    | +     |
| [Span exceptions](specification/trace/api.md#record-exception)                                   | Optional | Go  | Java | JS  | Python | Ruby | Erlang | PHP | Rust | C++ | .NET | Swift |
| RecordException                                                                                  |          | -   | +    | +   | +      | +    | +      | +   | +    | -   | +    | -     |
| RecordException with extra parameters                                                            |          | -   | +    | +   | +      | +    | +      | +   | +    | -   | +    | -     |
| [Sampling](specification/trace/sdk.md#sampling)                                                  | Optional | Go  | Java | JS  | Python | Ruby | Erlang | PHP | Rust | C++ | .NET | Swift |
| Allow samplers to modify tracestate                                                              |          | +   | +    |     | +      | +    | +      | +   | +    | +   | +    | +     |
| ShouldSample gets full parent Context                                                            |          | +   | +    | +   | +      | +    | +      | +   | +    | +   | -    | +     |
| Sampler: JaegerRemoteSampler                                                                     |          | +   | +    |     |        |      |        |     | +    |     |      |       |
| [New Span ID created also for non-recording Spans](specification/trace/sdk.md#sdk-span-creation) |          | +   | +    |     | +      | +    | +      | +   | +    | +   | -    | +     |
| [IdGenerators](specification/trace/sdk.md#id-generators)                                         |          | +   | +    |     | +      | +    | +      | +   | +    | +   |      | +     |
| [SpanLimits](specification/trace/sdk.md#span-limits)                                             | X        | +   | +    |     | +      | +    | +      | +   |      | -   |      | +     |
| [Built-in `SpanProcessor`s implement `ForceFlush` spec](specification/trace/sdk.md#forceflush-1) |          |     | +    |     | +      | +    | +      | +   | +    | +   | +    |       |
| [Attribute Limits](specification/common/README.md#attribute-limits)                              | X        |     | +    |     | +      | +    | +      | +   |      |     |      |       |
| Fetch InstrumentationScope from ReadableSpan                                                     |          |     | +    |     | +      |      |        | +   |      |     |      |       |
| [Support W3C Trace Context Level 2 randomness](specification/trace/sdk.md#traceid-randomness)                            | X        |     |      |     |        |      |        |     |      |     |      |       |
| [TraceIdRatioBased sampler implements OpenTelemetry tracestate `th` field](specification/trace/sdk.md#traceidratiobased) | X        |     |      |     |        |      |        |     |      |     |      |       |
<<<<<<< HEAD
| [CompositeSampler and built-in ComposableSamplers](specification/trace/sdk.md#compositesampler) | X        |     |      |     |        |      |        |     |      |     |      |       |
=======
>>>>>>> 26e99d4d

## Baggage

| Feature                            | Optional | Go | Java | JS | Python | Ruby | Erlang | PHP | Rust | C++ | .NET | Swift |
|------------------------------------|----------|----|------|----|--------|------|--------|-----|------|-----|------|-------|
| Basic support                      |          | +  | +    | +  | +      | +    | +      | +   | +    |  +  | +    | +     |
| Use official header name `baggage` |          | +  | +    | +  | +      | +    | +      | +   | +    |  +  | +    | +     |

## Metrics

| Feature                                                                                                                                                                | Optional | Go | Java | JS  | Python | Ruby | Erlang | PHP | Rust | C++ | .NET | Swift |
|------------------------------------------------------------------------------------------------------------------------------------------------------------------------|----------|----|------|-----|--------|------|--------|-----|------|-----|------|-------|
| The API provides a way to set and get a global default `MeterProvider`.                                                                                                | X        | +  | +    | +   | +      |      | +      | +   |  +   | +   | -    |       |
| It is possible to create any number of `MeterProvider`s.                                                                                                               | X        | +  | +    | +   | +      |      | +      | +   | +    | +   | +    |       |
| `MeterProvider` provides a way to get a `Meter`.                                                                                                                       |          | +  | +    | +   | +      |      | +      | +   |  +   | +   | -    |       |
| `get_meter` accepts name, `version` and `schema_url`.                                                                                                                  |          | +  | +    | +   | +      |      | +      | +   |  +   | +   | -    |       |
| `get_meter` accepts `attributes`.                                                                                                                                      |          |    |      |     | +      |      |        | +   |  +   | +   |      |       |
| When an invalid `name` is specified a working `Meter` implementation is returned as a fallback.                                                                        |          | +  | +    | +   | +      |      | +      |     |  +   | +   | -    |       |
| The fallback `Meter` `name` property keeps its original invalid value.                                                                                                 | X        | -  | -    | +   | +      |      | +      |     |  +   | -   | -    |       |
| Associate `Meter` with `InstrumentationScope`.                                                                                                                         |          |    | +    | +   | +      |      | +      |     |  +   | +   |      |       |
| `Counter` instrument is supported.                                                                                                                                     |          | +  | +    | +   | +      |      | +      | +   |  +   | +   | +    |       |
| `AsynchronousCounter` instrument is supported.                                                                                                                         |          | +  | +    | +   | +      |      | +      | +   |  +   | +   | +    |       |
| `Histogram` instrument is supported.                                                                                                                                   |          | +  | +    | +   | +      |      | +      | +   |  +   | +   | +    |       |
| `AsynchronousGauge` instrument is supported.                                                                                                                           |          | +  | +    | +   | +      |      | +      | +   |  +   | +   | +    |       |
| `Gauge` instrument is supported.                                                                                                                                       |          | -  | -    | -   | +      |      | -      | -   |  +   | -   | -    |       |
| `UpDownCounter` instrument is supported.                                                                                                                               |          | +  | +    | +   | +      |      | +      | +   |  +   | +   | +    |       |
| `AsynchronousUpDownCounter` instrument is supported.                                                                                                                   |          | +  | +    | +   | +      |      | +      | +   |  +   | +   | +    |       |
| Instruments have `name`                                                                                                                                                |          | +  | +    | +   | +      |      | +      | +   |  +   | +   | +    |       |
| Instruments have kind.                                                                                                                                                 |          | +  | +    | +   | +      |      | +      | +   |  +   | +   | +    |       |
| Instruments have an optional unit of measure.                                                                                                                          |          | +  | +    | +   | +      |      | +      | +   |  +   | +   | +    |       |
| Instruments have an optional description.                                                                                                                              |          | +  | +    | +   | +      |      | +      | +   |  +   | +   | +    |       |
| A valid instrument MUST be created and warning SHOULD be emitted when multiple instruments are registered under the same `Meter` using the same `name`.                |          |    | +    | +   | +      |      | +      |     |      |     |      |       |
| Duplicate instrument registration name conflicts are resolved by using the first-seen for the stream name.                                                             |          |    | +    |     |        |      | +      |     |      |     |      |       |
| It is possible to register two instruments with same `name` under different `Meter`s.                                                                                  |          | +  | +    | +   | +      |      | +      |     |  +   | +   | +    |       |
| Instrument names conform to the specified syntax.                                                                                                                      |          | +  | +    | +   | +      |      | +      |     |      | +   |      |       |
| Instrument units conform to the specified syntax.                                                                                                                      |          | -  | +    |     | +      |      | -      |     | +    | +   | +    |       |
| Instrument descriptions conform to the specified syntax.                                                                                                               |          | -  | +    |     | -      |      | -      |     |      | -   | +    |       |
| Instrument supports the advisory ExplicitBucketBoundaries parameter.                                                                                                   |          |    | +    |     |        |      | +      |     |      |     |      |       |
| Instrument supports the advisory Attributes parameter.                                                                                                                 |          |    | +    |     |        |      | -      |     |      |     |      |       |
| All methods of `MeterProvider` are safe to be called concurrently.                                                                                                     |          | +  | +    | +   | -      |      | +      |     |      | +   | +    |       |
| All methods of `Meter` are safe to be called concurrently.                                                                                                             |          | +  | +    | +   | -      |      | +      |     |      | +   | +    |       |
| All methods of any instrument are safe to be called concurrently.                                                                                                      |          | +  | +    | +   | -      |      | +      |     |      | +   | +    |       |
| `MeterProvider` allows a `Resource` to be specified.                                                                                                                   |          | +  | +    | +   | +      |      |        | +   |  +   | +   | +    |       |
| A specified `Resource` can be associated with all the produced metrics from any `Meter` from the `MeterProvider`.                                                      |          | +  | +    | +   | +      |      |        | +   |  +   | +   | +    |       |
| The supplied `name`, `version` and `schema_url` arguments passed to the `MeterProvider` are used to create an `InstrumentationLibrary` instance stored in the `Meter`. |          | +  | -    |     | +      |      |        |     | +    | +   | -    |       |
| The supplied `name`, `version` and `schema_url` arguments passed to the `MeterProvider` are used to create an `InstrumentationScope` instance stored in the `Meter`.   |          |    | +    | +   | +     |      | +      | +   |  +   | +   |      |       |
| Configuration is managed solely by the `MeterProvider`.                                                                                                                |          | +  | +    | +   | +      |      | +      | +   |  +   | +   | +    |       |
| The `MeterProvider` provides methods to update the configuration                                                                                                       | X        | -  | -    | -   | +      |      | -      |     |      | -   | +    |       |
| The updated configuration applies to all already returned `Meter`s.                                                                                                    | if above | -  | -    | -   | -      |      | -      |     |      | -   | +    |       |
| There is a way to register `View`s with a `MeterProvider`.                                                                                                             |          | -  | +    | +   | +      |      | +      | +   |  +   | +   | +    |       |
| The `View` instrument selection criteria is as specified.                                                                                                              |          |    | +    | +   | +      |      | +      | +   |  +   | +   | +    |       |
| The `View` instrument selection criteria supports wildcards.                                                                                                           | X        |    | +    | +   | +      |      | -      |     |  +   | +   | +    |       |
| The `View` instrument selection criteria supports the match-all wildcard.                                                                                              |          |    | +    | +   | +      |      | +      |     |  +   | +   | +    |       |
| The name of the `View` can be specified.                                                                                                                               |          |    | +    | +   | +      |      | +      | +   |      | +   | +    |       |
| The `View` allows configuring the name, description, attributes keys and aggregation of the resulting metric stream.                                                   |          |    | +    | +   | +      |      | +      | +   |  +   | +   | -    |       |
| The `View` allows configuring excluded attribute keys of resulting metric stream.                                                                                      |          | +  |      |     |        |      |        |     |      |     |      |       |
| The `View` allows configuring the exemplar reservoir of resulting metric stream.                                                                                       | X        |    | -    |     | -      |      | -      |     |      |     | -    |       |
| The SDK allows more than one `View` to be specified per instrument.                                                                                                    | X        |    | +    | +   | +      |      | +      |     |  +   | +   | +    |       |
| The `Drop` aggregation is available.                                                                                                                                   |          | +  | +    | +   | +      |      | +      |     |  +   | +   | +    |       |
| The `Default` aggregation is available.                                                                                                                                |          | +  | +    | +   | +      |      | +      |     |  +   | +   | +    |       |
| The `Default` aggregation uses the specified aggregation by instrument.                                                                                                |          | +  | +    | +   | +      |      | +      |     |  +   | +   | +    |       |
| The `Sum` aggregation is available.                                                                                                                                    |          | +  | +    | +   | +      |      | +      | +   |  +   | +   | +    |       |
| The `LastValue` aggregation is available.                                                                                                                              |          | +  | +    | +   | +      |      | +      | +   |  +   | +   | +    |       |
| The `ExplicitBucketHistogram` aggregation is available.                                                                                                                |          | -  | +    | +   | +      |      | +      | +   |  +   | +   | +    |       |
| The `ExponentialBucketHistogram` aggregation is available.                                                                                                             |          |    |      |     | +      |      |        |     |      |     | +    |       |
| The metrics Reader implementation supports registering metric Exporters                                                                                                |          |    | +    | +   | +      |      | +      | +   |  +   | +   | +    |       |
| The metrics Reader implementation supports configuring the default aggregation on the basis of instrument kind.                                                        |          |    | +    |     | +      |      | +      |     |      | -   | -    |       |
| The metrics Reader implementation supports configuring the default temporality on the basis of instrument kind.                                                        |          |    | +    | +   | +      |      | +      |     |  +   | +   |      |       |
| The metrics Exporter has access to the aggregated metrics data (aggregated points, not raw measurements).                                                              |          | +  | +    | +   | +      |      | +      |     |  +   | +   | +    |       |
| The metrics Exporter `export` function can not be called concurrently from the same Exporter instance.                                                                 |          | +  | +    | +   | -      |      | +      |     |      | +   | +    |       |
| The metrics Exporter `export` function does not block indefinitely.                                                                                                    |          | +  | +    | +   | -      |      | +      |     |      | +   | +    |       |
| The metrics Exporter `export` function receives a batch of metrics.                                                                                                    |          | +  | +    | +   | +      |      | +      | +   |  +   | +   | +    |       |
| The metrics Exporter `export` function returns `Success` or `Failure`.                                                                                                 |          | +  | +    | +   | +      |      | +      | +   |  +   | +   | +    |       |
| The metrics Exporter provides a `ForceFlush` function.                                                                                                                 |          | -  | +    | +   | +      |      | +      | +   |  +   | +   | +    |       |
| The metrics Exporter `ForceFlush` can inform the caller whether it succeeded, failed or timed out.                                                                     |          |    | +    | +   | +      |      | +      | +   |      | +   | +    |       |
| The metrics Exporter provides a `shutdown` function.                                                                                                                   |          | +  | +    | +   | +      |      | +      | +   |  +   | +   | +    |       |
| The metrics Exporter `shutdown` function do not block indefinitely.                                                                                                    |          | +  | +    | +   | -      |      | +      |     |      | +   | +    |       |
| The metrics SDK samples `Exemplar`s from measurements.                                                                                                                 |          |    | +    |     | -      |      | +      |     |      |     | +    |       |
| Exemplar sampling can be disabled.                                                                                                                                     |          |    | -    |     | -      |      | +      |     |      |     | +    |       |
| The metrics SDK supports SDK-wide exemplar filter configuration                                                                                                        |          |    | +    |     | -      |      | +      |     |      |     | +    |       |
| The metrics SDK supports `TraceBased` exemplar filter                                                                                                                  |          |    | +    |     | -      |      | +      |     |      |     | +    |       |
| The metrics SDK supports `AlwaysOn` exemplar filter                                                                                                                    |          |    | +    |     | -      |      | +      |     |      |     | +    |       |
| The metrics SDK supports `AlwaysOff` exemplar filter                                                                                                                   |          |    | +    |     | -      |      | +      |     |      |     | +    |       |
| Exemplars retain any attributes available in the measurement that are not preserved by aggregation or view configuration.                                              |          |    | +    |     | -      |      | +      |     |      |     | +    |       |
| Exemplars contain the associated trace id and span id of the active span in the Context when the measurement was taken.                                                |          |    | +    |     | -      |      | +      |     |      |     | +    |       |
| Exemplars contain the timestamp when the measurement was taken.                                                                                                        |          |    | +    |     | -      |      | +      |     |      |     | +    |       |
| The metrics SDK provides an `ExemplarReservoir` interface or extension point.                                                                                          |          |    | -    |     | -      |      | +      | +   |      |     | -    |       |
| An `ExemplarReservoir` has an `offer` method with access to the measurement value, attributes, `Context` and timestamp.                                                |          |    | -    |     | -      |      | +      | +   |      |     | -    |       |
| The metrics SDK provides a `SimpleFixedSizeExemplarReservoir` that is used by default for all aggregations except `ExplicitBucketHistogram`.                           |          |    | +    |     | -      |      | +      | +   |      |     | -    |       |
| The metrics SDK provides an `AlignedHistogramBucketExemplarReservoir` that is used by default for `ExplicitBucketHistogram` aggregation.                               |          |    | +    |     | -      |      | +      |     |      |     | -    |       |
| A metric Producer accepts an optional metric Filter                                                                                                                    |          |    |      |     |        |      | -      |     |      |     |      |       |
| The metric Reader implementation supports registering metric Filter and passing them  its registered metric Producers                                                  |          |    |      |     |        |      | -      |     |      |     |      |       |
| The metric SDK's metric Producer implementations uses the metric Filter                                                                                                |          |    |      |     |        |      | -      |     |      |     |      |       |
| Metric SDK implements [cardinality limit](./specification/metrics/sdk.md#cardinality-limits)                                                                           |          |    |  +   |  +   |   -    |     |        |     |  -   |  +  |   +   |       |
| Metric SDK supports configuring cardinality limit at MeterReader level                                                                                                 |          |    |  +   |  +   |   -    |     |        |     |  -   |  -  |   -   |       |
| Metric SDK supports configuring cardinality limit per metric (using Views)                                                                                             |          |    |  +   |  +   |   -    |     |        |     |  -   |  -  |   +   |       |

## Logs

Features for the [Logging SDK](specification/logs/sdk.md).
Disclaimer: this list of features is still a work in progress, please refer to the specification if in any doubt.

| Feature                                      | Optional | Go  | Java | JS  | Python | Ruby | Erlang | PHP | Rust | C++ | .NET | Swift |
|----------------------------------------------|----------|-----|------|-----|--------|------|--------|-----|------|-----|------|-------|
| LoggerProvider.Get Logger                    |          |     | +    |     | +      |      |        | +   |      | +   | -    |       |
| LoggerProvider.Get Logger accepts attributes |          |     |      |     | +      |      |        | +   |      | +   |      |       |
| LoggerProvider.Shutdown                      |          |     | +    |     | +      |      |        | +   |      | +   | -    |       |
| LoggerProvider.ForceFlush                    |          |     | +    |     | +      |      |        | +   |      | +   | -    |       |
| Logger.Emit(LogRecord)                       |          |     | +    |     | +      |      |        | +   |      | +   | -    |       |
| Reuse Standard Attributes                    | X        | +   |      |     |        |      |        |     |      |     |      |       |
| LogRecord.Set EventName                      |          |     |      |     |        |      |        |     |      |     |      |       |
| Logger.Enabled                               | X        | +   |      |     |        |      |        |     | +    | +   |      |       |
| SimpleLogRecordProcessor                     |          |     | +    |     | +      |      |        | +   |      | +   |      |       |
| BatchLogRecordProcessor                      |          |     | +    |     | +      |      |        | +   |      | +   |      |       |
| Can plug custom LogRecordProcessor           |          |     | +    |     | +      |      |        | +   |      | +   |      |       |
| LogRecordProcessor.Enabled                   | X        | +   |      |     |        |      |        |     | +    |     |      |       |
| OTLP/gRPC exporter                           |          |     | +    |     | +      |      |        | +   |      | +   | +    |       |
| OTLP/HTTP exporter                           |          |     | +    |     | +      |      |        | +   |      | +   | +    |       |
| OTLP File exporter                           |          |     | -    |     | -      |      |        |     |      | +   | -    |       |
| Can plug custom LogRecordExporter            |          |     | +    |     | +      |      |        | +   |      | +   |      |       |
| Trace Context Injection                      |          |     | +    |     | +      |      |        | +   |      | +   | +    |       |

## Resource

| Feature                                                                                                                                     | Optional | Go | Java | JS | Python | Ruby | Erlang | PHP | Rust | C++ | .NET | Swift |
|---------------------------------------------------------------------------------------------------------------------------------------------|----------|----|------|----|--------|------|--------|-----|------|-----|------|-------|
| Create from Attributes                                                                                                                      |          | +  | +    | +  | +      | +    | +      | +   | +    | +   | +    | +     |
| Create empty                                                                                                                                |          | +  | +    | +  | +      | +    | +      | +   | +    | +   | +    | +     |
| [Merge (v2)](specification/resource/sdk.md#merge)                                                                                           |          | +  | +    |    | +      | +    | +      | +   | +    | +   | +    |       |
| Retrieve attributes                                                                                                                         |          | +  | +    | +  | +      | +    | +      | +   | +    | +   | +    | +     |
| [Default value](https://github.com/open-telemetry/semantic-conventions/tree/main/docs/resource#semantic-attributes-with-dedicated-environment-variable) for service.name |          | +  | +    |    | +      | +    | +      | +   |      | +   | +    |       |
| [Resource detector](specification/resource/sdk.md#detecting-resource-information-from-the-environment) interface/mechanism                  |          | +  | +    | +  | +      | +    | +      | +   | +    | +   | +    | +     |
| [Resource detectors populate Schema URL](specification/resource/sdk.md#detecting-resource-information-from-the-environment)                 |          | +  | +    |    |        |      | -      | +   |      |     | -    |       |

## Context Propagation

| Feature                                                                          | Optional | Go | Java | JS | Python | Ruby | Erlang | PHP | Rust | C++ | .NET | Swift |
|----------------------------------------------------------------------------------|----------|----|------|----|--------|------|--------|-----|------|-----|------|-------|
| Create Context Key                                                               |          | +  | +    | +  | +      | +    | +      | +   | +    | +   | +    | +     |
| Get value from Context                                                           |          | +  | +    | +  | +      | +    | +      | +   | +    | +   | +    | +     |
| Set value for Context                                                            |          | +  | +    | +  | +      | +    | +      | +   | +    | +   | +    | +     |
| Attach Context                                                                   |          | N/A| +    | +  | +      | +    | +      | +   | +    | +   | -    | -     |
| Detach Context                                                                   |          | N/A| +    | +  | +      | +    | +      | +   | +    | +   | -    | -     |
| Get current Context                                                              |          | N/A| +    | +  | +      | +    | +      | +   | +    | +   | +    | +     |
| Composite Propagator                                                             |          | +  | +    | +  | +      | +    | +      | +   | +    | +   | +    | +     |
| Global Propagator                                                                |          | +  | +    | +  | +      | +    | +      | +   | +    | +   | +    | +     |
| TraceContext Propagator                                                          |          | +  | +    | +  | +      | +    | +      | +   | +    | +   | +    | +     |
| B3 Propagator                                                                    |          | +  | +    | +  | +      | +    | +      | +   | +    | +   | +    | +     |
| Jaeger Propagator                                                                |          | +  | +    | +  | +      | +    | +      | +   | +    | +   | -    | +     |
| OT Propagator                                                                    |          | +  | +    | +  | +      |      |        |     |      |     |      |       |
| OpenCensus Binary Propagator                                                     |          | +  |      |    |        |      |        |     |      |     |      |       |
| [TextMapPropagator](specification/context/api-propagators.md#textmap-propagator) |          | +  | +    |    | +      | +    |        | +   |      | +   |      |       |
| Fields                                                                           |          | +  | +    | +  | +      | +    | +      | +   | +    | +   | +    | +     |
| Setter argument                                                                  | X        | N/A| +    | +  | +      | +    | +      | +   | N/A  | +   | +    | +     |
| Getter argument                                                                  | X        | N/A| +    | +  | +      | +    | +      | +   | N/A  | +   | +    | +     |
| Getter argument returning Keys                                                   | X        | N/A| +    | +  | +      | +    | +      | +   | N/A  | +   | -    | +     |

## Environment Variables

Note: Support for environment variables is optional.

| Feature                                                  | Go | Java | JS | Python      | Ruby | Erlang | PHP | Rust | C++ | .NET | Swift |
|----------------------------------------------------------|----|------|----|-------------|------|--------|-----|------|-----|------|-------|
| OTEL_SDK_DISABLED                                        | -  | +    | -  | +           | -    | -      | +   | -    | -   | -    | -     |
| OTEL_RESOURCE_ATTRIBUTES                                 | +  | +    | +  | +           | +    | +      | +   | +    | +   | +    | -     |
| OTEL_SERVICE_NAME                                        | +  | +    | +  | +           | +    | +      | +   |      | +   | +    |       |
| OTEL_LOG_LEVEL                                           | -  | -    | +  | [-][py1059] | +    | -      | +   |      | -   | -    | -     |
| OTEL_PROPAGATORS                                         | -  | +    |    | +           | +    | +      | +   | -    | -   | -    | -     |
| OTEL_BSP_*                                               | +  | +    | +  | +           | +    | +      | +   | +    | -   | +    | -     |
| OTEL_BLRP_*                                              |    | +    |    |             |      |        |     | +    | -   | +    |       |
| OTEL_EXPORTER_OTLP_*                                     | +  | +    |    | +           | +    | +      | +   | +    | +   | +    | -     |
| OTEL_EXPORTER_ZIPKIN_*                                   | -  | +    |    | +           | +    | -      | +   | -    | -   | +    | -     |
| OTEL_TRACES_EXPORTER                                     | -  | +    | +  | +           | +    | +      | +   | -    | -   | -    |       |
| OTEL_METRICS_EXPORTER                                    | -  | +    |    | +           | -    | -      | +   | -    | -   | -    | -     |
| OTEL_LOGS_EXPORTER                                       | -  | +    |    | +           |      |        | +   |      | -   | -    |       |
| OTEL_SPAN_ATTRIBUTE_COUNT_LIMIT                          | +  | +    | +  | +           | +    | +      | +   | +    | -   | +    |       |
| OTEL_SPAN_ATTRIBUTE_VALUE_LENGTH_LIMIT                   | +  | +    | +  | +           | +    | +      | +   |      | -   | +    |       |
| OTEL_SPAN_EVENT_COUNT_LIMIT                              | +  | +    | +  | +           | +    | +      | +   | +    | -   | +    |       |
| OTEL_SPAN_LINK_COUNT_LIMIT                               | +  | +    | +  | +           | +    | +      | +   | +    | -   | +    |       |
| OTEL_EVENT_ATTRIBUTE_COUNT_LIMIT                         | +  | -    |    | +           | +    | +      | +   |      | -   | +    |       |
| OTEL_LINK_ATTRIBUTE_COUNT_LIMIT                          | +  | -    |    | +           | +    | +      | +   |      | -   | +    |       |
| OTEL_LOGRECORD_ATTRIBUTE_COUNT_LIMIT                     |    |      |    |             |      |        | +   |      | -   |      |       |
| OTEL_LOGRECORD_ATTRIBUTE_VALUE_LENGTH_LIMIT              |    |      |    |             |      |        | +   |      | -   |      |       |
| OTEL_TRACES_SAMPLER                                      | +  | +    | +  | +           | +    | +      | +   | -    | -   | -    |       |
| OTEL_TRACES_SAMPLER_ARG                                  | +  | +    | +  | +           | +    | +      | +   | -    | -   | -    |       |
| OTEL_ATTRIBUTE_VALUE_LENGTH_LIMIT                        | +  | +    | +  | +           | +    | -      | +   |      | -   | +    |       |
| OTEL_ATTRIBUTE_COUNT_LIMIT                               | +  | +    | +  | +           | +    | -      | +   |      | -   | +    |       |
| OTEL_METRIC_EXPORT_INTERVAL                              | -  | +    |    | +           |      |        | +   |      | -   | +    |       |
| OTEL_METRIC_EXPORT_TIMEOUT                               | -  | -    |    | +           |      |        | +   |      | -   | +    |       |
| OTEL_METRICS_EXEMPLAR_FILTER                             | -  | +    |    |             |      |        | +   |      | -   | +    |       |
| OTEL_EXPORTER_OTLP_METRICS_TEMPORALITY_PREFERENCE        | +  | +    | +  | +           |      |        | +   |      | -   | +    |       |
| OTEL_EXPORTER_OTLP_METRICS_DEFAULT_HISTOGRAM_AGGREGATION |    | +    |    | +           |      |        |     |      | -   |      |       |
| OTEL_EXPERIMENTAL_CONFIG_FILE                            |    |      |    |             |      |        |     |      | -   |      |       |

## Declarative configuration

See [declarative configuration](./specification/configuration/README.md#declarative-configuration)
for details.
Disclaimer: Declarative configuration is currently in Development status - work in progress.

| Feature                                                                                                                 | Go | Java | JS | Python | Ruby | Erlang | PHP | Rust | C++ | .NET | Swift |
|-------------------------------------------------------------------------------------------------------------------------|----|------|----|--------|------|--------|-----|------|-----|------|-------|
| `Parse` a configuration file                                                                                            |    |      |    |        |      |        |     |      |     |      |       |
| The `Parse` operation accepts the configuration YAML file format                                                        |    |      |    |        |      |        |     |      |     |      |       |
| The `Parse` operation performs environment variable substitution                                                        |    |      |    |        |      |        |     |      |     |      |       |
| The `Parse` operation returns configuration model                                                                       |    |      |    |        |      |        |     |      |     |      |       |
| The `Parse` operation resolves extension component configuration to `properties`                                        |    |      |    |        |      |        |     |      |     |      |       |
| `Create` SDK components                                                                                                 |    |      |    |        |      |        |     |      |     |      |       |
| The `Create` operation accepts configuration model                                                                      |    |      |    |        |      |        |     |      |     |      |       |
| The `Create` operation returns `TracerProvider`                                                                         |    |      |    |        |      |        |     |      |     |      |       |
| The `Create` operation returns `MeterProvider`                                                                          |    |      |    |        |      |        |     |      |     |      |       |
| The `Create` operation returns `LoggerProvider`                                                                         |    |      |    |        |      |        |     |      |     |      |       |
| The `Create` operation returns `Propagators`                                                                            |    |      |    |        |      |        |     |      |     |      |       |
| The `Create` operation calls `CreatePlugin` of corresponding `ComponentProvider` when encountering extension components |    |      |    |        |      |        |     |      |     |      |       |
| Register a `ComponentProvider`                                                                                          |    |      |    |        |      |        |     |      |     |      |       |

## Exporters

| Feature                                                                                                                                                                  | Optional | Go  | Java | JS | Python      | Ruby | Erlang | PHP | Rust | C++ | .NET | Swift |
|--------------------------------------------------------------------------------------------------------------------------------------------------------------------------|----------|-----|------|----|-------------|------|--------|-----|------|-----|------|-------|
| [Exporter interface](specification/trace/sdk.md#span-exporter)                                                                                                           |          |     | +    |    | +           | +    | +      | +   | +    | +   | +    |       |
| [Exporter interface has `ForceFlush`](specification/trace/sdk.md#forceflush-2)                                                                                           |          |     | +    |    | +           | +    | +      | +   | -    |     | +    |       |
| Standard output (logging)                                                                                                                                                |          | +   | +    | +  | +           | +    | +      | +   | +    | +   | +    | +     |
| In-memory (mock exporter)                                                                                                                                                |          | +   | +    | +  | +           | +    | +      | +   | -    | +   | +    | +     |
| **[OTLP](specification/protocol/otlp.md)**                                                                                                                               | Optional | Go  | Java | JS | Python      | Ruby | Erlang | PHP | Rust | C++ | .NET | Swift |
| OTLP/gRPC Exporter                                                                                                                                                       | *        | +   | +    | +  | +           |      | +      | +   | +    | +   | +    | +     |
| OTLP/HTTP binary Protobuf Exporter                                                                                                                                       | *        | +   | +    | +  | +           | +    | +      | +   | +    | +   | +    | -     |
| OTLP/HTTP JSON Protobuf Exporter                                                                                                                                         |          | +   | -    | +  | [-][py1003] |      | -      | +   |      | +   | -    | -     |
| OTLP/HTTP gzip Content-Encoding support                                                                                                                                  | X        | +   | +    | +  | +           | +    | -      | +   |      | -   | -    | -     |
| Concurrent sending                                                                                                                                                       |          | -   | +    | +  | [-][py1108] |      | -      |     | +    | -   | -    | -     |
| Honors retryable responses with backoff                                                                                                                                  | X        | +   | -    | +  | +           | +    | -      |     |      | -   | -    | -     |
| Honors non-retryable responses                                                                                                                                           | X        | +   | -    | -  | +           | +    | -      |     |      | -   | -    | -     |
| Honors throttling response                                                                                                                                               | X        | +   | -    | -  | +           | +    | -      |     |      | -   | -    | -     |
| Multi-destination spec compliance                                                                                                                                        | X        | +   | -    |    | [-][py1109] |      | -      |     |      | -   | -    | -     |
| SchemaURL in ResourceSpans and ScopeSpans                                                                                                                                |          | +   | +    |    | +           |      | +      | +   |      |     | -    |       |
| SchemaURL in ResourceMetrics and ScopeMetrics                                                                                                                            |          |     | +    |    | +           |      | -      | +   |      |     | -    |       |
| SchemaURL in ResourceLogs and ScopeLogs                                                                                                                                  |          |     | +    |    | +           |      | -      | +   |      |     | -    |       |
| Honors the [user agent spec](specification/protocol/exporter.md#user-agent)                                                                                              |          |     |      |    |             |      |        | +   |      |     | +    |       |
| [Partial Success](https://github.com/open-telemetry/opentelemetry-proto/blob/main/docs/specification.md#partial-success) messages are handled and logged for OTLP/gRPC   | X        | +   |      |    |             |      |        | +   |      |     |      |       |
| [Partial Success](https://github.com/open-telemetry/opentelemetry-proto/blob/main/docs/specification.md#partial-success-1) messages are handled and logged for OTLP/HTTP | X        | +   |      |    |             |      |        | +   |      |     |      |       |
| Metric Exporter configurable temporality preference                                                                                                                      |          |     | +    |    | +           |      |        |     |      |     |      |       |
| Metric Exporter configurable default aggregation                                                                                                                         |          |     | +    |    | +           |      |        |     |      |     |      |       |
| **[Zipkin](specification/trace/sdk_exporters/zipkin.md)**                                                                                                                | Optional | Go  | Java | JS | Python      | Ruby | Erlang | PHP | Rust | C++ | .NET | Swift |
| Zipkin V1 JSON                                                                                                                                                           | X        | -   | +    |    | +           | -    | -      | -   | -    | -   | -    | -     |
| Zipkin V1 Thrift                                                                                                                                                         | X        | -   | +    |    | [-][py1174] | -    | -      | -   | -    | -   | -    | -     |
| Zipkin V2 JSON                                                                                                                                                           | *        | +   | +    |    | +           | +    | -      | +   | +    | +   | +    | +     |
| Zipkin V2 Protobuf                                                                                                                                                       | *        | -   | +    |    | +           | -    | +      | -   | -    | -   | -    | -     |
| Service name mapping                                                                                                                                                     |          | +   | +    | +  | +           | +    | +      | +   | +    | +   | +    | +     |
| SpanKind mapping                                                                                                                                                         |          | +   | +    | +  | +           | +    | +      | +   | +    | +   | +    | +     |
| InstrumentationLibrary mapping                                                                                                                                           |          | +   | +    | -  | +           | +    | -      | +   | +    | +   | +    | +     |
| InstrumentationScope mapping                                                                                                                                             |          |     | +    |    |             |      |        |     |      |     |      |       |
| Boolean attributes                                                                                                                                                       |          | +   | +    | +  | +           | +    | +      | +   | +    | +   | +    | +     |
| Array attributes                                                                                                                                                         |          | +   | +    | +  | +           | +    | +      | +   | +    | +   | +    | +     |
| Status mapping                                                                                                                                                           |          | +   | +    | +  | +           | +    | +      | +   | +    | +   | +    | +     |
| Error Status mapping                                                                                                                                                     |          | +   | +    |    | +           | +    | -      | +   | +    | +   | +    | -     |
| Event attributes mapping to Annotations                                                                                                                                  |          | +   | +    | +  | +           | +    | +      | +   | +    | +   | +    | +     |
| Integer microseconds in timestamps                                                                                                                                       |          | N/A | +    |    | +           | +    | -      | +   | +    | +   | +    | +     |
| **Prometheus**                                                                                                                                                           | Optional | Go  | Java | JS | Python      | Ruby | Erlang | PHP | Rust | C++ | .NET | Swift |
| [Metadata Deduplication](specification/compatibility/prometheus_and_openmetrics.md#metric-metadata-1)                                                                    |          | +   | +    | -  | -           | -    | -      | -   | +    | -   | -    | -     |
| [Name Sanitization](specification/compatibility/prometheus_and_openmetrics.md#metric-metadata-1)                                                                         |          | +   | +    | +  | +           | -    | -      | -   | +    | +   | +    | +     |
| [UNIT Metadata](specification/compatibility/prometheus_and_openmetrics.md#metric-metadata-1)                                                                             | X        | -   | -    | +  | +           | -    | -      | -   | -    | -   | +    | -     |
| [Unit Suffixes](specification/compatibility/prometheus_and_openmetrics.md#metric-metadata-1)                                                                             | X        | +   | +    | -  | +           | -    | -      | -   | +    | +   | +    | -     |
| [Unit Full Words](specification/compatibility/prometheus_and_openmetrics.md#metric-metadata-1)                                                                           | X        | +   | +    | -  | -           | -    | -      | -   | +    | -   | -    | -     |
| [HELP Metadata](specification/compatibility/prometheus_and_openmetrics.md#metric-metadata-1)                                                                             |          | +   | +    | +  | +           | -    | -      | -   | +    | +   | +    | +     |
| [TYPE Metadata](specification/compatibility/prometheus_and_openmetrics.md#metric-metadata-1)                                                                             |          | +   | +    | +  | +           | -    | -      | -   | +    | +   | +    | +     |
| [otel_scope_name and otel_scope_version labels on all Metrics](specification/compatibility/prometheus_and_openmetrics.md#instrumentation-scope-1)                        |          | +   | +    | -  | -           | -    | -      | -   | +    | -   | -    | -     |
| [otel_scope_info metric](specification/compatibility/prometheus_and_openmetrics.md#instrumentation-scope-1)                                                              | X        | +   | +    | -  | -           | -    | -      | -   | +    | -   | -    | -     |
| [otel_scope_info and labels can be disabled](specification/compatibility/prometheus_and_openmetrics.md#instrumentation-scope-1)                                          | X        | +   | -    | -  | -           | -    | -      | -   | +    | -   | -    | -     |
| [Gauges become Prometheus Gauges](specification/compatibility/prometheus_and_openmetrics.md#gauges-1)                                                                    |          | +   | +    | +  | +           | -    | -      | -   | +    | +   | +    | -     |
| [Cumulative Monotonic Sums become Prometheus Counters](specification/compatibility/prometheus_and_openmetrics.md#sums)                                                   |          | +   | +    | +  | +           | -    | -      | -   | +    | +   | +    | +     |
| [Prometheus Counters have _total suffix by default](specification/compatibility/prometheus_and_openmetrics.md#sums)                                                      |          | +   | +    | +  | +           | -    | -      | -   | +    | -   | -    | -     |
| [Prometheus Counters _total suffixing can be disabled](specification/compatibility/prometheus_and_openmetrics.md#sums)                                                   | X        | +   | -    | -  | -           | -    | -      | -   | -    | -   | -    | -     |
| [Cumulative Non-Monotonic Sums become Prometheus Gauges](specification/compatibility/prometheus_and_openmetrics.md#sums)                                                 |          | +   | +    | +  | +           | -    | -      | -   | +    | +   | +    | -     |
| [Delta Non-Monotonic Sums become Cumulative Prometheus Counters](specification/compatibility/prometheus_and_openmetrics.md#sums)                                         | X        | -   | -    | -  | -           | -    | -      | -   | -    | -   | -    | -     |
| [Cumulative Histograms become Prometheus Histograms](specification/compatibility/prometheus_and_openmetrics.md#histograms-1)                                             |          | +   | +    | +  | +           | -    | -      | -   | +    | +   | +    | +     |
| [Delta Histograms become Cumulative Prometheus Histograms](specification/compatibility/prometheus_and_openmetrics.md#histograms-1)                                       | X        | -   | -    | -  | -           | -    | -      | -   | -    | -   | -    | -     |
| [Attributes Keys are Sanitized](specification/compatibility/prometheus_and_openmetrics.md#metric-attributes)                                                             |          | +   | +    | +  | +           | -    | -      | -   | +    | +   | +    | +     |
| [Colliding sanitized attribute keys are merged](specification/compatibility/prometheus_and_openmetrics.md#metric-attributes)                                             |          | +   | +    | -  | -           | -    | -      | -   | +    | -   | -    | -     |
| [Exemplars for Histograms and Monotonic sums](specification/compatibility/prometheus_and_openmetrics.md#exemplars-1)                                                     | X        | -   | -    | -  | -           | -    | -      | -   | -    | -   | -    | -     |
| [`target_info` metric from Resource](specification/compatibility/prometheus_and_openmetrics.md#resource-attributes-1)                                                    | X        | +   | +    | +  | +           | -    | -      | -   | +    | -   | -    | -     |

## OpenCensus Compatibility

Languages not covered by the OpenCensus project, or that did not reach Alpha, are not listed here.

| Feature                                                                                                 |Go |Java|JS |Python|C++|.NET|Erlang|
|---------------------------------------------------------------------------------------------------------|---|----|---|------|----|---|----|
| [Trace Bridge](specification/compatibility/opencensus.md#trace-bridge)   |  + |  +  | +  |   +   |  -  | -  |  -  |
| [Metric Bridge](specification/compatibility/opencensus.md#metrics--stats) |  + |  +  | -  |   -   |  -  | -  |  -  |

## OpenTracing Compatibility

Languages not covered by the OpenTracing project do not need to be listed here, e.g. Erlang.

| Feature                                                                                                 |Go |Java|JS |Python|Ruby|PHP|Rust|C++|.NET|Swift|
|---------------------------------------------------------------------------------------------------------|---|----|---|------|----|---|----|---|----|-----|
| [Create OpenTracing Shim](specification/compatibility/opentracing.md#create-an-opentracing-tracer-shim) |   |    |   |      |    | + |    |   |    |     |
| [Tracer](specification/compatibility/opentracing.md#tracer-shim)                                        |   |    |   |      |    | + |    |   |    |     |
| [Span](specification/compatibility/opentracing.md#span-shim)                                            |   |    |   |      |    | + |    |   |    |     |
| [SpanContext](specification/compatibility/opentracing.md#spancontext-shim)                              |   |    |   |      |    | + |    |   |    |     |
| [ScopeManager](specification/compatibility/opentracing.md#scopemanager-shim)                            |   |    |   |      |    | + |    |   |    |     |
| Error mapping for attributes/events                                                                     |   |    |   |      |    | + |    |   |    |     |
| Migration to OpenTelemetry guide                                                                        |   |    |   |      |    |   |    |   |    |     |

[py1003]: https://github.com/open-telemetry/opentelemetry-python/issues/1003
[py1059]: https://github.com/open-telemetry/opentelemetry-python/issues/1059
[py1108]: https://github.com/open-telemetry/opentelemetry-python/issues/1108
[py1109]: https://github.com/open-telemetry/opentelemetry-python/issues/1109
[py1174]: https://github.com/open-telemetry/opentelemetry-python/issues/1174
[py1779]: https://github.com/open-telemetry/opentelemetry-python/issues/1779
[php225]: https://github.com/open-telemetry/opentelemetry-php/issues/225<|MERGE_RESOLUTION|>--- conflicted
+++ resolved
@@ -89,10 +89,7 @@
 | Fetch InstrumentationScope from ReadableSpan                                                     |          |     | +    |     | +      |      |        | +   |      |     |      |       |
 | [Support W3C Trace Context Level 2 randomness](specification/trace/sdk.md#traceid-randomness)                            | X        |     |      |     |        |      |        |     |      |     |      |       |
 | [TraceIdRatioBased sampler implements OpenTelemetry tracestate `th` field](specification/trace/sdk.md#traceidratiobased) | X        |     |      |     |        |      |        |     |      |     |      |       |
-<<<<<<< HEAD
-| [CompositeSampler and built-in ComposableSamplers](specification/trace/sdk.md#compositesampler) | X        |     |      |     |        |      |        |     |      |     |      |       |
-=======
->>>>>>> 26e99d4d
+| [CompositeSampler and built-in ComposableSamplers](specification/trace/sdk.md#compositesampler)                          | X        |     |      |     |        |      |        |     |      |     |      |       |
 
 ## Baggage
 
