# Compliance of Implementations with Specification

The following tables show which features are implemented by each OpenTelemetry
language implementation.

`+` means the feature is supported, `-` means it is not supported, `N/A` means
the feature is not applicable to the particular language, blank cell means the
status of the feature is not known.

## Traces

|Feature                                       |Go |Java|JS |Python|Ruby|Erlang|PHP|Rust|C++|.Net|
|----------------------------------------------|---|----|---|------|----|------|---|----|---|----|
|[TracerProvider](https://github.com/open-telemetry/opentelemetry-specification/blob/master/specification/trace/api.md#tracerprovider-operations)|
|Create TracerProvider                         | + | +  | + | +    | +  | +    | + | +  | + | +  |
|Get a Tracer                                  | + | +  | + | +    | +  | +    | + | +  | + | +  |
|Safe for concurrent calls                     | + | +  | + | +    | +  | +    | + | +  | + | +  |
|Shutdown (SDK only required)                  |   | +  | + | +    | +  |      |   | +  |   |    |
|[Tracing Context Utilities](https://github.com/open-telemetry/opentelemetry-specification/blob/master/specification/trace/api.md#tracing-context-utilities)|
|Get active Span                               |   | +  | + | +    | +  |      |   | +  |   |    |
|Set active Span                               |   | +  | + | +    | +  |      |   | +  |   |    |
|[Tracer](https://github.com/open-telemetry/opentelemetry-specification/blob/master/specification/trace/api.md#tracer-operations)|
|Create a new Span                             | + | +  | + | +    | +  | +    | + | +  | + | +  |
|Get active Span                               | + | +  | + | +    | +  | +    | + | +  | + | +  |
|Mark Span active                              | + | +  | + | +    | +  | +    | + | +  | - | -  |
|Safe for concurrent calls                     | + | +  | + | +    | +  | +    | + | +  | + | +  |
|[SpanContext](https://github.com/open-telemetry/opentelemetry-specification/blob/master/specification/trace/api.md#spancontext)|
|IsValid                                       | + | +  | + | +    | +  | +    | + | +  | + | +  |
|IsRemote                                      | - | +  | + | +    | +  | +    | + | +  | + | +  |
|Conforms to the W3C TraceContext spec         | + | +  | + | +    | +  | +    |   | +  | + | +  |
|[Span](https://github.com/open-telemetry/opentelemetry-specification/blob/master/specification/trace/api.md#span)|
|Create root span                              | + | +  | + | +    | +  | +    | + | +  | + | +  |
|Create with default parent (active span)      | + | +  | + | +    | +  | +    | + | +  | + | +  |
|Create with parent from Context               | + | +  | + | +    | +  | +    | + | +  | + | +  |
|No explicit parent Span/SpanContext allowed   |   | +  |   | +    | +  |      |   | +  |   |    |
|SpanProcessor.OnStart receives parent Context |   | +  |   | +    | +  |      |   | +  |   |    |
|UpdateName                                    | + | +  | + | +    | +  | +    | + | +  | - | +  |
|User-defined start timestamp                  | + | +  | + | +    | +  | +    | + | +  | + | +  |
|End                                           | + | +  | + | +    | +  | +    | + | +  | + | +  |
|End with timestamp                            | + | +  | + | +    | +  | +    | + | +  | + | +  |
|IsRecording                                   | + | +  | + | +    | +  | +    | + | +  | + | +  |
|IsRecording becomes false after End           |   | +  |   | +    |    |      |   |    |   |    |
|Set status with StatusCode (Unset, Ok, Error) |   | +  |   | +    | +  |      |   | +  |   |    |
|Safe for concurrent calls                     | + | +  | + | +    | +  | +    | + | +  | + | +  |
|events collection size limit                  |   | +  | + | +    | +  |      |   | +  |   |    |
|attribute collection size limit               |   | +  | + | +    | +  |      |   | +  |   |    |
|links collection size limit                   |   | +  | + | +    | +  |      |   | +  |   |    |
|[Span attributes](https://github.com/open-telemetry/opentelemetry-specification/blob/master/specification/trace/api.md#set-attributes)|
|SetAttribute                                  | + | +  | + | +    | +  | +    | + | +  | + | +  |
|Set order preserved                           | + | -  | + | +    | +  | +    | + | +  | + | +  |
|String type                                   | + | +  | + | +    | +  | +    | + | +  | + | +  |
|Boolean type                                  | + | +  | + | +    | +  | +    | + | +  | + | +  |
|Double floating-point type                    | + | +  | + | +    | +  | +    | - | +  | + | +  |
|Signed int64 type                             | + | +  | + | +    | +  | +    | - | +  | + | +  |
|Array of primitives (homogeneous)             | + | +  | + | +    | +  | -    | + | +  | + | +  |
|`null` values documented as invalid/undefined |   | +  |   | [-](https://github.com/open-telemetry/opentelemetry-python/issues/1304)     |    |      |   |    |   |    |
|Unicode support for keys and string values    | + | +  | + | +    | +  | +    | + | +  | + | +  |
|[Span linking](https://github.com/open-telemetry/opentelemetry-specification/blob/master/specification/trace/api.md#add-links)|
|AddLink                                       | + | +  | + | +    | +  | +    | + | +  | - | +  |
|Safe for concurrent calls                     | + | +  | + | +    | +  | +    | + | +  | - | +  |
|[Span events](https://github.com/open-telemetry/opentelemetry-specification/blob/master/specification/trace/api.md#add-events)|
|AddEvent                                      | + | +  | + | +    | +  | +    | + | +  | - | +  |
|Add order preserved                           | + | +  | + | +    | +  | +    | + | +  | - | +  |
|Safe for concurrent calls                     | + | +  | + | +    | +  | +    | + | +  | - | +  |
|[Span exceptions](https://github.com/open-telemetry/opentelemetry-specification/blob/master/specification/trace/api.md#record-exception)|
|RecordException                               | - | +  | + | +    | +  | -    |   | +  | - | +  |
|RecordException with extra parameters         | - | +  | + | [-](https://github.com/open-telemetry/opentelemetry-python/issues/1102)    | -  | -    |   | +  | - | +  |
|[Sampling](https://github.com/open-telemetry/opentelemetry-specification/blob/master/specification/trace/sdk.md#sampling)|
|Allow samplers to modify tracestate           |   | +  |   | [-](https://github.com/open-telemetry/opentelemetry-python/issues/1220)     |    |      |   | +  |   |    |
|ShouldSample gets full parent Context         |   | +  |   | +    |    |      |   |    |   |    |

## Baggage

|Feature                                       |Go|Java|JS |Python|Ruby|Erlang|PHP|Rust|C++|.Net|
|----------------------------------------------|--|----|---|------|----|------|---|----|---|----|
|Basic support                                 |  | +  | + | +    | +  |      |   | +  |   |    |
|Use official header name `baggage`            |  | +  | + | +    | +  |      |   | +  |   |    |

## Metrics

|Feature                                       |Go|Java|JS |Python|Ruby|Erlang|PHP|Rust|C++|.Net|
|----------------------------------------------|--|----|---|------|----|------|---|----|---|----|
|TBD|

## Resource

|Feature                                       |Go |Java|JS |Python|Ruby|Erlang|PHP|Rust|C++|.Net|
|----------------------------------------------|---|----|---|------|----|------|---|----|---|----|
|Create from Attributes                        | + | +  | + | +    | +  |      |   | +  |   |    |
|Create empty                                  | + | +  | + | +    | +  |      |   | +  |   |    |
|Merge                                         | + | +  | + | +    | +  |      |   | +  |   |    |
|Retrieve attributes                           | + | +  | + | +    | +  |      |   | +  |   |    |

## Context Propagation

|Feature                                       |Go|Java|JS |Python|Ruby|Erlang|PHP|Rust|C++|.Net|
|----------------------------------------------|--|----|---|------|----|------|---|----|---|----|
|Create Context Key                            |  | +  | + | +    | +  |      | + | +  |   |    |
|Get value from Context                        |  | +  | + | +    | +  |      | + | +  |   |    |
|Set value for Context                         |  | +  | + | +    | +  |      | + | +  |   |    |
|Attach Context                                |  | +  | + | +    | +  |      | + | +  |   |    |
|Detach Context                                |  | +  | + | +    | +  |      | + | +  |   |    |
|Get current Context                           |  | +  | + | +    | +  |      | + | +  |   |    |
|Composite Propagator                          |  | +  | + | +    | +  |      |   | +  |   |    |
|Global Propagator                             |  | +  | + | +    | +  |      |   | +  |   |    |
|TraceContext Propagator                       |  | +  | + | +    | +  |      |   | +  |   |    |
|B3 Propagator                                 |  | +  | + | +    | +  |      |   | +  |   |    |
|Jaeger Propagator                             |  | [-](https://github.com/open-telemetry/opentelemetry-java/pull/1549)  | + | [-](https://github.com/open-telemetry/opentelemetry-python/issues/1103)    |    |      |   | +  |   |    |
|[TextMapPropagator](https://github.com/open-telemetry/opentelemetry-specification/blob/master/specification/context/api-propagators.md#textmap-propagator)|
|Fields                                        |  | +  | [-](https://github.com/open-telemetry/opentelemetry-js/pull/1615) | [-](https://github.com/open-telemetry/opentelemetry-python/issues/1104)   |    |      |   | +  |   |    |
|Setter argument                               |  | +  | + | +   |    |      |   |    |   |    |
|Getter argument                               |  | +  | + | +   |    |      |   |    |   |    |
|Getter argument returning Keys                |  | +  | + | +   |    |      |   |    |   |    |

## Environment Variables

|Feature                                       |Go |Java|JS |Python|Ruby|Erlang|PHP|Rust|C++|.Net|
|----------------------------------------------|---|----|---|------|----|------|---|----|---|----|
|OTEL_RESOURCE_ATTRIBUTES                      | + | +  | + | +    | +  | -    | - | +  | - | -  |
|OTEL_LOG_LEVEL                                |   | -  | + | [-](https://github.com/open-telemetry/opentelemetry-python/issues/1059)    | +  | -    | - |    | - | -  |
<<<<<<< HEAD
|OTEL_PROPAGATORS                              |   |    |   | +    |    | -    | - |    | - | -  |
|OTEL_BSP_*                                    |   | +  |   | +    | +  | -    | - |    | - | -  |
|OTEL_EXPORTER_OTLP_*                          |   |    |   | [-](https://github.com/open-telemetry/opentelemetry-python/issues/1004)    | +  | -    | - |    | - | -  |
|OTEL_EXPORTER_JAEGER_*                        |   |    |   | +    | +  | -    | - |    | - | -  |
|OTEL_EXPORTER_ZIPKIN_*                        |   |    |   | +    |    | -    | - |    | - | -  |
|OTEL_EXPORTER                                 |   |    |   | [-](https://github.com/open-telemetry/opentelemetry-python/issues/1155)    |    |      |   |    |   |    |
|OTEL_SPAN_ATTRIBUTE_COUNT_LIMIT               |   |    |   |      |    |      |   |    |   |    |
|OTEL_SPAN_EVENT_COUNT_LIMIT                   |   |    |   |      |    |      |   |    |   |    |
|OTEL_SPAN_LINK_COUNT_LIMIT                    |   |    |   |      |    |      |   |    |   |    |
|OTEL_TRACE_SAMPLER                            |   |    |   |      |    |      |   |    |   |    |
|OTEL_TRACE_SAMPLER_TRACEIDRATIO_RATIO         |   |    |   |      |    |      |   |    |   |    |
=======
|OTEL_PROPAGATORS                              |   | -  |   | +    |    | -    | - |    | - | -  |
|OTEL_BSP_*                                    |   | +  |   | +    | +  | -    | - | +  | - | -  |
|OTEL_EXPORTER_OTLP_*                          |   | +  |   | +    | +  | -    | - |    | - | -  |
|OTEL_EXPORTER_JAEGER_*                        |   | +  |   | +    | +  | -    | - | +  | - | -  |
|OTEL_EXPORTER_ZIPKIN_*                        |   | +  |   | +    |    | -    | - |    | - | -  |
|OTEL_EXPORTER                                 |   | -  |   | [-](https://github.com/open-telemetry/opentelemetry-python/issues/1155)    |    |      |   |    |   |    |
|OTEL_SPAN_ATTRIBUTE_COUNT_LIMIT               |   | +  |   |      |    |      |   |    |   |    |
|OTEL_SPAN_EVENT_COUNT_LIMIT                   |   | +  |   |      |    |      |   |    |   |    |
|OTEL_SPAN_LINK_COUNT_LIMIT                    |   | +  |   |      |    |      |   |    |   |    |
|OTEL_TRACE_SAMPLER                            |   | -  |   |      |    |      |   |    |   |    |
>>>>>>> 96dbfb19

## Exporters

|Feature                                       |Go |Java|JS |Python|Ruby|Erlang|PHP|Rust|C++|.Net|
|----------------------------------------------|---|----|---|------|----|------|---|----|---|----|
|Standard output (logging)                     | + | +  | + | +    | +  | +    | - | +  | + | +  |
|In-memory (mock exporter)                     | + | +  | + | +    | +  | +    | - | -  | - | -  |
|[OTLP](https://github.com/open-telemetry/opentelemetry-specification/blob/master/specification/protocol/otlp.md)|
|OTLP/gRPC Exporter                            | + | +  | + | +    |    | +    |   | +  | + | +  |
|OTLP/HTTP binary Protobuf Exporter            | - | -  | + | [-](https://github.com/open-telemetry/opentelemetry-python/issues/1106)    | +  | +    |   |    | + | +  |
|OTLP/HTTP JSON Protobuf Exporter              | - | -  | + | [-](https://github.com/open-telemetry/opentelemetry-python/issues/1003)    |    | -    |   |    |   |    |
|OTLP/HTTP gzip Content-Encoding support       | - | -  | + | [-](https://github.com/open-telemetry/opentelemetry-python/issues/1107)    |    | -    |   |    |   |    |
|Concurrent sending                            | - |    | + | [-](https://github.com/open-telemetry/opentelemetry-python/issues/1108)    |    | -    |   | +  |   |    |
|Honors retryable responses with backoff       | + |    | + | +    | +  | -    |   |    |   |    |
|Honors non-retryable responses                | + |    | - | +    | +  | -    |   |    |   |    |
|Honors throttling response                    | + |    | - | +    | +  | -    |   |    |   |    |
|Multi-destination spec compliance             | - |    |   | [-](https://github.com/open-telemetry/opentelemetry-python/issues/1109)    |    | -    |   |    |   |    |
|[Zipkin](https://github.com/open-telemetry/opentelemetry-specification/blob/master/specification/trace/sdk_exporters/zipkin.md)|
|Zipkin V1 JSON                                |   |    |   | [-](https://github.com/open-telemetry/opentelemetry-python/issues/1173)    |    | -    | - | -  |   |    |
|Zipkin V1 Thrift                              |   |    |   | [-](https://github.com/open-telemetry/opentelemetry-python/issues/1174)    |    | -    | - | -  |   |    |
|Zipkin V2 JSON                                | + |    |   | +    |    | -    | + | +  |   |    |
|Zipkin V2 Protobuf                            |   |    |   | [-](https://github.com/open-telemetry/opentelemetry-python/issues/1175)    |    | +    |   | -  |   |    |
|Service name mapping                          | + | +  | + | +    |    | +    | + | +  |   |    |
|SpanKind mapping                              | + | +  | + | +    |    | +    | + | +  |   |    |
|InstrumentationLibrary mapping                |   | +  | - | +    |    | -    | - | +  |   |    |
|Boolean attributes                            | + | +  | + | +    |    | +    | + | +  |   |    |
|Array attributes                              | + | +  | + | [-](https://github.com/open-telemetry/opentelemetry-python/issues/1110)    |    | +    | + | +  |   |    |
|Status mapping                                | + | +  | + | +    |    | +    | + | +  |   |    |
|Event attributes mapping to Annotations       | + | +  | + | +    |    | +    | + | +  |   |    |
|Integer microseconds in timestamps            |   | +  |   | +    |    |      |   |    |   |    |
|Jaeger|
|TBD|
|OpenCensus|
|TBD|
|Prometheus|
|TBD|<|MERGE_RESOLUTION|>--- conflicted
+++ resolved
@@ -118,19 +118,6 @@
 |----------------------------------------------|---|----|---|------|----|------|---|----|---|----|
 |OTEL_RESOURCE_ATTRIBUTES                      | + | +  | + | +    | +  | -    | - | +  | - | -  |
 |OTEL_LOG_LEVEL                                |   | -  | + | [-](https://github.com/open-telemetry/opentelemetry-python/issues/1059)    | +  | -    | - |    | - | -  |
-<<<<<<< HEAD
-|OTEL_PROPAGATORS                              |   |    |   | +    |    | -    | - |    | - | -  |
-|OTEL_BSP_*                                    |   | +  |   | +    | +  | -    | - |    | - | -  |
-|OTEL_EXPORTER_OTLP_*                          |   |    |   | [-](https://github.com/open-telemetry/opentelemetry-python/issues/1004)    | +  | -    | - |    | - | -  |
-|OTEL_EXPORTER_JAEGER_*                        |   |    |   | +    | +  | -    | - |    | - | -  |
-|OTEL_EXPORTER_ZIPKIN_*                        |   |    |   | +    |    | -    | - |    | - | -  |
-|OTEL_EXPORTER                                 |   |    |   | [-](https://github.com/open-telemetry/opentelemetry-python/issues/1155)    |    |      |   |    |   |    |
-|OTEL_SPAN_ATTRIBUTE_COUNT_LIMIT               |   |    |   |      |    |      |   |    |   |    |
-|OTEL_SPAN_EVENT_COUNT_LIMIT                   |   |    |   |      |    |      |   |    |   |    |
-|OTEL_SPAN_LINK_COUNT_LIMIT                    |   |    |   |      |    |      |   |    |   |    |
-|OTEL_TRACE_SAMPLER                            |   |    |   |      |    |      |   |    |   |    |
-|OTEL_TRACE_SAMPLER_TRACEIDRATIO_RATIO         |   |    |   |      |    |      |   |    |   |    |
-=======
 |OTEL_PROPAGATORS                              |   | -  |   | +    |    | -    | - |    | - | -  |
 |OTEL_BSP_*                                    |   | +  |   | +    | +  | -    | - | +  | - | -  |
 |OTEL_EXPORTER_OTLP_*                          |   | +  |   | +    | +  | -    | - |    | - | -  |
@@ -141,7 +128,7 @@
 |OTEL_SPAN_EVENT_COUNT_LIMIT                   |   | +  |   |      |    |      |   |    |   |    |
 |OTEL_SPAN_LINK_COUNT_LIMIT                    |   | +  |   |      |    |      |   |    |   |    |
 |OTEL_TRACE_SAMPLER                            |   | -  |   |      |    |      |   |    |   |    |
->>>>>>> 96dbfb19
+|OTEL_TRACE_SAMPLER_TRACEIDRATIO_RATIO         |   |    |   |      |    |      |   |    |   |    |
 
 ## Exporters
 
