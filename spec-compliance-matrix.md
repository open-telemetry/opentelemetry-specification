# Compliance of Implementations with Specification

The following tables show which features are implemented by each OpenTelemetry
language implementation.

`+` means the feature is supported, `-` means it is not supported, `N/A` means
the feature is not applicable to the particular language, blank cell means the
status of the feature is not known.

## Traces

|Feature                                       |Go |Java|JS |Python|Ruby|Erlang|PHP|Rust|C++|.Net|
|----------------------------------------------|---|----|---|------|----|------|---|----|---|----|
|[TracerProvider](https://github.com/open-telemetry/opentelemetry-specification/blob/master/specification/trace/api.md#tracerprovider-operations)|
|Create TracerProvider                         | + | +  | + | +    | +  | +    | + | +  | + | +  |
|Get a Tracer                                  | + | +  | + | +    | +  | +    | + | +  | + | +  |
|Safe for concurrent calls                     | + | +  | + | [-](https://github.com/open-telemetry/opentelemetry-python/issues/392)    | +  | +    | + | +  | + | +  |
|Shutdown                                      |   |    | + | +    |    |      |   |    |   |    |
|[Tracing Context Utilities](https://github.com/open-telemetry/opentelemetry-specification/blob/master/specification/trace/api.md#tracing-context-utilities)|
|Get active Span                               |   |    | + | +    |    |      |   |    |   |    |
|Set active Span                               |   |    | + | +    |    |      |   |    |   |    |
|[Tracer](https://github.com/open-telemetry/opentelemetry-specification/blob/master/specification/trace/api.md#tracer-operations)|
|Create a new Span                             | + | +  | + | +    | +  | +    | + | +  | + | +  |
|Get active Span                               | + | +  | + | +    | +  | +    | + | +  | + | +  |
|Mark Span active                              | + | +  | + | +    | +  | +    | + | +  | - | -  |
<<<<<<< HEAD
|Safe for concurrent calls                     | + | +  | + | [-](https://github.com/open-telemetry/opentelemetry-python/issues/1156)    | +  | +    | + | +  | + | +  |
|[SpanContext](https://github.com/open-telemetry/opentelemetry-specification/blob/master/specification/trace/api.md#spancontext)|
=======
|Safe for concurrent calls                     | + | +  | + | +    | +  | +    | + | +  | + | +  |
|[SpanReference](https://github.com/open-telemetry/opentelemetry-specification/blob/master/specification/trace/api.md#spanreference)|
|Use SpanReference instead of SpanContext      |   |    |   |      |    |      |   |    |   |    |
>>>>>>> c864922d
|IsValid                                       | + | +  | + | +    | +  | +    | + | +  | + | +  |
|IsRemote                                      | - | +  | + | +    | +  | +    | + | +  | + | +  |
|Conforms to the W3C TraceContext spec         | + | +  | + | +    | +  | +    |   | -  | + | +  |
|[Span](https://github.com/open-telemetry/opentelemetry-specification/blob/master/specification/trace/api.md#span)|
|Create root span                              | + | +  | + | +    | +  | +    | + | +  | + | +  |
|Create with default parent (active span)      | + | +  | + | +    | +  | +    | + | +  | + | +  |
|Create with parent from Context               | + | +  | + | +    | +  | +    | + | +  | + | +  |
<<<<<<< HEAD
|No explicit parent Span/SpanContext allowed   |   | +  |   |      |    |      |   |    |   |    |
|SpanProcessor.OnStart receives parent Context |   |    |   |      |    |      |   |    |   |    |
=======
|No explicit parent Span/SpanReference allowed |   | +  |   | +    |    |      |   |    |   |    |
|SpanProcessor.OnStart receives parent Context |   |    |   | +    |    |      |   |    |   |    |
>>>>>>> c864922d
|UpdateName                                    | + | +  | + | +    | +  | +    | + | +  | - | +  |
|User-defined start timestamp                  | + | +  | + | +    | +  | +    | + | +  | + | +  |
|End                                           | + | +  | + | +    | +  | +    | + | +  | + | +  |
|End with timestamp                            | + | +  | + | +    | +  | +    | + | -  | + | +  |
|IsRecording                                   | + | +  | + | +    | +  | +    | + |    | + | +  |
|IsRecording becomes false after End           |   |    |   | [-](https://github.com/open-telemetry/opentelemetry-python/issues/1243)    |    |      |   |    |   |    |
|Set status with StatusCode (Unset, Ok, Error) |   |    |   | [-](https://github.com/open-telemetry/opentelemetry-python/issues/1214)    |    |      |   |    |   |    |
|Safe for concurrent calls                     | + | +  | + | [-](https://github.com/open-telemetry/opentelemetry-python/issues/1157)    | +  | +    | + | +  | + | +  |
|events collection size limit                  |   |    | + | +    |    |      |   |    |   |    |
|attribute collection size limit               |   |    | + | +    |    |      |   |    |   |    |
|links collection size limit                   |   |    | + | +    |    |      |   |    |   |    |
|[Span attributes](https://github.com/open-telemetry/opentelemetry-specification/blob/master/specification/trace/api.md#set-attributes)|
|SetAttribute                                  | + | +  | + | +    | +  | +    | + | +  | + | +  |
|Set order preserved                           | + | -  | + | +    | +  | +    | + | +  | + | +  |
|String type                                   | + | +  | + | +    | +  | +    | + | +  | + | +  |
|Boolean type                                  | + | +  | + | +    | +  | +    | + | +  | + | +  |
|Double floating-point type                    | + | +  | + | +    | +  | +    | - | +  | + | +  |
|Signed int64 type                             | + | +  | + | +    | +  | +    | - | +  | + | +  |
|Array of primitives (homogeneous)             | + | +  | + | +    | +  | -    | + | +  | + | +  |
|`null` values documented as invalid/undefined |   | +  |   |      |    |      |   |    |   |    |
|Unicode support for keys and string values    | + | +  | + | +    | +  | +    | + | +  | + | +  |
|[Span linking](https://github.com/open-telemetry/opentelemetry-specification/blob/master/specification/trace/api.md#add-links)|
|AddLink                                       | + | +  | + | +    | +  | +    | + | +  | - | +  |
|Safe for concurrent calls                     | + | +  | + | +    | +  | +    | + | +  | - | +  |
|[Span events](https://github.com/open-telemetry/opentelemetry-specification/blob/master/specification/trace/api.md#add-events)|
|AddEvent                                      | + | +  | + | +    | +  | +    | + | +  | - | +  |
|Add order preserved                           | + | +  | + | +    | +  | +    | + | +  | - | +  |
|Safe for concurrent calls                     | + | +  | + | +    | +  | +    | + | +  | - | +  |
|[Span exceptions](https://github.com/open-telemetry/opentelemetry-specification/blob/master/specification/trace/api.md#record-exception)|
|RecordException                               | - | +  | + | +    | +  | -    |   | +  | - | +  |
|RecordException with extra parameters         | - | +  | + | [-](https://github.com/open-telemetry/opentelemetry-python/issues/1102)    | -  | -    |   | +  | - | +  |
|[Sampling](https://github.com/open-telemetry/opentelemetry-specification/blob/master/specification/trace/sdk.md#sampling)|
|Allow samplers to modify tracestate           |   |    |   | [-](https://github.com/open-telemetry/opentelemetry-python/issues/1220)     |    |      |   |    |   |    |
|ShouldSample gets full parent Context         |   |    |   |      |    |      |   |    |   |    |

## Baggage

|Feature                                       |Go|Java|JS |Python|Ruby|Erlang|PHP|Rust|C++|.Net|
|----------------------------------------------|--|----|---|------|----|------|---|----|---|----|
|Basic support                                 |  |    | + | +    |    |      |   |    |   |    |
|Use official header name `baggage`            |  |    | + | +    |    |      |   |    |   |    |

## Metrics

|Feature                                       |Go|Java|JS |Python|Ruby|Erlang|PHP|Rust|C++|.Net|
|----------------------------------------------|--|----|---|------|----|------|---|----|---|----|
|TBD|

## Resource

|Feature                                       |Go |Java|JS |Python|Ruby|Erlang|PHP|Rust|C++|.Net|
|----------------------------------------------|---|----|---|------|----|------|---|----|---|----|
|Create from Attributes                        | + | +  | + | +    | +  |      |   |    |   |    |
|Create empty                                  | + | +  | + | +    | +  |      |   |    |   |    |
|Merge                                         | + | +  | + | +    | +  |      |   |    |   |    |
|Retrieve attributes                           | + | +  | + | +    | +  |      |   |    |   |    |

## Context Propagation

|Feature                                       |Go|Java|JS |Python|Ruby|Erlang|PHP|Rust|C++|.Net|
|----------------------------------------------|--|----|---|------|----|------|---|----|---|----|
|Create Context Key                            |  |    | + | +    | +  |      | + |    |   |    |
|Get value from Context                        |  |    | + | +    | +  |      | + |    |   |    |
|Set value for Context                         |  |    | + | +    | +  |      | + |    |   |    |
|Attach Context                                |  |    | + | +    | +  |      | + |    |   |    |
|Detach Context                                |  |    | + | +    | +  |      | + |    |   |    |
|Get current Context                           |  |    | + | +    | +  |      | + |    |   |    |
|Composite Propagator                          |  |    | + | +    | +  |      |   |    |   |    |
|Global Propagator                             |  | +  | + | +    | +  |      |   |    |   |    |
|TraceContext Propagator                       |  | +  | + | +    | +  |      |   |    |   |    |
|B3 Propagator                                 |  | +  | + | +    |    |      |   |    |   |    |
|Jaeger Propagator                             |  | -  | + | [-](https://github.com/open-telemetry/opentelemetry-python/issues/1103)    |    |      |   |    |   |    |
|[TextMapPropagator](https://github.com/open-telemetry/opentelemetry-specification/blob/master/specification/context/api-propagators.md#textmap-propagator)|
|Fields                                        |  | +  | [-](https://github.com/open-telemetry/opentelemetry-js/pull/1615) | [-](https://github.com/open-telemetry/opentelemetry-python/issues/1104)   |    |      |   |    |   |    |
|Setter argument                               |  | +  | + | +   |    |      |   |    |   |    |
|Getter argument                               |  | +  | + | +   |    |      |   |    |   |    |
|Getter argument returning Keys                |  | -  | + | [-](https://github.com/open-telemetry/opentelemetry-python/issues/1084)   |    |      |   |    |   |    |

## Environment Variables

|Feature                                       |Go |Java|JS |Python|Ruby|Erlang|PHP|Rust|C++|.Net|
|----------------------------------------------|---|----|---|------|----|------|---|----|---|----|
|OTEL_RESOURCE_ATTRIBUTES                      | + | +  | + | +    | +  | -    | - |    | - | -  |
|OTEL_LOG_LEVEL                                |   | -  | + | [-](https://github.com/open-telemetry/opentelemetry-python/issues/1059)    | +  | -    | - |    | - | -  |
|OTEL_PROPAGATORS                              |   |    |   | +    |    | -    | - |    | - | -  |
|OTEL_BSP_*                                    |   | +  |   | +    | +  | -    | - |    | - | -  |
|OTEL_EXPORTER_OTLP_*                          |   |    |   | [-](https://github.com/open-telemetry/opentelemetry-python/issues/1004)    | +  | -    | - |    | - | -  |
|OTEL_EXPORTER_JAEGER_*                        |   |    |   | +    | +  | -    | - |    | - | -  |
|OTEL_EXPORTER_ZIPKIN_*                        |   |    |   | +    |    | -    | - |    | - | -  |
|OTEL_EXPORTER                                 |   |    |   | [-](https://github.com/open-telemetry/opentelemetry-python/issues/1155)    |    |      |   |    |   |    |
|OTEL_SPAN_ATTRIBUTE_COUNT_LIMIT               |   |    |   |      |    |      |   |    |   |    |
|OTEL_SPAN_EVENT_COUNT_LIMIT                   |   |    |   |      |    |      |   |    |   |    |
|OTEL_SPAN_LINK_COUNT_LIMIT                    |   |    |   |      |    |      |   |    |   |    |

## Exporters

|Feature                                       |Go |Java|JS |Python|Ruby|Erlang|PHP|Rust|C++|.Net|
|----------------------------------------------|---|----|---|------|----|------|---|----|---|----|
|Standard output (logging)                     | + | +  | + | +    | +  | +    | - | +  | + | +  |
|In-memory (mock exporter)                     | + | +  | + | +    | +  | +    | - | -  | - | -  |
|[OTLP](https://github.com/open-telemetry/opentelemetry-specification/blob/master/specification/protocol/otlp.md)|
|OTLP/gRPC Exporter                            | + | +  | + | +    |    | +    |   | +  | + | +  |
|OTLP/HTTP binary Protobuf Exporter            | - | -  | + | [-](https://github.com/open-telemetry/opentelemetry-python/issues/1106)    | +  | +    |   |    | + | +  |
|OTLP/HTTP JSON Protobuf Exporter              | - | -  | + | [-](https://github.com/open-telemetry/opentelemetry-python/issues/1003)    |    | -    |   |    |   |    |
|OTLP/HTTP gzip Content-Encoding support       | - | -  | + | [-](https://github.com/open-telemetry/opentelemetry-python/issues/1107)    |    | -    |   |    |   |    |
|Concurrent sending                            | - |    | + | [-](https://github.com/open-telemetry/opentelemetry-python/issues/1108)    |    | -    |   | +  |   |    |
|Honors retryable responses with backoff       | + |    | + | +    | +  | -    |   |    |   |    |
|Honors non-retryable responses                | + |    | - | +    | +  | -    |   |    |   |    |
|Honors throttling response                    | + |    | - | +    | +  | -    |   |    |   |    |
|Multi-destination spec compliance             | - |    |   | [-](https://github.com/open-telemetry/opentelemetry-python/issues/1109)    |    | -    |   |    |   |    |
|[Zipkin](https://github.com/open-telemetry/opentelemetry-specification/blob/master/specification/trace/sdk_exporters/zipkin.md)|
|Zipkin V1 JSON                                |   |    |   | [-](https://github.com/open-telemetry/opentelemetry-python/issues/1173)    |    | -    | - | -  |   |    |
|Zipkin V1 Thrift                              |   |    |   | [-](https://github.com/open-telemetry/opentelemetry-python/issues/1174)    |    | -    | - | -  |   |    |
|Zipkin V2 JSON                                | + |    |   | +    |    | -    | + | +  |   |    |
|Zipkin V2 Protobuf                            |   |    |   | [-](https://github.com/open-telemetry/opentelemetry-python/issues/1175)    |    | +    |   | -  |   |    |
|Service name mapping                          | + | +  | + | +    |    | +    | + | +  |   |    |
|SpanKind mapping                              | + | +  | + | +    |    | +    | + | +  |   |    |
|InstrumentationLibrary mapping                |   | +  | - | +    |    | -    | - | -  |   |    |
|Boolean attributes                            | + | +  | + | +    |    | +    | + | +  |   |    |
|Array attributes                              | + | +  | + | [-](https://github.com/open-telemetry/opentelemetry-python/issues/1110)    |    | +    | + | +  |   |    |
|Status mapping                                | + | -  | + | +    |    | +    | + | +  |   |    |
|Event attributes mapping to Annotations       | + |    | + | +    |    | +    | + | +  |   |    |
|Integer microseconds in timestamps            |   |    |   | +    |    |      |   |    |   |    |
|Jaeger|
|TBD|
|OpenCensus|
|TBD|
|Prometheus|
|TBD|<|MERGE_RESOLUTION|>--- conflicted
+++ resolved
@@ -23,14 +23,8 @@
 |Create a new Span                             | + | +  | + | +    | +  | +    | + | +  | + | +  |
 |Get active Span                               | + | +  | + | +    | +  | +    | + | +  | + | +  |
 |Mark Span active                              | + | +  | + | +    | +  | +    | + | +  | - | -  |
-<<<<<<< HEAD
 |Safe for concurrent calls                     | + | +  | + | [-](https://github.com/open-telemetry/opentelemetry-python/issues/1156)    | +  | +    | + | +  | + | +  |
 |[SpanContext](https://github.com/open-telemetry/opentelemetry-specification/blob/master/specification/trace/api.md#spancontext)|
-=======
-|Safe for concurrent calls                     | + | +  | + | +    | +  | +    | + | +  | + | +  |
-|[SpanReference](https://github.com/open-telemetry/opentelemetry-specification/blob/master/specification/trace/api.md#spanreference)|
-|Use SpanReference instead of SpanContext      |   |    |   |      |    |      |   |    |   |    |
->>>>>>> c864922d
 |IsValid                                       | + | +  | + | +    | +  | +    | + | +  | + | +  |
 |IsRemote                                      | - | +  | + | +    | +  | +    | + | +  | + | +  |
 |Conforms to the W3C TraceContext spec         | + | +  | + | +    | +  | +    |   | -  | + | +  |
@@ -38,13 +32,8 @@
 |Create root span                              | + | +  | + | +    | +  | +    | + | +  | + | +  |
 |Create with default parent (active span)      | + | +  | + | +    | +  | +    | + | +  | + | +  |
 |Create with parent from Context               | + | +  | + | +    | +  | +    | + | +  | + | +  |
-<<<<<<< HEAD
 |No explicit parent Span/SpanContext allowed   |   | +  |   |      |    |      |   |    |   |    |
 |SpanProcessor.OnStart receives parent Context |   |    |   |      |    |      |   |    |   |    |
-=======
-|No explicit parent Span/SpanReference allowed |   | +  |   | +    |    |      |   |    |   |    |
-|SpanProcessor.OnStart receives parent Context |   |    |   | +    |    |      |   |    |   |    |
->>>>>>> c864922d
 |UpdateName                                    | + | +  | + | +    | +  | +    | + | +  | - | +  |
 |User-defined start timestamp                  | + | +  | + | +    | +  | +    | + | +  | + | +  |
 |End                                           | + | +  | + | +    | +  | +    | + | +  | + | +  |
