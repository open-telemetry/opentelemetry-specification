--- conflicted
+++ resolved
@@ -281,21 +281,6 @@
 | OTEL_EXPORTER_ZIPKIN_*                                   | -   | +    |     | +           | +    | -      | +   | -    | -   | +    | -     |
 | OTEL_TRACES_EXPORTER                                     | -   | +    | +   | +           | +    | +      | +   | -    | -   | -    |       |
 | OTEL_METRICS_EXPORTER                                    | -   | +    |     | +           | -    | -      | +   | -    | -   | -    | -     |
-<<<<<<< HEAD
-| OTEL_LOGS_EXPORTER                                       | -   | +    |     | +           |      |        | +   |      |     | -    |       |
-| OTEL_SPAN_ATTRIBUTE_COUNT_LIMIT                          | +   | +    |     | +           | +    | +      | +   | +    | -   | -    |       |
-| OTEL_SPAN_ATTRIBUTE_VALUE_LENGTH_LIMIT                   | +   | +    |     | +           | +    | +      | +   |      |     | -    |       |
-| OTEL_SPAN_EVENT_COUNT_LIMIT                              | +   | +    |     | +           | +    | +      | +   | +    | -   | -    |       |
-| OTEL_SPAN_LINK_COUNT_LIMIT                               | +   | +    |     | +           | +    | +      | +   | +    | -   | -    |       |
-| OTEL_EVENT_ATTRIBUTE_COUNT_LIMIT                         | +   | -    |     | +           | +    | +      | +   |      |     | -    |       |
-| OTEL_LINK_ATTRIBUTE_COUNT_LIMIT                          | +   | -    |     | +           | +    | +      | +   |      |     | -    |       |
-| OTEL_LOGRECORD_ATTRIBUTE_COUNT_LIMIT                     |     |      |     |             |      |        | +   |      |     |      |       |
-| OTEL_LOGRECORD_ATTRIBUTE_VALUE_LENGTH_LIMIT              |     |      |     |             |      |        | +   |      |     |      |       |
-| OTEL_TRACES_SAMPLER                                      | +   | +    |     | +           | +    | +      | +   | -    | -   | -    |       |
-| OTEL_TRACES_SAMPLER_ARG                                  | +   | +    |     | +           | +    | +      | +   | -    | -   | -    |       |
-| OTEL_ATTRIBUTE_VALUE_LENGTH_LIMIT                        | +   | +    |     | +           | +    | -      | +   |      |     | -    |       |
-| OTEL_ATTRIBUTE_COUNT_LIMIT                               | +   | +    |     | +           | +    | -      | +   |      |     | -    |       |
-=======
 | OTEL_LOGS_EXPORTER                                       | -   | +    |     | +           |      |        |     |      |     | -    |       |
 | OTEL_SPAN_ATTRIBUTE_COUNT_LIMIT                          | +   | +    | +   | +           | +    | +      | +   | +    | -   | -    |       |
 | OTEL_SPAN_ATTRIBUTE_VALUE_LENGTH_LIMIT                   | +   | +    | +   | +           | +    | +      | +   |      |     | -    |       |
@@ -303,11 +288,12 @@
 | OTEL_SPAN_LINK_COUNT_LIMIT                               | +   | +    | +   | +           | +    | +      | +   | +    | -   | -    |       |
 | OTEL_EVENT_ATTRIBUTE_COUNT_LIMIT                         | +   | -    |     | +           | +    | +      | +   |      |     | -    |       |
 | OTEL_LINK_ATTRIBUTE_COUNT_LIMIT                          | +   | -    |     | +           | +    | +      | +   |      |     | -    |       |
+| OTEL_LOGRECORD_ATTRIBUTE_COUNT_LIMIT                     |     |      |     |             |      |        | +   |      |     |      |       |
+| OTEL_LOGRECORD_ATTRIBUTE_VALUE_LENGTH_LIMIT              |     |      |     |             |      |        | +   |      |     |      |       |
 | OTEL_TRACES_SAMPLER                                      | +   | +    | +   | +           | +    | +      | +   | -    | -   | -    |       |
 | OTEL_TRACES_SAMPLER_ARG                                  | +   | +    | +   | +           | +    | +      | +   | -    | -   | -    |       |
 | OTEL_ATTRIBUTE_VALUE_LENGTH_LIMIT                        | +   | +    | +   | +           | +    | -      | +   |      |     | -    |       |
 | OTEL_ATTRIBUTE_COUNT_LIMIT                               | +   | +    | +   | +           | +    | -      | +   |      |     | -    |       |
->>>>>>> d25734a4
 | OTEL_METRIC_EXPORT_INTERVAL                              | -   | +    |     |             |      |        | +   |      |     | -    |       |
 | OTEL_METRIC_EXPORT_TIMEOUT                               | -   | -    |     |             |      |        | +   |      |     | -    |       |
 | OTEL_METRICS_EXEMPLAR_FILTER                             | -   | +    |     |             |      |        | +   |      |     | -    |       |
