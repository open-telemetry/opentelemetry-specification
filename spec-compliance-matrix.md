# Compliance of Implementations with Specification

The following tables show which features are implemented by each OpenTelemetry
language implementation.

`+` means the feature is supported, `-` means it is not supported, `N/A` means
the feature is not applicable to the particular language, blank cell means the
status of the feature is not known.

## Traces

|Feature                                       |Go |Java|JS |Python|Ruby|Erlang|PHP|Rust|C++|.Net|
|----------------------------------------------|---|----|---|------|----|------|---|----|---|----|
|[TracerProvider](https://github.com/open-telemetry/opentelemetry-specification/blob/master/specification/trace/api.md#tracerprovider-operations)|
|Create TracerProvider                         | + | +  | + | +    | +  | +    | + | +  | + | +  |
|Get a Tracer                                  | + | +  | + | +    | +  | +    | + | +  | + | +  |
|Safe for concurrent calls                     | + | +  | + | [-](https://github.com/open-telemetry/opentelemetry-python/issues/392)    | +  | +    | + | +  | + | +  |
|[Tracing Context Utilities](https://github.com/open-telemetry/opentelemetry-specification/blob/master/specification/trace/api.md#tracing-context-utilities)|
|Get active Span                               |   |    |   | +    |    |      |   |    |   |    |
|Set active Span                               |   |    |   | +    |    |      |   |    |   |    |
|[Tracer](https://github.com/open-telemetry/opentelemetry-specification/blob/master/specification/trace/api.md#tracer-operations)|
|Create a new Span                             | + | +  | + | +    | +  | +    | + | +  | + | +  |
|Get active Span                               | + | +  | + | +    | +  | +    | + | +  | + | +  |
|Mark Span active                              | + | +  | + | +    | +  | +    | + | +  | - | -  |
|Safe for concurrent calls                     | + | +  | + | [-](https://github.com/open-telemetry/opentelemetry-python/issues/1156)    | +  | +    | + | +  | + | +  |
|[SpanContext](https://github.com/open-telemetry/opentelemetry-specification/blob/master/specification/trace/api.md#spancontext)|
|IsValid                                       | + | +  | + | +    | +  | +    | + | +  | + | +  |
|IsRemote                                      | - | +  | + | +    | +  | +    | + | +  | + | +  |
|Conforms to the W3C TraceContext spec         | + | +  | + | +    | +  | +    |   | -  | + | +  |
|[Span](https://github.com/open-telemetry/opentelemetry-specification/blob/master/specification/trace/api.md#span)|
|Create root span                              | + | +  | + | +    | +  | +    | + | +  | + | +  |
|Create with default parent (active span)      | + | +  | + | +    | +  | +    | + | +  | + | +  |
|Create with parent from Context               | + | +  | + | +    | +  | +    | + | +  | + | +  |
|Create with explicit parent Span              | + | +  | + | +    | +  | +    | + | -  | + | +  |
|Create with explicit parent SpanContext       | - | +  | + | +    | +  | +    |   | -  | + | +  |
|UpdateName                                    | + | +  | + | +    | +  | +    | + | +  | - | +  |
|User-defined start timestamp                  | + | +  | + | +    | +  | +    | + | +  | + | +  |
|End                                           | + | +  | + | +    | +  | +    | + | +  | + | +  |
|End with timestamp                            | + | +  | + | +    | +  | +    | + | -  | + | +  |
|IsRecording                                   | + | +  | + | +    | +  | +    | + |    | + | +  |
|Set status                                    | + | +  | + | +    | +  | +    | + | +  | + | +  |
<<<<<<< HEAD
|Safe for concurrent calls                     | + | +  | + |      | +  | +    | + | +  | + | +  |
|events collection size limit                  |   |    |   |      |    |      |   |    |   |    |
|attribute collection size limit               |   |    |   |      |    |      |   |    |   |    |
|links collection size limit                   |   |    |   |      |    |      |   |    |   |    |
=======
|Safe for concurrent calls                     | + | +  | + | [-](https://github.com/open-telemetry/opentelemetry-python/issues/1157)    | +  | +    | + | +  | + | +  |
>>>>>>> 0038f54b
|[Span attributes](https://github.com/open-telemetry/opentelemetry-specification/blob/master/specification/trace/api.md#set-attributes)|
|SetAttribute                                  | + | +  | + | +    | +  | +    | + | +  | + | +  |
|Set order preserved                           | + | -  | + | +    | +  | +    | + | +  | + | +  |
|String type                                   | + | +  | + | +    | +  | +    | + | +  | + | +  |
|Boolean type                                  | + | +  | + | +    | +  | +    | + | +  | + | +  |
|Double floating-point type                    | + | +  | + | +    | +  | +    | - | +  | + | +  |
|Signed int64 type                             | + | +  | + | +    | +  | +    | - | +  | + | +  |
|Array of primitives (homogeneous)             | + | +  | + | +    | +  | -    | + | +  | + | +  |
|`null` values documented as invalid/undefined |   |    |   |      |    |      |   |    |   |    |
|Unicode support for keys and string values    | + | +  | + | +    | +  | +    | + | +  | + | +  |
|[Span linking](https://github.com/open-telemetry/opentelemetry-specification/blob/master/specification/trace/api.md#add-links)|
|AddLink                                       | + | +  | + | +    | +  | +    | + | +  | - | +  |
|Safe for concurrent calls                     | + | +  | + | +    | +  | +    | + | +  | - | +  |
|[Span events](https://github.com/open-telemetry/opentelemetry-specification/blob/master/specification/trace/api.md#add-events)|
|AddEvent                                      | + | +  | + | +    | +  | +    | + | +  | - | +  |
|Add order preserved                           | + | +  | + | +    | +  | +    | + | +  | - | +  |
|Safe for concurrent calls                     | + | +  | + | +    | +  | +    | + | +  | - | +  |
|[Span exceptions](https://github.com/open-telemetry/opentelemetry-specification/blob/master/specification/trace/api.md#record-exception)|
|RecordException                               | - | +  | + | +    | +  | -    |   | +  | - | +  |
|RecordException with extra parameters         | - | +  | + | [-](https://github.com/open-telemetry/opentelemetry-python/issues/1102)    | -  | -    |   | +  | - | +  |

## Baggage

|Feature                                       |Go|Java|JS |Python|Ruby|Erlang|PHP|Rust|C++|.Net|
|----------------------------------------------|--|----|---|------|----|------|---|----|---|----|
|Basic support                                 |  |    |   |      |    |      |   |    |   |    |
|Use official header name `baggage`            |  |    |   |      |    |      |   |    |   |    |

## Metrics

|Feature                                       |Go|Java|JS |Python|Ruby|Erlang|PHP|Rust|C++|.Net|
|----------------------------------------------|--|----|---|------|----|------|---|----|---|----|
|TBD|

## Resource

|Feature                                       |Go |Java|JS |Python|Ruby|Erlang|PHP|Rust|C++|.Net|
|----------------------------------------------|---|----|---|------|----|------|---|----|---|----|
|Create from Attributes                        | + | +  | + | +    | +  |      |   |    |   |    |
|Create empty                                  | + | +  | + | +    | +  |      |   |    |   |    |
|Merge                                         | + | +  | + | +    | +  |      |   |    |   |    |
|Retrieve attributes                           | + | +  | + | +    | +  |      |   |    |   |    |

## Context Propagation

|Feature                                       |Go|Java|JS |Python|Ruby|Erlang|PHP|Rust|C++|.Net|
|----------------------------------------------|--|----|---|------|----|------|---|----|---|----|
|Create Context Key                            |  |    | + | +    | +  |      | + |    |   |    |
|Get value from Context                        |  |    | + | +    | +  |      | + |    |   |    |
|Set value for Context                         |  |    | + | +    | +  |      | + |    |   |    |
|Attach Context                                |  |    | + | +    | +  |      | + |    |   |    |
|Detach Context                                |  |    | + | +    | +  |      | + |    |   |    |
|Get current Context                           |  |    | + | +    | +  |      | + |    |   |    |
|Composite Propagator                          |  |    | + | +    | +  |      |   |    |   |    |
|Global Propagator                             |  | +  | + | +    | +  |      |   |    |   |    |
|TraceContext Propagator                       |  | +  | + | +    | +  |      |   |    |   |    |
|B3 Propagator                                 |  | +  | + | +    |    |      |   |    |   |    |
|Jaeger Propagator                             |  | -  | + | [-](https://github.com/open-telemetry/opentelemetry-python/issues/1103)    |    |      |   |    |   |    |
|[TextMapPropagator](https://github.com/open-telemetry/opentelemetry-specification/blob/master/specification/context/api-propagators.md#textmap-propagator)|
|Fields                                        |  | +  |   | [-](https://github.com/open-telemetry/opentelemetry-python/issues/1104)   |    |      |   |    |   |    |
|Setter argument                               |  | +  | + | +   |    |      |   |    |   |    |
|Getter argument                               |  | +  | + | +   |    |      |   |    |   |    |
|Getter argument returning Keys                |  | -  |   | [-](https://github.com/open-telemetry/opentelemetry-python/issues/1084)   |    |      |   |    |   |    |

## Error Handling

|Feature                                       |Go|Java|JS |Python|Ruby|Erlang|PHP|Rust|C++|.Net|
|----------------------------------------------|--|----|---|------|----|------|---|----|---|----|
|TBD|

## Environment Variables

|Feature                                       |Go |Java|JS |Python|Ruby|Erlang|PHP|Rust|C++|.Net|
|----------------------------------------------|---|----|---|------|----|------|---|----|---|----|
|OTEL_RESOURCE_ATTRIBUTES                      | + | +  | + | +    | +  | -    | - |    | - | -  |
|OTEL_LOG_LEVEL                                |   | -  | + | [-](https://github.com/open-telemetry/opentelemetry-python/issues/1059)    | +  | -    | - |    | - | -  |
|OTEL_PROPAGATORS                              |   |    |   | +    |    | -    | - |    | - | -  |
|OTEL_BSP_*                                    |   | +  |   | +    | +  | -    | - |    | - | -  |
|OTEL_EXPORTER_OTLP_*                          |   |    |   | [-](https://github.com/open-telemetry/opentelemetry-python/issues/1004)    | +  | -    | - |    | - | -  |
|OTEL_EXPORTER_JAEGER_*                        |   |    |   | [-](https://github.com/open-telemetry/opentelemetry-python/issues/1056)    | +  | -    | - |    | - | -  |
|OTEL_EXPORTER_ZIPKIN_*                        |   |    |   | +    |    | -    | - |    | - | -  |
|OTEL_EXPORTER                                 |   |    |   | [-](https://github.com/open-telemetry/opentelemetry-python/issues/1155)    |    |      |   |    |   |    |

## Exporters

|Feature                                       |Go |Java|JS |Python|Ruby|Erlang|PHP|Rust|C++|.Net|
|----------------------------------------------|---|----|---|------|----|------|---|----|---|----|
|Standard output (logging)                     | + | +  | + | +    | +  | +    | - | +  | + | +  |
|In-memory (mock exporter)                     | + | +  | + | +    | +  | +    | - | -  | - | -  |
|[OTLP](https://github.com/open-telemetry/opentelemetry-specification/blob/master/specification/protocol/otlp.md)|
|OTLP/gRPC Exporter                            | + | +  | + | +    |    | +    |   | +  | + | +  |
|OTLP/HTTP binary Protobuf Exporter            | - | -  | + | [-](https://github.com/open-telemetry/opentelemetry-python/issues/1106)    | +  | +    |   |    | + | +  |
|OTLP/HTTP JSON Protobuf Exporter              | - | -  | + | [-](https://github.com/open-telemetry/opentelemetry-python/issues/1003)    |    | -    |   |    |   |    |
|OTLP/HTTP gzip Content-Encoding support       | - | -  | + | [-](https://github.com/open-telemetry/opentelemetry-python/issues/1107)    |    | -    |   |    |   |    |
|Concurrent sending                            | - |    | + | [-](https://github.com/open-telemetry/opentelemetry-python/issues/1108)    |    | -    |   | +  |   |    |
|Honors retryable responses with backoff       | + |    | + | +    | +  | -    |   |    |   |    |
|Honors non-retryable responses                | + |    | - | +    | +  | -    |   |    |   |    |
|Honors throttling response                    | + |    | - | +    | +  | -    |   |    |   |    |
|Multi-destination spec compliance             | - |    |   | [-](https://github.com/open-telemetry/opentelemetry-python/issues/1109)    |    | -    |   |    |   |    |
|[Zipkin](https://github.com/open-telemetry/opentelemetry-specification/blob/master/specification/trace/sdk_exporters/zipkin.md)|
|Zipkin V1 JSON                                |   |    |   | [-](https://github.com/open-telemetry/opentelemetry-python/issues/1173)    |    | -    | - | -  |   |    |
|Zipkin V1 Thrift                              |   |    |   | [-](https://github.com/open-telemetry/opentelemetry-python/issues/1174)    |    | -    | - | -  |   |    |
|Zipkin V2 JSON                                | + |    |   | +    |    | -    | + | +  |   |    |
|Zipkin V2 Protobuf                            |   |    |   | [-](https://github.com/open-telemetry/opentelemetry-python/issues/1175)    |    | +    |   | -  |   |    |
|Service name mapping                          | + | +  | + | +    |    | +    | + | +  |   |    |
|SpanKind mapping                              | + | +  | + | +    |    | +    | + | +  |   |    |
|InstrumentationLibrary mapping                |   | +  | - | +    |    | -    | - | -  |   |    |
|Boolean attributes                            | + | +  | + | +    |    | +    | + | +  |   |    |
|Array attributes                              | + | +  | + | [-](https://github.com/open-telemetry/opentelemetry-python/issues/1110)    |    | +    | + | +  |   |    |
|Status mapping                                | + | -  | + | +    |    | +    | + | +  |   |    |
|Event attributes mapping to Annotations       | + |    | + | +    |    | +    | + | +  |   |    |
|Integer microseconds in timestamps            |   |    |   | +    |    |      |   |    |   |    |
|Jaeger|
|TBD|
|OpenCensus|
|TBD|
|Prometheus|
|TBD|<|MERGE_RESOLUTION|>--- conflicted
+++ resolved
@@ -39,14 +39,10 @@
 |End with timestamp                            | + | +  | + | +    | +  | +    | + | -  | + | +  |
 |IsRecording                                   | + | +  | + | +    | +  | +    | + |    | + | +  |
 |Set status                                    | + | +  | + | +    | +  | +    | + | +  | + | +  |
-<<<<<<< HEAD
-|Safe for concurrent calls                     | + | +  | + |      | +  | +    | + | +  | + | +  |
+|Safe for concurrent calls                     | + | +  | + | [-](https://github.com/open-telemetry/opentelemetry-python/issues/1157)    | +  | +    | + | +  | + | +  |
 |events collection size limit                  |   |    |   |      |    |      |   |    |   |    |
 |attribute collection size limit               |   |    |   |      |    |      |   |    |   |    |
 |links collection size limit                   |   |    |   |      |    |      |   |    |   |    |
-=======
-|Safe for concurrent calls                     | + | +  | + | [-](https://github.com/open-telemetry/opentelemetry-python/issues/1157)    | +  | +    | + | +  | + | +  |
->>>>>>> 0038f54b
 |[Span attributes](https://github.com/open-telemetry/opentelemetry-specification/blob/master/specification/trace/api.md#set-attributes)|
 |SetAttribute                                  | + | +  | + | +    | +  | +    | + | +  | + | +  |
 |Set order preserved                           | + | -  | + | +    | +  | +    | + | +  | + | +  |
