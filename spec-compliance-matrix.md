--- conflicted
+++ resolved
@@ -67,12 +67,8 @@
 |RecordException with extra parameters         | - | +  | + | [-](https://github.com/open-telemetry/opentelemetry-python/issues/1102)    | -  | -    |   | +  | - | +  |
 |[Sampling](https://github.com/open-telemetry/opentelemetry-specification/blob/master/specification/trace/sdk.md#sampling)|
 |Allow samplers to modify tracestate           |   | +  |   | [-](https://github.com/open-telemetry/opentelemetry-python/issues/1220)     |    |      |   | +  |   |    |
-<<<<<<< HEAD
-|ShouldSample gets full parent Context         |   | +  |   |      |    |      |   |    |   |    |
-|[Span/Trace ID creation wrt. sampling is compliant](specification/trace/sdk.md#sdk-span-creation) |  |    |   |      |    |      |   |    |   |    |
-=======
+|[Span/Trace ID creation wrt. sampling is compliant](specification/trace/sdk.md#sdk-span-creation) |   |    |   |      |    |      |   |    |   |    |
 |ShouldSample gets full parent Context         |   | +  |   | +    |    |      |   |    |   |    |
->>>>>>> 88651d09
 
 ## Baggage
 
