--- conflicted
+++ resolved
@@ -100,53 +100,28 @@
 |Standard output (logging)                     |  | +  | +     |      | +  | +    | - | +  |   |    |
 |In-memory (mock exporter)                     |  | +  | +     |      | +  | +    | - | -  |   |    |
 |[OTLP](https://github.com/open-telemetry/opentelemetry-specification/blob/master/specification/protocol/otlp.md)|
-<<<<<<< HEAD
-|OTLP/gRPC Exporter                            |  | +  | +     |      |    |      |   | +  |   |    |
-|OTLP/HTTP binary Protobuf Exporter            |  | -  | +     |      |    |      |   |    |   |    |
-|OTLP/HTTP JSON Protobuf Exporter              |  | -  | +     |      |    |      |   |    |   |    |
-|OTLP/HTTP gzip Content-Encoding support       |  | -  | +     |      |    |      |   |    |   |    |
-|Concurrent sending                            |  |    | +     |      |    |      |   | +  |   |    |
-|Honors retryable responses with backoff       |  |    | -     |      |    |      |   |    |   |    |
-|Honors non-retryable responses                |  |    | -     |      |    |      |   |    |   |    |
-|Honors throttling response                    |  |    |       |      |    |      |   |    |   |    |
-|Multi-destination spec compliance             |  |    |       |      |    |      |   |    |   |    |
-|[Zipkin](https://github.com/open-telemetry/opentelemetry-specification/blob/master/specification/trace/sdk_exporters/zipkin.md)|
-|Zipkin V1 JSON                                |  |    |       |      |    |      | - | -  |   |    |
-|Zipkin V1 Thrift                              |  |    |       |      |    |      | - | -  |   |    |
-|Zipkin V2 JSON                                |  |    |       |      |    |      | + | +  |   |    |
-|Zipkin V2 Protobuf                            |  |    |       |      |    |      |   | -  |   |    |
-|Service name mapping                          |  | +  | +     |      |    |      | + | +  |   |    |
-|SpanKind mapping                              |  | +  | +     |      |    |      | + | +  |   |    |
-|InstrumentationLibrary mapping                |  | +  | -     |      |    |      | - | -  |   |    |
-|Boolean attributes                            |  | +  | +     |      |    |      | + | +  |   |    |
-|Array attributes                              |  | +  | +     |      |    |      | + | +  |   |    |
-|Status mapping                                |  | -  | +     |      |    |      | + | +  |   |    |
-|Event attributes mapping to Annotations       |  |    | +     |      |    |      | + | +  |   |    |
-|Fractional microseconds in timestamps         |  | -  | +     |      |    |      | - | -  |   |    |
-=======
 |OTLP/gRPC Exporter                            |  | +  | +     |      |    | +    |   | +  |   |    |
 |OTLP/HTTP binary Protobuf Exporter            |  | -  | +     |      |    | +    |   |    |   |    |
 |OTLP/HTTP JSON Protobuf Exporter              |  | -  | +     |      |    | -    |   |    |   |    |
 |OTLP/HTTP gzip Content-Encoding support       |  | -  | +     |      |    | -    |   |    |   |    |
-|Concurrent sending                            |  |    |       |      |    | -    |   | +  |   |    |
-|Honors retryable responses with backoff       |  |    |       |      |    | -    |   |    |   |    |
-|Honors non-retryable responses                |  |    |       |      |    | -    |   |    |   |    |
-|Honors throttling response                    |  |    |       |      |    | -    |   |    |   |    |
+|Concurrent sending                            |  |    | +     |      |    | -    |   | +  |   |    |
+|Honors retryable responses with backoff       |  |    | +     |      |    | -    |   |    |   |    |
+|Honors non-retryable responses                |  |    | -     |      |    | -    |   |    |   |    |
+|Honors throttling response                    |  |    | -     |      |    | -    |   |    |   |    |
 |Multi-destination spec compliance             |  |    |       |      |    | -    |   |    |   |    |
 |[Zipkin](https://github.com/open-telemetry/opentelemetry-specification/blob/master/specification/trace/sdk_exporters/zipkin.md)|
 |Zipkin V1 JSON                                |  |    |       |      |    | -    | - | -  |   |    |
 |Zipkin V1 Thrift                              |  |    |       |      |    | -    | - | -  |   |    |
 |Zipkin V2 JSON                                |  |    |       |      |    | -    | + | +  |   |    |
 |Zipkin V2 Protobuf                            |  |    |       |      |    | +    |   | -  |   |    |
-|Service name mapping                          |  | +  |       |      |    | +    | + | +  |   |    |
-|SpanKind mapping                              |  | +  |       |      |    | +    | + | +  |   |    |
-|InstrumentationLibrary mapping                |  | +  |       |      |    | -    | - | -  |   |    |
+|Service name mapping                          |  | +  | +     |      |    | +    | + | +  |   |    |
+|SpanKind mapping                              |  | +  | +     |      |    | +    | + | +  |   |    |
+|InstrumentationLibrary mapping                |  | +  | -     |      |    | -    | - | -  |   |    |
 |Boolean attributes                            |  | +  | +     |      |    | +    | + | +  |   |    |
 |Array attributes                              |  | +  | +     |      |    | +    | + | +  |   |    |
 |Status mapping                                |  | -  | +     |      |    | +    | + | +  |   |    |
 |Event attributes mapping to Annotations       |  |    | +     |      |    | +    | + | +  |   |    |
 |Fractional microseconds in timestamps         |  | -  | +     |      |    | -    | - | -  |   |    |
->>>>>>> 9b84c322
 |Jaeger|
 |TBD|
 |OpenCensus|
