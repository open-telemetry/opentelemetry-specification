--- conflicted
+++ resolved
@@ -62,13 +62,8 @@
 |RecordException                               | - | +  | + | +    | +  | -    |   | +  | - | +  |
 |RecordException with extra parameters         | - | +  | + | [-](https://github.com/open-telemetry/opentelemetry-python/issues/1102)    | -  | -    |   | +  | - | +  |
 |[Sampling](https://github.com/open-telemetry/opentelemetry-specification/blob/master/specification/trace/sdk.md#sampling)|
-<<<<<<< HEAD
-|Allow samplers to modify tracestate           |   |    |   |      |    |      |   |    |   |    |
+|Allow samplers to modify tracestate           |   |    |   | [-](https://github.com/open-telemetry/opentelemetry-python/issues/1220)     |    |      |   |    |   |    |
 |ShouldSample gets full parent Context         |   |    |   |      |    |      |   |    |   |    |
-
-=======
-|Allow samplers to modify tracestate           |   |    |   | [-](https://github.com/open-telemetry/opentelemetry-python/issues/1220)     |    |      |   |    |   |    |
->>>>>>> f8ff8c36
 
 ## Baggage
 
