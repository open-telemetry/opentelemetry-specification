# Compliance of Implementations with Specification

The following tables show which features are implemented by each OpenTelemetry
language implementation.

`+` means the feature is supported, `-` means it is not supported, `N/A` means
the feature is not applicable to the particular language, blank cell means the
status of the feature is not known.

## Traces

|Feature                                       |Go |Java|JS |Python|Ruby|Erlang|PHP|Rust|C++|.Net|
|----------------------------------------------|---|----|---|------|----|------|---|----|---|----|
|[TracerProvider](https://github.com/open-telemetry/opentelemetry-specification/blob/master/specification/trace/api.md#tracerprovider-operations)|
|Create TracerProvider                         | + | +  | + | +    | +  | +    | + | +  | + | +  |
|Get a Tracer                                  | + | +  | + | +    | +  | +    | + | +  | + | +  |
<<<<<<< HEAD
|Safe for concurrent calls                     | + | +  | + | +    | +  | +    | + | +  | + | +  |
|Shutdown (SDK only required)                  |   | +  | + | +    |    |      |   |    |   |    |
=======
|Safe for concurrent calls                     | + | +  | + | [-](https://github.com/open-telemetry/opentelemetry-python/issues/392)    | +  | +    | + | +  | + | +  |
|Shutdown (SDK only required)                  |   | +  | + | +    |    |      |   | +  |   |    |
>>>>>>> b1b5b76c
|[Tracing Context Utilities](https://github.com/open-telemetry/opentelemetry-specification/blob/master/specification/trace/api.md#tracing-context-utilities)|
|Get active Span                               |   | +  | + | +    |    |      |   | +  |   |    |
|Set active Span                               |   | +  | + | +    |    |      |   | +  |   |    |
|[Tracer](https://github.com/open-telemetry/opentelemetry-specification/blob/master/specification/trace/api.md#tracer-operations)|
|Create a new Span                             | + | +  | + | +    | +  | +    | + | +  | + | +  |
|Get active Span                               | + | +  | + | +    | +  | +    | + | +  | + | +  |
|Mark Span active                              | + | +  | + | +    | +  | +    | + | +  | - | -  |
|Safe for concurrent calls                     | + | +  | + | +    | +  | +    | + | +  | + | +  |
|[SpanContext](https://github.com/open-telemetry/opentelemetry-specification/blob/master/specification/trace/api.md#spancontext)|
|IsValid                                       | + | +  | + | +    | +  | +    | + | +  | + | +  |
|IsRemote                                      | - | +  | + | +    | +  | +    | + | +  | + | +  |
|Conforms to the W3C TraceContext spec         | + | +  | + | +    | +  | +    |   | +  | + | +  |
|[Span](https://github.com/open-telemetry/opentelemetry-specification/blob/master/specification/trace/api.md#span)|
|Create root span                              | + | +  | + | +    | +  | +    | + | +  | + | +  |
|Create with default parent (active span)      | + | +  | + | +    | +  | +    | + | +  | + | +  |
|Create with parent from Context               | + | +  | + | +    | +  | +    | + | +  | + | +  |
<<<<<<< HEAD
|No explicit parent Span/SpanContext allowed   |   | +  |   | +    |    |      |   |    |   |    |
|SpanProcessor.OnStart receives parent Context |   | +  |   | +    |    |      |   |    |   |    |
|UpdateName                                    | + | +  | + | +    | +  | +    | + | +  | - | +  |
|User-defined start timestamp                  | + | +  | + | +    | +  | +    | + | +  | + | +  |
|End                                           | + | +  | + | +    | +  | +    | + | +  | + | +  |
|End with timestamp                            | + | +  | + | +    | +  | +    | + | -  | + | +  |
|IsRecording                                   | + | +  | + | +    | +  | +    | + |    | + | +  |
|IsRecording becomes false after End           |   | +  |   | +    |    |      |   |    |   |    |
|Set status with StatusCode (Unset, Ok, Error) |   | +  |   | +    |    |      |   |    |   |    |
|Safe for concurrent calls                     | + | +  | + | +    | +  | +    | + | +  | + | +  |
|events collection size limit                  |   | +  | + | +    |    |      |   |    |   |    |
|attribute collection size limit               |   | +  | + | +    |    |      |   |    |   |    |
|links collection size limit                   |   | +  | + | +    |    |      |   |    |   |    |
=======
|No explicit parent Span/SpanContext allowed   |   | +  |   |      |    |      |   | +  |   |    |
|SpanProcessor.OnStart receives parent Context |   | +  |   |      |    |      |   | +  |   |    |
|UpdateName                                    | + | +  | + | +    | +  | +    | + | +  | - | +  |
|User-defined start timestamp                  | + | +  | + | +    | +  | +    | + | +  | + | +  |
|End                                           | + | +  | + | +    | +  | +    | + | +  | + | +  |
|End with timestamp                            | + | +  | + | +    | +  | +    | + | +  | + | +  |
|IsRecording                                   | + | +  | + | +    | +  | +    | + | +  | + | +  |
|IsRecording becomes false after End           |   | +  |   | [-](https://github.com/open-telemetry/opentelemetry-python/issues/1243)    |    |      |   |    |   |    |
|Set status with StatusCode (Unset, Ok, Error) |   | +  |   | [-](https://github.com/open-telemetry/opentelemetry-python/issues/1214)    |    |      |   | +  |   |    |
|Safe for concurrent calls                     | + | +  | + | [-](https://github.com/open-telemetry/opentelemetry-python/issues/1157)    | +  | +    | + | +  | + | +  |
|events collection size limit                  |   | +  | + | +    |    |      |   | +  |   |    |
|attribute collection size limit               |   | +  | + | +    |    |      |   | +  |   |    |
|links collection size limit                   |   | +  | + | +    |    |      |   | +  |   |    |
>>>>>>> b1b5b76c
|[Span attributes](https://github.com/open-telemetry/opentelemetry-specification/blob/master/specification/trace/api.md#set-attributes)|
|SetAttribute                                  | + | +  | + | +    | +  | +    | + | +  | + | +  |
|Set order preserved                           | + | -  | + | +    | +  | +    | + | +  | + | +  |
|String type                                   | + | +  | + | +    | +  | +    | + | +  | + | +  |
|Boolean type                                  | + | +  | + | +    | +  | +    | + | +  | + | +  |
|Double floating-point type                    | + | +  | + | +    | +  | +    | - | +  | + | +  |
|Signed int64 type                             | + | +  | + | +    | +  | +    | - | +  | + | +  |
|Array of primitives (homogeneous)             | + | +  | + | +    | +  | -    | + | +  | + | +  |
|`null` values documented as invalid/undefined |   | +  |   | [-](https://github.com/open-telemetry/opentelemetry-python/issues/1304)     |    |      |   |    |   |    |
|Unicode support for keys and string values    | + | +  | + | +    | +  | +    | + | +  | + | +  |
|[Span linking](https://github.com/open-telemetry/opentelemetry-specification/blob/master/specification/trace/api.md#add-links)|
|AddLink                                       | + | +  | + | +    | +  | +    | + | +  | - | +  |
|Safe for concurrent calls                     | + | +  | + | +    | +  | +    | + | +  | - | +  |
|[Span events](https://github.com/open-telemetry/opentelemetry-specification/blob/master/specification/trace/api.md#add-events)|
|AddEvent                                      | + | +  | + | +    | +  | +    | + | +  | - | +  |
|Add order preserved                           | + | +  | + | +    | +  | +    | + | +  | - | +  |
|Safe for concurrent calls                     | + | +  | + | +    | +  | +    | + | +  | - | +  |
|[Span exceptions](https://github.com/open-telemetry/opentelemetry-specification/blob/master/specification/trace/api.md#record-exception)|
|RecordException                               | - | +  | + | +    | +  | -    |   | +  | - | +  |
|RecordException with extra parameters         | - | +  | + | [-](https://github.com/open-telemetry/opentelemetry-python/issues/1102)    | -  | -    |   | +  | - | +  |
|[Sampling](https://github.com/open-telemetry/opentelemetry-specification/blob/master/specification/trace/sdk.md#sampling)|
<<<<<<< HEAD
|Allow samplers to modify tracestate           |   | +  |   | [-](https://github.com/open-telemetry/opentelemetry-python/issues/1220)     |    |      |   |    |   |    |
|ShouldSample gets full parent Context         |   | +  |   | +    |    |      |   |    |   |    |
=======
|Allow samplers to modify tracestate           |   | +  |   | [-](https://github.com/open-telemetry/opentelemetry-python/issues/1220)     |    |      |   | +  |   |    |
|ShouldSample gets full parent Context         |   | +  |   |      |    |      |   |    |   |    |
>>>>>>> b1b5b76c

## Baggage

|Feature                                       |Go|Java|JS |Python|Ruby|Erlang|PHP|Rust|C++|.Net|
|----------------------------------------------|--|----|---|------|----|------|---|----|---|----|
|Basic support                                 |  | +  | + | +    |    |      |   | +  |   |    |
|Use official header name `baggage`            |  | +  | + | +    |    |      |   | +  |   |    |

## Metrics

|Feature                                       |Go|Java|JS |Python|Ruby|Erlang|PHP|Rust|C++|.Net|
|----------------------------------------------|--|----|---|------|----|------|---|----|---|----|
|TBD|

## Resource

|Feature                                       |Go |Java|JS |Python|Ruby|Erlang|PHP|Rust|C++|.Net|
|----------------------------------------------|---|----|---|------|----|------|---|----|---|----|
|Create from Attributes                        | + | +  | + | +    | +  |      |   | +  |   |    |
|Create empty                                  | + | +  | + | +    | +  |      |   | +  |   |    |
|Merge                                         | + | +  | + | +    | +  |      |   | +  |   |    |
|Retrieve attributes                           | + | +  | + | +    | +  |      |   | +  |   |    |

## Context Propagation

|Feature                                       |Go|Java|JS |Python|Ruby|Erlang|PHP|Rust|C++|.Net|
|----------------------------------------------|--|----|---|------|----|------|---|----|---|----|
|Create Context Key                            |  | +  | + | +    | +  |      | + | +  |   |    |
|Get value from Context                        |  | +  | + | +    | +  |      | + | +  |   |    |
|Set value for Context                         |  | +  | + | +    | +  |      | + | +  |   |    |
|Attach Context                                |  | +  | + | +    | +  |      | + | +  |   |    |
|Detach Context                                |  | +  | + | +    | +  |      | + | +  |   |    |
|Get current Context                           |  | +  | + | +    | +  |      | + | +  |   |    |
|Composite Propagator                          |  | +  | + | +    | +  |      |   | +  |   |    |
|Global Propagator                             |  | +  | + | +    | +  |      |   | +  |   |    |
|TraceContext Propagator                       |  | +  | + | +    | +  |      |   | +  |   |    |
|B3 Propagator                                 |  | +  | + | +    |    |      |   | +  |   |    |
|Jaeger Propagator                             |  | [-](https://github.com/open-telemetry/opentelemetry-java/pull/1549)  | + | [-](https://github.com/open-telemetry/opentelemetry-python/issues/1103)    |    |      |   | +  |   |    |
|[TextMapPropagator](https://github.com/open-telemetry/opentelemetry-specification/blob/master/specification/context/api-propagators.md#textmap-propagator)|
|Fields                                        |  | +  | [-](https://github.com/open-telemetry/opentelemetry-js/pull/1615) | [-](https://github.com/open-telemetry/opentelemetry-python/issues/1104)   |    |      |   | +  |   |    |
|Setter argument                               |  | +  | + | +   |    |      |   |    |   |    |
|Getter argument                               |  | +  | + | +   |    |      |   |    |   |    |
|Getter argument returning Keys                |  | +  | + | +   |    |      |   |    |   |    |

## Environment Variables

|Feature                                       |Go |Java|JS |Python|Ruby|Erlang|PHP|Rust|C++|.Net|
|----------------------------------------------|---|----|---|------|----|------|---|----|---|----|
|OTEL_RESOURCE_ATTRIBUTES                      | + | +  | + | +    | +  | -    | - | +  | - | -  |
|OTEL_LOG_LEVEL                                |   | -  | + | [-](https://github.com/open-telemetry/opentelemetry-python/issues/1059)    | +  | -    | - |    | - | -  |
|OTEL_PROPAGATORS                              |   | -  |   | +    |    | -    | - |    | - | -  |
<<<<<<< HEAD
|OTEL_BSP_*                                    |   | +  |   | +    | +  | -    | - |    | - | -  |
|OTEL_EXPORTER_OTLP_*                          |   | +  |   | +    | +  | -    | - |    | - | -  |
|OTEL_EXPORTER_JAEGER_*                        |   | +  |   | +    | +  | -    | - |    | - | -  |
=======
|OTEL_BSP_*                                    |   | +  |   | +    | +  | -    | - | +  | - | -  |
|OTEL_EXPORTER_OTLP_*                          |   | +  |   | [-](https://github.com/open-telemetry/opentelemetry-python/issues/1004)    | +  | -    | - |    | - | -  |
|OTEL_EXPORTER_JAEGER_*                        |   | +  |   | +    | +  | -    | - | +  | - | -  |
>>>>>>> b1b5b76c
|OTEL_EXPORTER_ZIPKIN_*                        |   | +  |   | +    |    | -    | - |    | - | -  |
|OTEL_EXPORTER                                 |   | -  |   | [-](https://github.com/open-telemetry/opentelemetry-python/issues/1155)    |    |      |   |    |   |    |
|OTEL_SPAN_ATTRIBUTE_COUNT_LIMIT               |   | +  |   |      |    |      |   |    |   |    |
|OTEL_SPAN_EVENT_COUNT_LIMIT                   |   | +  |   |      |    |      |   |    |   |    |
|OTEL_SPAN_LINK_COUNT_LIMIT                    |   | +  |   |      |    |      |   |    |   |    |
|OTEL_TRACE_SAMPLER                            |   | -  |   |      |    |      |   |    |   |    |

## Exporters

|Feature                                       |Go |Java|JS |Python|Ruby|Erlang|PHP|Rust|C++|.Net|
|----------------------------------------------|---|----|---|------|----|------|---|----|---|----|
|Standard output (logging)                     | + | +  | + | +    | +  | +    | - | +  | + | +  |
|In-memory (mock exporter)                     | + | +  | + | +    | +  | +    | - | -  | - | -  |
|[OTLP](https://github.com/open-telemetry/opentelemetry-specification/blob/master/specification/protocol/otlp.md)|
|OTLP/gRPC Exporter                            | + | +  | + | +    |    | +    |   | +  | + | +  |
|OTLP/HTTP binary Protobuf Exporter            | - | -  | + | [-](https://github.com/open-telemetry/opentelemetry-python/issues/1106)    | +  | +    |   |    | + | +  |
|OTLP/HTTP JSON Protobuf Exporter              | - | -  | + | [-](https://github.com/open-telemetry/opentelemetry-python/issues/1003)    |    | -    |   |    |   |    |
|OTLP/HTTP gzip Content-Encoding support       | - | -  | + | [-](https://github.com/open-telemetry/opentelemetry-python/issues/1107)    |    | -    |   |    |   |    |
|Concurrent sending                            | - |    | + | [-](https://github.com/open-telemetry/opentelemetry-python/issues/1108)    |    | -    |   | +  |   |    |
|Honors retryable responses with backoff       | + |    | + | +    | +  | -    |   |    |   |    |
|Honors non-retryable responses                | + |    | - | +    | +  | -    |   |    |   |    |
|Honors throttling response                    | + |    | - | +    | +  | -    |   |    |   |    |
|Multi-destination spec compliance             | - |    |   | [-](https://github.com/open-telemetry/opentelemetry-python/issues/1109)    |    | -    |   |    |   |    |
|[Zipkin](https://github.com/open-telemetry/opentelemetry-specification/blob/master/specification/trace/sdk_exporters/zipkin.md)|
|Zipkin V1 JSON                                |   |    |   | [-](https://github.com/open-telemetry/opentelemetry-python/issues/1173)    |    | -    | - | -  |   |    |
|Zipkin V1 Thrift                              |   |    |   | [-](https://github.com/open-telemetry/opentelemetry-python/issues/1174)    |    | -    | - | -  |   |    |
|Zipkin V2 JSON                                | + |    |   | +    |    | -    | + | +  |   |    |
|Zipkin V2 Protobuf                            |   |    |   | [-](https://github.com/open-telemetry/opentelemetry-python/issues/1175)    |    | +    |   | -  |   |    |
|Service name mapping                          | + | +  | + | +    |    | +    | + | +  |   |    |
|SpanKind mapping                              | + | +  | + | +    |    | +    | + | +  |   |    |
|InstrumentationLibrary mapping                |   | +  | - | +    |    | -    | - | +  |   |    |
|Boolean attributes                            | + | +  | + | +    |    | +    | + | +  |   |    |
|Array attributes                              | + | +  | + | [-](https://github.com/open-telemetry/opentelemetry-python/issues/1110)    |    | +    | + | +  |   |    |
|Status mapping                                | + | +  | + | +    |    | +    | + | +  |   |    |
|Event attributes mapping to Annotations       | + | +  | + | +    |    | +    | + | +  |   |    |
|Integer microseconds in timestamps            |   | +  |   | +    |    |      |   |    |   |    |
|Jaeger|
|TBD|
|OpenCensus|
|TBD|
|Prometheus|
|TBD|<|MERGE_RESOLUTION|>--- conflicted
+++ resolved
@@ -14,13 +14,8 @@
 |[TracerProvider](https://github.com/open-telemetry/opentelemetry-specification/blob/master/specification/trace/api.md#tracerprovider-operations)|
 |Create TracerProvider                         | + | +  | + | +    | +  | +    | + | +  | + | +  |
 |Get a Tracer                                  | + | +  | + | +    | +  | +    | + | +  | + | +  |
-<<<<<<< HEAD
 |Safe for concurrent calls                     | + | +  | + | +    | +  | +    | + | +  | + | +  |
-|Shutdown (SDK only required)                  |   | +  | + | +    |    |      |   |    |   |    |
-=======
-|Safe for concurrent calls                     | + | +  | + | [-](https://github.com/open-telemetry/opentelemetry-python/issues/392)    | +  | +    | + | +  | + | +  |
 |Shutdown (SDK only required)                  |   | +  | + | +    |    |      |   | +  |   |    |
->>>>>>> b1b5b76c
 |[Tracing Context Utilities](https://github.com/open-telemetry/opentelemetry-specification/blob/master/specification/trace/api.md#tracing-context-utilities)|
 |Get active Span                               |   | +  | + | +    |    |      |   | +  |   |    |
 |Set active Span                               |   | +  | + | +    |    |      |   | +  |   |    |
@@ -37,35 +32,19 @@
 |Create root span                              | + | +  | + | +    | +  | +    | + | +  | + | +  |
 |Create with default parent (active span)      | + | +  | + | +    | +  | +    | + | +  | + | +  |
 |Create with parent from Context               | + | +  | + | +    | +  | +    | + | +  | + | +  |
-<<<<<<< HEAD
-|No explicit parent Span/SpanContext allowed   |   | +  |   | +    |    |      |   |    |   |    |
-|SpanProcessor.OnStart receives parent Context |   | +  |   | +    |    |      |   |    |   |    |
-|UpdateName                                    | + | +  | + | +    | +  | +    | + | +  | - | +  |
-|User-defined start timestamp                  | + | +  | + | +    | +  | +    | + | +  | + | +  |
-|End                                           | + | +  | + | +    | +  | +    | + | +  | + | +  |
-|End with timestamp                            | + | +  | + | +    | +  | +    | + | -  | + | +  |
-|IsRecording                                   | + | +  | + | +    | +  | +    | + |    | + | +  |
-|IsRecording becomes false after End           |   | +  |   | +    |    |      |   |    |   |    |
-|Set status with StatusCode (Unset, Ok, Error) |   | +  |   | +    |    |      |   |    |   |    |
-|Safe for concurrent calls                     | + | +  | + | +    | +  | +    | + | +  | + | +  |
-|events collection size limit                  |   | +  | + | +    |    |      |   |    |   |    |
-|attribute collection size limit               |   | +  | + | +    |    |      |   |    |   |    |
-|links collection size limit                   |   | +  | + | +    |    |      |   |    |   |    |
-=======
-|No explicit parent Span/SpanContext allowed   |   | +  |   |      |    |      |   | +  |   |    |
-|SpanProcessor.OnStart receives parent Context |   | +  |   |      |    |      |   | +  |   |    |
+|No explicit parent Span/SpanContext allowed   |   | +  |   | +    |    |      |   | +  |   |    |
+|SpanProcessor.OnStart receives parent Context |   | +  |   | +    |    |      |   | +  |   |    |
 |UpdateName                                    | + | +  | + | +    | +  | +    | + | +  | - | +  |
 |User-defined start timestamp                  | + | +  | + | +    | +  | +    | + | +  | + | +  |
 |End                                           | + | +  | + | +    | +  | +    | + | +  | + | +  |
 |End with timestamp                            | + | +  | + | +    | +  | +    | + | +  | + | +  |
 |IsRecording                                   | + | +  | + | +    | +  | +    | + | +  | + | +  |
-|IsRecording becomes false after End           |   | +  |   | [-](https://github.com/open-telemetry/opentelemetry-python/issues/1243)    |    |      |   |    |   |    |
-|Set status with StatusCode (Unset, Ok, Error) |   | +  |   | [-](https://github.com/open-telemetry/opentelemetry-python/issues/1214)    |    |      |   | +  |   |    |
-|Safe for concurrent calls                     | + | +  | + | [-](https://github.com/open-telemetry/opentelemetry-python/issues/1157)    | +  | +    | + | +  | + | +  |
+|IsRecording becomes false after End           |   | +  |   | +    |    |      |   |    |   |    |
+|Set status with StatusCode (Unset, Ok, Error) |   | +  |   | +    |    |      |   | +  |   |    |
+|Safe for concurrent calls                     | + | +  | + | +    | +  | +    | + | +  | + | +  |
 |events collection size limit                  |   | +  | + | +    |    |      |   | +  |   |    |
 |attribute collection size limit               |   | +  | + | +    |    |      |   | +  |   |    |
 |links collection size limit                   |   | +  | + | +    |    |      |   | +  |   |    |
->>>>>>> b1b5b76c
 |[Span attributes](https://github.com/open-telemetry/opentelemetry-specification/blob/master/specification/trace/api.md#set-attributes)|
 |SetAttribute                                  | + | +  | + | +    | +  | +    | + | +  | + | +  |
 |Set order preserved                           | + | -  | + | +    | +  | +    | + | +  | + | +  |
@@ -87,13 +66,8 @@
 |RecordException                               | - | +  | + | +    | +  | -    |   | +  | - | +  |
 |RecordException with extra parameters         | - | +  | + | [-](https://github.com/open-telemetry/opentelemetry-python/issues/1102)    | -  | -    |   | +  | - | +  |
 |[Sampling](https://github.com/open-telemetry/opentelemetry-specification/blob/master/specification/trace/sdk.md#sampling)|
-<<<<<<< HEAD
-|Allow samplers to modify tracestate           |   | +  |   | [-](https://github.com/open-telemetry/opentelemetry-python/issues/1220)     |    |      |   |    |   |    |
+|Allow samplers to modify tracestate           |   | +  |   | [-](https://github.com/open-telemetry/opentelemetry-python/issues/1220)     |    |      |   | +  |   |    |
 |ShouldSample gets full parent Context         |   | +  |   | +    |    |      |   |    |   |    |
-=======
-|Allow samplers to modify tracestate           |   | +  |   | [-](https://github.com/open-telemetry/opentelemetry-python/issues/1220)     |    |      |   | +  |   |    |
-|ShouldSample gets full parent Context         |   | +  |   |      |    |      |   |    |   |    |
->>>>>>> b1b5b76c
 
 ## Baggage
 
@@ -145,15 +119,9 @@
 |OTEL_RESOURCE_ATTRIBUTES                      | + | +  | + | +    | +  | -    | - | +  | - | -  |
 |OTEL_LOG_LEVEL                                |   | -  | + | [-](https://github.com/open-telemetry/opentelemetry-python/issues/1059)    | +  | -    | - |    | - | -  |
 |OTEL_PROPAGATORS                              |   | -  |   | +    |    | -    | - |    | - | -  |
-<<<<<<< HEAD
-|OTEL_BSP_*                                    |   | +  |   | +    | +  | -    | - |    | - | -  |
+|OTEL_BSP_*                                    |   | +  |   | +    | +  | -    | - | +  | - | -  |
 |OTEL_EXPORTER_OTLP_*                          |   | +  |   | +    | +  | -    | - |    | - | -  |
-|OTEL_EXPORTER_JAEGER_*                        |   | +  |   | +    | +  | -    | - |    | - | -  |
-=======
-|OTEL_BSP_*                                    |   | +  |   | +    | +  | -    | - | +  | - | -  |
-|OTEL_EXPORTER_OTLP_*                          |   | +  |   | [-](https://github.com/open-telemetry/opentelemetry-python/issues/1004)    | +  | -    | - |    | - | -  |
 |OTEL_EXPORTER_JAEGER_*                        |   | +  |   | +    | +  | -    | - | +  | - | -  |
->>>>>>> b1b5b76c
 |OTEL_EXPORTER_ZIPKIN_*                        |   | +  |   | +    |    | -    | - |    | - | -  |
 |OTEL_EXPORTER                                 |   | -  |   | [-](https://github.com/open-telemetry/opentelemetry-python/issues/1155)    |    |      |   |    |   |    |
 |OTEL_SPAN_ATTRIBUTE_COUNT_LIMIT               |   | +  |   |      |    |      |   |    |   |    |
