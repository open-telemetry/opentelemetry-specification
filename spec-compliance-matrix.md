--- conflicted
+++ resolved
@@ -192,26 +192,6 @@
 Features for the [Logging SDK](specification/logs/sdk.md).
 Disclaimer: this list of features is still a work in progress, please refer to the specification if in any doubt.
 
-<<<<<<< HEAD
-| Feature                                      | Optional | Go  | Java | JS  | Python | Ruby | Erlang | PHP | Rust | C++ | .NET | Swift |
-|----------------------------------------------|----------|-----|------|-----|--------|------|--------|-----|------|-----|------|-------|
-| LoggerProvider.Get Logger                    |          |     | +    |     | +      |      |        | +   |      | +   | -    |       |
-| LoggerProvider.Get Logger accepts attributes |          |     |      |     | +      |      |        | +   |      | +   |      |       |
-| LoggerProvider.Shutdown                      |          |     | +    |     | +      |      |        | +   |      | +   | -    |       |
-| LoggerProvider.ForceFlush                    |          |     | +    |     | +      |      |        | +   |      | +   | -    |       |
-| Logger.Emit(LogRecord)                       |          |     | +    |     | +      |      |        | +   |      | +   | -    |       |
-| LogRecord.Set EventName                      |          | +   |      |     |        |      |        |     | +    | +   |      |       |
-| Logger.Enabled                               | X        | +   |      |     |        |      |        |     | +    | +   |      |       |
-| SimpleLogRecordProcessor                     |          |     | +    |     | +      |      |        | +   |      | +   |      |       |
-| BatchLogRecordProcessor                      |          |     | +    |     | +      |      |        | +   |      | +   |      |       |
-| Can plug custom LogRecordProcessor           |          |     | +    |     | +      |      |        | +   |      | +   |      |       |
-| LogRecordProcessor.Enabled                   | X        | +   |      |     |        |      |        |     | +    |     |      |       |
-| OTLP/gRPC exporter                           |          |     | +    |     | +      |      |        | +   |      | +   | +    |       |
-| OTLP/HTTP exporter                           |          |     | +    |     | +      |      |        | +   |      | +   | +    |       |
-| OTLP File exporter                           |          |     | -    |     | -      |      |        |     |      | +   | -    |       |
-| Can plug custom LogRecordExporter            |          |     | +    |     | +      |      |        | +   |      | +   |      |       |
-| Trace Context Injection                      |          |     | +    |     | +      |      |        | +   |      | +   | +    |       |
-=======
 | Feature | Optional | Go | Java | JS | Python | Ruby | Erlang | PHP | Rust | C++ | .NET | Swift |
 | ------- | -------- | -- | ---- | -- | ------ | ---- | ------ | --- | ---- | --- | ---- | ----- |
 | LoggerProvider.Get Logger |  |  | + |  | + |  |  | + |  | + | - |  |
@@ -231,7 +211,6 @@
 | OTLP File exporter |  |  | - |  | - |  |  |  |  | + | - |  |
 | Can plug custom LogRecordExporter |  |  | + |  | + |  |  | + |  | + |  |  |
 | Trace Context Injection |  |  | + |  | + |  |  | + |  | + | + |  |
->>>>>>> 6e577847
 
 ## Resource
 
