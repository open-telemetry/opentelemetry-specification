--- conflicted
+++ resolved
@@ -103,23 +103,13 @@
 
 |Feature                                       |Go |Java|JS |Python|Ruby|Erlang|PHP|Rust|C++|.Net|
 |----------------------------------------------|---|----|---|------|----|------|---|----|---|----|
-<<<<<<< HEAD
-|OTEL_RESOURCE_ATTRIBUTES                      | + |    | + | +    |    | -    |   |    |   | -  |
-|OTEL_LOG_LEVEL                                |   |    | + | -    |    | -    |   |    |   | -  |
-|OTEL_PROPAGATORS                              |   |    |   | -    |    | -    |   |    |   | -  |
-|OTEL_BSP_*                                    |   |    |   | -    |    | -    |   |    |   | -  |
-|OTEL_EXPORTER_OTLP_*                          |   |    |   | -    |    | -    |   |    |   | -  |
-|OTEL_EXPORTER_JAEGER_*                        |   |    |   | -    |    | -    |   |    |   | -  |
-|OTEL_EXPORTER_ZIPKIN_*                        |   |    |   | +    |    | -    |   |    |   | -  |
-=======
 |OTEL_RESOURCE_ATTRIBUTES                      | + |    | + | +    |    | -    |   |    | - | -  |
 |OTEL_LOG_LEVEL                                |   |    | + | -    |    | -    |   |    | - | -  |
 |OTEL_PROPAGATORS                              |   |    |   | -    |    | -    |   |    | - | -  |
 |OTEL_BSP_*                                    |   |    |   | -    |    | -    |   |    | - | -  |
 |OTEL_EXPORTER_OTLP_*                          |   |    |   | -    |    | -    |   |    | - | -  |
 |OTEL_EXPORTER_JAEGER_*                        |   |    |   | -    |    | -    |   |    | - | -  |
-|OTEL_EXPORTER_ZIPKIN_*                        |   |    |   | -    |    | -    |   |    | - | -  |
->>>>>>> c7055b15
+|OTEL_EXPORTER_ZIPKIN_*                        |   |    |   | +    |    | -    |   |    | - | -  |
 
 ## Exporters
 
