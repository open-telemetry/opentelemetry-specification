--- conflicted
+++ resolved
@@ -15,17 +15,10 @@
 |Create TracerProvider                         | + | +  | + | +    | +  | +    | + | +  | + | +  |
 |Get a Tracer                                  | + | +  | + | +    | +  | +    | + | +  | + | +  |
 |Safe for concurrent calls                     | + | +  | + | [-](https://github.com/open-telemetry/opentelemetry-python/issues/392)    | +  | +    | + | +  | + | +  |
-<<<<<<< HEAD
-|Shutdown                                      |   |    | + | +    |    |      |   | +  |   |    |
+|Shutdown (SDK only required)                  |   | +  | + | +    |    |      |   | +  |   |    |
 |[Tracing Context Utilities](https://github.com/open-telemetry/opentelemetry-specification/blob/master/specification/trace/api.md#tracing-context-utilities)|
-|Get active Span                               |   |    | + | +    |    |      |   | +  |   |    |
-|Set active Span                               |   |    | + | +    |    |      |   | +  |   |    |
-=======
-|Shutdown (SDK only required)                  |   | +  | + | +    |    |      |   |    |   |    |
-|[Tracing Context Utilities](https://github.com/open-telemetry/opentelemetry-specification/blob/master/specification/trace/api.md#tracing-context-utilities)|
-|Get active Span                               |   | +  | + | +    |    |      |   |    |   |    |
-|Set active Span                               |   | +  | + | +    |    |      |   |    |   |    |
->>>>>>> 490643ad
+|Get active Span                               |   | +  | + | +    |    |      |   | +  |   |    |
+|Set active Span                               |   | +  | + | +    |    |      |   | +  |   |    |
 |[Tracer](https://github.com/open-telemetry/opentelemetry-specification/blob/master/specification/trace/api.md#tracer-operations)|
 |Create a new Span                             | + | +  | + | +    | +  | +    | + | +  | + | +  |
 |Get active Span                               | + | +  | + | +    | +  | +    | + | +  | + | +  |
@@ -39,35 +32,19 @@
 |Create root span                              | + | +  | + | +    | +  | +    | + | +  | + | +  |
 |Create with default parent (active span)      | + | +  | + | +    | +  | +    | + | +  | + | +  |
 |Create with parent from Context               | + | +  | + | +    | +  | +    | + | +  | + | +  |
-<<<<<<< HEAD
 |No explicit parent Span/SpanContext allowed   |   | +  |   |      |    |      |   | +  |   |    |
-|SpanProcessor.OnStart receives parent Context |   |    |   |      |    |      |   |    |   |    |
+|SpanProcessor.OnStart receives parent Context |   | +  |   |      |    |      |   | +  |   |    |
 |UpdateName                                    | + | +  | + | +    | +  | +    | + | +  | - | +  |
 |User-defined start timestamp                  | + | +  | + | +    | +  | +    | + | +  | + | +  |
 |End                                           | + | +  | + | +    | +  | +    | + | +  | + | +  |
 |End with timestamp                            | + | +  | + | +    | +  | +    | + | +  | + | +  |
 |IsRecording                                   | + | +  | + | +    | +  | +    | + | +  | + | +  |
-|IsRecording becomes false after End           |   |    |   | [-](https://github.com/open-telemetry/opentelemetry-python/issues/1243)    |    |      |   |    |   |    |
-|Set status with StatusCode (Unset, Ok, Error) |   |    |   | [-](https://github.com/open-telemetry/opentelemetry-python/issues/1214)    |    |      |   | +  |   |    |
+|IsRecording becomes false after End           |   | +  |   | [-](https://github.com/open-telemetry/opentelemetry-python/issues/1243)    |    |      |   |    |   |    |
+|Set status with StatusCode (Unset, Ok, Error) |   | +  |   | [-](https://github.com/open-telemetry/opentelemetry-python/issues/1214)    |    |      |   | +  |   |    |
 |Safe for concurrent calls                     | + | +  | + | [-](https://github.com/open-telemetry/opentelemetry-python/issues/1157)    | +  | +    | + | +  | + | +  |
-|events collection size limit                  |   |    | + | +    |    |      |   | +  |   |    |
-|attribute collection size limit               |   |    | + | +    |    |      |   | +  |   |    |
-|links collection size limit                   |   |    | + | +    |    |      |   | +  |   |    |
-=======
-|No explicit parent Span/SpanContext allowed   |   | +  |   |      |    |      |   |    |   |    |
-|SpanProcessor.OnStart receives parent Context |   | +  |   |      |    |      |   |    |   |    |
-|UpdateName                                    | + | +  | + | +    | +  | +    | + | +  | - | +  |
-|User-defined start timestamp                  | + | +  | + | +    | +  | +    | + | +  | + | +  |
-|End                                           | + | +  | + | +    | +  | +    | + | +  | + | +  |
-|End with timestamp                            | + | +  | + | +    | +  | +    | + | -  | + | +  |
-|IsRecording                                   | + | +  | + | +    | +  | +    | + |    | + | +  |
-|IsRecording becomes false after End           |   | +  |   | [-](https://github.com/open-telemetry/opentelemetry-python/issues/1243)    |    |      |   |    |   |    |
-|Set status with StatusCode (Unset, Ok, Error) |   | +  |   | [-](https://github.com/open-telemetry/opentelemetry-python/issues/1214)    |    |      |   |    |   |    |
-|Safe for concurrent calls                     | + | +  | + | [-](https://github.com/open-telemetry/opentelemetry-python/issues/1157)    | +  | +    | + | +  | + | +  |
-|events collection size limit                  |   | +  | + | +    |    |      |   |    |   |    |
-|attribute collection size limit               |   | +  | + | +    |    |      |   |    |   |    |
-|links collection size limit                   |   | +  | + | +    |    |      |   |    |   |    |
->>>>>>> 490643ad
+|events collection size limit                  |   | +  | + | +    |    |      |   | +  |   |    |
+|attribute collection size limit               |   | +  | + | +    |    |      |   | +  |   |    |
+|links collection size limit                   |   | +  | + | +    |    |      |   | +  |   |    |
 |[Span attributes](https://github.com/open-telemetry/opentelemetry-specification/blob/master/specification/trace/api.md#set-attributes)|
 |SetAttribute                                  | + | +  | + | +    | +  | +    | + | +  | + | +  |
 |Set order preserved                           | + | -  | + | +    | +  | +    | + | +  | + | +  |
@@ -89,25 +66,15 @@
 |RecordException                               | - | +  | + | +    | +  | -    |   | +  | - | +  |
 |RecordException with extra parameters         | - | +  | + | [-](https://github.com/open-telemetry/opentelemetry-python/issues/1102)    | -  | -    |   | +  | - | +  |
 |[Sampling](https://github.com/open-telemetry/opentelemetry-specification/blob/master/specification/trace/sdk.md#sampling)|
-<<<<<<< HEAD
-|Allow samplers to modify tracestate           |   |    |   | [-](https://github.com/open-telemetry/opentelemetry-python/issues/1220)     |    |      |   | +  |   |    |
-|ShouldSample gets full parent Context         |   |    |   |      |    |      |   |    |   |    |
-=======
-|Allow samplers to modify tracestate           |   | +  |   | [-](https://github.com/open-telemetry/opentelemetry-python/issues/1220)     |    |      |   |    |   |    |
+|Allow samplers to modify tracestate           |   | +  |   | [-](https://github.com/open-telemetry/opentelemetry-python/issues/1220)     |    |      |   | +  |   |    |
 |ShouldSample gets full parent Context         |   | +  |   |      |    |      |   |    |   |    |
->>>>>>> 490643ad
 
 ## Baggage
 
 |Feature                                       |Go|Java|JS |Python|Ruby|Erlang|PHP|Rust|C++|.Net|
 |----------------------------------------------|--|----|---|------|----|------|---|----|---|----|
-<<<<<<< HEAD
-|Basic support                                 |  |    | + | +    |    |      |   | +  |   |    |
-|Use official header name `baggage`            |  |    | + | +    |    |      |   | +  |   |    |
-=======
 |Basic support                                 |  | +  | + | +    |    |      |   |    |   |    |
 |Use official header name `baggage`            |  | +  | + | +    |    |      |   |    |   |    |
->>>>>>> 490643ad
 
 ## Metrics
 
@@ -128,31 +95,17 @@
 
 |Feature                                       |Go|Java|JS |Python|Ruby|Erlang|PHP|Rust|C++|.Net|
 |----------------------------------------------|--|----|---|------|----|------|---|----|---|----|
-<<<<<<< HEAD
-|Create Context Key                            |  |    | + | +    | +  |      | + | +  |   |    |
-|Get value from Context                        |  |    | + | +    | +  |      | + | +  |   |    |
-|Set value for Context                         |  |    | + | +    | +  |      | + | +  |   |    |
-|Attach Context                                |  |    | + | +    | +  |      | + | +  |   |    |
-|Detach Context                                |  |    | + | +    | +  |      | + | +  |   |    |
-|Get current Context                           |  |    | + | +    | +  |      | + | +  |   |    |
-|Composite Propagator                          |  |    | + | +    | +  |      |   | +  |   |    |
+|Create Context Key                            |  | +  | + | +    | +  |      | + | +  |   |    |
+|Get value from Context                        |  | +  | + | +    | +  |      | + | +  |   |    |
+|Set value for Context                         |  | +  | + | +    | +  |      | + | +  |   |    |
+|Attach Context                                |  | +  | + | +    | +  |      | + | +  |   |    |
+|Detach Context                                |  | +  | + | +    | +  |      | + | +  |   |    |
+|Get current Context                           |  | +  | + | +    | +  |      | + | +  |   |    |
+|Composite Propagator                          |  | +  | + | +    | +  |      |   | +  |   |    |
 |Global Propagator                             |  | +  | + | +    | +  |      |   | +  |   |    |
 |TraceContext Propagator                       |  | +  | + | +    | +  |      |   | +  |   |    |
 |B3 Propagator                                 |  | +  | + | +    |    |      |   | +  |   |    |
-|Jaeger Propagator                             |  | -  | + | [-](https://github.com/open-telemetry/opentelemetry-python/issues/1103)    |    |      |   | +  |   |    |
-=======
-|Create Context Key                            |  | +  | + | +    | +  |      | + |    |   |    |
-|Get value from Context                        |  | +  | + | +    | +  |      | + |    |   |    |
-|Set value for Context                         |  | +  | + | +    | +  |      | + |    |   |    |
-|Attach Context                                |  | +  | + | +    | +  |      | + |    |   |    |
-|Detach Context                                |  | +  | + | +    | +  |      | + |    |   |    |
-|Get current Context                           |  | +  | + | +    | +  |      | + |    |   |    |
-|Composite Propagator                          |  | +  | + | +    | +  |      |   |    |   |    |
-|Global Propagator                             |  | +  | + | +    | +  |      |   |    |   |    |
-|TraceContext Propagator                       |  | +  | + | +    | +  |      |   |    |   |    |
-|B3 Propagator                                 |  | +  | + | +    |    |      |   |    |   |    |
-|Jaeger Propagator                             |  | [-](https://github.com/open-telemetry/opentelemetry-java/pull/1549)  | + | [-](https://github.com/open-telemetry/opentelemetry-python/issues/1103)    |    |      |   |    |   |    |
->>>>>>> 490643ad
+|Jaeger Propagator                             |  | [-](https://github.com/open-telemetry/opentelemetry-java/pull/1549)  | + | [-](https://github.com/open-telemetry/opentelemetry-python/issues/1103)    |    |      |   | +  |   |    |
 |[TextMapPropagator](https://github.com/open-telemetry/opentelemetry-specification/blob/master/specification/context/api-propagators.md#textmap-propagator)|
 |Fields                                        |  | +  | [-](https://github.com/open-telemetry/opentelemetry-js/pull/1615) | [-](https://github.com/open-telemetry/opentelemetry-python/issues/1104)   |    |      |   | +  |   |    |
 |Setter argument                               |  | +  | + | +   |    |      |   |    |   |    |
@@ -165,29 +118,16 @@
 |----------------------------------------------|---|----|---|------|----|------|---|----|---|----|
 |OTEL_RESOURCE_ATTRIBUTES                      | + | +  | + | +    | +  | -    | - | +  | - | -  |
 |OTEL_LOG_LEVEL                                |   | -  | + | [-](https://github.com/open-telemetry/opentelemetry-python/issues/1059)    | +  | -    | - |    | - | -  |
-<<<<<<< HEAD
-|OTEL_PROPAGATORS                              |   |    |   | +    |    | -    | - |    | - | -  |
+|OTEL_PROPAGATORS                              |   | -  |   | +    |    | -    | - |    | - | -  |
 |OTEL_BSP_*                                    |   | +  |   | +    | +  | -    | - | +  | - | -  |
-|OTEL_EXPORTER_OTLP_*                          |   |    |   | [-](https://github.com/open-telemetry/opentelemetry-python/issues/1004)    | +  | -    | - |    | - | -  |
-|OTEL_EXPORTER_JAEGER_*                        |   |    |   | +    | +  | -    | - | +  | - | -  |
-|OTEL_EXPORTER_ZIPKIN_*                        |   |    |   | +    |    | -    | - |    | - | -  |
-|OTEL_EXPORTER                                 |   |    |   | [-](https://github.com/open-telemetry/opentelemetry-python/issues/1155)    |    |      |   |    |   |    |
-|OTEL_SPAN_ATTRIBUTE_COUNT_LIMIT               |   |    |   |      |    |      |   |    |   |    |
-|OTEL_SPAN_EVENT_COUNT_LIMIT                   |   |    |   |      |    |      |   |    |   |    |
-|OTEL_SPAN_LINK_COUNT_LIMIT                    |   |    |   |      |    |      |   |    |   |    |
-|OTEL_TRACE_SAMPLER                            |   |    |   |      |    |      |   |    |   |    |
-=======
-|OTEL_PROPAGATORS                              |   | -  |   | +    |    | -    | - |    | - | -  |
-|OTEL_BSP_*                                    |   | +  |   | +    | +  | -    | - |    | - | -  |
 |OTEL_EXPORTER_OTLP_*                          |   | +  |   | [-](https://github.com/open-telemetry/opentelemetry-python/issues/1004)    | +  | -    | - |    | - | -  |
-|OTEL_EXPORTER_JAEGER_*                        |   | +  |   | +    | +  | -    | - |    | - | -  |
+|OTEL_EXPORTER_JAEGER_*                        |   | +  |   | +    | +  | -    | - | +  | - | -  |
 |OTEL_EXPORTER_ZIPKIN_*                        |   | +  |   | +    |    | -    | - |    | - | -  |
 |OTEL_EXPORTER                                 |   | -  |   | [-](https://github.com/open-telemetry/opentelemetry-python/issues/1155)    |    |      |   |    |   |    |
 |OTEL_SPAN_ATTRIBUTE_COUNT_LIMIT               |   | +  |   |      |    |      |   |    |   |    |
 |OTEL_SPAN_EVENT_COUNT_LIMIT                   |   | +  |   |      |    |      |   |    |   |    |
 |OTEL_SPAN_LINK_COUNT_LIMIT                    |   | +  |   |      |    |      |   |    |   |    |
 |OTEL_TRACE_SAMPLER                            |   | -  |   |      |    |      |   |    |   |    |
->>>>>>> 490643ad
 
 ## Exporters
 
