groups:
  - id: metric.http.server.duration
    type: metric
    metric_name: http.server.duration
    brief: "Measures the duration of inbound HTTP requests."
    instrument: histogram
    unit: "s"
    extends: attributes.http.server
    attributes:
      # todo (lmolkova) build tools don't populate grandparent attributes
      - ref: http.method
      - ref: http.status_code
      - ref: network.protocol.name
      - ref: network.protocol.version

  - id: metric.http.server.active_requests
    type: metric
    metric_name: http.server.active_requests
    brief: "Measures the number of concurrent HTTP requests that are currently in-flight."
    instrument: updowncounter
    unit: "{request}"
    attributes:
      - ref: http.method
      - ref: http.scheme
      - ref: server.address
        requirement_level: required
        brief: >
          Name of the local HTTP server that received the request.
        note: |
          Determined by using the first of the following that applies

          - The [primary server name](/specification/trace/semantic_conventions/http.md#http-server-definitions) of the matched virtual host. MUST only
            include host identifier.
          - Host identifier of the [request target](https://www.rfc-editor.org/rfc/rfc9110.html#target.resource)
            if it's sent in absolute-form.
          - Host identifier of the `Host` header

          SHOULD NOT be set if only IP address is available and capturing name would require a reverse DNS lookup.

      - ref: server.port
        requirement_level:
          conditionally_required: If not default (`80` for `http` scheme, `443` for `https`).
        brief: >
          Port of the local HTTP server that received the request.
        note: |
          Determined by using the first of the following that applies

          - Port identifier of the [primary server host](/specification/trace/semantic_conventions/http.md#http-server-definitions) of the matched virtual host.
          - Port identifier of the [request target](https://www.rfc-editor.org/rfc/rfc9110.html#target.resource)
            if it's sent in absolute-form.
          - Port identifier of the `Host` header

  - id: metric.http.server.request.size
    type: metric
    metric_name: http.server.request.size
    brief: "Measures the size of HTTP request messages (compressed)."
    instrument: histogram
    unit: "By"
    extends: attributes.http.server
    # TODO (trask) below attributes are identical to above in metric.http.server.duration
    attributes:
      # todo (lmolkova) build tools don't populate grandparent attributes
      - ref: http.method
      - ref: http.status_code
      - ref: network.protocol.name
      - ref: network.protocol.version

  - id: metric.http.server.response.size
    type: metric
    metric_name: http.server.response.size
    brief: "Measures the size of HTTP response messages (compressed)."
    instrument: histogram
    unit: "By"
    extends: attributes.http.server
    # TODO (trask) below attributes are identical to above in metric.http.server.duration
    attributes:
      - ref: http.method
      - ref: http.status_code
      - ref: network.protocol.name
      - ref: network.protocol.version

  - id: metric.http.client.duration
    type: metric
    metric_name: http.client.duration
    brief: "Measures the duration of outbound HTTP requests."
    instrument: histogram
    unit: "s"
    extends: attributes.http.client
    attributes:
      - ref: http.method
      - ref: http.status_code
<<<<<<< HEAD
      - ref: network.protocol.name
      - ref: network.protocol.version
      - ref: net.sock.peer.addr
=======
      - ref: net.protocol.name
      - ref: net.protocol.version
      - ref: server.socket.address
>>>>>>> d358e4d4

  - id: metric.http.client.request.size
    type: metric
    metric_name: http.client.request.size
    brief: "Measures the size of HTTP request messages (compressed)."
    instrument: histogram
    unit: "By"
    extends: attributes.http.client
    # TODO (trask) below attributes are identical to above in metric.http.client.duration
    attributes:
      - ref: http.method
      - ref: http.status_code
<<<<<<< HEAD
      - ref: network.protocol.name
      - ref: network.protocol.version
      - ref: net.sock.peer.addr
=======
      - ref: net.protocol.name
      - ref: net.protocol.version
      - ref: server.socket.address
>>>>>>> d358e4d4

  - id: metric.http.client.response.size
    type: metric
    metric_name: http.client.response.size
    brief: "Measures the size of HTTP response messages (compressed)."
    instrument: histogram
    unit: "By"
    extends: attributes.http.client
    # TODO (trask) below attributes are identical to above in metric.http.client.duration
    attributes:
      - ref: http.method
      - ref: http.status_code
<<<<<<< HEAD
      - ref: network.protocol.name
      - ref: network.protocol.version
      - ref: net.sock.peer.addr
=======
      - ref: net.protocol.name
      - ref: net.protocol.version
      - ref: server.socket.address
>>>>>>> d358e4d4
<|MERGE_RESOLUTION|>--- conflicted
+++ resolved
@@ -89,15 +89,9 @@
     attributes:
       - ref: http.method
       - ref: http.status_code
-<<<<<<< HEAD
       - ref: network.protocol.name
       - ref: network.protocol.version
-      - ref: net.sock.peer.addr
-=======
-      - ref: net.protocol.name
-      - ref: net.protocol.version
       - ref: server.socket.address
->>>>>>> d358e4d4
 
   - id: metric.http.client.request.size
     type: metric
@@ -110,15 +104,9 @@
     attributes:
       - ref: http.method
       - ref: http.status_code
-<<<<<<< HEAD
       - ref: network.protocol.name
       - ref: network.protocol.version
-      - ref: net.sock.peer.addr
-=======
-      - ref: net.protocol.name
-      - ref: net.protocol.version
       - ref: server.socket.address
->>>>>>> d358e4d4
 
   - id: metric.http.client.response.size
     type: metric
@@ -131,12 +119,6 @@
     attributes:
       - ref: http.method
       - ref: http.status_code
-<<<<<<< HEAD
       - ref: network.protocol.name
       - ref: network.protocol.version
-      - ref: net.sock.peer.addr
-=======
-      - ref: net.protocol.name
-      - ref: net.protocol.version
-      - ref: server.socket.address
->>>>>>> d358e4d4
+      - ref: server.socket.address