--- conflicted
+++ resolved
@@ -8,53 +8,6 @@
         These conventions can be used for http and https schemes
         and various HTTP versions like 1.1, 2 and SPDY.
     attributes:
-<<<<<<< HEAD
-      - id: method
-        type: string
-        requirement_level: required
-        brief: 'HTTP request method.'
-        sampling_relevant: true
-        examples: ["GET", "POST", "HEAD"]
-      - id: status_code
-        type: int
-        requirement_level:
-          conditionally_required: If and only if one was received/sent.
-        brief: '[HTTP response status code](https://tools.ietf.org/html/rfc7231#section-6).'
-        examples: [200]
-      - id: flavor
-        type:
-          # Default value: `true`. If false, it helps the code gen tool to
-          # encode checks that only accept the listed values.
-          allow_custom_values: true
-          members:
-            - id: http_1_0
-              value: '1.0'
-              brief: 'HTTP/1.0'
-            - id: http_1_1
-              value: '1.1'
-              brief: 'HTTP/1.1'
-            - id: http_2_0
-              value: '2.0'
-              brief: 'HTTP/2'
-            - id: http_3_0
-              value: '3.0'
-              brief: 'HTTP/3'
-            - id: spdy
-              value: 'SPDY'
-              brief: 'SPDY protocol.'
-            - id: quic
-              value: 'QUIC'
-              brief: 'QUIC protocol.'
-        brief: 'Kind of HTTP protocol used.'
-        note: >
-          If `net.transport` is not specified, it can be assumed to be `IP.TCP` except if `http.flavor`
-          is `QUIC`, in which case `IP.UDP` is assumed.
-=======
-      - id: user_agent
-        type: string
-        brief: 'Value of the [HTTP User-Agent](https://www.rfc-editor.org/rfc/rfc9110.html#field.user-agent) header sent by the client.'
-        examples: ['CERN-LineMode/2.15 libwww/2.17b3']
->>>>>>> 102b00da
       - id: request_content_length
         type: int
         brief: >
@@ -76,12 +29,7 @@
       - ref: net.sock.peer.name
       - ref: net.sock.family
         examples: ['inet', 'inet6']
-<<<<<<< HEAD
       - ref: user_agent.original
-    constraints:
-      - include: network
-=======
->>>>>>> 102b00da
 
   - id: trace.http.client
     prefix: http
