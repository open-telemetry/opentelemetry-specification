--- conflicted
+++ resolved
@@ -24,18 +24,10 @@
         examples: 3495
       - ref: http.method
         sampling_relevant: true
-<<<<<<< HEAD
-      - ref: net.sock.peer.addr
-      - ref: net.sock.peer.port
-      - ref: net.sock.peer.name
       - ref: network.transport
         requirement_level:
           conditionally_required: If not default (`tcp` for `HTTP/1.1` and `HTTP/2`, `udp` for `HTTP/3`).
       - ref: network.type
-=======
-      - ref: net.sock.family
-        examples: ['inet', 'inet6']
->>>>>>> d358e4d4
       - ref: user_agent.original
 
   - id: trace.http.client
