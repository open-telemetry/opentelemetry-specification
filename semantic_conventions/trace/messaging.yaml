groups:
  - id: messaging.message
    prefix: messaging
    type: attribute_group
    brief: 'Semantic convention describing per-message attributes populated on messaging spans or links.'
    attributes:
      - ref: messaging.destination.name
      - ref: messaging.source.name
      - id: message.id
        type: string
        brief: 'A value used by the messaging system as an identifier for the message, represented as a string.'
        examples: '452a7c7c7c7048c2f887f61572b18fc2'
      - id: message.conversation_id
        type: string
        brief: >
          The [conversation ID](#conversations) identifying the conversation to which the message belongs,
          represented as a string. Sometimes called "Correlation ID".
        examples: 'MyConversationId'
      - id: message.payload_size_bytes
        type: int
        brief: >
          The (uncompressed) size of the message payload in bytes.
          Also use this attribute if it is unknown whether the compressed or uncompressed payload size is reported.
        examples: 2738
      - id: message.payload_compressed_size_bytes
        type: int
        brief: 'The compressed size of the message payload in bytes.'
        examples: 2048

  - id: messaging.destination
    prefix: messaging.destination
    type: attribute_group
    brief: 'Semantic convention for attributes that describe messaging destination on broker'
    attributes:
      - id: name
        type: string
        brief: 'The message destination name'
        note: |
          Destination name SHOULD uniquely identify a specific queue, topic or other entity within the broker. If
          the broker does not have such notion, the destination name SHOULD uniquely identify the broker.
        examples: ['MyQueue', 'MyTopic']
      - id: template
        type: string
        brief: Low cardinality representation of the messaging destination name
        note: >
          Destination names could be constructed from templates.
          An example would be a destination name involving a user name or product id.
          Although the destination name in this case is of high cardinality,
          the underlying template is of low cardinality and can be effectively
          used for grouping and aggregation.
        examples: ['/customers/{customerId}']
      - id: temporary
        type: boolean
        brief: 'A boolean that is true if the message destination is temporary and might not exist anymore after messages are processed.'
      - id: anonymous
        type: boolean
        brief: 'A boolean that is true if the message destination is anonymous (could be unnamed or have auto-generated name).'

  - id: messaging.source
    prefix: messaging.source
    type: attribute_group
    brief: 'Semantic convention for attributes that describe messaging source on broker'
    attributes:
      - id: name
        type: string
        brief: 'The message source name'
        note: |
          Source name SHOULD uniquely identify a specific queue, topic, or other entity within the broker. If
          the broker does not have such notion, the source name SHOULD uniquely identify the broker.
        examples: ['MyQueue', 'MyTopic']
      - id: template
        type: string
        brief: 'Low cardinality representation of the messaging source name'
        examples: ['/customers/{customerId}']
        note: >
          Source names could be constructed from templates.
          An example would be a source name involving a user name or product id.
          Although the source name in this case is of high cardinality,
          the underlying template is of low cardinality and can be effectively
          used for grouping and aggregation.
      - id: temporary
        type: boolean
        brief: 'A boolean that is true if the message source is temporary and might not exist anymore after messages are processed.'
      - id: anonymous
        type: boolean
        brief: 'A boolean that is true if the message source is anonymous (could be unnamed or have auto-generated name).'

  - id: messaging
    prefix: messaging
    type: span
    brief: >
        This document defines general attributes used in
        messaging systems.
    attributes:
      - id: system
        type: string
        requirement_level: required
        brief: 'A string identifying the messaging system.'
        examples: ['kafka', 'rabbitmq', 'rocketmq', 'activemq', 'AmazonSQS']
      - id: operation
        type:
          allow_custom_values: true
          members:
            - id: publish
              value: "publish"
            - id: receive
              value: "receive"
            - id: process
              value: "process"
        requirement_level: required
        brief: >
          A string identifying the kind of messaging operation as defined in the
          [Operation names](#operation-names) section above.
        note: If a custom value is used, it MUST be of low cardinality.
      - id: batch.message_count
        type: int
        brief: The number of messages sent, received, or processed in the scope of the batching operation.
        requirement_level:
          conditionally_required: If the span describes an operation on a batch of messages.
        note: >
            Instrumentations SHOULD NOT set `messaging.batch.message_count` on spans that operate with a single message.
            When a messaging client library supports both batch and single-message API for the same operation, instrumentations SHOULD
            use `messaging.batch.message_count` for batching APIs and SHOULD NOT use it for single-message APIs.
        examples: [0, 1, 2]
      - id: client_id
        type: string
        requirement_level:
          recommended: If a client id is available
        brief: >
          A unique identifier for the client that consumes or produces a message.
        examples: ['client-5', 'myhost@8742@s8083jm']
      - ref: messaging.message.id
        requirement_level:
          recommended: Only for spans that represent an operation on a single message.
      - ref: messaging.message.conversation_id
        requirement_level:
          recommended: Only if span represents operation on a single message.
      - ref: messaging.message.payload_size_bytes
        requirement_level:
          recommended: Only if span represents operation on a single message.
      - ref: messaging.message.payload_compressed_size_bytes
        requirement_level:
          recommended: Only if span represents operation on a single message.
      - ref: server.address
        note: >
          This should be the IP/hostname of the broker (or other network-level peer) this specific message is sent to/received from.
        requirement_level:
          conditionally_required: If available.
      - ref: server.socket.address
        tag: connection-level
      - ref: server.socket.port
        tag: connection-level
      - ref: network.transport
        tag: connection-level
      - ref: network.type
        tag: connection-level
      - ref: server.socket.domain
        tag: connection-level
        requirement_level:
<<<<<<< HEAD
          recommended: If different than `net.peer.name` and if `net.sock.peer.addr` is set.
      - ref: network.protocol.name
=======
          recommended: If different than `server.address` and if `server.socket.address` is set.
      - ref: net.protocol.name
>>>>>>> d358e4d4
        examples: ['amqp', 'mqtt']
      - ref: network.protocol.version

  - id: messaging.producer
    prefix: messaging
    type: span
    extends: messaging
    span_kind: producer
    brief: 'Semantic convention for producers of messages sent to a messaging systems.'
    attributes:
      - ref: messaging.destination.name
        requirement_level:
          conditionally_required: If one message is being published or if the value applies to all messages in the batch.
      - ref: messaging.destination.template
        requirement_level:
          conditionally_required: >
            If available. Instrumentations MUST NOT use `messaging.destination.name` as template
            unless low-cardinality of destination name is guaranteed.
      - ref: messaging.destination.temporary
        requirement_level:
          conditionally_required: If value is `true`. When missing, the value is assumed to be `false`.
      - ref: messaging.destination.anonymous
        requirement_level:
          conditionally_required: If value is `true`. When missing, the value is assumed to be `false`.

  - id: messaging.producer.synchronous
    prefix: messaging
    type: span
    extends: messaging
    span_kind: client
    brief: >
      Semantic convention for clients of messaging systems that produce messages
      and synchronously wait for responses.

  - id: messaging.consumer
    prefix: messaging
    type: span
    extends: messaging
    span_kind: consumer
    brief: 'Semantic convention for a consumer of messages received from a messaging system'
    attributes:
      - ref: messaging.source.name
        requirement_level:
          conditionally_required: If the value applies to all messages in the batch.
      - ref: messaging.source.template
        requirement_level:
          conditionally_required: >
            If available. Instrumentations MUST NOT use `messaging.source.name` as template
            unless low-cardinality of source name is guaranteed.
      - ref: messaging.source.temporary
        requirement_level:
          recommended: When supported by messaging system and only if the source is temporary. When missing, the value is assumed to be `false`.
      - ref: messaging.source.anonymous
        requirement_level:
          recommended: When supported by messaging system and only if the source is anonymous. When missing, the value is assumed to be `false`.
      - ref: messaging.destination.name
        requirement_level:
          recommended: If known on consumer
      - ref: messaging.destination.temporary
        requirement_level:
          recommended: If known on consumer
      - ref: messaging.destination.anonymous
        requirement_level:
          recommended: If known on consumer

  - id: messaging.consumer.synchronous
    prefix: messaging
    type: span
    extends: messaging.consumer
    span_kind: server
    brief: >
      Semantic convention for servers that consume messages received from messaging systems
      and always send back replies directed to the producers of these messages.

  - id: messaging.rabbitmq
    prefix: messaging.rabbitmq
    type: attribute_group
    extends: messaging
    brief: >
      Attributes for RabbitMQ
    attributes:
      - id: destination.routing_key
        type: string
        requirement_level:
          conditionally_required: If not empty.
        brief: >
          RabbitMQ message routing key.
        examples: 'myKey'

  - id: messaging.kafka
    prefix: messaging.kafka
    type: attribute_group
    extends: messaging
    brief: >
      Attributes for Apache Kafka
    attributes:
      - id: message.key
        type: string
        brief: >
          Message keys in Kafka are used for grouping alike messages to ensure they're processed on the same partition.
          They differ from `messaging.message.id` in that they're not unique.
          If the key is `null`, the attribute MUST NOT be set.
        note: >
          If the key type is not string, it's string representation has to be supplied for the attribute.
          If the key has no unambiguous, canonical string form, don't include its value.
        examples: 'myKey'
      - id: consumer.group
        type: string
        brief: >
          Name of the Kafka Consumer Group that is handling the message.
          Only applies to consumers, not producers.
        examples: 'my-group'
      - id: destination.partition
        type: int
        brief: >
          Partition the message is sent to.
        examples: 2
      - id: source.partition
        type: int
        brief: >
          Partition the message is received from.
        examples: 2
      - id: message.offset
        type: int
        brief: >
          The offset of a record in the corresponding Kafka partition.
        examples: 42
      - id: message.tombstone
        type: boolean
        requirement_level:
          conditionally_required: If value is `true`. When missing, the value is assumed to be `false`.
        brief: 'A boolean that is true if the message is a tombstone.'

  - id: messaging.rocketmq
    prefix: messaging.rocketmq
    type: attribute_group
    extends: messaging
    brief: >
      Attributes for Apache RocketMQ
    attributes:
      - id: namespace
        type: string
        requirement_level: required
        brief: >
          Namespace of RocketMQ resources, resources in different namespaces are individual.
        examples: 'myNamespace'
      - id: client_group
        type: string
        requirement_level: required
        brief: >
          Name of the RocketMQ producer/consumer group that is handling the message. The client type is identified by the SpanKind.
        examples: 'myConsumerGroup'
      - id: message.delivery_timestamp
        type: int
        requirement_level:
          conditionally_required: If the message type is delay and delay time level is not specified.
        brief: >
          The timestamp in milliseconds that the delay message is expected to be delivered to consumer.
        examples: 1665987217045
      - id: message.delay_time_level
        type: int
        requirement_level:
          conditionally_required: If the message type is delay and delivery timestamp is not specified.
        brief: >
          The delay time level for delay message, which determines the message delay time.
        examples: 3
      - id: message.group
        type: string
        requirement_level:
          conditionally_required: If the message type is FIFO.
        brief: >
          It is essential for FIFO message. Messages that belong to the same message group are always processed one by one within the same consumer group.
        examples: 'myMessageGroup'
      - id: message.type
        type:
          allow_custom_values: false
          members:
            - id: normal
              value: 'normal'
              brief: "Normal message"
            - id: fifo
              value: 'fifo'
              brief: 'FIFO message'
            - id: delay
              value: 'delay'
              brief: 'Delay message'
            - id: transaction
              value: 'transaction'
              brief: 'Transaction message'
        brief: >
          Type of message.
      - id: message.tag
        type: string
        brief: >
          The secondary classifier of message besides topic.
        examples: tagA
      - id: message.keys
        type: string[]
        brief: >
          Key(s) of message, another way to mark message besides message id.
        examples: ['keyA', 'keyB']
      - id: consumption_model
        type:
          allow_custom_values: false
          members:
            - id: clustering
              value: 'clustering'
              brief: 'Clustering consumption model'
            - id: broadcasting
              value: 'broadcasting'
              brief: 'Broadcasting consumption model'
        brief: >
          Model of message consumption. This only applies to consumer spans.<|MERGE_RESOLUTION|>--- conflicted
+++ resolved
@@ -157,13 +157,8 @@
       - ref: server.socket.domain
         tag: connection-level
         requirement_level:
-<<<<<<< HEAD
-          recommended: If different than `net.peer.name` and if `net.sock.peer.addr` is set.
+          recommended: If different than `server.address` and if `server.socket.address` is set.
       - ref: network.protocol.name
-=======
-          recommended: If different than `server.address` and if `server.socket.address` is set.
-      - ref: net.protocol.name
->>>>>>> d358e4d4
         examples: ['amqp', 'mqtt']
       - ref: network.protocol.version
 
