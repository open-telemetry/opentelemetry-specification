--- conflicted
+++ resolved
@@ -248,15 +248,7 @@
         tag: connection-level
       - ref: server.socket.domain
         requirement_level:
-<<<<<<< HEAD
-          recommended: If different than `net.peer.name` and if `net.sock.peer.addr` is set.
-=======
           recommended: If different than `server.address` and if `server.socket.address` is set.
-      - ref: net.transport
-        tag: connection-level
-        requirement_level:
-          conditionally_required: If database type is in-process (`"inproc"`), recommended for other database types.
->>>>>>> d358e4d4
     constraints:
       - any_of:
           - 'server.address'
