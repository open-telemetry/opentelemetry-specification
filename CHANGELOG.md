--- conflicted
+++ resolved
@@ -25,6 +25,9 @@
 
 ### Common
 
+- Add upgrading and version management documentation
+  ([#3695](https://github.com/open-telemetry/opentelemetry-specification/pull/3695))
+
 ### Supplementary Guidelines
 
 ## v1.26.0 (2023-10-10)
@@ -70,12 +73,7 @@
 
 ### Common
 
-<<<<<<< HEAD
-- No changes.
-=======
-- Add upgrading and version management documentation
-  ([#3695](https://github.com/open-telemetry/opentelemetry-specification/pull/3695))
->>>>>>> 3b028689
+- No changes.
 
 ### Supplementary Guidelines
 
