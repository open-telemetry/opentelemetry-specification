--- conflicted
+++ resolved
@@ -7,11 +7,8 @@
 
 ## Unreleased
 
-<<<<<<< HEAD
 - Extend semantic conventions for RPC and allow non-gRPC calls ([#604](https://github.com/open-telemetry/opentelemetry-specification/pull/604))
-=======
 - Add span attribute to indicate cold starts of Function as a Service executions ([#650](https://github.com/open-telemetry/opentelemetry-specification/pull/650))
->>>>>>> d46c3618
 - Added conventions for naming of exporter packages
 - Clarify Tracer vs TracerProvider in tracing API and SDK spec. Most importantly:
   * Configuration should be stored not per Tracer but in the TracerProvider.
