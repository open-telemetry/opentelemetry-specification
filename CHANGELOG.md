--- conflicted
+++ resolved
@@ -11,13 +11,10 @@
 
 ### Traces
 
-<<<<<<< HEAD
+- Clarify the trace SDK should log discarded events and links.
+  ([#4064](https://github.com/open-telemetry/opentelemetry-specification/pull/4064))
 - Add `OnEnding` callback to SDK `SpanProcessor` interface
   ([#4024](https://github.com/open-telemetry/opentelemetry-specification/pull/4024))
-=======
-- Clarify the trace SDK should log discarded events and links.
-  ([#4064](https://github.com/open-telemetry/opentelemetry-specification/pull/4064))
->>>>>>> c861b8eb
 
 ### Metrics
 
