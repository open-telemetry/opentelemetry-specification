# Changelog

Please update changelog as part of any significant pull request. Place short
description of your change into "Unreleased" section. As part of release process
content of "Unreleased" section content will generate release notes for the
release.

## Unreleased

### Context

### Traces

### Metrics

### Logs

### Baggage

### Resource

### Profiles

### OpenTelemetry Protocol

### Compatibility

### SDK Configuration

### Common

### Supplementary Guidelines

### OTEPs

## v1.44.0 (2025-04-10)

### Context

- Add context propagation through Environment Variables specification.
    ([#4454](https://github.com/open-telemetry/opentelemetry-specification/pull/4454))

### Traces

- Define sampling threshold field in OpenTelemetry TraceState; define the behavior
  of TraceIdRatioBased sampler in terms of W3C Trace Context Level 2 randomness.
  ([#4166](https://github.com/open-telemetry/opentelemetry-specification/pull/4166))

### Metrics

- Clarify SDK behavior for Instrument Advisory Parameter.
  ([#4389](https://github.com/open-telemetry/opentelemetry-specification/pull/4389))

### Logs

- Add `Enabled` opt-in operation to the `LogRecordProcessor`.
  ([#4439](https://github.com/open-telemetry/opentelemetry-specification/pull/4439))
- Stabilize `Logger.Enabled`.
  ([#4463](https://github.com/open-telemetry/opentelemetry-specification/pull/4463))

### Baggage

- Add context (baggage) propagation through Environment Variables specification.
    ([#4454](https://github.com/open-telemetry/opentelemetry-specification/pull/4454))

<<<<<<< HEAD
=======
### Resource

- Add Datamodel for Entities
   ([#4442](https://github.com/open-telemetry/opentelemetry-specification/pull/4442))

### Profiles

### OpenTelemetry Protocol

### Compatibility

>>>>>>> 9f803175
### SDK Configuration

- Convert declarative config env var substitution syntax to ABNF.
  ([#4448](https://github.com/open-telemetry/opentelemetry-specification/pull/4448))
- List declarative config supported SDK extension plugin interfaces.
  ([#4452](https://github.com/open-telemetry/opentelemetry-specification/pull/4452))

## v1.43.0 (2025-03-18)

### Traces

- Clarify STDOUT exporter format is unspecified.
   ([#4418](https://github.com/open-telemetry/opentelemetry-specification/pull/4418))

### Metrics

- Clarify the metrics design goal, scope out StatsD client support.
   ([#4445](https://github.com/open-telemetry/opentelemetry-specification/pull/4445))
- Clarify STDOUT exporter format is unspecified.
   ([#4418](https://github.com/open-telemetry/opentelemetry-specification/pull/4418))

### Logs

- Clarify that it is allowed to directly use Logs API.
   ([#4438](https://github.com/open-telemetry/opentelemetry-specification/pull/4438))
- Clarify STDOUT exporter format is unspecified.
   ([#4418](https://github.com/open-telemetry/opentelemetry-specification/pull/4418))

### Supplementary Guidelines

- Add Advanced Processing to Logs Supplementary Guidelines.
  ([#4407](https://github.com/open-telemetry/opentelemetry-specification/pull/4407))

### OTEPs

- Composite Head Samplers.
  ([#4321](https://github.com/open-telemetry/opentelemetry-specification/pull/4321))

## v1.42.0 (2025-02-18)

### Traces

- Deprecate `exception.escaped` attribute, add link to in-development semantic-conventions
  on how to record errors across signals.
  ([#4368](https://github.com/open-telemetry/opentelemetry-specification/pull/4368))
- Define randomness value requirements for W3C Trace Context Level 2.
  ([#4162](https://github.com/open-telemetry/opentelemetry-specification/pull/4162))

### Logs

- Define how SDK implements `Logger.Enabled`.
  ([#4381](https://github.com/open-telemetry/opentelemetry-specification/pull/4381))
- Logs API should have functionality for reusing Standard Attributes.
  ([#4373](https://github.com/open-telemetry/opentelemetry-specification/pull/4373))

### SDK Configuration

- Define syntax for escaping declarative configuration environment variable
  references.
  ([#4375](https://github.com/open-telemetry/opentelemetry-specification/pull/4375))
- Resolve various declarative config TODOs.
  ([#4394](https://github.com/open-telemetry/opentelemetry-specification/pull/4394))

## v1.41.0 (2025-01-21)

### Logs

- Remove the deprecated Events API and SDK in favor of having Events support in the Logs API and SDK.
  ([#4353](https://github.com/open-telemetry/opentelemetry-specification/pull/4353))
- Remove `Logger`'s Log Instrumentation operations.
  ([#4352](https://github.com/open-telemetry/opentelemetry-specification/pull/4352))
- Make all `Logger` operations user-facing.
  ([#4352](https://github.com/open-telemetry/opentelemetry-specification/pull/4352))

### SDK Configuration

- Clarify that implementations should interpret timeout environment variable
  values of zero as no limit (infinity).
  ([#4331](https://github.com/open-telemetry/opentelemetry-specification/pull/4331))

## v1.40.0 (2024-12-12)

### Context

- Adds optional `GetAll` method to `Getter` in Propagation API, allowing for the retrieval of multiple values for the same key.
  [#4295](https://github.com/open-telemetry/opentelemetry-specification/pull/4295)

### Traces

- Add in-development support for `otlp/stdout` exporter via `OTEL_TRACES_EXPORTER`.
  ([#4183](https://github.com/open-telemetry/opentelemetry-specification/pull/4183))
- Remove the recommendation to not synchronize access to `TracerConfig.disabled`.
  ([#4310](https://github.com/open-telemetry/opentelemetry-specification/pull/4310))

### Metrics

- Add in-development support for `otlp/stdout` exporter via `OTEL_METRICS_EXPORTER`.
  ([#4183](https://github.com/open-telemetry/opentelemetry-specification/pull/4183))
- Remove the recommendation to not synchronize access to `MeterConfig.disabled`.
  ([#4310](https://github.com/open-telemetry/opentelemetry-specification/pull/4310))

### Logs

- Add in-development support for `otlp/stdout` exporter via `OTEL_LOGS_EXPORTER`.
 ([#4183](https://github.com/open-telemetry/opentelemetry-specification/pull/4183))
- Remove the recommendation to not synchronize access to `LoggerConfig.disabled`.
  ([#4310](https://github.com/open-telemetry/opentelemetry-specification/pull/4310))
- Remove the in-development isolating log record processor.
  ([#4301](https://github.com/open-telemetry/opentelemetry-specification/pull/4301))

### Events

- Deprecate Events API and SDK in favor of having Events support in the Logs API and SDK.
  ([#4319](https://github.com/open-telemetry/opentelemetry-specification/pull/4319))
- Change `event.name` attribute into top-level event name field.
  ([#4320](https://github.com/open-telemetry/opentelemetry-specification/pull/4320))

### Common

- Lay out core principles for Specification changes.
  ([#4286](https://github.com/open-telemetry/opentelemetry-specification/pull/4286))

### Supplementary Guidelines

- Add core principles for evaluating specification changes.
  ([#4286](https://github.com/open-telemetry/opentelemetry-specification/pull/4286))

## OTEPs

- The [open-telemetry/oteps](https://github.com/open-telemetry/oteps) repository was
  merged into the specification repository.
 ([#4288](https://github.com/open-telemetry/opentelemetry-specification/pull/4288))

## v1.39.0 (2024-11-06)

### Logs

- Simplify the name "Logs Instrumentation API" to just "Logs API".
  ([#4258](https://github.com/open-telemetry/opentelemetry-specification/pull/4258))
- Rename Log Bridge API to Logs API. Define the existing Logger methods to be
  Log Bridge Operations. Add EmitEvent to the Logger as an Instrumentation Operation.
  ([#4259](https://github.com/open-telemetry/opentelemetry-specification/pull/4259))

### Profiles

- Define required attributes for Mappings.
  ([#4197](https://github.com/open-telemetry/opentelemetry-specification/pull/4197))

### Compatibility

- Add requirement to allow extending Stable APIs.
  ([#4270](https://github.com/open-telemetry/opentelemetry-specification/pull/4270))

### SDK Configuration

- Clarify declarative configuration parse requirements for null vs empty.
  ([#4269](https://github.com/open-telemetry/opentelemetry-specification/pull/4269))

### Common

- Define prototype for proposed features in development.
  ([#4273](https://github.com/open-telemetry/opentelemetry-specification/pull/4273))

## v1.38.0 (2024-10-10)

### Traces

- Make all fields as identifying for Tracer. Previously attributes were omitted from being identifying.
  ([#4161](https://github.com/open-telemetry/opentelemetry-specification/pull/4161))
- Clarify that `Export` MUST NOT be called by simple and batching processors concurrently.
  ([#4205](https://github.com/open-telemetry/opentelemetry-specification/pull/4205))

### Metrics

- Make all fields as identifying for Meter. Previously attributes were omitted from being identifying.
  ([#4161](https://github.com/open-telemetry/opentelemetry-specification/pull/4161))
- Add support for filtering attribute keys for streams via an exclude list.
  ([#4188](https://github.com/open-telemetry/opentelemetry-specification/pull/4188))
- Clarify that `Enabled` only applies to synchronous instruments.
  ([#4211](https://github.com/open-telemetry/opentelemetry-specification/pull/4211))
- Clarify that applying cardinality limits should be done after attribute filtering.
  ([#4228](https://github.com/open-telemetry/opentelemetry-specification/pull/4228))
- Mark cardinality limits as stable.
  ([#4222](https://github.com/open-telemetry/opentelemetry-specification/pull/4222))

### Logs

- Make all fields as identifying for Logger. Previously attributes were omitted from being identifying.
  ([#4161](https://github.com/open-telemetry/opentelemetry-specification/pull/4161))
- Define `Enabled` parameters for `Logger`.
  ([#4203](https://github.com/open-telemetry/opentelemetry-specification/pull/4203))
  ([#4221](https://github.com/open-telemetry/opentelemetry-specification/pull/4221))
- Introduce initial placeholder for the new user-facing Logs API, adding references
  to existing API's informing of the coming changes while the definition is defined.
  ([#4236](https://github.com/open-telemetry/opentelemetry-specification/pull/4236))

### Common

- Define equality for attributes and collection of attributes.
  ([#4161](https://github.com/open-telemetry/opentelemetry-specification/pull/4161))
- Update Instrumentation Scope glossary entry with correct identifying fields
  ([#4244](https://github.com/open-telemetry/opentelemetry-specification/pull/4244))

## v1.37.0 (2024-09-13)

### Traces

- Minor clarification on BatchExportingProcessor behavior.
  ([#4164](https://github.com/open-telemetry/opentelemetry-specification/pull/4164))
- Clarify `SpanKind` description, extend it to cover links, add examples of
  nested client spans.
  ([#4178](https://github.com/open-telemetry/opentelemetry-specification/pull/4178))

### Metrics

- Clarify that `Export` MUST NOT be called by periodic exporting MetricReader concurrently.
  ([#4206](https://github.com/open-telemetry/opentelemetry-specification/pull/4206))

### Logs

- Clarify that log record mutations are visible in next registered processors.
  ([#4067](https://github.com/open-telemetry/opentelemetry-specification/pull/4067))
- Clarify that `Export` MUST NOT be called by simple and batching processors concurrently.
  ([#4173](https://github.com/open-telemetry/opentelemetry-specification/pull/4173))

### SDK Configuration

- Define instrumentation configuration API.
  ([#4128](https://github.com/open-telemetry/opentelemetry-specification/pull/4128))
- Mark exemplar filter env variable config as stable.
  ([#4191](https://github.com/open-telemetry/opentelemetry-specification/pull/4191))

### Common

- Update instrumentation library guidance to avoid naming collisions between external and OTel instrumentations.
  ([#4187](https://github.com/open-telemetry/opentelemetry-specification/pull/4187))
- Add natively instrumented to glossary.
  ([#4186](https://github.com/open-telemetry/opentelemetry-specification/pull/4186))

## v1.36.0 (2024-08-12)

### Traces

- Remove restriction that sampler description is immutable.
  ([#4137](https://github.com/open-telemetry/opentelemetry-specification/pull/4137))
- Add in-development `OnEnding` callback to SDK `SpanProcessor` interface.
  ([#4024](https://github.com/open-telemetry/opentelemetry-specification/pull/4024))

### Metrics

- Clarify metric reader / metric exporter relationship for temporality
  preference and default aggregation. Explicitly define configuration options
  for temporality preference and default aggregation of built-in exporters, and
  make default values explicit.
  ([#4142](https://github.com/open-telemetry/opentelemetry-specification/pull/4142))
- Add data point flags to the metric data model.
  ([#4135](https://github.com/open-telemetry/opentelemetry-specification/pull/4135))

### Logs

- The SDK MAY provide an operation that makes a deep clone of a `ReadWriteLogRecord`.
  ([#4090](https://github.com/open-telemetry/opentelemetry-specification/pull/4090))

### Baggage

- Clarify no empty string allowed in baggage names.
  ([#4144](https://github.com/open-telemetry/opentelemetry-specification/pull/4144))

### Compatibility

- Clarify prometheus exporter should have `host` and `port` configuration options.
  ([#4147](https://github.com/open-telemetry/opentelemetry-specification/pull/4147))

### Common

- Require separation of API and SDK artifacts.
  ([#4125](https://github.com/open-telemetry/opentelemetry-specification/pull/4125))

## v1.35.0 (2024-07-12)

### Logs

- Add the in-development isolating log record processor.
  ([#4062](https://github.com/open-telemetry/opentelemetry-specification/pull/4062))

### Compatibility

- Define casing for hex-encoded IDs and mark the "Trace Context in non-OTLP Log Formats" specification stable.
  ([#3909](https://github.com/open-telemetry/opentelemetry-specification/pull/3909))

## v1.34.0 (2024-06-11)

### Context

- No changes.

### Traces

- Clarify the trace SDK should log discarded events and links.
  ([#4064](https://github.com/open-telemetry/opentelemetry-specification/pull/4064))
- Add new in-development `Enabled` API to the `Tracer`.
  ([#4063](https://github.com/open-telemetry/opentelemetry-specification/pull/4063))

### Metrics

- Add new in-development `Enabled` API to meter instruments.
  ([#4063](https://github.com/open-telemetry/opentelemetry-specification/pull/4063))

### Logs

- Add the in-development `Enabled` API to the `Logger`.
  ([#4020](https://github.com/open-telemetry/opentelemetry-specification/pull/4020))

### Events

- Rename event payload to body.
  ([#4035](https://github.com/open-telemetry/opentelemetry-specification/pull/4035))
- Add specification for EventLogger and EventLoggerProvider.
  ([#4031](https://github.com/open-telemetry/opentelemetry-specification/pull/4031))
- Describe the use cases for events in greater detail.
  ([#3969](https://github.com/open-telemetry/opentelemetry-specification/pull/3969))

### Resource

- No changes.

### OpenTelemetry Protocol

- No changes.

### Compatibility

- Prometheus: Clarify location of unit suffix within metric names.
  ([#4057](https://github.com/open-telemetry/opentelemetry-specification/pull/4057))

### SDK Configuration

- No changes.

### Common

- OpenTelemetry clients MUST follow SemVer 2.0.0.
  ([#4039](https://github.com/open-telemetry/opentelemetry-specification/pull/4039))
- Rename "Experimental" to "Development" according to OTEP 0232.
  ([#4061](https://github.com/open-telemetry/opentelemetry-specification/pull/4061)),
  ([#4069](https://github.com/open-telemetry/opentelemetry-specification/pull/4069))

### Supplementary Guidelines

- Clarify that it is permissible to extend SDK interfaces without requiring a major version bump
  ([#4030](https://github.com/open-telemetry/opentelemetry-specification/pull/4030))

## v1.33.0 (2024-05-09)

### Context

### Traces

- Links with invalid SpanContext are recorded.
  ([#3928](https://github.com/open-telemetry/opentelemetry-specification/pull/3928))

### Metrics

- Change the exemplar behavior to be on by default.
  ([#3994](https://github.com/open-telemetry/opentelemetry-specification/pull/3994))
- Use normative language for exemplar default aggregations.
  ([#4009](https://github.com/open-telemetry/opentelemetry-specification/pull/4009))
- Mark Exemplars as stable.
  ([#3870](https://github.com/open-telemetry/opentelemetry-specification/pull/3870))
- Mark synchronous gauge as stable.
  ([#4019](https://github.com/open-telemetry/opentelemetry-specification/pull/4019))

### Logs

- Allow implementations to export duplicate keys in a map as an opt-in option.
  ([#3987](https://github.com/open-telemetry/opentelemetry-specification/pull/3987))

### Events

### Resource

### OpenTelemetry Protocol

### Compatibility

- Add name suggestion for option to apply resource attributes as metric attributes in Prometheus exporter.
  ([#3837](https://github.com/open-telemetry/opentelemetry-specification/pull/3837))

### SDK Configuration

- Clarify syntax for environment variable substitution regular expression
  ([#4001](https://github.com/open-telemetry/opentelemetry-specification/pull/4001))
- Error out on invalid identifiers in environment variable substitution.
  ([#4002](https://github.com/open-telemetry/opentelemetry-specification/pull/4002))
- Add end to end examples for file configuration
  ([#4018](https://github.com/open-telemetry/opentelemetry-specification/pull/4018))
- Clarify the schema for YAML configuration files
  ([#3973](https://github.com/open-telemetry/opentelemetry-specification/pull/3973))

### Common

### Supplementary Guidelines

## v1.32.0 (2024-04-11)

### Context

- No changes.

### Traces

- Remove the Jaeger Exporter.
  ([#3964](https://github.com/open-telemetry/opentelemetry-specification/pull/3964))

### Metrics

- Clarify that exemplar reservoir default may change in a minor version.
  ([#3943](https://github.com/open-telemetry/opentelemetry-specification/pull/3943))
- Add option to disable target info metric to Prometheus exporters.
  ([#3872](https://github.com/open-telemetry/opentelemetry-specification/pull/3872))
- Add synchronous gauge entry to sum monotonic table.
  ([#3977](https://github.com/open-telemetry/opentelemetry-specification/pull/3977))

### Logs

- Refine description of Instrumentation Scope.
  ([#3855](https://github.com/open-telemetry/opentelemetry-specification/pull/3855))
- Clarify that `ReadableLogRecord` and `ReadWriteLogRecord` can be represented using a single type.
  ([#3898](https://github.com/open-telemetry/opentelemetry-specification/pull/3898))
- Fix what can be modified via `ReadWriteLogRecord`.
  ([#3907](https://github.com/open-telemetry/opentelemetry-specification/pull/3907))

### Events

- No changes.

### Resource

- No changes.

### OpenTelemetry Protocol

- No changes.

### Compatibility

- Prometheus compatibility: Clarify naming of the target info metric, and differences between various Prometheus formats.
  ([#3871](https://github.com/open-telemetry/opentelemetry-specification/pull/3871))
- Prometheus compatibility: Clarify that the service triplet is required to be unique by semantic conventions.
  ([#3945](https://github.com/open-telemetry/opentelemetry-specification/pull/3945))
- Prometheus: represent Prometheus Info, StateSet and Unknown-typed metrics in OTLP.
  ([#3868](https://github.com/open-telemetry/opentelemetry-specification/pull/3868))
- Update and reorganize the prometheus sdk exporter specification.
  ([#3872](https://github.com/open-telemetry/opentelemetry-specification/pull/3872))

### SDK Configuration

- Define OTEL_EXPERIMENTAL_CONFIG_FILE to ignore other env vars, add env var substitution default syntax.
  ([#3948](https://github.com/open-telemetry/opentelemetry-specification/pull/3948))
- Clarify environment variable substitution is not recursive
  ([#3913](https://github.com/open-telemetry/opentelemetry-specification/pull/3913))
- Allow `env:` prefix in environment variable substitution syntax.
  ([#3974](https://github.com/open-telemetry/opentelemetry-specification/pull/3974))
- Add simple scope configuration to Tracer, Meter, Logger (experimental).
  ([#3877](https://github.com/open-telemetry/opentelemetry-specification/pull/3877))

### Common

- No changes.

### Supplementary Guidelines

- No changes.

## v1.31.0 (2024-03-13)

### Context

- Specify allowed characters for Baggage keys and values.
  ([#3801](https://github.com/open-telemetry/opentelemetry-specification/pull/3801))

### Traces

- Mark the AddLink() operation as stable.
  ([#3887](https://github.com/open-telemetry/opentelemetry-specification/pull/3887))

### Metrics

- Formalize the interaction between cardinality limit and overflow attribute.
  ([#3912](https://github.com/open-telemetry/opentelemetry-specification/pull/3912))

### Logs

- Fix: remove `name` from LogRecord example in the File Exporter example.
  ([#3886](https://github.com/open-telemetry/opentelemetry-specification/pull/3886))
- Remove implementation detail from Logs Bridge API.
  ([#3884](https://github.com/open-telemetry/opentelemetry-specification/pull/3884))
- Clarify that logs attributes are a superset of standard attributes.
  ([#3852](https://github.com/open-telemetry/opentelemetry-specification/pull/3852))
- Add support for empty values.
  ([#3853](https://github.com/open-telemetry/opentelemetry-specification/pull/3853))
- Mark standard output log record exporter as stable.
  ([#3922](https://github.com/open-telemetry/opentelemetry-specification/pull/3922))

### Events

- Add Provider to the Event API.
  ([#3878](https://github.com/open-telemetry/opentelemetry-specification/pull/3878))

### Resource

- No changes.

### OpenTelemetry Protocol

- No changes.

### Compatibility

- No changes.

### SDK Configuration

- No changes.

### Common

- Prohibit attribute value from evolving to contain complex types.
  ([#3858](https://github.com/open-telemetry/opentelemetry-specification/pull/3858))
- Tighten stability requirements for well-known attribute values.
  ([#3879](https://github.com/open-telemetry/opentelemetry-specification/pull/3879))

### Supplementary Guidelines

- No changes.

## v1.30.0 (2024-02-15)

### Context

- No changes.

### Traces

- No changes.

### Metrics

- Clarify metric view measurement processing.
  ([#3842](https://github.com/open-telemetry/opentelemetry-specification/pull/3842))
- Expose `ExemplarReservoir` as configuration parameter for views.
  Remove `ExemplarFilter` as an interface, now it is only configuration
  parameter.
  ([#3820](https://github.com/open-telemetry/opentelemetry-specification/pull/3820))

### Logs

- Fix `Resource` field type in Logs Data Model.
  ([#3826](https://github.com/open-telemetry/opentelemetry-specification/pull/3826))
- Remove confusing description from `Body` field in Logs Data Model to make it clear the Bridge API must support a structured body.
  ([#3827](https://github.com/open-telemetry/opentelemetry-specification/pull/3827))
- Deconstruct number scalar type to double and signed integer.
  ([#3854](https://github.com/open-telemetry/opentelemetry-specification/pull/3854))
- Remove use of Object-Oriented term `class` in log signal.
  ([#3882](https://github.com/open-telemetry/opentelemetry-specification/pull/3882))

### Resource

- No changes.

### OpenTelemetry Protocol

- Use `TracesData`, `MetricsData` and `LogsData` proto messages for file exporter.
  ([#3809](https://github.com/open-telemetry/opentelemetry-specification/pull/3809))

### Compatibility

- No changes.

### SDK Configuration

- Add file configuration section to spec compliance matrix.
  ([#3804](https://github.com/open-telemetry/opentelemetry-specification/pull/3804))
- Define mechanism for SDK extension components.
  ([#3802](https://github.com/open-telemetry/opentelemetry-specification/pull/3802))

### Common

- No changes.

### Supplementary Guidelines

- No changes.

## v1.29.0 (2024-01-10)

### Context & Baggage

- Align definition of Baggage with W3C Specification.
  ([#3800](https://github.com/open-telemetry/opentelemetry-specification/pull/3800))

### Traces

- Update OpenTelemetry to Zipkin Transformation to handle attributes from older semantic conventions in a backwards compatible way.
  ([#3794](https://github.com/open-telemetry/opentelemetry-specification/pull/3794))

### Metrics

- Define experimental MetricFilter as a mechanism to filter collected metrics by the MetricReader
  ([#3566](https://github.com/open-telemetry/opentelemetry-specification/pull/3566))
- Add optional configuration for Prometheus exporters to optionally remove unit and type suffixes.
  ([#3777](https://github.com/open-telemetry/opentelemetry-specification/pull/3777))
- Add optional configuration for Prometheus exporters to optionally drop `otel_scope_info` metric.
  ([#3796](https://github.com/open-telemetry/opentelemetry-specification/pull/3796))

### Logs

### Resource

### OpenTelemetry Protocol

### Compatibility

### SDK Configuration

- Define file configuration file format and env var substitution
  ([#3744](https://github.com/open-telemetry/opentelemetry-specification/pull/3744))

### Common

- Clarify that attribute keys are case-sensitive.
  ([#3784](https://github.com/open-telemetry/opentelemetry-specification/pull/3784))

### Supplementary Guidelines

## v1.28.0 (2023-12-07)

### Context

- No changes.

### Traces

- Stabilize how exceptions are recorded using the Trace SDK.
  ([#3769](https://github.com/open-telemetry/opentelemetry-specification/pull/3769))
- Add definition for standard output span exporter.
  ([#3740](https://github.com/open-telemetry/opentelemetry-specification/pull/3740))

### Metrics

- Add optional configuration for Prometheus exporters to promote resource attributes to metric attributes
  ([#3761](https://github.com/open-telemetry/opentelemetry-specification/pull/3761))
- Clarifications and flexibility in Exemplar speicification.
  ([#3760](https://github.com/open-telemetry/opentelemetry-specification/pull/3760))

### Logs

- Add definition for standard output log record exporter.
  ([#3741](https://github.com/open-telemetry/opentelemetry-specification/pull/3741))
- BREAKING: Change `event.name` definition to include `namespace` and removed `event.domain` from log event attributes.
  ([#3749](https://github.com/open-telemetry/opentelemetry-specification/pull/3749))
- BREAKING: Refine the arguments of the emit Event API. Instead of accepting
  a `LogRecord`, the individual arguments are enumerated along with the
  implementation requirements on how those arguments map to `LogRecord`.
  ([#3772](https://github.com/open-telemetry/opentelemetry-specification/pull/3772))

### Resource

- No changes.

### OpenTelemetry Protocol

- Clarify HTTP endpoint configuration option handling.
  ([#3739](https://github.com/open-telemetry/opentelemetry-specification/pull/3739))

### Compatibility

- No changes.

### SDK Configuration

- Add `console` as an exporter type that is supported via environment variable configuration.
  ([#3742](https://github.com/open-telemetry/opentelemetry-specification/pull/3742))

### Common

- No changes.

### Supplementary Guidelines

- No changes.

## v1.27.0 (2023-11-08)

### Context

- No changes.

### Traces

- Add a new AddLink() operation to Span (experimental).
  ([#3678](https://github.com/open-telemetry/opentelemetry-specification/pull/3678))

### Metrics

- No changes.

### Logs

- No changes.

### Resource

- No changes.

### OpenTelemetry Protocol

- New exporter implementations do not need to support
  `OTEL_EXPORTER_OTLP_SPAN_INSECURE` and `OTEL_EXPORTER_OTLP_METRIC_INSECURE`.
  ([#3719](https://github.com/open-telemetry/opentelemetry-specification/pull/3719))

### Compatibility

- No changes.

### SDK Configuration

- Define file configuration parse and create operations.
  ([#3437](https://github.com/open-telemetry/opentelemetry-specification/pull/3437))
- Add environment variable implementation guidelines.
  ([#3738](https://github.com/open-telemetry/opentelemetry-specification/pull/3738))

### Common

- Rename/replace `(client|server).socket.(address|port)` attributes with `network.(peer|local).(address|port)`.
  ([#3713](https://github.com/open-telemetry/opentelemetry-specification/pull/3713))

### Supplementary Guidelines

- No changes.

## v1.26.0 (2023-10-10)

### Context

- No changes.

### Traces

- `ParentBased` sampler is a decorator (not a composite).
  ([#3706](https://github.com/open-telemetry/opentelemetry-specification/pull/3706))

### Metrics

- Consistently use "advisory parameters" instead of "advice parameters".
  ([#3693](https://github.com/open-telemetry/opentelemetry-specification/pull/3693))
- Stabilize `ExplicitBucketBoundaries` instrument advisory parameter.
  ([#3694](https://github.com/open-telemetry/opentelemetry-specification/pull/3694))

### Logs

- Update two apache access logs mappings.
  ([#3712](https://github.com/open-telemetry/opentelemetry-specification/pull/3712))

### Resource

- No changes.

### OpenTelemetry Protocol

- No changes.

### Compatibility

- Prometheus exporters omit empty resources and scopes without attributes.
  ([#3660](https://github.com/open-telemetry/opentelemetry-specification/pull/3660))

### SDK Configuration

- Fix description of OTEL_ATTRIBUTE_COUNT_LIMIT
  ([#3714](https://github.com/open-telemetry/opentelemetry-specification/pull/3714))

### Common

- Add upgrading and version management documentation
  ([#3695](https://github.com/open-telemetry/opentelemetry-specification/pull/3695))

### Supplementary Guidelines

- No changes.

## v1.25.0 (2023-09-13)

### Context

- No changes.

### Traces

- No changes.

### Metrics

- Increase metric name maximum length from 63 to 255 characters.
  ([#3648](https://github.com/open-telemetry/opentelemetry-specification/pull/3648))
- MetricReader.Collect ignores Resource from MetricProducer.Produce.
  ([#3636](https://github.com/open-telemetry/opentelemetry-specification/pull/3636))
- Attribute sets not observed during async callbacks are not exported.
  ([#3242](https://github.com/open-telemetry/opentelemetry-specification/pull/3242))
- Promote MetricProducer specification to feature-freeze.
  ([#3655](https://github.com/open-telemetry/opentelemetry-specification/pull/3655))
- Add synchronous gauge instrument, clarify temporality selection influence on
  metric point persistence.
  ([#3540](https://github.com/open-telemetry/opentelemetry-specification/pull/3540))
- Clarify that advice is non-identifying.
  ([#3661](https://github.com/open-telemetry/opentelemetry-specification/pull/3661))
- Define the default size of the `SimpleFixedSizeExemplarReservoir` to be `1`.
  ([#3670](https://github.com/open-telemetry/opentelemetry-specification/pull/3670))
- Rename "advice" to "advisory parameters".
  ([#3662](https://github.com/open-telemetry/opentelemetry-specification/pull/3662))
- Clarify the minimal implementation of a `View`'s `attribute_keys` is an allow-list.
  ([#3680](https://github.com/open-telemetry/opentelemetry-specification/pull/3680))
- Add "/" to valid characters for instrument names
  ([#3684](https://github.com/open-telemetry/opentelemetry-specification/pull/3684))
- Stabilize the `MetricProducer`.
  ([#3685](https://github.com/open-telemetry/opentelemetry-specification/pull/3685))

### Logs

- Update GCP data model to use `TraceFlags` instead of
  `gcp.trace_sampled`. ([#3629](https://github.com/open-telemetry/opentelemetry-specification/pull/3629))

### Resource

- No changes.

### OpenTelemetry Protocol

- Fix and clarify definition of "transient error" in the OTLP exporter specification.
  ([#3653](https://github.com/open-telemetry/opentelemetry-specification/pull/3653))

### Compatibility

- OpenTracing Shim: Allow invalid but sampled SpanContext to be returned.
  ([#3471](https://github.com/open-telemetry/opentelemetry-specification/pull/3471))
- Prometheus: Allow changing metric names by default when translating from Prometheus to OpenTelemetry.
  ([#3679](https://github.com/open-telemetry/opentelemetry-specification/pull/3679))

### SDK Configuration

- No changes.

### Common

- No changes.

### Supplemenatary Guidelines

- No changes.

## v1.24.0 (2023-08-10)

### Context

- No changes.

### Traces

- No changes.

### Metrics

- Specify how to handle instrument name conflicts.
  ([#3626](https://github.com/open-telemetry/opentelemetry-specification/pull/3626))
- Add experimental metric attributes advice API.
  ([#3546](https://github.com/open-telemetry/opentelemetry-specification/pull/3546))
- Revise the exemplar default reservoirs.
  ([#3627](https://github.com/open-telemetry/opentelemetry-specification/pull/3627))
- Mark the default aggregation cardinality Experimental in MetricReader.
  ([#3619](https://github.com/open-telemetry/opentelemetry-specification/pull/3619))
- Mark Metric No-Op API as stable.
  ([#3642](https://github.com/open-telemetry/opentelemetry-specification/pull/3642))
- MetricProducers are provided as config to MetricReaders instead of through a RegisterProducer operation.
  ([#3613](https://github.com/open-telemetry/opentelemetry-specification/pull/3613))
- Refine `MetricProvider.ForceFlush` and define `ForceFlush` for periodic exporting MetricReader.
  ([#3563](https://github.com/open-telemetry/opentelemetry-specification/pull/3563))

### Logs

- Clarify how log appender use Scope name and attributes.
  ([#3583](https://github.com/open-telemetry/opentelemetry-specification/pull/3583))
- Mark No-Op Logs Bridge API as stable.
  ([#3642](https://github.com/open-telemetry/opentelemetry-specification/pull/3642))

### Resource

- No changes.

### Compatibility

- Prometheus exporters SHOULD provide configuration to disable the addition of `_total` suffixes.
  ([#3590](https://github.com/open-telemetry/opentelemetry-specification/pull/3590))

### SDK Configuration

- No changes.

### Common

- No changes.

### Supplemenatary Guidelines

- No changes.

## v1.23.0 (2023-07-12)

### Context

- No changes.

### Traces

- Refine SDK TracerProvider configuration section.
  ([#3559](https://github.com/open-telemetry/opentelemetry-specification/pull/3559))
- Make SDK Tracer Creation more normative.
  ([#3529](https://github.com/open-telemetry/opentelemetry-specification/pull/3529))

### Metrics

- Refine SDK MeterProvider configuration section.
  ([#3522](https://github.com/open-telemetry/opentelemetry-specification/pull/3522))
- Clarify metric view requirements and recommendations.
  ([#3524](https://github.com/open-telemetry/opentelemetry-specification/pull/3524))
- Change the view name to be the view's stream configuration name.
  ([#3524](https://github.com/open-telemetry/opentelemetry-specification/pull/3524))
- Make SDK Meter Creation more normative.
  ([#3529](https://github.com/open-telemetry/opentelemetry-specification/pull/3529))
- Clarify duplicate instrument registration scope to be a MeterProvider.
  ([#3538](https://github.com/open-telemetry/opentelemetry-specification/pull/3538))
- Clarify identical instrument definition for SDK.
  ([#3585](https://github.com/open-telemetry/opentelemetry-specification/pull/3585))

### Logs

- Refine SDK LoggerProvider configuration section.
  ([#3559](https://github.com/open-telemetry/opentelemetry-specification/pull/3559))
- Make SDK Logger Creation more normative.
  ([#3529](https://github.com/open-telemetry/opentelemetry-specification/pull/3529))

### Resource

- No changes.

### Compatibility

- NOTICE: Remove the Jaeger Exporter
  ([#3567](https://github.com/open-telemetry/opentelemetry-specification/pull/3567))
- Prometheus: Do not add `_total` suffix if the metric already ends in `_total`.
  ([#3581](https://github.com/open-telemetry/opentelemetry-specification/pull/3581))
- Prometheus type and unit suffixes are not trimmed by default.
  ([#3580](https://github.com/open-telemetry/opentelemetry-specification/pull/3580))

### SDK Configuration

- Extract Exemplar section and mark it as Experimental.
  ([#3533](https://github.com/open-telemetry/opentelemetry-specification/pull/3533))

### Common

- No changes.

### Supplemenatary Guidelines

- No changes.

## v1.22.0 (2023-06-09)

### Context

- No changes.

### Traces

- No changes.

### Metrics

- Make recommendation to reserve aggregator normative.
  ([#3526](https://github.com/open-telemetry/opentelemetry-specification/pull/3526))

### Logs

- No changes.

### Resource

- No changes.

### Compatibility

- No changes.

### OpenTelemetry Protocol

- Move OTLP specification to github.com/open-telemetry/opentelemetry-proto.
  ([#3454](https://github.com/open-telemetry/opentelemetry-specification/pull/3454))

### SDK Configuration

- No changes.

### Telemetry Schemas

- No changes.

### Common

- Explain why custom attributes are not recommended to be placed in OTel
  namespaces.
  ([#3507](https://github.com/open-telemetry/opentelemetry-specification/pull/3507))

### Supplemenatary Guidelines

- No changes.

## v1.21.0 (2023-05-09)

### Context

- No changes.

### Traces

- No changes.

### Metrics

- Add experimental histogram advice API.
  ([#3216](https://github.com/open-telemetry/opentelemetry-specification/pull/3216))
- Recommended non-prefixed units for metric instrument semantic conventions.
  ([#3312](https://github.com/open-telemetry/opentelemetry-specification/pull/3312))
- Recommended cardinality limits to protect metrics pipelines against
  excessive data production from a single instrument.
  ([#2960](https://github.com/open-telemetry/opentelemetry-specification/pull/2960))
- Specify second unit (`s`) and advice bucket boundaries of `[]`
  for `process.runtime.jvm.gc.duration`.
  ([#3458](https://github.com/open-telemetry/opentelemetry-specification/pull/3458))
- Add links to the JMX APIs that are the JVM runtime metric sources.
  ([#3463](https://github.com/open-telemetry/opentelemetry-specification/pull/3463))

### Logs

- Clarify parameters for emitting a log record.
  ([#3345](https://github.com/open-telemetry/opentelemetry-specification/pull/3354))
- Drop logger include_trace_context parameter.
  ([#3397](https://github.com/open-telemetry/opentelemetry-specification/pull/3397))
- Clarify how ObservedTimestamp field is set if unspecified
  ([#3385](https://github.com/open-telemetry/opentelemetry-specification/pull/3385))
- Mark logs bridge API / SDK as stable.
  ([#3376](https://github.com/open-telemetry/opentelemetry-specification/pull/3376))
- Mark LogRecord Environment Variables as stable.
  ([#3449](https://github.com/open-telemetry/opentelemetry-specification/pull/3449))

### Resource

### Semantic Conventions

- The Semantic Conventions have moved to a separate repository
  [github.com/open-telemetry/semantic-conventions](https://github.com/open-telemetry/semantic-conventions).
  There will be no future semantic conventions release from this repository.
  ([#3489](https://github.com/open-telemetry/opentelemetry-specification/pull/3489))

### Compatibility

- Mark OpenCensus compatibility spec as stable
  ([#3425](https://github.com/open-telemetry/opentelemetry-specification/pull/3425))

### OpenTelemetry Protocol

- No changes.

### SDK Configuration

- Lay initial groundwork for file configuration
  ([#3360](https://github.com/open-telemetry/opentelemetry-specification/pull/3360))
- Move file configuration schema to `opentelemetry-configuration`.
  ([#3412](https://github.com/open-telemetry/opentelemetry-specification/pull/3412))
- Move `sdk-configuration.md` and `sdk-environment-variables.md`
  to `/specification/configuration/`.
  ([#3434](https://github.com/open-telemetry/opentelemetry-specification/pull/3434))

### Telemetry Schemas

- No changes.

### Common

- Add log entries to specification README.md contents.
  ([#3435](https://github.com/open-telemetry/opentelemetry-specification/pull/3435))

### Supplemenatary Guidelines

- Add guidance to use service-supported propagation formats as default for AWS SDK client calls.
  ([#3212](https://github.com/open-telemetry/opentelemetry-specification/pull/3212))

## v1.20.0 (2023-04-07)

### Context

- No changes.

### Traces

- Clarify required parent information in ReadableSpan. Technically a relaxation,
  but previously it was easy to overlook certain properties were required.
  [#3257](https://github.com/open-telemetry/opentelemetry-specification/pull/3257)
- Remove underspecified and unused Span decorator from Trace SDK.
  ([#3363](https://github.com/open-telemetry/opentelemetry-specification/pull/3363))

### Metrics

- Clarify that units should use UCUM case sensitive variant.
  ([#3306](https://github.com/open-telemetry/opentelemetry-specification/pull/3306))
- Remove No-Op instrument and Meter creation requirements.
  ([#3322](https://github.com/open-telemetry/opentelemetry-specification/pull/3322))
- Fixed attributes requirement level in semantic conventions for hardware metrics
  ([#3258](https://github.com/open-telemetry/opentelemetry-specification/pull/3258))

### Logs

- Update log readme "request context" to "trace context".
  ([#3332](https://github.com/open-telemetry/opentelemetry-specification/pull/3332))
- Remove log readme document status.
  ([#3334](https://github.com/open-telemetry/opentelemetry-specification/pull/3334))
- Break out compatibility document on recording trace context in non-OTLP Log Format
  ([#3331](https://github.com/open-telemetry/opentelemetry-specification/pull/3331))
- Ensure Logs Bridge API doesn't contain SDK implementation details
  ([#3275](https://github.com/open-telemetry/opentelemetry-specification/pull/3275))
- Add Log Bridge API artifact naming guidance
  ([#3346](https://github.com/open-telemetry/opentelemetry-specification/pull/3346))
- Add log appender / bridge to glossary.
  ([#3335](https://github.com/open-telemetry/opentelemetry-specification/pull/3335))

### Resource

- No changes.

### Semantic Conventions

- Clarify that attribute requirement levels apply to the instrumentation library
  ([#3289](https://github.com/open-telemetry/opentelemetry-specification/pull/3289))
- Fix grammatical number of metric units.
  ([#3298](https://github.com/open-telemetry/opentelemetry-specification/pull/3298))
- Rename `net.app.protocol.(name|version)` to `net.protocol.(name|version)`
  ([#3272](https://github.com/open-telemetry/opentelemetry-specification/pull/3272))
- Replace `http.flavor` with `net.protocol.(name|version)`
  ([#3272](https://github.com/open-telemetry/opentelemetry-specification/pull/3272))
- Metric requirement levels are now stable
  ([#3271](https://github.com/open-telemetry/opentelemetry-specification/pull/3271))
- BREAKING: remove `messaging.destination.kind` and `messaging.source.kind`.
  ([#3214](https://github.com/open-telemetry/opentelemetry-specification/pull/3214),
  [#3348](https://github.com/open-telemetry/opentelemetry-specification/pull/3348))
- Define attributes collected for `cosmosdb` by Cosmos DB SDK
  ([#3097](https://github.com/open-telemetry/opentelemetry-specification/pull/3097))
- Clarify stability requirements of semantic conventions
  ([#3225](https://github.com/open-telemetry/opentelemetry-specification/pull/3225))
- BREAKING: Change span statuses for gRPC server spans.
  ([#3333](https://github.com/open-telemetry/opentelemetry-specification/pull/3333))
- Stabilize key components of `service.*` and `telemetry.sdk.*` resource
  semantic conventions.
  ([#3202](https://github.com/open-telemetry/opentelemetry-specification/pull/3202))
- Fixed attributes requirement level in semantic conventions for hardware metrics
  ([#3258](https://github.com/open-telemetry/opentelemetry-specification/pull/3258))
- Added AWS S3 semantic conventions.
  ([#3251](https://github.com/open-telemetry/opentelemetry-specification/pull/3251))
- Fix units in the Kafka metric semantic conventions.
  ([#3300](https://github.com/open-telemetry/opentelemetry-specification/pull/3300))
- Add Trino to Database specific conventions
  ([#3347](https://github.com/open-telemetry/opentelemetry-specification/pull/3347))
- Change `db.statement` to only be collected if there is sanitization.
  ([#3127](https://github.com/open-telemetry/opentelemetry-specification/pull/3127))
- BREAKING: Remove `http.status_code` attribute from the
  `http.server.active_requests` metric.
  ([#3366](https://github.com/open-telemetry/opentelemetry-specification/pull/3366))
- Mark attribute requirement levels as stable
  ([#3368](https://github.com/open-telemetry/opentelemetry-specification/pull/3368))

### Compatibility

- No changes.

### OpenTelemetry Protocol

- Declare OTLP stable.
  ([#3274](https://github.com/open-telemetry/opentelemetry-specification/pull/3274))

### SDK Configuration

- No changes.

### Telemetry Schemas

- No changes.

### Common

- No changes.

## v1.19.0 (2023-03-06)

### Context

- No changes.

### Traces

- No changes.

### Metrics

- Add unit to View's Instrument selection criteria.
  ([#3184](https://github.com/open-telemetry/opentelemetry-specification/pull/3184))
- Add metric requirement levels "Required", "Recommended", and "Opt-In".
  ([#3237](https://github.com/open-telemetry/opentelemetry-specification/pull/3237))

### Logs

- Rename Logs API to Logs Bridge API to prevent confusion.
  ([#3197](https://github.com/open-telemetry/opentelemetry-specification/pull/3197))
- Move event language from log README to event-api.
  ([#3252](https://github.com/open-telemetry/opentelemetry-specification/pull/3252))

### Resource

- Clarify how to collect `host.id` for non-containerized systems.
  ([#3173](https://github.com/open-telemetry/opentelemetry-specification/pull/3173))

### Semantic Conventions

- Move X-Ray Env Variable propagation to span link instead of parent for AWS Lambda.
  ([#3166](https://github.com/open-telemetry/opentelemetry-specification/pull/3166))
- Add heroku resource semantic conventions.
  [#3075](https://github.com/open-telemetry/opentelemetry-specification/pull/3075)
- BREAKING: Rename faas.execution to faas.invocation_id
  ([#3209](https://github.com/open-telemetry/opentelemetry-specification/pull/3209))
- BREAKING: Change faas.max_memory units to Bytes instead of MB
  ([#3209](https://github.com/open-telemetry/opentelemetry-specification/pull/3209))
- BREAKING: Expand scope of faas.id to cloud.resource_id
  ([#3188](https://github.com/open-telemetry/opentelemetry-specification/pull/3188))
- Add Connect RPC specific conventions
  ([#3116](https://github.com/open-telemetry/opentelemetry-specification/pull/3116))
- Rename JVM metric attribute value from `nonheap` to `non_heap`
  ([#3250](https://github.com/open-telemetry/opentelemetry-specification/pull/3250))
- Mark the attribute naming guidelines in the specification as stable.
  ([#3220](https://github.com/open-telemetry/opentelemetry-specification/pull/3220))
- Mark telemetry schema readme stable.
  ([#3221](https://github.com/open-telemetry/opentelemetry-specification/pull/3221))
- Remove mention of `net.transport` from HTTP semantic conventions
  ([#3244](https://github.com/open-telemetry/opentelemetry-specification/pull/3244))
- Clarifies that if an HTTP client request is explicitly made to an IP address,
  e.g. `http://x.x.x.x:8080`, then `net.peer.name` SHOULD be the IP address `x.x.x.x`
  ([#3276](https://github.com/open-telemetry/opentelemetry-specification/pull/3276))
- Mark `net.sock.host.port` as conditionally required.
  ([#3246](https://github.com/open-telemetry/opentelemetry-specification/pull/3246))
- Rename Optional attribute requirement level to Opt-In.
  ([#3228](https://github.com/open-telemetry/opentelemetry-specification/pull/3228))
- Rename `http.user_agent` to `user_agent.original`.
  ([#3190](https://github.com/open-telemetry/opentelemetry-specification/pull/3190))
- Expand the declaration of `pool.name`.
  ([#3050](https://github.com/open-telemetry/opentelemetry-specification/pull/3050))

### Compatibility

- Update Zipkin remoteEndpoint preferences.
  ([#3087](https://github.com/open-telemetry/opentelemetry-specification/pull/3087))

### OpenTelemetry Protocol

- Declare OTLP/JSON Stable.
  ([#2930](https://github.com/open-telemetry/opentelemetry-specification/pull/2930))

### SDK Configuration

- No changes.

### Telemetry Schemas

- No changes.

### Common

- No changes.

## v1.18.0 (2023-02-09)

### Context

- No changes.

### Traces

- Clarify guidance regarding excessive logging when attributes are dropped
  or truncated.
  ([#3151](https://github.com/open-telemetry/opentelemetry-specification/pull/3151))

### Metrics

- No changes.

### Logs

- Define BatchLogRecordProcessor default configuration values.
  ([#3002](https://github.com/open-telemetry/opentelemetry-specification/pull/3002))
- Clarify guidance regarding excessive logging when attributes are dropped
  or truncated.
  ([#3151](https://github.com/open-telemetry/opentelemetry-specification/pull/3151))

### Resource

- No changes.

### Semantic Conventions

- Add Cloud Spanner and Microsoft SQL Server Compact to db.system semantic conventions
  ([#3105](https://github.com/open-telemetry/opentelemetry-specification/pull/3105)).
- Enable semantic convention tooling for metrics in spec
  ([#3119](https://github.com/open-telemetry/opentelemetry-specification/pull/3119))
- Rename google openshift platform attribute from `google_cloud_openshift` to `gcp_openshift`
  to match the existing `cloud.provider` prefix.
  ([#3095](https://github.com/open-telemetry/opentelemetry-specification/pull/3095))
- Changes http server span names from `{http.route}` to `{http.method} {http.route}`
  (when route is available), and from `HTTP {http.method}` to `{http.method}` (when
  route is not available).
  Changes http client span names from `HTTP {http.method}` to `{http.method}`.
  ([#3165](https://github.com/open-telemetry/opentelemetry-specification/pull/3165))
- Mark `http.server.duration` and `http.client.duration` metrics as required, and mark
  all other HTTP metrics as optional.
  [#3158](https://github.com/open-telemetry/opentelemetry-specification/pull/3158)
- Add `net.host.port` to `http.server.active_requests` metrics attributes.
  [#3158](https://github.com/open-telemetry/opentelemetry-specification/pull/3158)
- `http.route` SHOULD contain the "application root" if there is one.
  ([#3164](https://github.com/open-telemetry/opentelemetry-specification/pull/3164))

### Compatibility

- Add condition with sum and count for Prometheus summaries
  ([3059](https://github.com/open-telemetry/opentelemetry-specification/pull/3059)).
- Clarify prometheus unit conversions
  ([#3066](https://github.com/open-telemetry/opentelemetry-specification/pull/3066)).
- Define conversion mapping from OTel Exponential Histograms to Prometheus Native
  Histograms.
  ([#3079](https://github.com/open-telemetry/opentelemetry-specification/pull/3079))
- Fix Prometheus histogram metric suffixes. Bucket series end in `_bucket`
  ([#3018](https://github.com/open-telemetry/opentelemetry-specification/pull/3018)).

### OpenTelemetry Protocol

- No changes.

### SDK Configuration

- Add log-specific attribute limit configuration and clarify that general
  attribute limit configuration also apply to log records
  ([#2861](https://github.com/open-telemetry/opentelemetry-specification/pull/2861)).

### Telemetry Schemas

- No changes.

### Common

- No changes.

## v1.17.0 (2023-01-17)

### Context

- No changes.

### Traces

- Clarify that the BatchSpanProcessor should export batches when the queue reaches the batch size
  ([#3024](https://github.com/open-telemetry/opentelemetry-specification/pull/3024))
- Deprecate jaeger exporter, scheduled for spec removal in July 2023.
  [#2858](https://github.com/open-telemetry/opentelemetry-specification/pull/2858)

### Metrics

- Rename built-in ExemplarFilters to AlwaysOn, AlwaysOff and TraceBased.
  ([#2919](https://github.com/open-telemetry/opentelemetry-specification/pull/2919))
- Add `MaxScale` config option to Exponential Bucket Histogram Aggregation.
  ([#3017](https://github.com/open-telemetry/opentelemetry-specification/pull/3017))
- Rename exponential bucket histogram aggregation to base 2 exponential histogram
  aggregation. Rename "OTEL_EXPORTER_OTLP_METRICS_DEFAULT_HISTOGRAM_AGGREGATION"
  value from "exponential_bucket_histogram" to
  "base2_exponential_bucket_histogram". Mark exponential histogram data model and
  base2 exponential histogram aggregation as stable.
  ([#3041](https://github.com/open-telemetry/opentelemetry-specification/pull/3041))

### Logs

- Clarify usage of log body for structured logs
  ([#3023](https://github.com/open-telemetry/opentelemetry-specification/pull/3023))
- Move appendices from Data Model to new Data Model Appendix document
  ([#3207](https://github.com/open-telemetry/opentelemetry-specification/pull/3207))

### Resource

- No changes.

### Semantic Conventions

- Clarify common HTTP attributes apply to both clients and servers
  ([#3044](https://github.com/open-telemetry/opentelemetry-specification/pull/3044))
- Add `code.lineno` source code attribute
  ([#3029](https://github.com/open-telemetry/opentelemetry-specification/pull/3029))
- Add ClickHouse to db.system semantic conventions
  ([#3011](https://github.com/open-telemetry/opentelemetry-specification/pull/3011))
- Refactor messaging attributes and per-message attributes in batching scenarios.
  ([#2957](https://github.com/open-telemetry/opentelemetry-specification/pull/2957)).
  BREAKING: rename `messaging.consumer_id` to `messaging.consumer.id`,
  `messaging.destination` to `messaging.destination.name`,
  `messaging.temp_destination` to `messaging.destination.temporary`,
  `messaging.destination_kind` to `messaging.destination.kind`,
  `messaging.message_id` to `messaging.message.id`,
  `messaging.protocol` to `net.app.protocol.name`,
  `messaging.protocol_version`, `net.app.protocol.version`,
  `messaging.conversation_id` to `messaging.message.conversation_id`,
  `messaging.message_payload_size_bytes` to `messaging.message.payload_size_bytes`,
  `messaging.message_payload_compressed_size_bytes` to `messaging.message.payload_compressed_size_bytes`,
  `messaging.rabbitmq.routing_key`: `messaging.rabbitmq.destination.routing_key`,
  `messaging.kafka.message_key` to `messaging.kafka.message.key`,
  `messaging.kafka.consumer_group` to `messaging.kafka.consumer.group`,
  `messaging.kafka.partition` to `messaging.kafka.destination.partition`,
  `messaging.kafka.tombstone` to `messaging.kafka.message.tombstone`,
  `messaging.rocketmq.message_type` to `messaging.rocketmq.message.type`,
  `messaging.rocketmq.message_tag` to `messaging.rocketmq.message.tag`,
  `messaging.rocketmq.message_keys` to `messaging.rocketmq.message.keys`;
  Removed `messaging.url`;
  Renamed `send` operation to `publish`;
  Split `destination` and `source` namespaces and clarify per-message attributes in batching scenarios.

### Compatibility

- Add Tracer.Close() to the OpenTracing Shim layer.
- Add OpenCensus migration guide and add BinaryPropagation as an option to gRPC
  instrumentation for OpenCensus compatibility
  ([#3015](https://github.com/open-telemetry/opentelemetry-specification/pull/3015)).

### OpenTelemetry Protocol

- Add table for OTLP/HTTP response code and client retry recommendation
  ([#3028](https://github.com/open-telemetry/opentelemetry-specification/pull/3028))
- Remove spaces from example exporter User-Agent header to conform to RFC7231 & RFC7230.
  [#3052](https://github.com/open-telemetry/opentelemetry-specification/pull/3052)

### SDK Configuration

- Rename knowns values for "OTEL_METRICS_EXEMPLAR_FILTER" to "always_on",
  "always_off" and "trace_based".
  ([#2919](https://github.com/open-telemetry/opentelemetry-specification/pull/2919))

### Telemetry Schemas

- No changes.

### Common

- No changes.

## v1.16.0 (2022-12-08)

### Context

- No changes.

### Traces

- No changes.

### Metrics

- Define Experimental MetricProducer as a third-party provider of metric data to MetricReaders.
  ([#2951](https://github.com/open-telemetry/opentelemetry-specification/pull/2951))
- Add OTLP exporter temporality preference named "LowMemory" which
  configures Synchronous Counter and Histogram instruments to use
  Delta aggregation temporality, which allows them to shed memory
  following a cardinality explosion, thus use less memory.
  ([#2961](https://github.com/open-telemetry/opentelemetry-specification/pull/2961))

### Logs

- Clarification on what an Event is, and what the event.domain and event.name attributes represent
  ([#2848](https://github.com/open-telemetry/opentelemetry-specification/pull/2848))
- Move `event.domain` from InstrumentationScope attributes to LogRecord
  attributes.
  ([#2940](https://github.com/open-telemetry/opentelemetry-specification/pull/2940))
- Split out Event API from Log API
  ([#2941](https://github.com/open-telemetry/opentelemetry-specification/pull/2941))
- Clarify data modification in `LogRecordProcessor`.
  ([#2969](https://github.com/open-telemetry/opentelemetry-specification/pull/2969))
- Make sure it is very clear we are not building a Logging API.
  ([#2966](https://github.com/open-telemetry/opentelemetry-specification/pull/2966))

### Resource

- Extend Cloud Platform Enum with OpenShift entry for all supported cloud providers.
  ([#2985](https://github.com/open-telemetry/opentelemetry-specification/pull/2985))

### Semantic Conventions

- Add `process.runtime.jvm.gc.duration` metric to semantic conventions.
  ([#2903](https://github.com/open-telemetry/opentelemetry-specification/pull/2903))
- Make http.status_code metric attribute an int.
  ([#2943](https://github.com/open-telemetry/opentelemetry-specification/pull/2943))
- Add IBM Cloud as a cloud provider.
  ([#2965](https://github.com/open-telemetry/opentelemetry-specification/pull/2965))
- Add semantic conventions for Feature Flags
  ([#2529](https://github.com/open-telemetry/opentelemetry-specification/pull/2529))
- Rename `rpc.request.metadata.<key>` and `rpc.response.metadata.<key>` to
  `rpc.grpc.request.metadata.<key>` and `rpc.grpc.response.metadata.<key>`
  ([#2981](https://github.com/open-telemetry/opentelemetry-specification/pull/2981))
- List the machine-id as potential source for a unique host.id
  ([#2978](https://github.com/open-telemetry/opentelemetry-specification/pull/2978))
- Add `messaging.kafka.message.offset` attribute.
  ([#2982](https://github.com/open-telemetry/opentelemetry-specification/pull/2982))
- Update hardware metrics to use `direction` as per general semantic conventions
  ([#2942](https://github.com/open-telemetry/opentelemetry-specification/pull/2942))

### Compatibility

- Add OpenCensus metric bridge specification.
  ([#2979](https://github.com/open-telemetry/opentelemetry-specification/pull/2979))

### OpenTelemetry Protocol

- No changes.

### SDK Configuration

- Specify handling of invalid numeric environment variables
  ([#2963](https://github.com/open-telemetry/opentelemetry-specification/pull/2963))

### Telemetry Schemas

- No changes.

### Common

- No changes.

## v1.15.0 (2022-11-09)

### Context

- No changes.

### Traces

- Rename `http.retry_count` to `http.resend_count` and clarify its meaning.
  ([#2743](https://github.com/open-telemetry/opentelemetry-specification/pull/2743))

### Metrics

- Handle duplicate description comments during Prometheus conversion.
  ([#2890](https://github.com/open-telemetry/opentelemetry-specification/pull/2890))
- Allow to configure min/max recording in the exponential histogram aggregation.
  ([#2904](https://github.com/open-telemetry/opentelemetry-specification/pull/2904))
- Add table of instrument additive property
  ([#2906](https://github.com/open-telemetry/opentelemetry-specification/pull/2906))

### Logs

- Add `Context` as argument to `LogRecordProcessor#onEmit`.
  ([#2927](https://github.com/open-telemetry/opentelemetry-specification/pull/2927))

### Resource

- No changes.

### Semantic Conventions

- Change to messaging.kafka.max.lag from UpDownCounter to Gauge (and rename it)
  ([#2837](https://github.com/open-telemetry/opentelemetry-specification/pull/2837))
- Add daemon attribute to jvm threads metric
  ([#2828](https://github.com/open-telemetry/opentelemetry-specification/pull/2828))
- Add gRPC request and response metadata semantic conventions
  ([#2874](https://github.com/open-telemetry/opentelemetry-specification/pull/2874))
- Add `process.paging.faults` metric to semantic conventions
  ([#2827](https://github.com/open-telemetry/opentelemetry-specification/pull/2827))
- Define semantic conventions yaml for non-otlp conventions
  ([#2850](https://github.com/open-telemetry/opentelemetry-specification/pull/2850))
- Add more semantic convetion attributes of Apache RocketMQ
  ([#2881](https://github.com/open-telemetry/opentelemetry-specification/pull/2881))
- Add `process.runtime.jvm.memory.usage_after_last_gc` metric to semantic conventions.
  ([#2901](https://github.com/open-telemetry/opentelemetry-specification/pull/2901))

### Compatibility

- Specify how Prometheus exporters and receivers handle instrumentation scope.
  ([#2703](https://github.com/open-telemetry/opentelemetry-specification/pull/2703)).

### OpenTelemetry Protocol

- Clarify that lowerCamelCase field names MUST be used for OTLP/JSON
  ([#2829](https://github.com/open-telemetry/opentelemetry-specification/pull/2829))

### SDK Configuration

- No changes.

### Telemetry Schemas

- No changes.

### Common

- Clarify that Scope is defined at build time
  ([#2878](https://github.com/open-telemetry/opentelemetry-specification/pull/2878))

## v1.14.0 (2022-10-04)

### Context

- No changes.

### Traces

- No changes.

### Metrics

- Changed the default buckets for Explicit Bucket Histogram to better match the
  official Prometheus clients.
  ([#2770](https://github.com/open-telemetry/opentelemetry-specification/pull/2770)).
- Fix OpenMetrics valid label keys, and specify prometheus conversion for metric name.
  ([#2788](https://github.com/open-telemetry/opentelemetry-specification/pull/2788))

### Logs

- Add environment variables for configuring the `BatchLogRecordProcessor`.
  ([#2785](https://github.com/open-telemetry/opentelemetry-specification/pull/2785))
- Fix inconsistencies in log README
  ([#2800](https://github.com/open-telemetry/opentelemetry-specification/pull/2800)).

### Resource

- Add `browser.mobile` and `browser.language` resource attributes
  ([#2761](https://github.com/open-telemetry/opentelemetry-specification/pull/2761))

### Semantic Conventions

- Add `process.context_switches`, and `process.open_file_descriptors`, to the
  metrics semantic conventions
  ([#2706](https://github.com/open-telemetry/opentelemetry-specification/pull/2706))
- Add exceptions to the logs semantic conventions
  ([#2819](https://github.com/open-telemetry/opentelemetry-specification/pull/2819))
- Make context propagation requirements explicit for messaging semantic conventions
  ([#2750](https://github.com/open-telemetry/opentelemetry-specification/pull/2750)).
- Update http metrics to use `http.route` instead of `http.target` for servers,
  drop `http.url` for clients
  ([#2818](https://github.com/open-telemetry/opentelemetry-specification/pull/2818)).

### Compatibility

- No changes.

### OpenTelemetry Protocol

- Add user agent to OTLP exporter specification
  ([#2684](https://github.com/open-telemetry/opentelemetry-specification/pull/2684))
- Prohibit usage of enum value name strings in OTLP/JSON
  ([#2758](https://github.com/open-telemetry/opentelemetry-specification/pull/2758))
- Clarify that unknown fields must be ignored when receiving OTLP/JSON
  ([#2816](https://github.com/open-telemetry/opentelemetry-specification/pull/2816))
- Add OTLP exporter user agent to the spec compliance matrix
  ([#2842](https://github.com/open-telemetry/opentelemetry-specification/pull/2842)).

### SDK Configuration

- Add the OTEL_SDK_DISABLED environment variable to the SDK configuration.
  ([2679](https://github.com/open-telemetry/opentelemetry-specification/pull/2679))
- Add the definition of a Boolean environment variable
  ([#2755](https://github.com/open-telemetry/opentelemetry-specification/pull/2755)).

### Telemetry Schemas

- No changes.

### Common

- No changes.

## v1.13.0 (2022-09-19)

### Context

- No changes.

### Traces

- Clarify the return of `Export(batch)` in the Batch Span Processor and exporter concurrency
  ([#2452](https://github.com/open-telemetry/opentelemetry-specification/pull/2452))
- Clarify that Context should not be mutable when setting a span
  ([#2637](https://github.com/open-telemetry/opentelemetry-specification/pull/2637))
- Clarify that `ForceFlush` is a required method on `SpanExporter` interface
  ([#2654](https://github.com/open-telemetry/opentelemetry-specification/pull/2654))

### Metrics

- Add experimental `OTEL_EXPORTER_OTLP_DEFAULT_HISTOGRAM_AGGREGATION` variable for
  configuring default histogram aggregation of OTLP metric exporter
  ([#2619](https://github.com/open-telemetry/opentelemetry-specification/pull/2619))
- Clarify async instrument callback identity
  ([#2538](https://github.com/open-telemetry/opentelemetry-specification/pull/2538))
- Prometheus export: Only monotonic sum are counters (with `_total`)
  ([#2644](https://github.com/open-telemetry/opentelemetry-specification/pull/2644))
- [OM/OTLP] Use `_created` for StartTimeUnixNano and vice-versa
  ([#2645](https://github.com/open-telemetry/opentelemetry-specification/pull/2645))
- Prometheus compatibility: use target_info metric instead of "target" info MF
  ([#2701](https://github.com/open-telemetry/opentelemetry-specification/pull/2701))
- Add optional Zero Threshold for Exponential Histograms to the metrics data model
  ([#2665](https://github.com/open-telemetry/opentelemetry-specification/pull/2665))
- Change the inclusivity of exponential histogram bounds
  ([#2633](https://github.com/open-telemetry/opentelemetry-specification/pull/2633))
- Add `process.threads` host metric semantic convention.
  ([#2705](https://github.com/open-telemetry/opentelemetry-specification/pull/2705)).

### Logs

- Update log SDK to allow log processors to mutate log records
  ([#2681](https://github.com/open-telemetry/opentelemetry-specification/pull/2681)).
- Add experimental Events and Logs API specification
  ([#2676](https://github.com/open-telemetry/opentelemetry-specification/pull/2676))
- Align log SDK and API component naming
  ([#2768](https://github.com/open-telemetry/opentelemetry-specification/pull/2768)).
- Add the signal-specific OTEL_EXPORTER_OTLP_LOGS_* environment variables
  ([#2782](https://github.com/open-telemetry/opentelemetry-specification/pull/2782)).

### Resource

- Update the version of the W3C Baggage specification used for `OTEL_RESOURCE_ATTRIBUTES`
  ([#2670](https://github.com/open-telemetry/opentelemetry-specification/pull/2670))

### Semantic Conventions

- Add `net.app.protocol.*` attributes
  ([#2602](https://github.com/open-telemetry/opentelemetry-specification/pull/2602))
- Add network metrics to process semantic conventions
  ([#2556](https://github.com/open-telemetry/opentelemetry-specification/pull/2556))
- Adopt attribute requirement levels in semantic conventions
  ([#2594](https://github.com/open-telemetry/opentelemetry-specification/pull/2594))
- Add semantic conventions for GraphQL
  ([#2456](https://github.com/open-telemetry/opentelemetry-specification/pull/2456))
- Change `cloudevents.event_spec_version` and `cloudevents.event_type` level from `required` to `recommended`
  ([#2618](https://github.com/open-telemetry/opentelemetry-specification/pull/2618))
- Change `faas.document.time` and `faas.time` level from `required` to `recommended`
  ([#2627](https://github.com/open-telemetry/opentelemetry-specification/pull/2627))
- Add `rpc.grpc.status_code` to RPC metric semantic conventions
  ([#2604](https://github.com/open-telemetry/opentelemetry-specification/pull/2604))
- Add `http.*.*.size` metric semantic conventions for tracking size of requests
  / responses for http servers / clients
  ([#2588](https://github.com/open-telemetry/opentelemetry-specification/pull/2588))
- BREAKING: rename `net.peer.ip` to `net.sock.peer.addr`, `net.host.ip` to `net.sock.host.addr`,
  `net.peer.name` to `net.sock.peer.name` for socket-level instrumentation.
  Define socket-level attributes and clarify logical peer and host attributes meaning
  ([#2594](https://github.com/open-telemetry/opentelemetry-specification/pull/2594))
- Add semantic conventions for JVM buffer pool usage
  ([#2650](https://github.com/open-telemetry/opentelemetry-specification/pull/2650))
- Improve the definition of `state` attribute for metric `system.network.connections`
  ([#2663](https://github.com/open-telemetry/opentelemetry-specification/pull/2663))
- Add `process.parent_pid` attribute for use in reporting parent process id (PID)
  ([#2691](https://github.com/open-telemetry/opentelemetry-specification/pull/2691))
- Add OpenSearch to db.system semantic conventions
  ([#2718](https://github.com/open-telemetry/opentelemetry-specification/pull/2718))
- Clarify when "count" is used instead of pluralization
  ([#2613](https://github.com/open-telemetry/opentelemetry-specification/pull/2613))
- Add the convention 'type' to the YAML definitions for all existing semantic conventions
  ([#2693](https://github.com/open-telemetry/opentelemetry-specification/pull/2693))
- Remove alternative attribute sets from HTTP semantic conventions
  ([#2469](https://github.com/open-telemetry/opentelemetry-specification/pull/2469))

### Compatibility

- No changes.

### OpenTelemetry Protocol

- Add support for partial success in an OTLP export response
  ([#2696](https://github.com/open-telemetry/opentelemetry-specification/pull/2696))

### SDK Configuration

- Mark `OTEL_METRIC_EXPORT_INTERVAL`, `OTEL_METRIC_EXPORT_TIMEOUT`
  environment variables as Stable
  ([#2658](https://github.com/open-telemetry/opentelemetry-specification/pull/2658))

### Telemetry Schemas

- Introduce "split" metric schema transformation
  ([#2653](https://github.com/open-telemetry/opentelemetry-specification/pull/2653))

### Common

- Introduce Instrumentation Scope Attributes
  ([#2579](https://github.com/open-telemetry/opentelemetry-specification/pull/2579))
  - Define Instrumentation Scope Attributes as non identifiers
    ([#2789](https://github.com/open-telemetry/opentelemetry-specification/pull/2789))

## v1.12.0 (2022-06-10)

### Context

- No changes.

### Traces

- No changes.

### Metrics

- Clarify that API support for multi-instrument callbacks is permitted.
  ([#2263](https://github.com/open-telemetry/opentelemetry-specification/pull/2263)).
- Clarify SDK behavior when view conflicts are present
  ([#2462](https://github.com/open-telemetry/opentelemetry-specification/pull/2462)).
- Clarify MetricReader.Collect result
  ([#2495](https://github.com/open-telemetry/opentelemetry-specification/pull/2495)).
- Specify optional support for an Exponential Histogram Aggregation.
  ([#2252](https://github.com/open-telemetry/opentelemetry-specification/pull/2252))
- Update Prometheus Sums for handling delta counter case
  ([#2570](https://github.com/open-telemetry/opentelemetry-specification/pull/2570)).
- Supplementary guidance for metrics additive property
  ([#2571](https://github.com/open-telemetry/opentelemetry-specification/pull/2571)).

### Logs

- OTLP Logs are now Stable
  ([#2565](https://github.com/open-telemetry/opentelemetry-specification/pull/2565))

### Resource

- No changes.

### Semantic Conventions

- Add semantic conventions for JVM CPU metrics
  ([#2292](https://github.com/open-telemetry/opentelemetry-specification/pull/2292))
- Add details for FaaS conventions for Azure Functions and allow FaaS/Cloud
  resources as span attributes on incoming FaaS spans
  ([#2502](https://github.com/open-telemetry/opentelemetry-specification/pull/2502))
- Define attribute requirement levels
  ([#2522](https://github.com/open-telemetry/opentelemetry-specification/pull/2522))
- Initial addition of Kafka metrics
  ([#2485](https://github.com/open-telemetry/opentelemetry-specification/pull/2485)).
- Add semantic conventions for Kafka consumer metrics
  ([#2536](https://github.com/open-telemetry/opentelemetry-specification/pull/2536))
- Add database connection pool metrics semantic conventions
  ([#2273](https://github.com/open-telemetry/opentelemetry-specification/pull/2273)).
- Specify how to obtain a Ruby thread's id
  ([#2508](https://github.com/open-telemetry/opentelemetry-specification/pull/2508)).
- Refactor jvm classes semantic conventions
  ([#2550](https://github.com/open-telemetry/opentelemetry-specification/pull/2550)).
- Add browser.* attributes
  ([#2353](https://github.com/open-telemetry/opentelemetry-specification/pull/2353)).
- Change JVM runtime metric `process.runtime.jvm.memory.max`
  to `process.runtime.jvm.memory.limit`
  ([#2605](https://github.com/open-telemetry/opentelemetry-specification/pull/2605)).
- Add semantic conventions for hardware metrics
  ([#2518](https://github.com/open-telemetry/opentelemetry-specification/pull/2518)).

### Compatibility

- No changes.

### OpenTelemetry Protocol

- No changes.

### SDK Configuration

- No changes.

### Telemetry Schemas

- No changes.

### Common

- Move non-otlp.md to common directory
  ([#2587](https://github.com/open-telemetry/opentelemetry-specification/pull/2587)).

## v1.11.0 (2022-05-04)

### Context

- No changes.

### Traces

- No changes.

### Metrics

- Clarify that API support for multi-instrument callbacks is permitted.
  ([#2263](https://github.com/open-telemetry/opentelemetry-specification/pull/2263)).
- Drop histogram aggregation, default to explicit bucket histogram
  ([#2429](https://github.com/open-telemetry/opentelemetry-specification/pull/2429))
- Clarify SDK behavior when view conflicts are present
  ([#2462](https://github.com/open-telemetry/opentelemetry-specification/pull/2462)).
- Add support for exemplars on OpenMetrics counters
  ([#2483](https://github.com/open-telemetry/opentelemetry-specification/pull/2483))
- Clarify MetricReader.Collect result
  ([#2495](https://github.com/open-telemetry/opentelemetry-specification/pull/2495)).
- Add database connection pool metrics semantic conventions
  ([#2273](https://github.com/open-telemetry/opentelemetry-specification/pull/2273)).

### Logs

- Update `com.google.*` to `gcp.*` in logs data model
  ([#2514](https://github.com/open-telemetry/opentelemetry-specification/pull/2514)).

### Resource

- No changes.

### Semantic Conventions

- Note added that `net.peer.name` SHOULD NOT be set if capturing it would require an
  extra reverse DNS lookup. And moved `net.peer.name` from common http attributes to
  just client http attributes.
  ([#2446](https://github.com/open-telemetry/opentelemetry-specification/pull/2446))
- Add `net.host.name` and `net.host.ip` conventions for rpc server spans.
  ([#2447](https://github.com/open-telemetry/opentelemetry-specification/pull/2447))
- Allow all metric conventions to be either synchronous or asynchronous.
  ([#2458](https://github.com/open-telemetry/opentelemetry-specification/pull/2458)
- Update JVM metrics with JMX Gatherer values
  ([#2478](https://github.com/open-telemetry/opentelemetry-specification/pull/2478))
- Add HTTP/3
  ([#2507](https://github.com/open-telemetry/opentelemetry-specification/pull/2507))
- Map SunOS to solaris for os.type resource attribute
  ([#2509](https://github.com/open-telemetry/opentelemetry-specification/pull/2509))

### Compatibility

- No changes.

### OpenTelemetry Protocol

- Clarify gRPC insecure option ([#2476](https://github.com/open-telemetry/opentelemetry-specification/pull/2476))
- Specify that OTLP/gRPC clients should retry on `RESOURCE_EXHAUSTED` code only if the server signals backpressure to indicate a possible recovery.
  ([#2480](https://github.com/open-telemetry/opentelemetry-specification/pull/2480))

### SDK Configuration

- No changes.

### Telemetry Schemas

- No changes.

### Common

- Define semantic conventions and instrumentation stability.
  ([#2180](https://github.com/open-telemetry/opentelemetry-specification/pull/2180))
- Loosen requirement for a major version bump
  ([#2510](https://github.com/open-telemetry/opentelemetry-specification/pull/2510)).

## v1.10.0 (2022-04-01)

### Context

- No changes.

### Traces

- Introduce the concept of Instrumentation Scope to replace/extend Instrumentation
  Library. The Tracer is now associated with Instrumentation Scope
  ([#2276](https://github.com/open-telemetry/opentelemetry-specification/pull/2276)).
- Add `OTEL_EXPORTER_JAEGER_PROTOCOL` environment variable to select the protocol
  used by the Jaeger exporter.
  ([#2341](https://github.com/open-telemetry/opentelemetry-specification/pull/2341))
- Add documentation REQUIREMENT for adding attributes at span creation.
  ([#2383](https://github.com/open-telemetry/opentelemetry-specification/pull/2383)).

### Metrics

- Initial Prometheus <-> OTLP datamodel specification
  ([#2266](https://github.com/open-telemetry/opentelemetry-specification/pull/2266))
- Introduce the concept of Instrumentation Scope to replace/extend Instrumentation
  Library. The Meter is now associated with Instrumentation Scope
  ([#2276](https://github.com/open-telemetry/opentelemetry-specification/pull/2276)).
- Specify the behavior of duplicate instrumentation registration in the API, specify
  duplicate conflicts in the data model, specify how the SDK is meant to report and
  assist the user when these conflicts arise.
  ([#2317](https://github.com/open-telemetry/opentelemetry-specification/pull/2317)).
- Clarify that expectations for user callback behavior are documentation REQUIREMENTs.
  ([#2361](https://github.com/open-telemetry/opentelemetry-specification/pull/2361)).
- Specify how to handle prometheus exemplar timestamp and attributes
  ([#2376](https://github.com/open-telemetry/opentelemetry-specification/pull/2376))
- Clarify that the periodic metric reader is the default metric reader to be
  paired with push metric exporters (OTLP, stdout, in-memory)
  ([#2379](https://github.com/open-telemetry/opentelemetry-specification/pull/2379)).
- Convert OpenMetrics Info and StateSet metrics to non-monotonic sums
  ([#2380](https://github.com/open-telemetry/opentelemetry-specification/pull/2380))
- Clarify that MetricReader has one-to-one mapping to MeterProvider.
  ([#2406](https://github.com/open-telemetry/opentelemetry-specification/pull/2406)).
- For prometheus metrics without sums, leave the sum unset
  ([#2413](https://github.com/open-telemetry/opentelemetry-specification/pull/2413))
- Specify default configuration for a periodic metric reader that is associated with
  the stdout metric exporter.
  ([#2415](https://github.com/open-telemetry/opentelemetry-specification/pull/2415)).
- Clarify the manner in which aggregation and temporality preferences
  are encoded via MetricReader parameters "on the basis of instrument
  kind".  Rename the environment variable
  `OTEL_EXPORTER_OTLP_METRICS_TEMPORALITY_PREFERENCE` used to set the
  preference to be used when auto-configuring an OTLP Exporter,
  defaults to CUMULATIVE, with DELTA an option that makes Counter,
  Asynchronous Counter, and Histogram instruments choose Delta
  temporality by default.
  ([#2404](https://github.com/open-telemetry/opentelemetry-specification/pull/2404)).
- Clarify that instruments are enabled by default, even when Views are configured.
  Require support for the match-all View expression having `name=*` to support
  disabling instruments by default.
  ([#2417](https://github.com/open-telemetry/opentelemetry-specification/pull/2417)).
- Mark Metrics SDK spec as Mixed, with most components moving to Stable, while
  Exemplar remaining Feature-freeze.
  ([#2304](https://github.com/open-telemetry/opentelemetry-specification/pull/2304))
- Clarify how metric metadata and type suffixes are handled
  ([#2440](https://github.com/open-telemetry/opentelemetry-specification/pull/2440))

### Logs

- Add draft logging library SDK specification
  ([#2328](https://github.com/open-telemetry/opentelemetry-specification/pull/2328))
- Add InstrumentationScope/Logger Name to log data model
  ([#2359](https://github.com/open-telemetry/opentelemetry-specification/pull/2359))
- Remove `flush` method on LogEmitter
  ([#2405](https://github.com/open-telemetry/opentelemetry-specification/pull/2405))
- Declare Log Data Model Stable
  ([#2387](https://github.com/open-telemetry/opentelemetry-specification/pull/2387))

### Resource

- No changes.

### Semantic Conventions

- Define span structure for HTTP retries and redirects.
  ([#2078](https://github.com/open-telemetry/opentelemetry-specification/pull/2078))
- Changed `rpc.system` to an enum (allowing custom values), and changed the
  `rpc.system` value for .NET WCF from `wcf` to `dotnet_wcf`.
  ([#2377](https://github.com/open-telemetry/opentelemetry-specification/pull/2377))
- Define JavaScript runtime semantic conventions.
  ([#2290](https://github.com/open-telemetry/opentelemetry-specification/pull/2290))
- Add semantic conventions for [CloudEvents](https://cloudevents.io).
  ([#1978](https://github.com/open-telemetry/opentelemetry-specification/pull/1978))
- Add `process.cpu.utilization` metric.
  ([#2436](https://github.com/open-telemetry/opentelemetry-specification/pull/2436))
- Add `rpc.system` value for Apache Dubbo.
  ([#2453](https://github.com/open-telemetry/opentelemetry-specification/pull/2453))

### Compatibility

- Mark the OpenTracing compatibility section as stable.
  ([#2327](https://github.com/open-telemetry/opentelemetry-specification/pull/2327))

### OpenTelemetry Protocol

- Add experimental JSON serialization format
  ([#2235](https://github.com/open-telemetry/opentelemetry-specification/pull/2235))
- Parameters for private key and its chain added
  ([#2370](https://github.com/open-telemetry/opentelemetry-specification/pull/2370))

### SDK Configuration

- No changes.

### Telemetry Schemas

- No changes.

### Common

- Describe how to convert non-string primitives for protocols which only support strings
  ([#2343](https://github.com/open-telemetry/opentelemetry-specification/pull/2343))
- Add "Mapping Arbitrary Data to OTLP AnyValue" document.
  ([#2385](https://github.com/open-telemetry/opentelemetry-specification/pull/2385))

## v1.9.0 (2022-02-10)

### Context

- No changes.

### Traces

- Clarify `StartSpan` returning the parent as a non-recording Span when no SDK
  is in use.
  ([#2121](https://github.com/open-telemetry/opentelemetry-specification/pull/2121))
- Align Jaeger remote sampler endpoint with OTLP endpoint.
  ([#2246](https://github.com/open-telemetry/opentelemetry-specification/pull/2246))
- Add JaegerRemoteSampler spec.
  ([#2222](https://github.com/open-telemetry/opentelemetry-specification/pull/2222))
- Add support for probability sampling in the OpenTelemetry `tracestate` entry and
  add optional specification for consistent probability sampling.
  ([#2047](https://github.com/open-telemetry/opentelemetry-specification/pull/2047))
- Change description and default value of `OTEL_EXPORTER_JAEGER_ENDPOINT` environment
  variable to point to the correct HTTP port and correct description of
  `OTEL_TRACES_EXPORTER`.
  ([#2333](https://github.com/open-telemetry/opentelemetry-specification/pull/2333))

### Metrics

- Rename None aggregation to Drop.
  ([#2101](https://github.com/open-telemetry/opentelemetry-specification/pull/2101))
- Add details to the Prometheus Exporter requirements.
  ([#2124](https://github.com/open-telemetry/opentelemetry-specification/pull/2124))
- Consolidate the aggregation/aggregator term.
  ([#2153](https://github.com/open-telemetry/opentelemetry-specification/pull/2153))
- Remove the concept of supported temporality, keep preferred.
  ([#2154](https://github.com/open-telemetry/opentelemetry-specification/pull/2154))
- Rename extra dimensions to extra attributes.
  ([#2162](https://github.com/open-telemetry/opentelemetry-specification/pull/2162))
- Mark In-memory, OTLP and Stdout exporter specs as Stable.
  ([#2175](https://github.com/open-telemetry/opentelemetry-specification/pull/2175))
- Remove usage of baggage in View from initial SDK specification.
  ([#2215](https://github.com/open-telemetry/opentelemetry-specification/pull/2215))
- Add to the supplemental guidelines for metric SDK authors text about implementing
  attribute-removal Views for asynchronous instruments.
  ([#2208](https://github.com/open-telemetry/opentelemetry-specification/pull/2208))
- Clarify integer count instrument units.
  ([#2210](https://github.com/open-telemetry/opentelemetry-specification/pull/2210))
- Use UCUM units in Metrics Semantic Conventions.
  ([#2199](https://github.com/open-telemetry/opentelemetry-specification/pull/2199))
- Add semantic conventions for process metrics.
  [#2032](https://github.com/open-telemetry/opentelemetry-specification/pull/2061)
- Changed default Prometheus Exporter host from `0.0.0.0` to `localhost`.
  ([#2282](https://github.com/open-telemetry/opentelemetry-specification/pull/2282))
- Clarified wildcard and predicate support in metrics SDK View API.
  ([#2325](https://github.com/open-telemetry/opentelemetry-specification/pull/2325))
- Changed the Exemplar wording, exemplar should be turned off by default.
  ([#2414](https://github.com/open-telemetry/opentelemetry-specification/pull/2414))

### Logs

- Fix attributes names in Google Cloud Logging mapping.
  ([#2093](https://github.com/open-telemetry/opentelemetry-specification/pull/2093))
- Add OTEL_LOGS_EXPORTER environment variable.
  ([#2196](https://github.com/open-telemetry/opentelemetry-specification/pull/2196))
- Added ObservedTimestamp to the Log Data Model.
  ([#2184](https://github.com/open-telemetry/opentelemetry-specification/pull/2184))
- Change mapping for log_name of Google Cloud Logging.
  ([#2092](https://github.com/open-telemetry/opentelemetry-specification/pull/2092))
- Drop Log name.
  field ([#2271](https://github.com/open-telemetry/opentelemetry-specification/pull/2271))

### Resource

- No changes.

### Semantic Conventions

- Align runtime metric and resource namespaces
  ([#2112](https://github.com/open-telemetry/opentelemetry-specification/pull/2112))
- Prohibit usage of retired names in semantic conventions.
  ([#2191](https://github.com/open-telemetry/opentelemetry-specification/pull/2191))
- Add `device.manufacturer` to describe mobile device manufacturers.
  ([2100](https://github.com/open-telemetry/opentelemetry-specification/pull/2100))
- Change golang namespace to 'go', rather than 'gc'
  ([#2262](https://github.com/open-telemetry/opentelemetry-specification/pull/2262))
- Add JVM memory runtime semantic
  conventions. ([#2272](https://github.com/open-telemetry/opentelemetry-specification/pull/2272))
- Add opentracing.ref_type semantic convention.
  ([#2297](https://github.com/open-telemetry/opentelemetry-specification/pull/2297))

### Compatibility

- Simplify Baggage handling in the OpenTracing Shim layer.
  ([#2194](https://github.com/open-telemetry/opentelemetry-specification/pull/2194))
- State that ONLY error mapping can happen in the OpenTracing Shim layer.
  ([#2148](https://github.com/open-telemetry/opentelemetry-specification/pull/2148))
- Define the instrumentation library name for the OpenTracing Shim.
  ([#2227](https://github.com/open-telemetry/opentelemetry-specification/pull/2227))
- Add a Start Span section to the OpenTracing Shim.
  ([#2228](https://github.com/open-telemetry/opentelemetry-specification/pull/2228))

### OpenTelemetry Protocol

- Rename `OTEL_EXPORTER_OTLP_SPAN_INSECURE` to `OTEL_EXPORTER_OTLP_TRACES_INSECURE` and
  `OTEL_EXPORTER_OTLP_METRIC_INSECURE` to `OTEL_EXPORTER_OTLP_METRICS_INSECURE`
  so they match the naming of all other OTLP environment variables.
  ([#2240](https://github.com/open-telemetry/opentelemetry-specification/pull/2240))

### SDK Configuration

- No changes.

### Telemetry Schemas

- No changes.

## v1.8.0 (2021-11-12)

### Context

- Add a section for OTel specific values in TraceState.
  ([#1852](https://github.com/open-telemetry/opentelemetry-specification/pull/1852))
- Add `none` as a possible value for `OTEL_PROPAGATORS` to disable context
  propagation.
  ([#2052](https://github.com/open-telemetry/opentelemetry-specification/pull/2052))

### Traces

- No changes.

### Metrics

- Add optional min / max fields to histogram data model.
  ([#1915](https://github.com/open-telemetry/opentelemetry-specification/pull/1915),
  [#1983](https://github.com/open-telemetry/opentelemetry-specification/pull/1983))
- Add exponential histogram to the metrics data model.
  ([#1935](https://github.com/open-telemetry/opentelemetry-specification/pull/1935))
- Add clarifications on how to handle numerical limits.
  ([#2007](https://github.com/open-telemetry/opentelemetry-specification/pull/2007))
- Add environment variables for Periodic exporting MetricReader.
  ([#2038](https://github.com/open-telemetry/opentelemetry-specification/pull/2038))
- Specify that the SDK must support exporters to access meter information.
  ([#2040](https://github.com/open-telemetry/opentelemetry-specification/pull/2040))
- Add clarifications on how to determine aggregation temporality.
  ([#2013](https://github.com/open-telemetry/opentelemetry-specification/pull/2013),
  [#2032](https://github.com/open-telemetry/opentelemetry-specification/pull/2032))
- Mark Metrics API spec as Stable.
  ([#2104](https://github.com/open-telemetry/opentelemetry-specification/pull/2104))
- Clarify, fix and expand documentation sections:
  ([#1966](https://github.com/open-telemetry/opentelemetry-specification/pull/1966)),
  ([#1981](https://github.com/open-telemetry/opentelemetry-specification/pull/1981)),
  ([#1995](https://github.com/open-telemetry/opentelemetry-specification/pull/1995)),
  ([#2002](https://github.com/open-telemetry/opentelemetry-specification/pull/2002)),
  ([#2010](https://github.com/open-telemetry/opentelemetry-specification/pull/2010))

### Logs

- Fix Syslog severity number mapping in the example.
  ([#2091](https://github.com/open-telemetry/opentelemetry-specification/pull/2091))
- Add log.* attributes.
  ([#2022](https://github.com/open-telemetry/opentelemetry-specification/pull/2022))

### Resource

- No changes.

### Semantic Conventions

- Add `k8s.container.restart_count` Resource attribute.
  ([#1945](https://github.com/open-telemetry/opentelemetry-specification/pull/1945))
- Add "IBM z/Architecture" (`s390x`) to `host.arch`
  ([#2055](https://github.com/open-telemetry/opentelemetry-specification/pull/2055))
- BREAKING: Remove db.cassandra.keyspace and db.hbase.namespace, and clarify db.name
  ([#1973](https://github.com/open-telemetry/opentelemetry-specification/pull/1973))
- Add AWS App Runner as a cloud platform
  ([#2004](https://github.com/open-telemetry/opentelemetry-specification/pull/2004))
- Add Tencent Cloud as a cloud provider.
  ([#2006](https://github.com/open-telemetry/opentelemetry-specification/pull/2006))
- Don't set Span.Status for 4xx http status codes for SERVER spans.
  ([#1998](https://github.com/open-telemetry/opentelemetry-specification/pull/1998))
- Add attributes for Apache RocketMQ.
  ([#1904](https://github.com/open-telemetry/opentelemetry-specification/pull/1904))
- Define http tracing attributes provided at span creation time
  ([#1916](https://github.com/open-telemetry/opentelemetry-specification/pull/1916))
- Change meaning and discourage use of `faas.trigger` for FaaS clients (outgoing).
  ([#1921](https://github.com/open-telemetry/opentelemetry-specification/pull/1921))
- Clarify difference between container.name and k8s.container.name
  ([#1980](https://github.com/open-telemetry/opentelemetry-specification/pull/1980))

### Compatibility

- No changes.

### OpenTelemetry Protocol

- Clarify default for OTLP endpoint should, not must, be https
  ([#1997](https://github.com/open-telemetry/opentelemetry-specification/pull/1997))
- Specify the behavior of the OTLP endpoint variables for OTLP/HTTP more strictly
  ([#1975](https://github.com/open-telemetry/opentelemetry-specification/pull/1975),
  [#1985](https://github.com/open-telemetry/opentelemetry-specification/pull/1985))
- Make OTLP/HTTP the recommended default transport ([#1969](https://github.com/open-telemetry/opentelemetry-specification/pull/1969))

### SDK Configuration

- Unset and empty environment variables are equivalent.
  ([#2045](https://github.com/open-telemetry/opentelemetry-specification/pull/2045))

### Telemetry Schemas

Added telemetry schemas documents to the specification ([#2008](https://github.com/open-telemetry/opentelemetry-specification/pull/2008))

## v1.7.0 (2021-09-30)

### Context

- No changes.

### Traces

- Prefer global user defined limits over model-specific default values.
  ([#1893](https://github.com/open-telemetry/opentelemetry-specification/pull/1893))
- Generalize the "message" event to apply to all RPC systems not just gRPC
  ([#1914](https://github.com/open-telemetry/opentelemetry-specification/pull/1914))

### Metrics

- Added Experimental Metrics SDK specification.
  ([#1673](https://github.com/open-telemetry/opentelemetry-specification/pull/1673),
  [#1730](https://github.com/open-telemetry/opentelemetry-specification/pull/1730),
  [#1840](https://github.com/open-telemetry/opentelemetry-specification/pull/1840),
  [#1842](https://github.com/open-telemetry/opentelemetry-specification/pull/1842),
  [#1864](https://github.com/open-telemetry/opentelemetry-specification/pull/1864),
  [#1828](https://github.com/open-telemetry/opentelemetry-specification/pull/1828),
  [#1888](https://github.com/open-telemetry/opentelemetry-specification/pull/1888),
  [#1912](https://github.com/open-telemetry/opentelemetry-specification/pull/1912),
  [#1913](https://github.com/open-telemetry/opentelemetry-specification/pull/1913),
  [#1938](https://github.com/open-telemetry/opentelemetry-specification/pull/1938),
  [#1958](https://github.com/open-telemetry/opentelemetry-specification/pull/1958))
- Add FaaS metrics semantic conventions ([#1736](https://github.com/open-telemetry/opentelemetry-specification/pull/1736))
- Update env variable values to match other env variables
  ([#1965](https://github.com/open-telemetry/opentelemetry-specification/pull/1965))

### Logs

- No changes.

### Resource

- Exempt Resource from attribute limits.
  ([#1892](https://github.com/open-telemetry/opentelemetry-specification/pull/1892))

### Semantic Conventions

- BREAKING: Change enum member IDs to lowercase without spaces, not starting with numbers.
  Change values of `net.host.connection.subtype` to match.
  ([#1863](https://github.com/open-telemetry/opentelemetry-specification/pull/1863))
- Lambda instrumentations should check if X-Ray parent context is valid
  ([#1867](https://github.com/open-telemetry/opentelemetry-specification/pull/1867))
- Update YAML definitions for events
  ([#1843](https://github.com/open-telemetry/opentelemetry-specification/pull/1843)):
  - Mark exception as semconv type "event".
  - Add YAML definitions for grpc events.
- Add `messaging.consumer_id` to differentiate between message consumers.
  ([#1810](https://github.com/open-telemetry/opentelemetry-specification/pull/1810))
- Clarifications for `http.client_ip` and `http.host`.
  ([#1890](https://github.com/open-telemetry/opentelemetry-specification/pull/1890))
- Add HTTP request and response headers semantic conventions.
  ([#1898](https://github.com/open-telemetry/opentelemetry-specification/pull/1898))

### Compatibility

- No changes.

### OpenTelemetry Protocol

- Add environment variables for configuring the OTLP exporter protocol (`grpc`, `http/protobuf`, `http/json`) ([#1880](https://github.com/open-telemetry/opentelemetry-specification/pull/1880))
- Allow implementations to use their own default for OTLP compression, with `none` denotating no compression
  ([#1923](https://github.com/open-telemetry/opentelemetry-specification/pull/1923))
- Clarify OTLP server components MUST support none/gzip compression
  ([#1955](https://github.com/open-telemetry/opentelemetry-specification/pull/1955))
- Change OTLP/HTTP port from 4317 to 4318 ([#1970](https://github.com/open-telemetry/opentelemetry-specification/pull/1970))

### SDK Configuration

- Change default value for OTEL_EXPORTER_JAEGER_AGENT_PORT to 6831.
  ([#1812](https://github.com/open-telemetry/opentelemetry-specification/pull/1812))
- See also the changes for OTLP configuration listed under "OpenTelemetry Protocol" above.

## v1.6.0 (2021-08-06)

### Context

- No changes.

### Traces

- Add generalized attribute count and attribute value length limits and relevant
  environment variables.
  ([#1130](https://github.com/open-telemetry/opentelemetry-specification/pull/1130))
- Adding environment variables for event and link attribute limits. ([#1751](https://github.com/open-telemetry/opentelemetry-specification/pull/1751))
- Adding SDK configuration for Jaeger remote sampler ([#1791](https://github.com/open-telemetry/opentelemetry-specification/pull/1791))

### Metrics

- Metrics API specification Feature-freeze.
  ([#1833](https://github.com/open-telemetry/opentelemetry-specification/pull/1833))
- Remove MetricProcessor from the SDK spec (for now)
  ([#1840](https://github.com/open-telemetry/opentelemetry-specification/pull/1840))

### Logs

- No changes.

### Resource

- No changes.

### Semantic Conventions

- Add mobile-related network state: `net.host.connection.type`, `net.host.connection.subtype` & `net.host.carrier.*` [#1647](https://github.com/open-telemetry/opentelemetry-specification/issues/1647)
- Adding alibaba cloud as a cloud provider.
  ([#1831](https://github.com/open-telemetry/opentelemetry-specification/pull/1831))

### Compatibility

- No changes.

### OpenTelemetry Protocol

- Allow for OTLP/gRPC exporters to handle endpoint configuration without a scheme while still requiring them to support an endpoint configuration that includes a scheme of `http` or `https`. Reintroduce the insecure configuration option for OTLP/gRPC exporters. ([#1729](https://github.com/open-telemetry/opentelemetry-specification/pull/1729))
- Adding requirement to implement at least one of two transports: `grpc` or `http/protobuf`.
  ([#1790](https://github.com/open-telemetry/opentelemetry-specification/pull/1790/files))

### SDK Configuration

- No changes.

## v1.5.0 (2021-07-08)

### Context

- No changes.

### Traces

- Adding environment variables for event and link attribute limits.
  ([#1751](https://github.com/open-telemetry/opentelemetry-specification/pull/1751))
- Clarify some details about span kind and the meanings of the values.
  ([#1738](https://github.com/open-telemetry/opentelemetry-specification/pull/1738))
- Clarify meaning of the Certificate File option.
  ([#1803](https://github.com/open-telemetry/opentelemetry-specification/pull/1803))
- Adding environment variables for event and link attribute limits. ([#1751](https://github.com/open-telemetry/opentelemetry-specification/pull/1751))

### Metrics

- Clarify the limit on the instrument unit.
  ([#1762](https://github.com/open-telemetry/opentelemetry-specification/pull/1762))

### Logs

- Declare OTLP Logs Beta. ([#1741](https://github.com/open-telemetry/opentelemetry-specification/pull/1741))

### Resource

- No changes.

### Semantic Conventions

- Clean up FaaS semantic conventions, add `aws.lambda.invoked_arn`.
  ([#1781](https://github.com/open-telemetry/opentelemetry-specification/pull/1781))
- Remove `rpc.jsonrpc.method`, clarify that `rpc.method` should be used instead.
  ([#1748](https://github.com/open-telemetry/opentelemetry-specification/pull/1748))

### Compatibility

- No changes.

### OpenTelemetry Protocol

- No changes.

### SDK Configuration

- Allow selecting multiple exporters via `OTEL_TRACES_EXPORTER` and `OTEL_METRICS_EXPORTER`
  by using a comma-separated list. ([#1758](https://github.com/open-telemetry/opentelemetry-specification/pull/1758))

## v1.4.0 (2021-06-07)

### Context

- No changes.

### Traces

- Add schema_url support to `Tracer`. ([#1666](https://github.com/open-telemetry/opentelemetry-specification/pull/1666))
- Add Dropped Links Count to non-otlp exporters section ([#1697](https://github.com/open-telemetry/opentelemetry-specification/pull/1697))
- Add note about reporting dropped counts for attributes, events, links. ([#1699](https://github.com/open-telemetry/opentelemetry-specification/pull/1699))

### Metrics

- Add schema_url support to `Meter`. ([#1666](https://github.com/open-telemetry/opentelemetry-specification/pull/1666))
- Adds detail about when to use `StartTimeUnixNano` and handling of unknown start-time resets. ([#1646](https://github.com/open-telemetry/opentelemetry-specification/pull/1646))
- Expand `Gauge` metric description in the data model ([#1661](https://github.com/open-telemetry/opentelemetry-specification/pull/1661))
- Expand `Histogram` metric description in the data model ([#1664](https://github.com/open-telemetry/opentelemetry-specification/pull/1664))
- Added Experimental Metrics API specification.
  ([#1401](https://github.com/open-telemetry/opentelemetry-specification/pull/1401),
  [#1557](https://github.com/open-telemetry/opentelemetry-specification/pull/1557),
  [#1578](https://github.com/open-telemetry/opentelemetry-specification/pull/1578),
  [#1590](https://github.com/open-telemetry/opentelemetry-specification/pull/1590),
  [#1594](https://github.com/open-telemetry/opentelemetry-specification/pull/1594),
  [#1617](https://github.com/open-telemetry/opentelemetry-specification/pull/1617),
  [#1645](https://github.com/open-telemetry/opentelemetry-specification/pull/1645),
  [#1657](https://github.com/open-telemetry/opentelemetry-specification/pull/1657),
  [#1665](https://github.com/open-telemetry/opentelemetry-specification/pull/1665),
  [#1672](https://github.com/open-telemetry/opentelemetry-specification/pull/1672),
  [#1674](https://github.com/open-telemetry/opentelemetry-specification/pull/1674),
  [#1675](https://github.com/open-telemetry/opentelemetry-specification/pull/1675),
  [#1703](https://github.com/open-telemetry/opentelemetry-specification/pull/1703),
  [#1704](https://github.com/open-telemetry/opentelemetry-specification/pull/1704),
  [#1731](https://github.com/open-telemetry/opentelemetry-specification/pull/1731),
  [#1733](https://github.com/open-telemetry/opentelemetry-specification/pull/1733))
- Mark relevant portions of Metrics Data Model stable ([#1728](https://github.com/open-telemetry/opentelemetry-specification/pull/1728))

### Logs

- No changes.

### Resource

- Add schema_url support to `Resource`. ([#1692](https://github.com/open-telemetry/opentelemetry-specification/pull/1692))
- Clarify result of Resource merging and ResourceDetector aggregation in case of error. ([#1726](https://github.com/open-telemetry/opentelemetry-specification/pull/1726))

### Semantic Conventions

- Add JSON RPC specific conventions ([#1643](https://github.com/open-telemetry/opentelemetry-specification/pull/1643)).
- Add Memcached to Database specific conventions ([#1689](https://github.com/open-telemetry/opentelemetry-specification/pull/1689)).
- Add semantic convention attributes for the host device and added OS name and version ([#1596](https://github.com/open-telemetry/opentelemetry-specification/pull/1596)).
- Add CockroachDB to Database specific conventions ([#1725](https://github.com/open-telemetry/opentelemetry-specification/pull/1725)).

### Compatibility

- No changes.

### OpenTelemetry Protocol

- No changes.

### SDK Configuration

- Add `OTEL_SERVICE_NAME` environment variable. ([#1677](https://github.com/open-telemetry/opentelemetry-specification/pull/1677))

## v1.3.0 (2021-05-05)

### Context

- No changes.

### Traces

- `Get Tracer` should use an empty string if the specified `name` is null. ([#1654](https://github.com/open-telemetry/opentelemetry-specification/pull/1654))
- Clarify how to record dropped attribute count in non-OTLP formats. ([#1662](https://github.com/open-telemetry/opentelemetry-specification/pull/1662))

### Metrics

- Expand description of Event Model and Instruments. ([#1614](https://github.com/open-telemetry/opentelemetry-specification/pull/1614))
- Flesh out metric identity and single-write principle. ([#1574](https://github.com/open-telemetry/opentelemetry-specification/pull/1574))
- Expand `Sum` metric description in the data model and delta-to-cumulative handling. ([#1618](https://github.com/open-telemetry/opentelemetry-specification/pull/1618))
- Remove the "Func" name, use "Asynchronous" and "Observable". ([#1645](https://github.com/open-telemetry/opentelemetry-specification/pull/1645))
- Add details to UpDownCounter API. ([#1665](https://github.com/open-telemetry/opentelemetry-specification/pull/1665))
- Add details to Histogram API. ([#1657](https://github.com/open-telemetry/opentelemetry-specification/pull/1657))

### Logs

- Clarify "key/value pair list" vs "map" in Log Data Model. ([#1604](https://github.com/open-telemetry/opentelemetry-specification/pull/1604))

### Semantic Conventions

- Fix the inconsistent formatting of semantic convention enums. ([#1598](https://github.com/open-telemetry/opentelemetry-specification/pull/1598/))
- Add details for filling resource for AWS Lambda. ([#1610](https://github.com/open-telemetry/opentelemetry-specification/pull/1610))
- Add already specified `messaging.rabbitmq.routing_key` span attribute key to the respective YAML file. ([#1651](https://github.com/open-telemetry/opentelemetry-specification/pull/1651))
- Clarify usage of "otel." attribute namespace. ([#1640](https://github.com/open-telemetry/opentelemetry-specification/pull/1640))
- Add possibility to disable `db.statement` via instrumentation configuration. ([#1659](https://github.com/open-telemetry/opentelemetry-specification/pull/1659))

### Compatibility

- No changes.

### OpenTelemetry Protocol

- Fix incorrect table of transient errors. ([#1642](https://github.com/open-telemetry/opentelemetry-specification/pull/1642))
- Clarify that 64 bit integer numbers are decimal strings in OTLP/JSON. ([#1637](https://github.com/open-telemetry/opentelemetry-specification/pull/1637))

### SDK Configuration

- Add `OTEL_EXPORTER_JAEGER_TIMEOUT` environment variable. ([#1612](https://github.com/open-telemetry/opentelemetry-specification/pull/1612))
- Add `OTEL_EXPORTER_ZIPKIN_TIMEOUT` environment variable. ([#1636](https://github.com/open-telemetry/opentelemetry-specification/pull/1636))

## v1.2.0 (2021-04-14)

### Context

- Clarify composite `TextMapPropagator` method required and optional arguments. ([#1541](https://github.com/open-telemetry/opentelemetry-specification/pull/1541))
- Clarify B3 requirements and configuration. ([#1570](https://github.com/open-telemetry/opentelemetry-specification/pull/1570))

### Traces

- Add `ForceFlush` to `Span Exporter` interface ([#1467](https://github.com/open-telemetry/opentelemetry-specification/pull/1467))
- Clarify the description for the `TraceIdRatioBased` sampler needs to include the sampler's sampling ratio. ([#1536](https://github.com/open-telemetry/opentelemetry-specification/pull/1536))
- Define the fallback tracer name for invalid values.
  ([#1534](https://github.com/open-telemetry/opentelemetry-specification/pull/1534))
- Clarify non-blocking requirement from span API End. ([#1555](https://github.com/open-telemetry/opentelemetry-specification/pull/1555))
- Remove the Included Propagators section from trace API specification that was a duplicate of the Propagators Distribution of the context specification. ([#1556](https://github.com/open-telemetry/opentelemetry-specification/pull/1556))
- Remove the Baggage API propagator notes that conflict with the API Propagators Operations section and fix [#1526](https://github.com/open-telemetry/opentelemetry-specification/issues/1526). ([#1575](https://github.com/open-telemetry/opentelemetry-specification/pull/1575))

### Metrics

- Adds new metric data model specification ([#1512](https://github.com/open-telemetry/opentelemetry-specification/pull/1512))

### Semantic Conventions

- Add semantic conventions for AWS SDK operations and DynamoDB ([#1422](https://github.com/open-telemetry/opentelemetry-specification/pull/1422))
- Add details for filling semantic conventions for AWS Lambda ([#1442](https://github.com/open-telemetry/opentelemetry-specification/pull/1442))
- Update semantic conventions to distinguish between int and double ([#1550](https://github.com/open-telemetry/opentelemetry-specification/pull/1550))
- Add semantic convention for AWS ECS task revision ([#1581](https://github.com/open-telemetry/opentelemetry-specification/pull/1581))

### Compatibility

- Add initial OpenTracing compatibility section.
  ([#1101](https://github.com/open-telemetry/opentelemetry-specification/pull/1101))

## v1.1.0 (2021-03-11)

### Traces

- Implementations can ignore links with invalid SpanContext([#1492](https://github.com/open-telemetry/opentelemetry-specification/pull/1492))
- Add `none` as a possible value for OTEL_TRACES_EXPORTER to disable export
  ([#1439](https://github.com/open-telemetry/opentelemetry-specification/pull/1439))
- Add [`ForceFlush`](/specification/trace/sdk.md#forceflush) to SDK's `TracerProvider` ([#1452](https://github.com/open-telemetry/opentelemetry-specification/pull/1452))

### Metrics

- Add `none` as a possible value for OTEL_METRICS_EXPORTER to disable export
  ([#1439](https://github.com/open-telemetry/opentelemetry-specification/pull/1439))

### Logs

### Semantic Conventions

- Add `elasticsearch` to `db.system` semantic conventions ([#1463](https://github.com/open-telemetry/opentelemetry-specification/pull/1463))
- Add `arch` to `host` semantic conventions ([#1483](https://github.com/open-telemetry/opentelemetry-specification/pull/1483))
- Add `runtime` to `container` semantic conventions ([#1482](https://github.com/open-telemetry/opentelemetry-specification/pull/1482))
- Rename `gcp_gke` to `gcp_kubernetes_engine` to have consistency with other
Google products under `cloud.infrastructure_service` ([#1496](https://github.com/open-telemetry/opentelemetry-specification/pull/1496))
- `http.url` MUST NOT contain credentials ([#1502](https://github.com/open-telemetry/opentelemetry-specification/pull/1502))
- Add `aws.eks.cluster.arn` to EKS specific semantic conventions ([#1484](https://github.com/open-telemetry/opentelemetry-specification/pull/1484))
- Rename `zone` to `availability_zone` in `cloud` semantic conventions ([#1495](https://github.com/open-telemetry/opentelemetry-specification/pull/1495))
- Rename `cloud.infrastructure_service` to `cloud.platform` ([#1530](https://github.com/open-telemetry/opentelemetry-specification/pull/1530))
- Add section describing that libraries and the collector should autogenerate
the semantic convention keys. ([#1515](https://github.com/open-telemetry/opentelemetry-specification/pull/1515))

## v1.0.1 (2021-02-11)

- Fix rebase issue for span limit default values ([#1429](https://github.com/open-telemetry/opentelemetry-specification/pull/1429))

## v1.0.0 (2021-02-10)

New:

- Add `cloud.infrastructure_service` resource attribute
  ([#1112](https://github.com/open-telemetry/opentelemetry-specification/pull/1112))
- Add `SpanLimits` as a configuration for the TracerProvider([#1416](https://github.com/open-telemetry/opentelemetry-specification/pull/1416))

Updates:

- Add `http.server.active_requests` to count in-flight HTTP requests
  ([#1378](https://github.com/open-telemetry/opentelemetry-specification/pull/1378))
- Update default limit for span attributes, events, links to 128([#1419](https://github.com/open-telemetry/opentelemetry-specification/pull/1419))
- Update OT Trace propagator environment variable to match latest name([#1406](https://github.com/open-telemetry/opentelemetry-specification/pull/1406))
- Remove Metrics SDK specification to avoid confusion, clarify that Metrics API
  specification is not recommended for client implementation
  ([#1401](https://github.com/open-telemetry/opentelemetry-specification/pull/1401))
- Rename OTEL_TRACE_SAMPLER and OTEL_TRACE_SAMPLER_ARG env variables to OTEL_TRACES_SAMPLER and OTEL_TRACES_SAMPLER_ARG
  ([#1382](https://github.com/open-telemetry/opentelemetry-specification/pull/1382))
- Mark some entries in compliance matrix as optional([#1359](https://github.com/open-telemetry/opentelemetry-specification/pull/1359))
  SDKs are free to provide support at their discretion.
- Rename signal-specific variables for `OTLP_EXPORTER_*` to `OTLP_EXPORTER_TRACES_*` and `OTLP_EXPORTER_METRICS_*`([#1362](https://github.com/open-telemetry/opentelemetry-specification/pull/1362))
- Versioning and stability guarantees for OpenTelemetry clients([#1291](https://github.com/open-telemetry/opentelemetry-specification/pull/1291))
- Additional Cassandra semantic attributes
  ([#1217](https://github.com/open-telemetry/opentelemetry-specification/pull/1217))
- OTEL_EXPORTER environment variable replaced with OTEL_TRACES_EXPORTER and
  OTEL_METRICS_EXPORTER which each accept only a single value, not a list.
  ([#1318](https://github.com/open-telemetry/opentelemetry-specification/pull/1318))
- `process.runtime.description` resource convention: Add `java.vm.name`
  ([#1242](https://github.com/open-telemetry/opentelemetry-specification/pull/1242))
- Refine span name guideline for SQL database spans
  ([#1219](https://github.com/open-telemetry/opentelemetry-specification/pull/1219))
- Add RPC semantic conventions for metrics
  ([#1162](https://github.com/open-telemetry/opentelemetry-specification/pull/1162))
- Clarify `Description` usage on `Status` API
  ([#1257](https://github.com/open-telemetry/opentelemetry-specification/pull/1257))
- Add/Update `Status` + `error` mapping for Jaeger & Zipkin Exporters
  ([#1257](https://github.com/open-telemetry/opentelemetry-specification/pull/1257))
- Resource's service.name MUST have a default value, service.instance.id is not
  required.
  ([#1269](https://github.com/open-telemetry/opentelemetry-specification/pull/1269))
  - Clarified in [#1294](https://github.com/open-telemetry/opentelemetry-specification/pull/1294)
- Add requirement that the SDK allow custom generation of Trace IDs and Span IDs
  ([#1006](https://github.com/open-telemetry/opentelemetry-specification/pull/1006))
- Add default ratio when TraceIdRatioSampler is specified by environment variable but
  no ratio is.
  ([#1322](https://github.com/open-telemetry/opentelemetry-specification/pull/1322))
- Require schemed endpoints for OTLP exporters
  ([1234](https://github.com/open-telemetry/opentelemetry-specification/pull/1234))
- Resource SDK: Reverse (suggested) order of Resource.Merge parameters, remove
  special case for empty strings
  ([#1345](https://github.com/open-telemetry/opentelemetry-specification/pull/1345))
- Resource attributes: lowerecased the allowed values of the `aws.ecs.launchtype`
  attribute
  ([#1339](https://github.com/open-telemetry/opentelemetry-specification/pull/1339))
- Trace Exporters: Fix TODOs in Jaeger exporter spec
  ([#1374](https://github.com/open-telemetry/opentelemetry-specification/pull/1374))
- Clarify that Jaeger/Zipkin exporters must rely on the default Resource to
  get service.name if none was specified.
  ([#1386](https://github.com/open-telemetry/opentelemetry-specification/pull/1386))
- Modify OTLP/Zipkin Exporter format variables for 1.0 (allowing further specification post 1.0)
  ([#1358](https://github.com/open-telemetry/opentelemetry-specification/pull/1358))
- Add `k8s.node` semantic conventions ([#1390](https://github.com/open-telemetry/opentelemetry-specification/pull/1390))
- Clarify stability for both OTLP/HTTP and signals in OTLP.
  ([#1400](https://github.com/open-telemetry/opentelemetry-specification/pull/1400/files))

## v0.7.0 (11-18-2020)

New:

- Document service name mapping for Jaeger exporters
  ([1222](https://github.com/open-telemetry/opentelemetry-specification/pull/1222))
- Change default OTLP port number
  ([#1221](https://github.com/open-telemetry/opentelemetry-specification/pull/1221))
- Add performance benchmark specification
  ([#748](https://github.com/open-telemetry/opentelemetry-specification/pull/748))
- Enforce that the Baggage API must be fully functional, even without an installed SDK.
  ([#1103](https://github.com/open-telemetry/opentelemetry-specification/pull/1103))
- Rename "Canonical status code" to "Status code"
  ([#1081](https://github.com/open-telemetry/opentelemetry-specification/pull/1081))
- Add Metadata for Baggage entries, and clarify W3C Baggage Propagator implementation
  ([#1066](https://github.com/open-telemetry/opentelemetry-specification/pull/1066))
- Change Status to be consistent with Link and Event
  ([#1067](https://github.com/open-telemetry/opentelemetry-specification/pull/1067))
- Clarify env variables in otlp exporter
  ([#975](https://github.com/open-telemetry/opentelemetry-specification/pull/975))
- Add Prometheus exporter environment variables
  ([#1021](https://github.com/open-telemetry/opentelemetry-specification/pull/1021))
- Default propagators in un-configured API must be no-op
  ([#930](https://github.com/open-telemetry/opentelemetry-specification/pull/930))
- Define resource mapping for Jaeger exporters
  ([#891](https://github.com/open-telemetry/opentelemetry-specification/pull/891))
- Add resource semantic conventions for operating systems
  ([#693](https://github.com/open-telemetry/opentelemetry-specification/pull/693))
- Add semantic convention for source code attributes
  ([#901](https://github.com/open-telemetry/opentelemetry-specification/pull/901))
- Add semantic conventions for outgoing Function as a Service (FaaS) invocations
  ([#862](https://github.com/open-telemetry/opentelemetry-specification/pull/862))
- Add resource semantic convention for deployment environment
  ([#606](https://github.com/open-telemetry/opentelemetry-specification/pull/606/))
- Refine semantic conventions for messaging systems and add specific attributes for Kafka
  ([#1027](https://github.com/open-telemetry/opentelemetry-specification/pull/1027))
- Clarification of the behavior of the Trace API, re: context propagation, in
  the absence of an installed SDK
- Add API and semantic conventions for recording exceptions as Span Events
  ([#697](https://github.com/open-telemetry/opentelemetry-specification/pull/697))
  * API was extended to allow adding arbitrary event attributes ([#874](https://github.com/open-telemetry/opentelemetry-specification/pull/874))
  * `exception.escaped` semantic span event attribute was added
    ([#784](https://github.com/open-telemetry/opentelemetry-specification/pull/784),
    [#946](https://github.com/open-telemetry/opentelemetry-specification/pull/946))
- Allow samplers to modify tracestate
  ([#988](https://github.com/open-telemetry/opentelemetry-specification/pull/988/))
- Update the header name for otel baggage, and version date
  ([#981](https://github.com/open-telemetry/opentelemetry-specification/pull/981))
- Define PropagationOnly Span to simplify active Span logic in Context
  ([#994](https://github.com/open-telemetry/opentelemetry-specification/pull/994))
- Add limits to the number of attributes, events, and links in SDK Spans
  ([#942](https://github.com/open-telemetry/opentelemetry-specification/pull/942))
- Add Metric SDK specification (partial): covering terminology and Accumulator component
  ([#626](https://github.com/open-telemetry/opentelemetry-specification/pull/626))
- Clarify context interaction for trace module
  ([#1063](https://github.com/open-telemetry/opentelemetry-specification/pull/1063))
- Add `Shutdown` function to `*Provider` SDK
  ([#1074](https://github.com/open-telemetry/opentelemetry-specification/pull/1074))
- Add semantic conventions for system metrics
  ([#937](https://github.com/open-telemetry/opentelemetry-specification/pull/937))
- Add `db.sql.table` to semantic conventions, allow `db.operation` for SQL
  ([#1141](https://github.com/open-telemetry/opentelemetry-specification/pull/1141))
- Add OTEL_TRACE_SAMPLER env variable definition
  ([#1136](https://github.com/open-telemetry/opentelemetry-specification/pull/1136/))
- Add guidelines for OpenMetrics interoperability
  ([#1154](https://github.com/open-telemetry/opentelemetry-specification/pull/1154))
- Add OTEL_TRACE_SAMPLER_ARG env variable definition
  ([#1202](https://github.com/open-telemetry/opentelemetry-specification/pull/1202))

Updates:

- Clarify null SHOULD NOT be allowed even in arrays
  ([#1214](https://github.com/open-telemetry/opentelemetry-specification/pull/1214))
- Remove ordering SHOULD-requirement for attributes
  ([#1212](https://github.com/open-telemetry/opentelemetry-specification/pull/1212))
- Make `process.pid` optional, split `process.command_args` from `command_line`
  ([#1137](https://github.com/open-telemetry/opentelemetry-specification/pull/1137))
- Renamed `CorrelationContext` to `Baggage`:
  ([#857](https://github.com/open-telemetry/opentelemetry-specification/pull/857))
- Add semantic convention for NGINX custom HTTP 499 status code.
- Adapt semantic conventions for the span name of messaging systems
  ([#690](https://github.com/open-telemetry/opentelemetry-specification/pull/690))
- Remove lazy Event and Link API from Span interface
  ([#840](https://github.com/open-telemetry/opentelemetry-specification/pull/840))
  * SIGs are recommended to remove any existing implementation of the lazy APIs
    to avoid conflicts/breaking changes in case they will be reintroduced to the
    spec in future.
- Provide clear definitions for readable and read/write span interfaces in the
  SDK
  ([#669](https://github.com/open-telemetry/opentelemetry-specification/pull/669))
  * SpanProcessors must provide read/write access at least in OnStart.
- Specify how `Probability` sampler is used with `ParentOrElse` sampler.
- Clarify event timestamp origin and range
  ([#839](https://github.com/open-telemetry/opentelemetry-specification/pull/839))
- Clean up api-propagators.md, by extending documentation and removing redundant
  sections
  ([#577](https://github.com/open-telemetry/opentelemetry-specification/pull/577))
- Rename HTTPText propagator to TextMap
  ([#793](https://github.com/open-telemetry/opentelemetry-specification/pull/793))
- Rename ParentOrElse sampler to ParentBased and add multiple delegate samplers
  ([#610](https://github.com/open-telemetry/opentelemetry-specification/pull/610))
- Rename ProbabilitySampler to TraceIdRatioBasedSampler and add requirements
  ([#611](https://github.com/open-telemetry/opentelemetry-specification/pull/611))
- Version attributes no longer have a prefix such as semver:
  ([#873](https://github.com/open-telemetry/opentelemetry-specification/pull/873))
- Add semantic conventions for process runtime
  ([#882](https://github.com/open-telemetry/opentelemetry-specification/pull/882),
   [#1137](https://github.com/open-telemetry/opentelemetry-specification/pull/1137))
- Use hex encoding for trace id and span id fields in OTLP JSON encoding:
  ([#911](https://github.com/open-telemetry/opentelemetry-specification/pull/911))
- Explicitly specify the SpanContext APIs IsValid and IsRemote as required
  ([#914](https://github.com/open-telemetry/opentelemetry-specification/pull/914))
- A full `Context` is the only way to specify a parent of a `Span`.
  `SpanContext` or even `Span` are not allowed anymore.
  ([#875](https://github.com/open-telemetry/opentelemetry-specification/pull/875))
- Remove obsolete `http.status_text` from semantic conventions
  ([#972](https://github.com/open-telemetry/opentelemetry-specification/pull/972))
- Define `null` as an invalid value for attributes and declare attempts to set
  `null` as undefined behavior
  ([#992](https://github.com/open-telemetry/opentelemetry-specification/pull/992))
- SDK: Rename the `Decision` values for `SamplingResult`s to `DROP`, `RECORD_ONLY`
  and `RECORD_AND_SAMPLE` for consistency
  ([#938](https://github.com/open-telemetry/opentelemetry-specification/pull/938),
  [#956](https://github.com/open-telemetry/opentelemetry-specification/pull/956))
- Metrics API: Replace "Additive" with "Adding", "Non-Additive" with "Grouping"
  ([#983](https://github.com/open-telemetry/opentelemetry-specification/pull/983)
- Move active span interaction in the Trace API to a separate class
  ([#923](https://github.com/open-telemetry/opentelemetry-specification/pull/923))
- Metrics SDK: Specify LastValue default aggregation for ValueObserver
  ([#984](https://github.com/open-telemetry/opentelemetry-specification/pull/984)
- Metrics SDK: Specify TBD default aggregation for ValueRecorder
  ([#984](https://github.com/open-telemetry/opentelemetry-specification/pull/984)
- Trace SDK: Sampler.ShouldSample gets parent Context instead of SpanContext
  ([#881](https://github.com/open-telemetry/opentelemetry-specification/pull/881))
- SDK: Specify known values, as well as basic error handling for OTEL_PROPAGATORS.
  ([#962](https://github.com/open-telemetry/opentelemetry-specification/pull/962))
  ([#995](https://github.com/open-telemetry/opentelemetry-specification/pull/995))
- SDK: Specify when to generate new IDs with sampling
  ([#1225](https://github.com/open-telemetry/opentelemetry-specification/pull/1225))
- Remove custom header name for Baggage, use official header
  ([#993](https://github.com/open-telemetry/opentelemetry-specification/pull/993))
- Trace API: Clarifications for `Span.End`, e.g. IsRecording becomes false after End
  ([#1011](https://github.com/open-telemetry/opentelemetry-specification/pull/1011))
- Update semantic conventions for gRPC for new Span Status
  ([#1156](https://github.com/open-telemetry/opentelemetry-specification/pull/1156))

## v0.6.0 (2020-07-01)

New:

- Add span attribute to indicate cold starts of Function as a Service executions
  ([#650](https://github.com/open-telemetry/opentelemetry-specification/pull/650))
- Add conventions for naming of exporter packages
  ([#629](https://github.com/open-telemetry/opentelemetry-specification/pull/629))
- Add semantic conventions for container id
  ([#673](https://github.com/open-telemetry/opentelemetry-specification/pull/673))
- Add semantic conventions for HTTP content length
  ([#641](https://github.com/open-telemetry/opentelemetry-specification/pull/641))
- Add semantic conventions for process resource
  ([#635](https://github.com/open-telemetry/opentelemetry-specification/pull/635))
- Add peer.service to provide a user-configured name for a remote service
  ([#652](https://github.com/open-telemetry/opentelemetry-specification/pull/652))

Updates:

- Improve root Span description
  ([#645](https://github.com/open-telemetry/opentelemetry-specification/pull/645))
- Extend semantic conventions for RPC and allow non-gRPC calls
  ([#604](https://github.com/open-telemetry/opentelemetry-specification/pull/604))
- Revise and extend semantic conventions for databases
  ([#575](https://github.com/open-telemetry/opentelemetry-specification/pull/575))
- Clarify Tracer vs TracerProvider in tracing API and SDK spec.
  ([#619](https://github.com/open-telemetry/opentelemetry-specification/pull/619))
  Most importantly:
  * Configuration should be stored not per Tracer but in the TracerProvider.
  * Active spans are not per Tracer.
- Do not set any value in Context upon failed extraction
  ([#671](https://github.com/open-telemetry/opentelemetry-specification/pull/671))
- Clarify semantic conventions around span start and end time
  ([#592](https://github.com/open-telemetry/opentelemetry-specification/pull/592))

## v0.5.0 (06-02-2020)

- Define Log Data Model.
- Remove SpanId from Sampler input.
- Clarify what it will mean for a vendor to "support OpenTelemetry".
- Clarify Tracers should reference an InstrumentationLibrary rather than a
  Resource.
- Replace ALWAYS_PARENT sampler with a composite ParentOrElse sampler.
- Incorporate old content on metrics calling conventions, label sets.
- Update api-metrics-user.md and api-metrics-meter.md with the latest metrics
  API.
- Normalize Instrumentation term for instrumentations.
- Change w3c correlation context to custom header.

## v0.4.0 (2020-05-12)

- [OTEP-83](oteps/0083-component.md)
  Introduce the notion of InstrumentationLibrary.
- [OTEP-88](oteps/metrics/0088-metric-instrument-optional-refinements.md)
  Metrics API instrument foundation.
- [OTEP-91](oteps/logs/0091-logs-vocabulary.md)
  Logs vocabulary.
- [OTEP-92](oteps/logs/0092-logs-vision.md)
  Logs Vision.
- [OTEP-90](oteps/metrics/0090-remove-labelset-from-metrics-api.md)
  Remove LabelSet from the metrics API.
- [OTEP-98](oteps/metrics/0098-metric-instruments-explained.md)
  Explain the metric instruments.
- [OTEP-99](oteps/0099-otlp-http.md)
  OTLP/HTTP: HTTP Transport Extension for OTLP.
- Define handling of null and empty attribute values.
- Rename Setter.put to Setter.set
- Add glossary for typically misused terms.
- Clarify that resources are immutable.
- Clarify that SpanContext.IsRemote is false on remote children.
- Move specifications into sub-directories per signal.
- Remove references to obsolete `peer.*` attributes.
- Span semantic conventions for for messaging systems.
- Span semantic conventions for function as a service.
- Remove the handling of retries from trace exporters.
- Remove Metrics' default keys.
- Add some clarifying language to the semantics of metric instrument naming.
- Allow injectors and extractors to be separate interfaces.
- Add an explanation on why Context Restore operation is needed.
- Document special Zipkin conversion cases.

## v0.3.0 (2020-02-21)

- [OTEP-0059](oteps/trace/0059-otlp-trace-data-format.md)
  Add OTLP Trace Data Format specification.
- [OTEP-0066](oteps/0066-separate-context-propagation.md)
  Separate Layer for Context Propagation.
- [OTEP-0070](oteps/metrics/0070-metric-bound-instrument.md)
  Rename metric instrument "Handles" to "Bound Instruments".
- [OTEP-0072](oteps/metrics/0072-metric-observer.md)
  Metric Observer instrument specification (refinement).
- [OTEP-0080](oteps/metrics/0080-remove-metric-gauge.md)
  Remove the Metric Gauge instrument, recommend use of other instruments.
- Update 0003-measure-metric-type to match current Specification.
- Update 0009-metric-handles to match current Specification.
- Clarify named tracers and meters.
- Remove SamplingHint from the Sampling OTEP (OTEP-0006).
- Remove component attribute.
- Allow non-string Resource label values.
- Allow array values for attributes.
- Add service version to Resource attributes.
- Add general, general identity, network and VM image attribute conventions.
- Add a section on transformation to Zipkin Spans.
- Add a section on SDK default configuration.
- Enhance semantic conventions for HTTP/RPC.
- Provide guidelines for low-cardinality span names.
- SDK Tracer: Replace TracerFactory with TracerProvider.
- Update Resource to be in the SDK.

## v0.2.0 (2019-10-22)

- [OTEP-0001](oteps/0001-telemetry-without-manual-instrumentation.md)
  Added Auto-Instrumentation.
- [OTEP-0002](oteps/trace/0002-remove-spandata.md):
  Removed SpanData interface in favor of Span Start and End options.
- [OTEP-0003](oteps/metrics/0003-measure-metric-type.md)
  Consolidatesd pre-aggregated and raw metrics APIs.
- [OTEP-0008](oteps/metrics/0008-metric-observer.md)
  Added Metrics Observers API.
- [OTEP-0009](oteps/metrics/0009-metric-handles.md)
  Added Metrics Handle API.
- [OTEP-0010](oteps/metrics/0010-cumulative-to-counter.md)
  Rename "Cumulative" to "Counter" in the Metrics API.
- [OTEP-006](oteps/trace/0006-sampling.md)
  Moved sampling from the API tp the SDK.
- [OTEP-0007](oteps/0007-no-out-of-band-reporting.md)
  Moved support for out-of-band telemetry from the API to the SDK.
- [OTEP-0016](oteps/0016-named-tracers.md)
  Added named providers for Tracers and Meters.
- Added design goals and requirements for a telemetry data exchange protocol.
- Added a Span Processor interface for intercepting span start and end
  invocations.
- Added a Span Exporter interface for processing batches of spans.
- Replaced DistributedContext.GetIterator with GetEntries.
- Added clarifications and adjustments to improve cross-language applicability.
- Added a specification for SDK configuration.

## v0.1.0 (2019-06-21)

- Added API proposal for the converged OpenTracing/OpenCensus project is
  complete.<|MERGE_RESOLUTION|>--- conflicted
+++ resolved
@@ -63,20 +63,11 @@
 - Add context (baggage) propagation through Environment Variables specification.
     ([#4454](https://github.com/open-telemetry/opentelemetry-specification/pull/4454))
 
-<<<<<<< HEAD
-=======
-### Resource
-
-- Add Datamodel for Entities
+### Resource
+
+- Add Datamodel for Entities.
    ([#4442](https://github.com/open-telemetry/opentelemetry-specification/pull/4442))
 
-### Profiles
-
-### OpenTelemetry Protocol
-
-### Compatibility
-
->>>>>>> 9f803175
 ### SDK Configuration
 
 - Convert declarative config env var substitution syntax to ABNF.
