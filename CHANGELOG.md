--- conflicted
+++ resolved
@@ -30,6 +30,11 @@
   `gcp.trace_sampled`. ([#3629](https://github.com/open-telemetry/opentelemetry-specification/pull/3629))
 
 ### Resource
+
+### Protocol
+
+- Fix and clarify definition of "transient error" in the OTLP exporter specification.
+  ([#3653](https://github.com/open-telemetry/opentelemetry-specification/pull/3653))
 
 ### Compatibility
 
@@ -81,14 +86,7 @@
 
 ### Resource
 
-<<<<<<< HEAD
-### Protocol
-
-- Fix and clarify definition of "transient error" in the OTLP exporter specification.
-  ([#3653](https://github.com/open-telemetry/opentelemetry-specification/pull/3653))
-=======
-- No changes.
->>>>>>> bc76c975
+- No changes.
 
 ### Compatibility
 
