# Changelog

Please update changelog as part of any significant pull request. Place short
description of your change into "Unreleased" section. As part of release process
content of "Unreleased" section content will generate release notes for the
release.

## Unreleased

### Context

### Traces

<<<<<<< HEAD
- Clarify that `Export` MUST NOT be called by simple and batching processors concurrently.
  ([#4205](https://github.com/open-telemetry/opentelemetry-specification/pull/4205))
=======
- Make all fields as identifying for Tracer. Previously attributes were omitted from being identifying.
  ([#4161](https://github.com/open-telemetry/opentelemetry-specification/pull/4161))
>>>>>>> ee00d2e0

### Metrics

- Add support for filtering attribute keys for streams via an exclude list.
  ([#4188](https://github.com/open-telemetry/opentelemetry-specification/pull/4188))
- Clarify that `Enabled` only applies to synchronous instruments.
  ([#4211](https://github.com/open-telemetry/opentelemetry-specification/pull/4211))
- Make all fields as identifying for Meter. Previously attributes were omitted from being identifying.
  ([#4161](https://github.com/open-telemetry/opentelemetry-specification/pull/4161))

### Logs

- Define `Enabled` parameters for `Logger`.
  ([#4203](https://github.com/open-telemetry/opentelemetry-specification/pull/4203))
- Make all fields as identifying for Logger. Previously attributes were omitted from being identifying.
  ([#4161](https://github.com/open-telemetry/opentelemetry-specification/pull/4161))

### Events

### Baggage

### Resource

### OpenTelemetry Protocol

### Compatibility

### SDK Configuration

### Common

- Define equality for attributes and collection of attributes.
  ([#4161](https://github.com/open-telemetry/opentelemetry-specification/pull/4161))

### Supplementary Guidelines

## v1.37.0 (2024-09-13)

### Traces

- Minor clarification on BatchExportingProcessor behavior.
  ([#4164](https://github.com/open-telemetry/opentelemetry-specification/pull/4164))
- Clarify `SpanKind` description, extend it to cover links, add examples of
  nested client spans.
  ([#4178](https://github.com/open-telemetry/opentelemetry-specification/pull/4178))

### Metrics

- Clarify that `Export` MUST NOT be called by periodic exporting MetricReader concurrently.
  ([#4206](https://github.com/open-telemetry/opentelemetry-specification/pull/4206))

### Logs

- Clarify that log record mutations are visible in next registered processors.
  ([#4067](https://github.com/open-telemetry/opentelemetry-specification/pull/4067))
- Clarify that `Export` MUST NOT be called by simple and batching processors concurrently.
  ([#4173](https://github.com/open-telemetry/opentelemetry-specification/pull/4173))

### SDK Configuration

- Define instrumentation configuration API.
  ([#4128](https://github.com/open-telemetry/opentelemetry-specification/pull/4128))
- Mark exemplar filter env variable config as stable.
  ([#4191](https://github.com/open-telemetry/opentelemetry-specification/pull/4191))

### Common

- Update instrumentation library guidance to avoid naming collisions between external and OTel instrumentations.
  ([#4187](https://github.com/open-telemetry/opentelemetry-specification/pull/4187))
- Add natively instrumented to glossary.
  ([#4186](https://github.com/open-telemetry/opentelemetry-specification/pull/4186))

## v1.36.0 (2024-08-12)

### Traces

- Remove restriction that sampler description is immutable.
  ([#4137](https://github.com/open-telemetry/opentelemetry-specification/pull/4137))
- Add in-development `OnEnding` callback to SDK `SpanProcessor` interface.
  ([#4024](https://github.com/open-telemetry/opentelemetry-specification/pull/4024))

### Metrics

- Clarify metric reader / metric exporter relationship for temporality
  preference and default aggregation. Explicitly define configuration options
  for temporality preference and default aggregation of built-in exporters, and
  make default values explicit.
  ([#4142](https://github.com/open-telemetry/opentelemetry-specification/pull/4142))
- Add data point flags to the metric data model.
  ([#4135](https://github.com/open-telemetry/opentelemetry-specification/pull/4135))

### Logs

- The SDK MAY provide an operation that makes a deep clone of a `ReadWriteLogRecord`.
  ([#4090](https://github.com/open-telemetry/opentelemetry-specification/pull/4090))

### Baggage

- Clarify no empty string allowed in baggage names.
  ([#4144](https://github.com/open-telemetry/opentelemetry-specification/pull/4144))

### Compatibility

- Clarify prometheus exporter should have `host` and `port` configuration options.
  ([#4147](https://github.com/open-telemetry/opentelemetry-specification/pull/4147))

### Common

- Require separation of API and SDK artifacts.
  ([#4125](https://github.com/open-telemetry/opentelemetry-specification/pull/4125))

## v1.35.0 (2024-07-12)

### Logs

- Add the in-development isolating log record processor.
  ([#4062](https://github.com/open-telemetry/opentelemetry-specification/pull/4062))

### Compatibility

- Define casing for hex-encoded IDs and mark the "Trace Context in non-OTLP Log Formats" specification stable.
  ([#3909](https://github.com/open-telemetry/opentelemetry-specification/pull/3909))

## v1.34.0 (2024-06-11)

### Context

- No changes.

### Traces

- Clarify the trace SDK should log discarded events and links.
  ([#4064](https://github.com/open-telemetry/opentelemetry-specification/pull/4064))
- Add new in-development `Enabled` API to the `Tracer`.
  ([#4063](https://github.com/open-telemetry/opentelemetry-specification/pull/4063))

### Metrics

- Add new in-development `Enabled` API to meter instruments.
  ([#4063](https://github.com/open-telemetry/opentelemetry-specification/pull/4063))

### Logs

- Add the in-development `Enabled` API to the `Logger`.
  ([#4020](https://github.com/open-telemetry/opentelemetry-specification/pull/4020))

### Events

- Rename event payload to body.
  ([#4035](https://github.com/open-telemetry/opentelemetry-specification/pull/4035))
- Add specification for EventLogger and EventLoggerProvider.
  ([#4031](https://github.com/open-telemetry/opentelemetry-specification/pull/4031))
- Describe the use cases for events in greater detail.
  ([#3969](https://github.com/open-telemetry/opentelemetry-specification/pull/3969))

### Resource

- No changes.

### OpenTelemetry Protocol

- No changes.

### Compatibility

- Prometheus: Clarify location of unit suffix within metric names.
  ([#4057](https://github.com/open-telemetry/opentelemetry-specification/pull/4057))

### SDK Configuration

- No changes.

### Common

- OpenTelemetry clients MUST follow SemVer 2.0.0.
  ([#4039](https://github.com/open-telemetry/opentelemetry-specification/pull/4039))
- Rename "Experimental" to "Development" according to OTEP 0232.
  ([#4061](https://github.com/open-telemetry/opentelemetry-specification/pull/4061)),
  ([#4069](https://github.com/open-telemetry/opentelemetry-specification/pull/4069))

### Supplementary Guidelines

- Clarify that it is permissible to extend SDK interfaces without requiring a major version bump
  ([#4030](https://github.com/open-telemetry/opentelemetry-specification/pull/4030))

## v1.33.0 (2024-05-09)

### Context

### Traces

- Links with invalid SpanContext are recorded.
  ([#3928](https://github.com/open-telemetry/opentelemetry-specification/pull/3928))

### Metrics

- Change the exemplar behavior to be on by default.
  ([#3994](https://github.com/open-telemetry/opentelemetry-specification/pull/3994))
- Use normative language for exemplar default aggregations.
  ([#4009](https://github.com/open-telemetry/opentelemetry-specification/pull/4009))
- Mark Exemplars as stable.
  ([#3870](https://github.com/open-telemetry/opentelemetry-specification/pull/3870))
- Mark synchronous gauge as stable.
  ([#4019](https://github.com/open-telemetry/opentelemetry-specification/pull/4019))

### Logs

- Allow implementations to export duplicate keys in a map as an opt-in option.
  ([#3987](https://github.com/open-telemetry/opentelemetry-specification/pull/3987))

### Events

### Resource

### OpenTelemetry Protocol

### Compatibility

- Add name suggestion for option to apply resource attributes as metric attributes in Prometheus exporter.
  ([#3837](https://github.com/open-telemetry/opentelemetry-specification/pull/3837))

### SDK Configuration

- Clarify syntax for environment variable substitution regular expression
  ([#4001](https://github.com/open-telemetry/opentelemetry-specification/pull/4001))
- Error out on invalid identifiers in environment variable substitution.
  ([#4002](https://github.com/open-telemetry/opentelemetry-specification/pull/4002))
- Add end to end examples for file configuration
  ([#4018](https://github.com/open-telemetry/opentelemetry-specification/pull/4018))
- Clarify the schema for YAML configuration files
  ([#3973](https://github.com/open-telemetry/opentelemetry-specification/pull/3973))

### Common

### Supplementary Guidelines

## v1.32.0 (2024-04-11)

### Context

- No changes.

### Traces

- Remove the Jaeger Exporter.
  ([#3964](https://github.com/open-telemetry/opentelemetry-specification/pull/3964))

### Metrics

- Clarify that exemplar reservoir default may change in a minor version.
  ([#3943](https://github.com/open-telemetry/opentelemetry-specification/pull/3943))
- Add option to disable target info metric to Prometheus exporters.
  ([#3872](https://github.com/open-telemetry/opentelemetry-specification/pull/3872))
- Add synchronous gauge entry to sum monotonic table.
  ([#3977](https://github.com/open-telemetry/opentelemetry-specification/pull/3977))

### Logs

- Refine description of Instrumentation Scope.
  ([#3855](https://github.com/open-telemetry/opentelemetry-specification/pull/3855))
- Clarify that `ReadableLogRecord` and `ReadWriteLogRecord` can be represented using a single type.
  ([#3898](https://github.com/open-telemetry/opentelemetry-specification/pull/3898))
- Fix what can be modified via `ReadWriteLogRecord`.
  ([#3907](https://github.com/open-telemetry/opentelemetry-specification/pull/3907))

### Events

- No changes.

### Resource

- No changes.

### OpenTelemetry Protocol

- No changes.

### Compatibility

- Prometheus compatibility: Clarify naming of the target info metric, and differences between various Prometheus formats.
  ([#3871](https://github.com/open-telemetry/opentelemetry-specification/pull/3871))
- Prometheus compatibility: Clarify that the service triplet is required to be unique by semantic conventions.
  ([#3945](https://github.com/open-telemetry/opentelemetry-specification/pull/3945))
- Prometheus: represent Prometheus Info, StateSet and Unknown-typed metrics in OTLP.
  ([#3868](https://github.com/open-telemetry/opentelemetry-specification/pull/3868))
- Update and reorganize the prometheus sdk exporter specification.
  ([#3872](https://github.com/open-telemetry/opentelemetry-specification/pull/3872))

### SDK Configuration

- Define OTEL_EXPERIMENTAL_CONFIG_FILE to ignore other env vars, add env var substitution default syntax.
  ([#3948](https://github.com/open-telemetry/opentelemetry-specification/pull/3948))
- Clarify environment variable substitution is not recursive
  ([#3913](https://github.com/open-telemetry/opentelemetry-specification/pull/3913))
- Allow `env:` prefix in environment variable substitution syntax.
  ([#3974](https://github.com/open-telemetry/opentelemetry-specification/pull/3974))
- Add simple scope configuration to Tracer, Meter, Logger (experimental).
  ([#3877](https://github.com/open-telemetry/opentelemetry-specification/pull/3877))

### Common

- No changes.

### Supplementary Guidelines

- No changes.

## v1.31.0 (2024-03-13)

### Context

- Specify allowed characters for Baggage keys and values.
  ([#3801](https://github.com/open-telemetry/opentelemetry-specification/pull/3801))

### Traces

- Mark the AddLink() operation as stable.
  ([#3887](https://github.com/open-telemetry/opentelemetry-specification/pull/3887))

### Metrics

- Formalize the interaction between cardinality limit and overflow attribute.
  ([#3912](https://github.com/open-telemetry/opentelemetry-specification/pull/3912))

### Logs

- Fix: remove `name` from LogRecord example in the File Exporter example.
  ([#3886](https://github.com/open-telemetry/opentelemetry-specification/pull/3886))
- Remove implementation detail from Logs Bridge API.
  ([#3884](https://github.com/open-telemetry/opentelemetry-specification/pull/3884))
- Clarify that logs attributes are a superset of standard attributes.
  ([#3852](https://github.com/open-telemetry/opentelemetry-specification/pull/3852))
- Add support for empty values.
  ([#3853](https://github.com/open-telemetry/opentelemetry-specification/pull/3853))
- Mark standard output log record exporter as stable.
  ([#3922](https://github.com/open-telemetry/opentelemetry-specification/pull/3922))

### Events

- Add Provider to the Event API.
  ([#3878](https://github.com/open-telemetry/opentelemetry-specification/pull/3878))

### Resource

- No changes.

### OpenTelemetry Protocol

- No changes.

### Compatibility

- No changes.

### SDK Configuration

- No changes.

### Common

- Prohibit attribute value from evolving to contain complex types.
  ([#3858](https://github.com/open-telemetry/opentelemetry-specification/pull/3858))
- Tighten stability requirements for well-known attribute values.
  ([#3879](https://github.com/open-telemetry/opentelemetry-specification/pull/3879))

### Supplementary Guidelines

- No changes.

## v1.30.0 (2024-02-15)

### Context

- No changes.

### Traces

- No changes.

### Metrics

- Clarify metric view measurement processing.
  ([#3842](https://github.com/open-telemetry/opentelemetry-specification/pull/3842))
- Expose `ExemplarReservoir` as configuration parameter for views.
  Remove `ExemplarFilter` as an interface, now it is only configuration
  parameter.
  ([#3820](https://github.com/open-telemetry/opentelemetry-specification/pull/3820))

### Logs

- Fix `Resource` field type in Logs Data Model.
  ([#3826](https://github.com/open-telemetry/opentelemetry-specification/pull/3826))
- Remove confusing description from `Body` field in Logs Data Model to make it clear the Bridge API must support a structured body.
  ([#3827](https://github.com/open-telemetry/opentelemetry-specification/pull/3827))
- Deconstruct number scalar type to double and signed integer.
  ([#3854](https://github.com/open-telemetry/opentelemetry-specification/pull/3854))
- Remove use of Object-Oriented term `class` in log signal.
  ([#3882](https://github.com/open-telemetry/opentelemetry-specification/pull/3882))

### Resource

- No changes.

### OpenTelemetry Protocol

- Use `TracesData`, `MetricsData` and `LogsData` proto messages for file exporter.
  ([#3809](https://github.com/open-telemetry/opentelemetry-specification/pull/3809))

### Compatibility

- No changes.

### SDK Configuration

- Add file configuration section to spec compliance matrix.
  ([#3804](https://github.com/open-telemetry/opentelemetry-specification/pull/3804))
- Define mechanism for SDK extension components.
  ([#3802](https://github.com/open-telemetry/opentelemetry-specification/pull/3802))

### Common

- No changes.

### Supplementary Guidelines

- No changes.

## v1.29.0 (2024-01-10)

### Context & Baggage

- Align definition of Baggage with W3C Specification.
  ([#3800](https://github.com/open-telemetry/opentelemetry-specification/pull/3800))

### Traces

- Update OpenTelemetry to Zipkin Transformation to handle attributes from older semantic conventions in a backwards compatible way.
  ([#3794](https://github.com/open-telemetry/opentelemetry-specification/pull/3794))

### Metrics

- Define experimental MetricFilter as a mechanism to filter collected metrics by the MetricReader
  ([#3566](https://github.com/open-telemetry/opentelemetry-specification/pull/3566))
- Add optional configuration for Prometheus exporters to optionally remove unit and type suffixes.
  ([#3777](https://github.com/open-telemetry/opentelemetry-specification/pull/3777))
- Add optional configuration for Prometheus exporters to optionally drop `otel_scope_info` metric.
  ([#3796](https://github.com/open-telemetry/opentelemetry-specification/pull/3796))

### Logs

### Resource

### OpenTelemetry Protocol

### Compatibility

### SDK Configuration

- Define file configuration file format and env var substitution
  ([#3744](https://github.com/open-telemetry/opentelemetry-specification/pull/3744))

### Common

- Clarify that attribute keys are case-sensitive.
  ([#3784](https://github.com/open-telemetry/opentelemetry-specification/pull/3784))

### Supplementary Guidelines

## v1.28.0 (2023-12-07)

### Context

- No changes.

### Traces

- Stabilize how exceptions are recorded using the Trace SDK.
  ([#3769](https://github.com/open-telemetry/opentelemetry-specification/pull/3769))
- Add definition for standard output span exporter.
  ([#3740](https://github.com/open-telemetry/opentelemetry-specification/pull/3740))

### Metrics

- Add optional configuration for Prometheus exporters to promote resource attributes to metric attributes
  ([#3761](https://github.com/open-telemetry/opentelemetry-specification/pull/3761))
- Clarifications and flexibility in Exemplar speicification.
  ([#3760](https://github.com/open-telemetry/opentelemetry-specification/pull/3760))

### Logs

- Add definition for standard output log record exporter.
  ([#3741](https://github.com/open-telemetry/opentelemetry-specification/pull/3741))
- BREAKING: Change `event.name` definition to include `namespace` and removed `event.domain` from log event attributes.
  ([#3749](https://github.com/open-telemetry/opentelemetry-specification/pull/3749))
- BREAKING: Refine the arguments of the emit Event API. Instead of accepting
  a `LogRecord`, the individual arguments are enumerated along with the
  implementation requirements on how those arguments map to `LogRecord`.
  ([#3772](https://github.com/open-telemetry/opentelemetry-specification/pull/3772))

### Resource

- No changes.

### OpenTelemetry Protocol

- Clarify HTTP endpoint configuration option handling.
  ([#3739](https://github.com/open-telemetry/opentelemetry-specification/pull/3739))

### Compatibility

- No changes.

### SDK Configuration

- Add `console` as an exporter type that is supported via environment variable configuration.
  ([#3742](https://github.com/open-telemetry/opentelemetry-specification/pull/3742))

### Common

- No changes.

### Supplementary Guidelines

- No changes.

## v1.27.0 (2023-11-08)

### Context

- No changes.

### Traces

- Add a new AddLink() operation to Span (experimental).
  ([#3678](https://github.com/open-telemetry/opentelemetry-specification/pull/3678))

### Metrics

- No changes.

### Logs

- No changes.

### Resource

- No changes.

### OpenTelemetry Protocol

- New exporter implementations do not need to support
  `OTEL_EXPORTER_OTLP_SPAN_INSECURE` and `OTEL_EXPORTER_OTLP_METRIC_INSECURE`.
  ([#3719](https://github.com/open-telemetry/opentelemetry-specification/pull/3719))

### Compatibility

- No changes.

### SDK Configuration

- Define file configuration parse and create operations.
  ([#3437](https://github.com/open-telemetry/opentelemetry-specification/pull/3437))
- Add environment variable implementation guidelines.
  ([#3738](https://github.com/open-telemetry/opentelemetry-specification/pull/3738))

### Common

- Rename/replace `(client|server).socket.(address|port)` attributes with `network.(peer|local).(address|port)`.
  ([#3713](https://github.com/open-telemetry/opentelemetry-specification/pull/3713))

### Supplementary Guidelines

- No changes.

## v1.26.0 (2023-10-10)

### Context

- No changes.

### Traces

- `ParentBased` sampler is a decorator (not a composite).
  ([#3706](https://github.com/open-telemetry/opentelemetry-specification/pull/3706))

### Metrics

- Consistently use "advisory parameters" instead of "advice parameters".
  ([#3693](https://github.com/open-telemetry/opentelemetry-specification/pull/3693))
- Stabilize `ExplicitBucketBoundaries` instrument advisory parameter.
  ([#3694](https://github.com/open-telemetry/opentelemetry-specification/pull/3694))

### Logs

- Update two apache access logs mappings.
  ([#3712](https://github.com/open-telemetry/opentelemetry-specification/pull/3712))

### Resource

- No changes.

### OpenTelemetry Protocol

- No changes.

### Compatibility

- Prometheus exporters omit empty resources and scopes without attributes.
  ([#3660](https://github.com/open-telemetry/opentelemetry-specification/pull/3660))

### SDK Configuration

- Fix description of OTEL_ATTRIBUTE_COUNT_LIMIT
  ([#3714](https://github.com/open-telemetry/opentelemetry-specification/pull/3714))

### Common

- Add upgrading and version management documentation
  ([#3695](https://github.com/open-telemetry/opentelemetry-specification/pull/3695))

### Supplementary Guidelines

- No changes.

## v1.25.0 (2023-09-13)

### Context

- No changes.

### Traces

- No changes.

### Metrics

- Increase metric name maximum length from 63 to 255 characters.
  ([#3648](https://github.com/open-telemetry/opentelemetry-specification/pull/3648))
- MetricReader.Collect ignores Resource from MetricProducer.Produce.
  ([#3636](https://github.com/open-telemetry/opentelemetry-specification/pull/3636))
- Attribute sets not observed during async callbacks are not exported.
  ([#3242](https://github.com/open-telemetry/opentelemetry-specification/pull/3242))
- Promote MetricProducer specification to feature-freeze.
  ([#3655](https://github.com/open-telemetry/opentelemetry-specification/pull/3655))
- Add synchronous gauge instrument, clarify temporality selection influence on
  metric point persistence.
  ([#3540](https://github.com/open-telemetry/opentelemetry-specification/pull/3540))
- Clarify that advice is non-identifying.
  ([#3661](https://github.com/open-telemetry/opentelemetry-specification/pull/3661))
- Define the default size of the `SimpleFixedSizeExemplarReservoir` to be `1`.
  ([#3670](https://github.com/open-telemetry/opentelemetry-specification/pull/3670))
- Rename "advice" to "advisory parameters".
  ([#3662](https://github.com/open-telemetry/opentelemetry-specification/pull/3662))
- Clarify the minimal implementation of a `View`'s `attribute_keys` is an allow-list.
  ([#3680](https://github.com/open-telemetry/opentelemetry-specification/pull/3680))
- Add "/" to valid characters for instrument names
  ([#3684](https://github.com/open-telemetry/opentelemetry-specification/pull/3684))
- Stabilize the `MetricProducer`.
  ([#3685](https://github.com/open-telemetry/opentelemetry-specification/pull/3685))

### Logs

- Update GCP data model to use `TraceFlags` instead of
  `gcp.trace_sampled`. ([#3629](https://github.com/open-telemetry/opentelemetry-specification/pull/3629))

### Resource

- No changes.

### OpenTelemetry Protocol

- Fix and clarify definition of "transient error" in the OTLP exporter specification.
  ([#3653](https://github.com/open-telemetry/opentelemetry-specification/pull/3653))

### Compatibility

- OpenTracing Shim: Allow invalid but sampled SpanContext to be returned.
  ([#3471](https://github.com/open-telemetry/opentelemetry-specification/pull/3471))
- Prometheus: Allow changing metric names by default when translating from Prometheus to OpenTelemetry.
  ([#3679](https://github.com/open-telemetry/opentelemetry-specification/pull/3679))

### SDK Configuration

- No changes.

### Common

- No changes.

### Supplemenatary Guidelines

- No changes.

## v1.24.0 (2023-08-10)

### Context

- No changes.

### Traces

- No changes.

### Metrics

- Specify how to handle instrument name conflicts.
  ([#3626](https://github.com/open-telemetry/opentelemetry-specification/pull/3626))
- Add experimental metric attributes advice API.
  ([#3546](https://github.com/open-telemetry/opentelemetry-specification/pull/3546))
- Revise the exemplar default reservoirs.
  ([#3627](https://github.com/open-telemetry/opentelemetry-specification/pull/3627))
- Mark the default aggregation cardinality Experimental in MetricReader.
  ([#3619](https://github.com/open-telemetry/opentelemetry-specification/pull/3619))
- Mark Metric No-Op API as stable.
  ([#3642](https://github.com/open-telemetry/opentelemetry-specification/pull/3642))
- MetricProducers are provided as config to MetricReaders instead of through a RegisterProducer operation.
  ([#3613](https://github.com/open-telemetry/opentelemetry-specification/pull/3613))
- Refine `MetricProvider.ForceFlush` and define `ForceFlush` for periodic exporting MetricReader.
  ([#3563](https://github.com/open-telemetry/opentelemetry-specification/pull/3563))

### Logs

- Clarify how log appender use Scope name and attributes.
  ([#3583](https://github.com/open-telemetry/opentelemetry-specification/pull/3583))
- Mark No-Op Logs Bridge API as stable.
  ([#3642](https://github.com/open-telemetry/opentelemetry-specification/pull/3642))

### Resource

- No changes.

### Compatibility

- Prometheus exporters SHOULD provide configuration to disable the addition of `_total` suffixes.
  ([#3590](https://github.com/open-telemetry/opentelemetry-specification/pull/3590))

### SDK Configuration

- No changes.

### Common

- No changes.

### Supplemenatary Guidelines

- No changes.

## v1.23.0 (2023-07-12)

### Context

- No changes.

### Traces

- Refine SDK TracerProvider configuration section.
  ([#3559](https://github.com/open-telemetry/opentelemetry-specification/pull/3559))
- Make SDK Tracer Creation more normative.
  ([#3529](https://github.com/open-telemetry/opentelemetry-specification/pull/3529))

### Metrics

- Refine SDK MeterProvider configuration section.
  ([#3522](https://github.com/open-telemetry/opentelemetry-specification/pull/3522))
- Clarify metric view requirements and recommendations.
  ([#3524](https://github.com/open-telemetry/opentelemetry-specification/pull/3524))
- Change the view name to be the view's stream configuration name.
  ([#3524](https://github.com/open-telemetry/opentelemetry-specification/pull/3524))
- Make SDK Meter Creation more normative.
  ([#3529](https://github.com/open-telemetry/opentelemetry-specification/pull/3529))
- Clarify duplicate instrument registration scope to be a MeterProvider.
  ([#3538](https://github.com/open-telemetry/opentelemetry-specification/pull/3538))
- Clarify identical instrument definition for SDK.
  ([#3585](https://github.com/open-telemetry/opentelemetry-specification/pull/3585))

### Logs

- Refine SDK LoggerProvider configuration section.
  ([#3559](https://github.com/open-telemetry/opentelemetry-specification/pull/3559))
- Make SDK Logger Creation more normative.
  ([#3529](https://github.com/open-telemetry/opentelemetry-specification/pull/3529))

### Resource

- No changes.

### Compatibility

- NOTICE: Remove the Jaeger Exporter
  ([#3567](https://github.com/open-telemetry/opentelemetry-specification/pull/3567))
- Prometheus: Do not add `_total` suffix if the metric already ends in `_total`.
  ([#3581](https://github.com/open-telemetry/opentelemetry-specification/pull/3581))
- Prometheus type and unit suffixes are not trimmed by default.
  ([#3580](https://github.com/open-telemetry/opentelemetry-specification/pull/3580))

### SDK Configuration

- Extract Exemplar section and mark it as Experimental.
  ([#3533](https://github.com/open-telemetry/opentelemetry-specification/pull/3533))

### Common

- No changes.

### Supplemenatary Guidelines

- No changes.

## v1.22.0 (2023-06-09)

### Context

- No changes.

### Traces

- No changes.

### Metrics

- Make recommendation to reserve aggregator normative.
  ([#3526](https://github.com/open-telemetry/opentelemetry-specification/pull/3526))

### Logs

- No changes.

### Resource

- No changes.

### Compatibility

- No changes.

### OpenTelemetry Protocol

- Move OTLP specification to github.com/open-telemetry/opentelemetry-proto.
  ([#3454](https://github.com/open-telemetry/opentelemetry-specification/pull/3454))

### SDK Configuration

- No changes.

### Telemetry Schemas

- No changes.

### Common

- Explain why custom attributes are not recommended to be placed in OTel
  namespaces.
  ([#3507](https://github.com/open-telemetry/opentelemetry-specification/pull/3507))

### Supplemenatary Guidelines

- No changes.

## v1.21.0 (2023-05-09)

### Context

- No changes.

### Traces

- No changes.

### Metrics

- Add experimental histogram advice API.
  ([#3216](https://github.com/open-telemetry/opentelemetry-specification/pull/3216))
- Recommended non-prefixed units for metric instrument semantic conventions.
  ([#3312](https://github.com/open-telemetry/opentelemetry-specification/pull/3312))
- Recommended cardinality limits to protect metrics pipelines against
  excessive data production from a single instrument.
  ([#2960](https://github.com/open-telemetry/opentelemetry-specification/pull/2960))
- Specify second unit (`s`) and advice bucket boundaries of `[]`
  for `process.runtime.jvm.gc.duration`.
  ([#3458](https://github.com/open-telemetry/opentelemetry-specification/pull/3458))
- Add links to the JMX APIs that are the JVM runtime metric sources.
  ([#3463](https://github.com/open-telemetry/opentelemetry-specification/pull/3463))

### Logs

- Clarify parameters for emitting a log record.
  ([#3345](https://github.com/open-telemetry/opentelemetry-specification/pull/3354))
- Drop logger include_trace_context parameter.
  ([#3397](https://github.com/open-telemetry/opentelemetry-specification/pull/3397))
- Clarify how ObservedTimestamp field is set if unspecified
  ([#3385](https://github.com/open-telemetry/opentelemetry-specification/pull/3385))
- Mark logs bridge API / SDK as stable.
  ([#3376](https://github.com/open-telemetry/opentelemetry-specification/pull/3376))
- Mark LogRecord Environment Variables as stable.
  ([#3449](https://github.com/open-telemetry/opentelemetry-specification/pull/3449))

### Resource

### Semantic Conventions

- The Semantic Conventions have moved to a separate repository
  [github.com/open-telemetry/semantic-conventions](https://github.com/open-telemetry/semantic-conventions).
  There will be no future semantic conventions release from this repository.
  ([#3489](https://github.com/open-telemetry/opentelemetry-specification/pull/3489))

### Compatibility

- Mark OpenCensus compatibility spec as stable
  ([#3425](https://github.com/open-telemetry/opentelemetry-specification/pull/3425))

### OpenTelemetry Protocol

- No changes.

### SDK Configuration

- Lay initial groundwork for file configuration
  ([#3360](https://github.com/open-telemetry/opentelemetry-specification/pull/3360))
- Move file configuration schema to `opentelemetry-configuration`.
  ([#3412](https://github.com/open-telemetry/opentelemetry-specification/pull/3412))
- Move `sdk-configuration.md` and `sdk-environment-variables.md`
  to `/specification/configuration/`.
  ([#3434](https://github.com/open-telemetry/opentelemetry-specification/pull/3434))

### Telemetry Schemas

- No changes.

### Common

- Add log entries to specification README.md contents.
  ([#3435](https://github.com/open-telemetry/opentelemetry-specification/pull/3435))

### Supplemenatary Guidelines

- Add guidance to use service-supported propagation formats as default for AWS SDK client calls.
  ([#3212](https://github.com/open-telemetry/opentelemetry-specification/pull/3212))

## v1.20.0 (2023-04-07)

### Context

- No changes.

### Traces

- Clarify required parent information in ReadableSpan. Technically a relaxation,
  but previously it was easy to overlook certain properties were required.
  [#3257](https://github.com/open-telemetry/opentelemetry-specification/pull/3257)
- Remove underspecified and unused Span decorator from Trace SDK.
  ([#3363](https://github.com/open-telemetry/opentelemetry-specification/pull/3363))

### Metrics

- Clarify that units should use UCUM case sensitive variant.
  ([#3306](https://github.com/open-telemetry/opentelemetry-specification/pull/3306))
- Remove No-Op instrument and Meter creation requirements.
  ([#3322](https://github.com/open-telemetry/opentelemetry-specification/pull/3322))
- Fixed attributes requirement level in semantic conventions for hardware metrics
  ([#3258](https://github.com/open-telemetry/opentelemetry-specification/pull/3258))

### Logs

- Update log readme "request context" to "trace context".
  ([#3332](https://github.com/open-telemetry/opentelemetry-specification/pull/3332))
- Remove log readme document status.
  ([#3334](https://github.com/open-telemetry/opentelemetry-specification/pull/3334))
- Break out compatibility document on recording trace context in non-OTLP Log Format
  ([#3331](https://github.com/open-telemetry/opentelemetry-specification/pull/3331))
- Ensure Logs Bridge API doesn't contain SDK implementation details
  ([#3275](https://github.com/open-telemetry/opentelemetry-specification/pull/3275))
- Add Log Bridge API artifact naming guidance
  ([#3346](https://github.com/open-telemetry/opentelemetry-specification/pull/3346))
- Add log appender / bridge to glossary.
  ([#3335](https://github.com/open-telemetry/opentelemetry-specification/pull/3335))

### Resource

- No changes.

### Semantic Conventions

- Clarify that attribute requirement levels apply to the instrumentation library
  ([#3289](https://github.com/open-telemetry/opentelemetry-specification/pull/3289))
- Fix grammatical number of metric units.
  ([#3298](https://github.com/open-telemetry/opentelemetry-specification/pull/3298))
- Rename `net.app.protocol.(name|version)` to `net.protocol.(name|version)`
  ([#3272](https://github.com/open-telemetry/opentelemetry-specification/pull/3272))
- Replace `http.flavor` with `net.protocol.(name|version)`
  ([#3272](https://github.com/open-telemetry/opentelemetry-specification/pull/3272))
- Metric requirement levels are now stable
  ([#3271](https://github.com/open-telemetry/opentelemetry-specification/pull/3271))
- BREAKING: remove `messaging.destination.kind` and `messaging.source.kind`.
  ([#3214](https://github.com/open-telemetry/opentelemetry-specification/pull/3214),
  [#3348](https://github.com/open-telemetry/opentelemetry-specification/pull/3348))
- Define attributes collected for `cosmosdb` by Cosmos DB SDK
  ([#3097](https://github.com/open-telemetry/opentelemetry-specification/pull/3097))
- Clarify stability requirements of semantic conventions
  ([#3225](https://github.com/open-telemetry/opentelemetry-specification/pull/3225))
- BREAKING: Change span statuses for gRPC server spans.
  ([#3333](https://github.com/open-telemetry/opentelemetry-specification/pull/3333))
- Stabilize key components of `service.*` and `telemetry.sdk.*` resource
  semantic conventions.
  ([#3202](https://github.com/open-telemetry/opentelemetry-specification/pull/3202))
- Fixed attributes requirement level in semantic conventions for hardware metrics
  ([#3258](https://github.com/open-telemetry/opentelemetry-specification/pull/3258))
- Added AWS S3 semantic conventions.
  ([#3251](https://github.com/open-telemetry/opentelemetry-specification/pull/3251))
- Fix units in the Kafka metric semantic conventions.
  ([#3300](https://github.com/open-telemetry/opentelemetry-specification/pull/3300))
- Add Trino to Database specific conventions
  ([#3347](https://github.com/open-telemetry/opentelemetry-specification/pull/3347))
- Change `db.statement` to only be collected if there is sanitization.
  ([#3127](https://github.com/open-telemetry/opentelemetry-specification/pull/3127))
- BREAKING: Remove `http.status_code` attribute from the
  `http.server.active_requests` metric.
  ([#3366](https://github.com/open-telemetry/opentelemetry-specification/pull/3366))
- Mark attribute requirement levels as stable
  ([#3368](https://github.com/open-telemetry/opentelemetry-specification/pull/3368))

### Compatibility

- No changes.

### OpenTelemetry Protocol

- Declare OTLP stable.
  ([#3274](https://github.com/open-telemetry/opentelemetry-specification/pull/3274))

### SDK Configuration

- No changes.

### Telemetry Schemas

- No changes.

### Common

- No changes.

## v1.19.0 (2023-03-06)

### Context

- No changes.

### Traces

- No changes.

### Metrics

- Add unit to View's Instrument selection criteria.
  ([#3184](https://github.com/open-telemetry/opentelemetry-specification/pull/3184))
- Add metric requirement levels "Required", "Recommended", and "Opt-In".
  ([#3237](https://github.com/open-telemetry/opentelemetry-specification/pull/3237))

### Logs

- Rename Logs API to Logs Bridge API to prevent confusion.
  ([#3197](https://github.com/open-telemetry/opentelemetry-specification/pull/3197))
- Move event language from log README to event-api.
  ([#3252](https://github.com/open-telemetry/opentelemetry-specification/pull/3252))

### Resource

- Clarify how to collect `host.id` for non-containerized systems.
  ([#3173](https://github.com/open-telemetry/opentelemetry-specification/pull/3173))

### Semantic Conventions

- Move X-Ray Env Variable propagation to span link instead of parent for AWS Lambda.
  ([#3166](https://github.com/open-telemetry/opentelemetry-specification/pull/3166))
- Add heroku resource semantic conventions.
  [#3075](https://github.com/open-telemetry/opentelemetry-specification/pull/3075)
- BREAKING: Rename faas.execution to faas.invocation_id
  ([#3209](https://github.com/open-telemetry/opentelemetry-specification/pull/3209))
- BREAKING: Change faas.max_memory units to Bytes instead of MB
  ([#3209](https://github.com/open-telemetry/opentelemetry-specification/pull/3209))
- BREAKING: Expand scope of faas.id to cloud.resource_id
  ([#3188](https://github.com/open-telemetry/opentelemetry-specification/pull/3188))
- Add Connect RPC specific conventions
  ([#3116](https://github.com/open-telemetry/opentelemetry-specification/pull/3116))
- Rename JVM metric attribute value from `nonheap` to `non_heap`
  ([#3250](https://github.com/open-telemetry/opentelemetry-specification/pull/3250))
- Mark the attribute naming guidelines in the specification as stable.
  ([#3220](https://github.com/open-telemetry/opentelemetry-specification/pull/3220))
- Mark telemetry schema readme stable.
  ([#3221](https://github.com/open-telemetry/opentelemetry-specification/pull/3221))
- Remove mention of `net.transport` from HTTP semantic conventions
  ([#3244](https://github.com/open-telemetry/opentelemetry-specification/pull/3244))
- Clarifies that if an HTTP client request is explicitly made to an IP address,
  e.g. `http://x.x.x.x:8080`, then `net.peer.name` SHOULD be the IP address `x.x.x.x`
  ([#3276](https://github.com/open-telemetry/opentelemetry-specification/pull/3276))
- Mark `net.sock.host.port` as conditionally required.
  ([#3246](https://github.com/open-telemetry/opentelemetry-specification/pull/3246))
- Rename Optional attribute requirement level to Opt-In.
  ([#3228](https://github.com/open-telemetry/opentelemetry-specification/pull/3228))
- Rename `http.user_agent` to `user_agent.original`.
  ([#3190](https://github.com/open-telemetry/opentelemetry-specification/pull/3190))
- Expand the declaration of `pool.name`.
  ([#3050](https://github.com/open-telemetry/opentelemetry-specification/pull/3050))

### Compatibility

- Update Zipkin remoteEndpoint preferences.
  ([#3087](https://github.com/open-telemetry/opentelemetry-specification/pull/3087))

### OpenTelemetry Protocol

- Declare OTLP/JSON Stable.
  ([#2930](https://github.com/open-telemetry/opentelemetry-specification/pull/2930))

### SDK Configuration

- No changes.

### Telemetry Schemas

- No changes.

### Common

- No changes.

## v1.18.0 (2023-02-09)

### Context

- No changes.

### Traces

- Clarify guidance regarding excessive logging when attributes are dropped
  or truncated.
  ([#3151](https://github.com/open-telemetry/opentelemetry-specification/pull/3151))

### Metrics

- No changes.

### Logs

- Define BatchLogRecordProcessor default configuration values.
  ([#3002](https://github.com/open-telemetry/opentelemetry-specification/pull/3002))
- Clarify guidance regarding excessive logging when attributes are dropped
  or truncated.
  ([#3151](https://github.com/open-telemetry/opentelemetry-specification/pull/3151))

### Resource

- No changes.

### Semantic Conventions

- Add Cloud Spanner and Microsoft SQL Server Compact to db.system semantic conventions
  ([#3105](https://github.com/open-telemetry/opentelemetry-specification/pull/3105)).
- Enable semantic convention tooling for metrics in spec
  ([#3119](https://github.com/open-telemetry/opentelemetry-specification/pull/3119))
- Rename google openshift platform attribute from `google_cloud_openshift` to `gcp_openshift`
  to match the existing `cloud.provider` prefix.
  ([#3095](https://github.com/open-telemetry/opentelemetry-specification/pull/3095))
- Changes http server span names from `{http.route}` to `{http.method} {http.route}`
  (when route is available), and from `HTTP {http.method}` to `{http.method}` (when
  route is not available).
  Changes http client span names from `HTTP {http.method}` to `{http.method}`.
  ([#3165](https://github.com/open-telemetry/opentelemetry-specification/pull/3165))
- Mark `http.server.duration` and `http.client.duration` metrics as required, and mark
  all other HTTP metrics as optional.
  [#3158](https://github.com/open-telemetry/opentelemetry-specification/pull/3158)
- Add `net.host.port` to `http.server.active_requests` metrics attributes.
  [#3158](https://github.com/open-telemetry/opentelemetry-specification/pull/3158)
- `http.route` SHOULD contain the "application root" if there is one.
  ([#3164](https://github.com/open-telemetry/opentelemetry-specification/pull/3164))

### Compatibility

- Add condition with sum and count for Prometheus summaries
  ([3059](https://github.com/open-telemetry/opentelemetry-specification/pull/3059)).
- Clarify prometheus unit conversions
  ([#3066](https://github.com/open-telemetry/opentelemetry-specification/pull/3066)).
- Define conversion mapping from OTel Exponential Histograms to Prometheus Native
  Histograms.
  ([#3079](https://github.com/open-telemetry/opentelemetry-specification/pull/3079))
- Fix Prometheus histogram metric suffixes. Bucket series end in `_bucket`
  ([#3018](https://github.com/open-telemetry/opentelemetry-specification/pull/3018)).

### OpenTelemetry Protocol

- No changes.

### SDK Configuration

- Add log-specific attribute limit configuration and clarify that general
  attribute limit configuration also apply to log records
  ([#2861](https://github.com/open-telemetry/opentelemetry-specification/pull/2861)).

### Telemetry Schemas

- No changes.

### Common

- No changes.

## v1.17.0 (2023-01-17)

### Context

- No changes.

### Traces

- Clarify that the BatchSpanProcessor should export batches when the queue reaches the batch size
  ([#3024](https://github.com/open-telemetry/opentelemetry-specification/pull/3024))
- Deprecate jaeger exporter, scheduled for spec removal in July 2023.
  [#2858](https://github.com/open-telemetry/opentelemetry-specification/pull/2858)

### Metrics

- Rename built-in ExemplarFilters to AlwaysOn, AlwaysOff and TraceBased.
  ([#2919](https://github.com/open-telemetry/opentelemetry-specification/pull/2919))
- Add `MaxScale` config option to Exponential Bucket Histogram Aggregation.
  ([#3017](https://github.com/open-telemetry/opentelemetry-specification/pull/3017))
- Rename exponential bucket histogram aggregation to base 2 exponential histogram
  aggregation. Rename "OTEL_EXPORTER_OTLP_METRICS_DEFAULT_HISTOGRAM_AGGREGATION"
  value from "exponential_bucket_histogram" to
  "base2_exponential_bucket_histogram". Mark exponential histogram data model and
  base2 exponential histogram aggregation as stable.
  ([#3041](https://github.com/open-telemetry/opentelemetry-specification/pull/3041))

### Logs

- Clarify usage of log body for structured logs
  ([#3023](https://github.com/open-telemetry/opentelemetry-specification/pull/3023))
- Move appendices from Data Model to new Data Model Appendix document
  ([#3207](https://github.com/open-telemetry/opentelemetry-specification/pull/3207))

### Resource

- No changes.

### Semantic Conventions

- Clarify common HTTP attributes apply to both clients and servers
  ([#3044](https://github.com/open-telemetry/opentelemetry-specification/pull/3044))
- Add `code.lineno` source code attribute
  ([#3029](https://github.com/open-telemetry/opentelemetry-specification/pull/3029))
- Add ClickHouse to db.system semantic conventions
  ([#3011](https://github.com/open-telemetry/opentelemetry-specification/pull/3011))
- Refactor messaging attributes and per-message attributes in batching scenarios.
  ([#2957](https://github.com/open-telemetry/opentelemetry-specification/pull/2957)).
  BREAKING: rename `messaging.consumer_id` to `messaging.consumer.id`,
  `messaging.destination` to `messaging.destination.name`,
  `messaging.temp_destination` to `messaging.destination.temporary`,
  `messaging.destination_kind` to `messaging.destination.kind`,
  `messaging.message_id` to `messaging.message.id`,
  `messaging.protocol` to `net.app.protocol.name`,
  `messaging.protocol_version`, `net.app.protocol.version`,
  `messaging.conversation_id` to `messaging.message.conversation_id`,
  `messaging.message_payload_size_bytes` to `messaging.message.payload_size_bytes`,
  `messaging.message_payload_compressed_size_bytes` to `messaging.message.payload_compressed_size_bytes`,
  `messaging.rabbitmq.routing_key`: `messaging.rabbitmq.destination.routing_key`,
  `messaging.kafka.message_key` to `messaging.kafka.message.key`,
  `messaging.kafka.consumer_group` to `messaging.kafka.consumer.group`,
  `messaging.kafka.partition` to `messaging.kafka.destination.partition`,
  `messaging.kafka.tombstone` to `messaging.kafka.message.tombstone`,
  `messaging.rocketmq.message_type` to `messaging.rocketmq.message.type`,
  `messaging.rocketmq.message_tag` to `messaging.rocketmq.message.tag`,
  `messaging.rocketmq.message_keys` to `messaging.rocketmq.message.keys`;
  Removed `messaging.url`;
  Renamed `send` operation to `publish`;
  Split `destination` and `source` namespaces and clarify per-message attributes in batching scenarios.

### Compatibility

- Add Tracer.Close() to the OpenTracing Shim layer.
- Add OpenCensus migration guide and add BinaryPropagation as an option to gRPC
  instrumentation for OpenCensus compatibility
  ([#3015](https://github.com/open-telemetry/opentelemetry-specification/pull/3015)).

### OpenTelemetry Protocol

- Add table for OTLP/HTTP response code and client retry recommendation
  ([#3028](https://github.com/open-telemetry/opentelemetry-specification/pull/3028))
- Remove spaces from example exporter User-Agent header to conform to RFC7231 & RFC7230.
  [#3052](https://github.com/open-telemetry/opentelemetry-specification/pull/3052)

### SDK Configuration

- Rename knowns values for "OTEL_METRICS_EXEMPLAR_FILTER" to "always_on",
  "always_off" and "trace_based".
  ([#2919](https://github.com/open-telemetry/opentelemetry-specification/pull/2919))

### Telemetry Schemas

- No changes.

### Common

- No changes.

## v1.16.0 (2022-12-08)

### Context

- No changes.

### Traces

- No changes.

### Metrics

- Define Experimental MetricProducer as a third-party provider of metric data to MetricReaders.
  ([#2951](https://github.com/open-telemetry/opentelemetry-specification/pull/2951))
- Add OTLP exporter temporality preference named "LowMemory" which
  configures Synchronous Counter and Histogram instruments to use
  Delta aggregation temporality, which allows them to shed memory
  following a cardinality explosion, thus use less memory.
  ([#2961](https://github.com/open-telemetry/opentelemetry-specification/pull/2961))

### Logs

- Clarification on what an Event is, and what the event.domain and event.name attributes represent
  ([#2848](https://github.com/open-telemetry/opentelemetry-specification/pull/2848))
- Move `event.domain` from InstrumentationScope attributes to LogRecord
  attributes.
  ([#2940](https://github.com/open-telemetry/opentelemetry-specification/pull/2940))
- Split out Event API from Log API
  ([#2941](https://github.com/open-telemetry/opentelemetry-specification/pull/2941))
- Clarify data modification in `LogRecordProcessor`.
  ([#2969](https://github.com/open-telemetry/opentelemetry-specification/pull/2969))
- Make sure it is very clear we are not building a Logging API.
  ([#2966](https://github.com/open-telemetry/opentelemetry-specification/pull/2966))

### Resource

- Extend Cloud Platform Enum with OpenShift entry for all supported cloud providers.
  ([#2985](https://github.com/open-telemetry/opentelemetry-specification/pull/2985))

### Semantic Conventions

- Add `process.runtime.jvm.gc.duration` metric to semantic conventions.
  ([#2903](https://github.com/open-telemetry/opentelemetry-specification/pull/2903))
- Make http.status_code metric attribute an int.
  ([#2943](https://github.com/open-telemetry/opentelemetry-specification/pull/2943))
- Add IBM Cloud as a cloud provider.
  ([#2965](https://github.com/open-telemetry/opentelemetry-specification/pull/2965))
- Add semantic conventions for Feature Flags
  ([#2529](https://github.com/open-telemetry/opentelemetry-specification/pull/2529))
- Rename `rpc.request.metadata.<key>` and `rpc.response.metadata.<key>` to
  `rpc.grpc.request.metadata.<key>` and `rpc.grpc.response.metadata.<key>`
  ([#2981](https://github.com/open-telemetry/opentelemetry-specification/pull/2981))
- List the machine-id as potential source for a unique host.id
  ([#2978](https://github.com/open-telemetry/opentelemetry-specification/pull/2978))
- Add `messaging.kafka.message.offset` attribute.
  ([#2982](https://github.com/open-telemetry/opentelemetry-specification/pull/2982))
- Update hardware metrics to use `direction` as per general semantic conventions
  ([#2942](https://github.com/open-telemetry/opentelemetry-specification/pull/2942))

### Compatibility

- Add OpenCensus metric bridge specification.
  ([#2979](https://github.com/open-telemetry/opentelemetry-specification/pull/2979))

### OpenTelemetry Protocol

- No changes.

### SDK Configuration

- Specify handling of invalid numeric environment variables
  ([#2963](https://github.com/open-telemetry/opentelemetry-specification/pull/2963))

### Telemetry Schemas

- No changes.

### Common

- No changes.

## v1.15.0 (2022-11-09)

### Context

- No changes.

### Traces

- Rename `http.retry_count` to `http.resend_count` and clarify its meaning.
  ([#2743](https://github.com/open-telemetry/opentelemetry-specification/pull/2743))

### Metrics

- Handle duplicate description comments during Prometheus conversion.
  ([#2890](https://github.com/open-telemetry/opentelemetry-specification/pull/2890))
- Allow to configure min/max recording in the exponential histogram aggregation.
  ([#2904](https://github.com/open-telemetry/opentelemetry-specification/pull/2904))
- Add table of instrument additive property
  ([#2906](https://github.com/open-telemetry/opentelemetry-specification/pull/2906))

### Logs

- Add `Context` as argument to `LogRecordProcessor#onEmit`.
  ([#2927](https://github.com/open-telemetry/opentelemetry-specification/pull/2927))

### Resource

- No changes.

### Semantic Conventions

- Change to messaging.kafka.max.lag from UpDownCounter to Gauge (and rename it)
  ([#2837](https://github.com/open-telemetry/opentelemetry-specification/pull/2837))
- Add daemon attribute to jvm threads metric
  ([#2828](https://github.com/open-telemetry/opentelemetry-specification/pull/2828))
- Add gRPC request and response metadata semantic conventions
  ([#2874](https://github.com/open-telemetry/opentelemetry-specification/pull/2874))
- Add `process.paging.faults` metric to semantic conventions
  ([#2827](https://github.com/open-telemetry/opentelemetry-specification/pull/2827))
- Define semantic conventions yaml for non-otlp conventions
  ([#2850](https://github.com/open-telemetry/opentelemetry-specification/pull/2850))
- Add more semantic convetion attributes of Apache RocketMQ
  ([#2881](https://github.com/open-telemetry/opentelemetry-specification/pull/2881))
- Add `process.runtime.jvm.memory.usage_after_last_gc` metric to semantic conventions.
  ([#2901](https://github.com/open-telemetry/opentelemetry-specification/pull/2901))

### Compatibility

- Specify how Prometheus exporters and receivers handle instrumentation scope.
  ([#2703](https://github.com/open-telemetry/opentelemetry-specification/pull/2703)).

### OpenTelemetry Protocol

- Clarify that lowerCamelCase field names MUST be used for OTLP/JSON
  ([#2829](https://github.com/open-telemetry/opentelemetry-specification/pull/2829))

### SDK Configuration

- No changes.

### Telemetry Schemas

- No changes.

### Common

- Clarify that Scope is defined at build time
  ([#2878](https://github.com/open-telemetry/opentelemetry-specification/pull/2878))

## v1.14.0 (2022-10-04)

### Context

- No changes.

### Traces

- No changes.

### Metrics

- Changed the default buckets for Explicit Bucket Histogram to better match the
  official Prometheus clients.
  ([#2770](https://github.com/open-telemetry/opentelemetry-specification/pull/2770)).
- Fix OpenMetrics valid label keys, and specify prometheus conversion for metric name.
  ([#2788](https://github.com/open-telemetry/opentelemetry-specification/pull/2788))

### Logs

- Add environment variables for configuring the `BatchLogRecordProcessor`.
  ([#2785](https://github.com/open-telemetry/opentelemetry-specification/pull/2785))
- Fix inconsistencies in log README
  ([#2800](https://github.com/open-telemetry/opentelemetry-specification/pull/2800)).

### Resource

- Add `browser.mobile` and `browser.language` resource attributes
  ([#2761](https://github.com/open-telemetry/opentelemetry-specification/pull/2761))

### Semantic Conventions

- Add `process.context_switches`, and `process.open_file_descriptors`, to the
  metrics semantic conventions
  ([#2706](https://github.com/open-telemetry/opentelemetry-specification/pull/2706))
- Add exceptions to the logs semantic conventions
  ([#2819](https://github.com/open-telemetry/opentelemetry-specification/pull/2819))
- Make context propagation requirements explicit for messaging semantic conventions
  ([#2750](https://github.com/open-telemetry/opentelemetry-specification/pull/2750)).
- Update http metrics to use `http.route` instead of `http.target` for servers,
  drop `http.url` for clients
  ([#2818](https://github.com/open-telemetry/opentelemetry-specification/pull/2818)).

### Compatibility

- No changes.

### OpenTelemetry Protocol

- Add user agent to OTLP exporter specification
  ([#2684](https://github.com/open-telemetry/opentelemetry-specification/pull/2684))
- Prohibit usage of enum value name strings in OTLP/JSON
  ([#2758](https://github.com/open-telemetry/opentelemetry-specification/pull/2758))
- Clarify that unknown fields must be ignored when receiving OTLP/JSON
  ([#2816](https://github.com/open-telemetry/opentelemetry-specification/pull/2816))
- Add OTLP exporter user agent to the spec compliance matrix
  ([#2842](https://github.com/open-telemetry/opentelemetry-specification/pull/2842)).

### SDK Configuration

- Add the OTEL_SDK_DISABLED environment variable to the SDK configuration.
  ([2679](https://github.com/open-telemetry/opentelemetry-specification/pull/2679))
- Add the definition of a Boolean environment variable
  ([#2755](https://github.com/open-telemetry/opentelemetry-specification/pull/2755)).

### Telemetry Schemas

- No changes.

### Common

- No changes.

## v1.13.0 (2022-09-19)

### Context

- No changes.

### Traces

- Clarify the return of `Export(batch)` in the Batch Span Processor and exporter concurrency
  ([#2452](https://github.com/open-telemetry/opentelemetry-specification/pull/2452))
- Clarify that Context should not be mutable when setting a span
  ([#2637](https://github.com/open-telemetry/opentelemetry-specification/pull/2637))
- Clarify that `ForceFlush` is a required method on `SpanExporter` interface
  ([#2654](https://github.com/open-telemetry/opentelemetry-specification/pull/2654))

### Metrics

- Add experimental `OTEL_EXPORTER_OTLP_DEFAULT_HISTOGRAM_AGGREGATION` variable for
  configuring default histogram aggregation of OTLP metric exporter
  ([#2619](https://github.com/open-telemetry/opentelemetry-specification/pull/2619))
- Clarify async instrument callback identity
  ([#2538](https://github.com/open-telemetry/opentelemetry-specification/pull/2538))
- Prometheus export: Only monotonic sum are counters (with `_total`)
  ([#2644](https://github.com/open-telemetry/opentelemetry-specification/pull/2644))
- [OM/OTLP] Use `_created` for StartTimeUnixNano and vice-versa
  ([#2645](https://github.com/open-telemetry/opentelemetry-specification/pull/2645))
- Prometheus compatibility: use target_info metric instead of "target" info MF
  ([#2701](https://github.com/open-telemetry/opentelemetry-specification/pull/2701))
- Add optional Zero Threshold for Exponential Histograms to the metrics data model
  ([#2665](https://github.com/open-telemetry/opentelemetry-specification/pull/2665))
- Change the inclusivity of exponential histogram bounds
  ([#2633](https://github.com/open-telemetry/opentelemetry-specification/pull/2633))
- Add `process.threads` host metric semantic convention.
  ([#2705](https://github.com/open-telemetry/opentelemetry-specification/pull/2705)).

### Logs

- Update log SDK to allow log processors to mutate log records
  ([#2681](https://github.com/open-telemetry/opentelemetry-specification/pull/2681)).
- Add experimental Events and Logs API specification
  ([#2676](https://github.com/open-telemetry/opentelemetry-specification/pull/2676))
- Align log SDK and API component naming
  ([#2768](https://github.com/open-telemetry/opentelemetry-specification/pull/2768)).
- Add the signal-specific OTEL_EXPORTER_OTLP_LOGS_* environment variables
  ([#2782](https://github.com/open-telemetry/opentelemetry-specification/pull/2782)).

### Resource

- Update the version of the W3C Baggage specification used for `OTEL_RESOURCE_ATTRIBUTES`
  ([#2670](https://github.com/open-telemetry/opentelemetry-specification/pull/2670))

### Semantic Conventions

- Add `net.app.protocol.*` attributes
  ([#2602](https://github.com/open-telemetry/opentelemetry-specification/pull/2602))
- Add network metrics to process semantic conventions
  ([#2556](https://github.com/open-telemetry/opentelemetry-specification/pull/2556))
- Adopt attribute requirement levels in semantic conventions
  ([#2594](https://github.com/open-telemetry/opentelemetry-specification/pull/2594))
- Add semantic conventions for GraphQL
  ([#2456](https://github.com/open-telemetry/opentelemetry-specification/pull/2456))
- Change `cloudevents.event_spec_version` and `cloudevents.event_type` level from `required` to `recommended`
  ([#2618](https://github.com/open-telemetry/opentelemetry-specification/pull/2618))
- Change `faas.document.time` and `faas.time` level from `required` to `recommended`
  ([#2627](https://github.com/open-telemetry/opentelemetry-specification/pull/2627))
- Add `rpc.grpc.status_code` to RPC metric semantic conventions
  ([#2604](https://github.com/open-telemetry/opentelemetry-specification/pull/2604))
- Add `http.*.*.size` metric semantic conventions for tracking size of requests
  / responses for http servers / clients
  ([#2588](https://github.com/open-telemetry/opentelemetry-specification/pull/2588))
- BREAKING: rename `net.peer.ip` to `net.sock.peer.addr`, `net.host.ip` to `net.sock.host.addr`,
  `net.peer.name` to `net.sock.peer.name` for socket-level instrumentation.
  Define socket-level attributes and clarify logical peer and host attributes meaning
  ([#2594](https://github.com/open-telemetry/opentelemetry-specification/pull/2594))
- Add semantic conventions for JVM buffer pool usage
  ([#2650](https://github.com/open-telemetry/opentelemetry-specification/pull/2650))
- Improve the definition of `state` attribute for metric `system.network.connections`
  ([#2663](https://github.com/open-telemetry/opentelemetry-specification/pull/2663))
- Add `process.parent_pid` attribute for use in reporting parent process id (PID)
  ([#2691](https://github.com/open-telemetry/opentelemetry-specification/pull/2691))
- Add OpenSearch to db.system semantic conventions
  ([#2718](https://github.com/open-telemetry/opentelemetry-specification/pull/2718))
- Clarify when "count" is used instead of pluralization
  ([#2613](https://github.com/open-telemetry/opentelemetry-specification/pull/2613))
- Add the convention 'type' to the YAML definitions for all existing semantic conventions
  ([#2693](https://github.com/open-telemetry/opentelemetry-specification/pull/2693))
- Remove alternative attribute sets from HTTP semantic conventions
  ([#2469](https://github.com/open-telemetry/opentelemetry-specification/pull/2469))

### Compatibility

- No changes.

### OpenTelemetry Protocol

- Add support for partial success in an OTLP export response
  ([#2696](https://github.com/open-telemetry/opentelemetry-specification/pull/2696))

### SDK Configuration

- Mark `OTEL_METRIC_EXPORT_INTERVAL`, `OTEL_METRIC_EXPORT_TIMEOUT`
  environment variables as Stable
  ([#2658](https://github.com/open-telemetry/opentelemetry-specification/pull/2658))

### Telemetry Schemas

- Introduce "split" metric schema transformation
  ([#2653](https://github.com/open-telemetry/opentelemetry-specification/pull/2653))

### Common

- Introduce Instrumentation Scope Attributes
  ([#2579](https://github.com/open-telemetry/opentelemetry-specification/pull/2579))
  - Define Instrumentation Scope Attributes as non identifiers
    ([#2789](https://github.com/open-telemetry/opentelemetry-specification/pull/2789))

## v1.12.0 (2022-06-10)

### Context

- No changes.

### Traces

- No changes.

### Metrics

- Clarify that API support for multi-instrument callbacks is permitted.
  ([#2263](https://github.com/open-telemetry/opentelemetry-specification/pull/2263)).
- Clarify SDK behavior when view conflicts are present
  ([#2462](https://github.com/open-telemetry/opentelemetry-specification/pull/2462)).
- Clarify MetricReader.Collect result
  ([#2495](https://github.com/open-telemetry/opentelemetry-specification/pull/2495)).
- Specify optional support for an Exponential Histogram Aggregation.
  ([#2252](https://github.com/open-telemetry/opentelemetry-specification/pull/2252))
- Update Prometheus Sums for handling delta counter case
  ([#2570](https://github.com/open-telemetry/opentelemetry-specification/pull/2570)).
- Supplementary guidance for metrics additive property
  ([#2571](https://github.com/open-telemetry/opentelemetry-specification/pull/2571)).

### Logs

- OTLP Logs are now Stable
  ([#2565](https://github.com/open-telemetry/opentelemetry-specification/pull/2565))

### Resource

- No changes.

### Semantic Conventions

- Add semantic conventions for JVM CPU metrics
  ([#2292](https://github.com/open-telemetry/opentelemetry-specification/pull/2292))
- Add details for FaaS conventions for Azure Functions and allow FaaS/Cloud
  resources as span attributes on incoming FaaS spans
  ([#2502](https://github.com/open-telemetry/opentelemetry-specification/pull/2502))
- Define attribute requirement levels
  ([#2522](https://github.com/open-telemetry/opentelemetry-specification/pull/2522))
- Initial addition of Kafka metrics
  ([#2485](https://github.com/open-telemetry/opentelemetry-specification/pull/2485)).
- Add semantic conventions for Kafka consumer metrics
  ([#2536](https://github.com/open-telemetry/opentelemetry-specification/pull/2536))
- Add database connection pool metrics semantic conventions
  ([#2273](https://github.com/open-telemetry/opentelemetry-specification/pull/2273)).
- Specify how to obtain a Ruby thread's id
  ([#2508](https://github.com/open-telemetry/opentelemetry-specification/pull/2508)).
- Refactor jvm classes semantic conventions
  ([#2550](https://github.com/open-telemetry/opentelemetry-specification/pull/2550)).
- Add browser.* attributes
  ([#2353](https://github.com/open-telemetry/opentelemetry-specification/pull/2353)).
- Change JVM runtime metric `process.runtime.jvm.memory.max`
  to `process.runtime.jvm.memory.limit`
  ([#2605](https://github.com/open-telemetry/opentelemetry-specification/pull/2605)).
- Add semantic conventions for hardware metrics
  ([#2518](https://github.com/open-telemetry/opentelemetry-specification/pull/2518)).

### Compatibility

- No changes.

### OpenTelemetry Protocol

- No changes.

### SDK Configuration

- No changes.

### Telemetry Schemas

- No changes.

### Common

- Move non-otlp.md to common directory
  ([#2587](https://github.com/open-telemetry/opentelemetry-specification/pull/2587)).

## v1.11.0 (2022-05-04)

### Context

- No changes.

### Traces

- No changes.

### Metrics

- Clarify that API support for multi-instrument callbacks is permitted.
  ([#2263](https://github.com/open-telemetry/opentelemetry-specification/pull/2263)).
- Drop histogram aggregation, default to explicit bucket histogram
  ([#2429](https://github.com/open-telemetry/opentelemetry-specification/pull/2429))
- Clarify SDK behavior when view conflicts are present
  ([#2462](https://github.com/open-telemetry/opentelemetry-specification/pull/2462)).
- Add support for exemplars on OpenMetrics counters
  ([#2483](https://github.com/open-telemetry/opentelemetry-specification/pull/2483))
- Clarify MetricReader.Collect result
  ([#2495](https://github.com/open-telemetry/opentelemetry-specification/pull/2495)).
- Add database connection pool metrics semantic conventions
  ([#2273](https://github.com/open-telemetry/opentelemetry-specification/pull/2273)).

### Logs

- Update `com.google.*` to `gcp.*` in logs data model
  ([#2514](https://github.com/open-telemetry/opentelemetry-specification/pull/2514)).

### Resource

- No changes.

### Semantic Conventions

- Note added that `net.peer.name` SHOULD NOT be set if capturing it would require an
  extra reverse DNS lookup. And moved `net.peer.name` from common http attributes to
  just client http attributes.
  ([#2446](https://github.com/open-telemetry/opentelemetry-specification/pull/2446))
- Add `net.host.name` and `net.host.ip` conventions for rpc server spans.
  ([#2447](https://github.com/open-telemetry/opentelemetry-specification/pull/2447))
- Allow all metric conventions to be either synchronous or asynchronous.
  ([#2458](https://github.com/open-telemetry/opentelemetry-specification/pull/2458)
- Update JVM metrics with JMX Gatherer values
  ([#2478](https://github.com/open-telemetry/opentelemetry-specification/pull/2478))
- Add HTTP/3
  ([#2507](https://github.com/open-telemetry/opentelemetry-specification/pull/2507))
- Map SunOS to solaris for os.type resource attribute
  ([#2509](https://github.com/open-telemetry/opentelemetry-specification/pull/2509))

### Compatibility

- No changes.

### OpenTelemetry Protocol

- Clarify gRPC insecure option ([#2476](https://github.com/open-telemetry/opentelemetry-specification/pull/2476))
- Specify that OTLP/gRPC clients should retry on `RESOURCE_EXHAUSTED` code only if the server signals backpressure to indicate a possible recovery.
  ([#2480](https://github.com/open-telemetry/opentelemetry-specification/pull/2480))

### SDK Configuration

- No changes.

### Telemetry Schemas

- No changes.

### Common

- Define semantic conventions and instrumentation stability.
  ([#2180](https://github.com/open-telemetry/opentelemetry-specification/pull/2180))
- Loosen requirement for a major version bump
  ([#2510](https://github.com/open-telemetry/opentelemetry-specification/pull/2510)).

## v1.10.0 (2022-04-01)

### Context

- No changes.

### Traces

- Introduce the concept of Instrumentation Scope to replace/extend Instrumentation
  Library. The Tracer is now associated with Instrumentation Scope
  ([#2276](https://github.com/open-telemetry/opentelemetry-specification/pull/2276)).
- Add `OTEL_EXPORTER_JAEGER_PROTOCOL` environment variable to select the protocol
  used by the Jaeger exporter.
  ([#2341](https://github.com/open-telemetry/opentelemetry-specification/pull/2341))
- Add documentation REQUIREMENT for adding attributes at span creation.
  ([#2383](https://github.com/open-telemetry/opentelemetry-specification/pull/2383)).

### Metrics

- Initial Prometheus <-> OTLP datamodel specification
  ([#2266](https://github.com/open-telemetry/opentelemetry-specification/pull/2266))
- Introduce the concept of Instrumentation Scope to replace/extend Instrumentation
  Library. The Meter is now associated with Instrumentation Scope
  ([#2276](https://github.com/open-telemetry/opentelemetry-specification/pull/2276)).
- Specify the behavior of duplicate instrumentation registration in the API, specify
  duplicate conflicts in the data model, specify how the SDK is meant to report and
  assist the user when these conflicts arise.
  ([#2317](https://github.com/open-telemetry/opentelemetry-specification/pull/2317)).
- Clarify that expectations for user callback behavior are documentation REQUIREMENTs.
  ([#2361](https://github.com/open-telemetry/opentelemetry-specification/pull/2361)).
- Specify how to handle prometheus exemplar timestamp and attributes
  ([#2376](https://github.com/open-telemetry/opentelemetry-specification/pull/2376))
- Clarify that the periodic metric reader is the default metric reader to be
  paired with push metric exporters (OTLP, stdout, in-memory)
  ([#2379](https://github.com/open-telemetry/opentelemetry-specification/pull/2379)).
- Convert OpenMetrics Info and StateSet metrics to non-monotonic sums
  ([#2380](https://github.com/open-telemetry/opentelemetry-specification/pull/2380))
- Clarify that MetricReader has one-to-one mapping to MeterProvider.
  ([#2406](https://github.com/open-telemetry/opentelemetry-specification/pull/2406)).
- For prometheus metrics without sums, leave the sum unset
  ([#2413](https://github.com/open-telemetry/opentelemetry-specification/pull/2413))
- Specify default configuration for a periodic metric reader that is associated with
  the stdout metric exporter.
  ([#2415](https://github.com/open-telemetry/opentelemetry-specification/pull/2415)).
- Clarify the manner in which aggregation and temporality preferences
  are encoded via MetricReader parameters "on the basis of instrument
  kind".  Rename the environment variable
  `OTEL_EXPORTER_OTLP_METRICS_TEMPORALITY_PREFERENCE` used to set the
  preference to be used when auto-configuring an OTLP Exporter,
  defaults to CUMULATIVE, with DELTA an option that makes Counter,
  Asynchronous Counter, and Histogram instruments choose Delta
  temporality by default.
  ([#2404](https://github.com/open-telemetry/opentelemetry-specification/pull/2404)).
- Clarify that instruments are enabled by default, even when Views are configured.
  Require support for the match-all View expression having `name=*` to support
  disabling instruments by default.
  ([#2417](https://github.com/open-telemetry/opentelemetry-specification/pull/2417)).
- Mark Metrics SDK spec as Mixed, with most components moving to Stable, while
  Exemplar remaining Feature-freeze.
  ([#2304](https://github.com/open-telemetry/opentelemetry-specification/pull/2304))
- Clarify how metric metadata and type suffixes are handled
  ([#2440](https://github.com/open-telemetry/opentelemetry-specification/pull/2440))

### Logs

- Add draft logging library SDK specification
  ([#2328](https://github.com/open-telemetry/opentelemetry-specification/pull/2328))
- Add InstrumentationScope/Logger Name to log data model
  ([#2359](https://github.com/open-telemetry/opentelemetry-specification/pull/2359))
- Remove `flush` method on LogEmitter
  ([#2405](https://github.com/open-telemetry/opentelemetry-specification/pull/2405))
- Declare Log Data Model Stable
  ([#2387](https://github.com/open-telemetry/opentelemetry-specification/pull/2387))

### Resource

- No changes.

### Semantic Conventions

- Define span structure for HTTP retries and redirects.
  ([#2078](https://github.com/open-telemetry/opentelemetry-specification/pull/2078))
- Changed `rpc.system` to an enum (allowing custom values), and changed the
  `rpc.system` value for .NET WCF from `wcf` to `dotnet_wcf`.
  ([#2377](https://github.com/open-telemetry/opentelemetry-specification/pull/2377))
- Define JavaScript runtime semantic conventions.
  ([#2290](https://github.com/open-telemetry/opentelemetry-specification/pull/2290))
- Add semantic conventions for [CloudEvents](https://cloudevents.io).
  ([#1978](https://github.com/open-telemetry/opentelemetry-specification/pull/1978))
- Add `process.cpu.utilization` metric.
  ([#2436](https://github.com/open-telemetry/opentelemetry-specification/pull/2436))
- Add `rpc.system` value for Apache Dubbo.
  ([#2453](https://github.com/open-telemetry/opentelemetry-specification/pull/2453))

### Compatibility

- Mark the OpenTracing compatibility section as stable.
  ([#2327](https://github.com/open-telemetry/opentelemetry-specification/pull/2327))

### OpenTelemetry Protocol

- Add experimental JSON serialization format
  ([#2235](https://github.com/open-telemetry/opentelemetry-specification/pull/2235))
- Parameters for private key and its chain added
  ([#2370](https://github.com/open-telemetry/opentelemetry-specification/pull/2370))

### SDK Configuration

- No changes.

### Telemetry Schemas

- No changes.

### Common

- Describe how to convert non-string primitives for protocols which only support strings
  ([#2343](https://github.com/open-telemetry/opentelemetry-specification/pull/2343))
- Add "Mapping Arbitrary Data to OTLP AnyValue" document.
  ([#2385](https://github.com/open-telemetry/opentelemetry-specification/pull/2385))

## v1.9.0 (2022-02-10)

### Context

- No changes.

### Traces

- Clarify `StartSpan` returning the parent as a non-recording Span when no SDK
  is in use.
  ([#2121](https://github.com/open-telemetry/opentelemetry-specification/pull/2121))
- Align Jaeger remote sampler endpoint with OTLP endpoint.
  ([#2246](https://github.com/open-telemetry/opentelemetry-specification/pull/2246))
- Add JaegerRemoteSampler spec.
  ([#2222](https://github.com/open-telemetry/opentelemetry-specification/pull/2222))
- Add support for probability sampling in the OpenTelemetry `tracestate` entry and
  add optional specification for consistent probability sampling.
  ([#2047](https://github.com/open-telemetry/opentelemetry-specification/pull/2047))
- Change description and default value of `OTEL_EXPORTER_JAEGER_ENDPOINT` environment
  variable to point to the correct HTTP port and correct description of
  `OTEL_TRACES_EXPORTER`.
  ([#2333](https://github.com/open-telemetry/opentelemetry-specification/pull/2333))

### Metrics

- Rename None aggregation to Drop.
  ([#2101](https://github.com/open-telemetry/opentelemetry-specification/pull/2101))
- Add details to the Prometheus Exporter requirements.
  ([#2124](https://github.com/open-telemetry/opentelemetry-specification/pull/2124))
- Consolidate the aggregation/aggregator term.
  ([#2153](https://github.com/open-telemetry/opentelemetry-specification/pull/2153))
- Remove the concept of supported temporality, keep preferred.
  ([#2154](https://github.com/open-telemetry/opentelemetry-specification/pull/2154))
- Rename extra dimensions to extra attributes.
  ([#2162](https://github.com/open-telemetry/opentelemetry-specification/pull/2162))
- Mark In-memory, OTLP and Stdout exporter specs as Stable.
  ([#2175](https://github.com/open-telemetry/opentelemetry-specification/pull/2175))
- Remove usage of baggage in View from initial SDK specification.
  ([#2215](https://github.com/open-telemetry/opentelemetry-specification/pull/2215))
- Add to the supplemental guidelines for metric SDK authors text about implementing
  attribute-removal Views for asynchronous instruments.
  ([#2208](https://github.com/open-telemetry/opentelemetry-specification/pull/2208))
- Clarify integer count instrument units.
  ([#2210](https://github.com/open-telemetry/opentelemetry-specification/pull/2210))
- Use UCUM units in Metrics Semantic Conventions.
  ([#2199](https://github.com/open-telemetry/opentelemetry-specification/pull/2199))
- Add semantic conventions for process metrics.
  [#2032](https://github.com/open-telemetry/opentelemetry-specification/pull/2061)
- Changed default Prometheus Exporter host from `0.0.0.0` to `localhost`.
  ([#2282](https://github.com/open-telemetry/opentelemetry-specification/pull/2282))
- Clarified wildcard and predicate support in metrics SDK View API.
  ([#2325](https://github.com/open-telemetry/opentelemetry-specification/pull/2325))
- Changed the Exemplar wording, exemplar should be turned off by default.
  ([#2414](https://github.com/open-telemetry/opentelemetry-specification/pull/2414))

### Logs

- Fix attributes names in Google Cloud Logging mapping.
  ([#2093](https://github.com/open-telemetry/opentelemetry-specification/pull/2093))
- Add OTEL_LOGS_EXPORTER environment variable.
  ([#2196](https://github.com/open-telemetry/opentelemetry-specification/pull/2196))
- Added ObservedTimestamp to the Log Data Model.
  ([#2184](https://github.com/open-telemetry/opentelemetry-specification/pull/2184))
- Change mapping for log_name of Google Cloud Logging.
  ([#2092](https://github.com/open-telemetry/opentelemetry-specification/pull/2092))
- Drop Log name.
  field ([#2271](https://github.com/open-telemetry/opentelemetry-specification/pull/2271))

### Resource

- No changes.

### Semantic Conventions

- Align runtime metric and resource namespaces
  ([#2112](https://github.com/open-telemetry/opentelemetry-specification/pull/2112))
- Prohibit usage of retired names in semantic conventions.
  ([#2191](https://github.com/open-telemetry/opentelemetry-specification/pull/2191))
- Add `device.manufacturer` to describe mobile device manufacturers.
  ([2100](https://github.com/open-telemetry/opentelemetry-specification/pull/2100))
- Change golang namespace to 'go', rather than 'gc'
  ([#2262](https://github.com/open-telemetry/opentelemetry-specification/pull/2262))
- Add JVM memory runtime semantic
  conventions. ([#2272](https://github.com/open-telemetry/opentelemetry-specification/pull/2272))
- Add opentracing.ref_type semantic convention.
  ([#2297](https://github.com/open-telemetry/opentelemetry-specification/pull/2297))

### Compatibility

- Simplify Baggage handling in the OpenTracing Shim layer.
  ([#2194](https://github.com/open-telemetry/opentelemetry-specification/pull/2194))
- State that ONLY error mapping can happen in the OpenTracing Shim layer.
  ([#2148](https://github.com/open-telemetry/opentelemetry-specification/pull/2148))
- Define the instrumentation library name for the OpenTracing Shim.
  ([#2227](https://github.com/open-telemetry/opentelemetry-specification/pull/2227))
- Add a Start Span section to the OpenTracing Shim.
  ([#2228](https://github.com/open-telemetry/opentelemetry-specification/pull/2228))

### OpenTelemetry Protocol

- Rename `OTEL_EXPORTER_OTLP_SPAN_INSECURE` to `OTEL_EXPORTER_OTLP_TRACES_INSECURE` and
  `OTEL_EXPORTER_OTLP_METRIC_INSECURE` to `OTEL_EXPORTER_OTLP_METRICS_INSECURE`
  so they match the naming of all other OTLP environment variables.
  ([#2240](https://github.com/open-telemetry/opentelemetry-specification/pull/2240))

### SDK Configuration

- No changes.

### Telemetry Schemas

- No changes.

## v1.8.0 (2021-11-12)

### Context

- Add a section for OTel specific values in TraceState.
  ([#1852](https://github.com/open-telemetry/opentelemetry-specification/pull/1852))
- Add `none` as a possible value for `OTEL_PROPAGATORS` to disable context
  propagation.
  ([#2052](https://github.com/open-telemetry/opentelemetry-specification/pull/2052))

### Traces

- No changes.

### Metrics

- Add optional min / max fields to histogram data model.
  ([#1915](https://github.com/open-telemetry/opentelemetry-specification/pull/1915),
  [#1983](https://github.com/open-telemetry/opentelemetry-specification/pull/1983))
- Add exponential histogram to the metrics data model.
  ([#1935](https://github.com/open-telemetry/opentelemetry-specification/pull/1935))
- Add clarifications on how to handle numerical limits.
  ([#2007](https://github.com/open-telemetry/opentelemetry-specification/pull/2007))
- Add environment variables for Periodic exporting MetricReader.
  ([#2038](https://github.com/open-telemetry/opentelemetry-specification/pull/2038))
- Specify that the SDK must support exporters to access meter information.
  ([#2040](https://github.com/open-telemetry/opentelemetry-specification/pull/2040))
- Add clarifications on how to determine aggregation temporality.
  ([#2013](https://github.com/open-telemetry/opentelemetry-specification/pull/2013),
  [#2032](https://github.com/open-telemetry/opentelemetry-specification/pull/2032))
- Mark Metrics API spec as Stable.
  ([#2104](https://github.com/open-telemetry/opentelemetry-specification/pull/2104))
- Clarify, fix and expand documentation sections:
  ([#1966](https://github.com/open-telemetry/opentelemetry-specification/pull/1966)),
  ([#1981](https://github.com/open-telemetry/opentelemetry-specification/pull/1981)),
  ([#1995](https://github.com/open-telemetry/opentelemetry-specification/pull/1995)),
  ([#2002](https://github.com/open-telemetry/opentelemetry-specification/pull/2002)),
  ([#2010](https://github.com/open-telemetry/opentelemetry-specification/pull/2010))

### Logs

- Fix Syslog severity number mapping in the example.
  ([#2091](https://github.com/open-telemetry/opentelemetry-specification/pull/2091))
- Add log.* attributes.
  ([#2022](https://github.com/open-telemetry/opentelemetry-specification/pull/2022))

### Resource

- No changes.

### Semantic Conventions

- Add `k8s.container.restart_count` Resource attribute.
  ([#1945](https://github.com/open-telemetry/opentelemetry-specification/pull/1945))
- Add "IBM z/Architecture" (`s390x`) to `host.arch`
  ([#2055](https://github.com/open-telemetry/opentelemetry-specification/pull/2055))
- BREAKING: Remove db.cassandra.keyspace and db.hbase.namespace, and clarify db.name
  ([#1973](https://github.com/open-telemetry/opentelemetry-specification/pull/1973))
- Add AWS App Runner as a cloud platform
  ([#2004](https://github.com/open-telemetry/opentelemetry-specification/pull/2004))
- Add Tencent Cloud as a cloud provider.
  ([#2006](https://github.com/open-telemetry/opentelemetry-specification/pull/2006))
- Don't set Span.Status for 4xx http status codes for SERVER spans.
  ([#1998](https://github.com/open-telemetry/opentelemetry-specification/pull/1998))
- Add attributes for Apache RocketMQ.
  ([#1904](https://github.com/open-telemetry/opentelemetry-specification/pull/1904))
- Define http tracing attributes provided at span creation time
  ([#1916](https://github.com/open-telemetry/opentelemetry-specification/pull/1916))
- Change meaning and discourage use of `faas.trigger` for FaaS clients (outgoing).
  ([#1921](https://github.com/open-telemetry/opentelemetry-specification/pull/1921))
- Clarify difference between container.name and k8s.container.name
  ([#1980](https://github.com/open-telemetry/opentelemetry-specification/pull/1980))

### Compatibility

- No changes.

### OpenTelemetry Protocol

- Clarify default for OTLP endpoint should, not must, be https
  ([#1997](https://github.com/open-telemetry/opentelemetry-specification/pull/1997))
- Specify the behavior of the OTLP endpoint variables for OTLP/HTTP more strictly
  ([#1975](https://github.com/open-telemetry/opentelemetry-specification/pull/1975),
  [#1985](https://github.com/open-telemetry/opentelemetry-specification/pull/1985))
- Make OTLP/HTTP the recommended default transport ([#1969](https://github.com/open-telemetry/opentelemetry-specification/pull/1969))

### SDK Configuration

- Unset and empty environment variables are equivalent.
  ([#2045](https://github.com/open-telemetry/opentelemetry-specification/pull/2045))

### Telemetry Schemas

Added telemetry schemas documents to the specification ([#2008](https://github.com/open-telemetry/opentelemetry-specification/pull/2008))

## v1.7.0 (2021-09-30)

### Context

- No changes.

### Traces

- Prefer global user defined limits over model-specific default values.
  ([#1893](https://github.com/open-telemetry/opentelemetry-specification/pull/1893))
- Generalize the "message" event to apply to all RPC systems not just gRPC
  ([#1914](https://github.com/open-telemetry/opentelemetry-specification/pull/1914))

### Metrics

- Added Experimental Metrics SDK specification.
  ([#1673](https://github.com/open-telemetry/opentelemetry-specification/pull/1673),
  [#1730](https://github.com/open-telemetry/opentelemetry-specification/pull/1730),
  [#1840](https://github.com/open-telemetry/opentelemetry-specification/pull/1840),
  [#1842](https://github.com/open-telemetry/opentelemetry-specification/pull/1842),
  [#1864](https://github.com/open-telemetry/opentelemetry-specification/pull/1864),
  [#1828](https://github.com/open-telemetry/opentelemetry-specification/pull/1828),
  [#1888](https://github.com/open-telemetry/opentelemetry-specification/pull/1888),
  [#1912](https://github.com/open-telemetry/opentelemetry-specification/pull/1912),
  [#1913](https://github.com/open-telemetry/opentelemetry-specification/pull/1913),
  [#1938](https://github.com/open-telemetry/opentelemetry-specification/pull/1938),
  [#1958](https://github.com/open-telemetry/opentelemetry-specification/pull/1958))
- Add FaaS metrics semantic conventions ([#1736](https://github.com/open-telemetry/opentelemetry-specification/pull/1736))
- Update env variable values to match other env variables
  ([#1965](https://github.com/open-telemetry/opentelemetry-specification/pull/1965))

### Logs

- No changes.

### Resource

- Exempt Resource from attribute limits.
  ([#1892](https://github.com/open-telemetry/opentelemetry-specification/pull/1892))

### Semantic Conventions

- BREAKING: Change enum member IDs to lowercase without spaces, not starting with numbers.
  Change values of `net.host.connection.subtype` to match.
  ([#1863](https://github.com/open-telemetry/opentelemetry-specification/pull/1863))
- Lambda instrumentations should check if X-Ray parent context is valid
  ([#1867](https://github.com/open-telemetry/opentelemetry-specification/pull/1867))
- Update YAML definitions for events
  ([#1843](https://github.com/open-telemetry/opentelemetry-specification/pull/1843)):
  - Mark exception as semconv type "event".
  - Add YAML definitions for grpc events.
- Add `messaging.consumer_id` to differentiate between message consumers.
  ([#1810](https://github.com/open-telemetry/opentelemetry-specification/pull/1810))
- Clarifications for `http.client_ip` and `http.host`.
  ([#1890](https://github.com/open-telemetry/opentelemetry-specification/pull/1890))
- Add HTTP request and response headers semantic conventions.
  ([#1898](https://github.com/open-telemetry/opentelemetry-specification/pull/1898))

### Compatibility

- No changes.

### OpenTelemetry Protocol

- Add environment variables for configuring the OTLP exporter protocol (`grpc`, `http/protobuf`, `http/json`) ([#1880](https://github.com/open-telemetry/opentelemetry-specification/pull/1880))
- Allow implementations to use their own default for OTLP compression, with `none` denotating no compression
  ([#1923](https://github.com/open-telemetry/opentelemetry-specification/pull/1923))
- Clarify OTLP server components MUST support none/gzip compression
  ([#1955](https://github.com/open-telemetry/opentelemetry-specification/pull/1955))
- Change OTLP/HTTP port from 4317 to 4318 ([#1970](https://github.com/open-telemetry/opentelemetry-specification/pull/1970))

### SDK Configuration

- Change default value for OTEL_EXPORTER_JAEGER_AGENT_PORT to 6831.
  ([#1812](https://github.com/open-telemetry/opentelemetry-specification/pull/1812))
- See also the changes for OTLP configuration listed under "OpenTelemetry Protocol" above.

## v1.6.0 (2021-08-06)

### Context

- No changes.

### Traces

- Add generalized attribute count and attribute value length limits and relevant
  environment variables.
  ([#1130](https://github.com/open-telemetry/opentelemetry-specification/pull/1130))
- Adding environment variables for event and link attribute limits. ([#1751](https://github.com/open-telemetry/opentelemetry-specification/pull/1751))
- Adding SDK configuration for Jaeger remote sampler ([#1791](https://github.com/open-telemetry/opentelemetry-specification/pull/1791))

### Metrics

- Metrics API specification Feature-freeze.
  ([#1833](https://github.com/open-telemetry/opentelemetry-specification/pull/1833))
- Remove MetricProcessor from the SDK spec (for now)
  ([#1840](https://github.com/open-telemetry/opentelemetry-specification/pull/1840))

### Logs

- No changes.

### Resource

- No changes.

### Semantic Conventions

- Add mobile-related network state: `net.host.connection.type`, `net.host.connection.subtype` & `net.host.carrier.*` [#1647](https://github.com/open-telemetry/opentelemetry-specification/issues/1647)
- Adding alibaba cloud as a cloud provider.
  ([#1831](https://github.com/open-telemetry/opentelemetry-specification/pull/1831))

### Compatibility

- No changes.

### OpenTelemetry Protocol

- Allow for OTLP/gRPC exporters to handle endpoint configuration without a scheme while still requiring them to support an endpoint configuration that includes a scheme of `http` or `https`. Reintroduce the insecure configuration option for OTLP/gRPC exporters. ([#1729](https://github.com/open-telemetry/opentelemetry-specification/pull/1729))
- Adding requirement to implement at least one of two transports: `grpc` or `http/protobuf`.
  ([#1790](https://github.com/open-telemetry/opentelemetry-specification/pull/1790/files))

### SDK Configuration

- No changes.

## v1.5.0 (2021-07-08)

### Context

- No changes.

### Traces

- Adding environment variables for event and link attribute limits.
  ([#1751](https://github.com/open-telemetry/opentelemetry-specification/pull/1751))
- Clarify some details about span kind and the meanings of the values.
  ([#1738](https://github.com/open-telemetry/opentelemetry-specification/pull/1738))
- Clarify meaning of the Certificate File option.
  ([#1803](https://github.com/open-telemetry/opentelemetry-specification/pull/1803))
- Adding environment variables for event and link attribute limits. ([#1751](https://github.com/open-telemetry/opentelemetry-specification/pull/1751))

### Metrics

- Clarify the limit on the instrument unit.
  ([#1762](https://github.com/open-telemetry/opentelemetry-specification/pull/1762))

### Logs

- Declare OTLP Logs Beta. ([#1741](https://github.com/open-telemetry/opentelemetry-specification/pull/1741))

### Resource

- No changes.

### Semantic Conventions

- Clean up FaaS semantic conventions, add `aws.lambda.invoked_arn`.
  ([#1781](https://github.com/open-telemetry/opentelemetry-specification/pull/1781))
- Remove `rpc.jsonrpc.method`, clarify that `rpc.method` should be used instead.
  ([#1748](https://github.com/open-telemetry/opentelemetry-specification/pull/1748))

### Compatibility

- No changes.

### OpenTelemetry Protocol

- No changes.

### SDK Configuration

- Allow selecting multiple exporters via `OTEL_TRACES_EXPORTER` and `OTEL_METRICS_EXPORTER`
  by using a comma-separated list. ([#1758](https://github.com/open-telemetry/opentelemetry-specification/pull/1758))

## v1.4.0 (2021-06-07)

### Context

- No changes.

### Traces

- Add schema_url support to `Tracer`. ([#1666](https://github.com/open-telemetry/opentelemetry-specification/pull/1666))
- Add Dropped Links Count to non-otlp exporters section ([#1697](https://github.com/open-telemetry/opentelemetry-specification/pull/1697))
- Add note about reporting dropped counts for attributes, events, links. ([#1699](https://github.com/open-telemetry/opentelemetry-specification/pull/1699))

### Metrics

- Add schema_url support to `Meter`. ([#1666](https://github.com/open-telemetry/opentelemetry-specification/pull/1666))
- Adds detail about when to use `StartTimeUnixNano` and handling of unknown start-time resets. ([#1646](https://github.com/open-telemetry/opentelemetry-specification/pull/1646))
- Expand `Gauge` metric description in the data model ([#1661](https://github.com/open-telemetry/opentelemetry-specification/pull/1661))
- Expand `Histogram` metric description in the data model ([#1664](https://github.com/open-telemetry/opentelemetry-specification/pull/1664))
- Added Experimental Metrics API specification.
  ([#1401](https://github.com/open-telemetry/opentelemetry-specification/pull/1401),
  [#1557](https://github.com/open-telemetry/opentelemetry-specification/pull/1557),
  [#1578](https://github.com/open-telemetry/opentelemetry-specification/pull/1578),
  [#1590](https://github.com/open-telemetry/opentelemetry-specification/pull/1590),
  [#1594](https://github.com/open-telemetry/opentelemetry-specification/pull/1594),
  [#1617](https://github.com/open-telemetry/opentelemetry-specification/pull/1617),
  [#1645](https://github.com/open-telemetry/opentelemetry-specification/pull/1645),
  [#1657](https://github.com/open-telemetry/opentelemetry-specification/pull/1657),
  [#1665](https://github.com/open-telemetry/opentelemetry-specification/pull/1665),
  [#1672](https://github.com/open-telemetry/opentelemetry-specification/pull/1672),
  [#1674](https://github.com/open-telemetry/opentelemetry-specification/pull/1674),
  [#1675](https://github.com/open-telemetry/opentelemetry-specification/pull/1675),
  [#1703](https://github.com/open-telemetry/opentelemetry-specification/pull/1703),
  [#1704](https://github.com/open-telemetry/opentelemetry-specification/pull/1704),
  [#1731](https://github.com/open-telemetry/opentelemetry-specification/pull/1731),
  [#1733](https://github.com/open-telemetry/opentelemetry-specification/pull/1733))
- Mark relevant portions of Metrics Data Model stable ([#1728](https://github.com/open-telemetry/opentelemetry-specification/pull/1728))

### Logs

- No changes.

### Resource

- Add schema_url support to `Resource`. ([#1692](https://github.com/open-telemetry/opentelemetry-specification/pull/1692))
- Clarify result of Resource merging and ResourceDetector aggregation in case of error. ([#1726](https://github.com/open-telemetry/opentelemetry-specification/pull/1726))

### Semantic Conventions

- Add JSON RPC specific conventions ([#1643](https://github.com/open-telemetry/opentelemetry-specification/pull/1643)).
- Add Memcached to Database specific conventions ([#1689](https://github.com/open-telemetry/opentelemetry-specification/pull/1689)).
- Add semantic convention attributes for the host device and added OS name and version ([#1596](https://github.com/open-telemetry/opentelemetry-specification/pull/1596)).
- Add CockroachDB to Database specific conventions ([#1725](https://github.com/open-telemetry/opentelemetry-specification/pull/1725)).

### Compatibility

- No changes.

### OpenTelemetry Protocol

- No changes.

### SDK Configuration

- Add `OTEL_SERVICE_NAME` environment variable. ([#1677](https://github.com/open-telemetry/opentelemetry-specification/pull/1677))

## v1.3.0 (2021-05-05)

### Context

- No changes.

### Traces

- `Get Tracer` should use an empty string if the specified `name` is null. ([#1654](https://github.com/open-telemetry/opentelemetry-specification/pull/1654))
- Clarify how to record dropped attribute count in non-OTLP formats. ([#1662](https://github.com/open-telemetry/opentelemetry-specification/pull/1662))

### Metrics

- Expand description of Event Model and Instruments. ([#1614](https://github.com/open-telemetry/opentelemetry-specification/pull/1614))
- Flesh out metric identity and single-write principle. ([#1574](https://github.com/open-telemetry/opentelemetry-specification/pull/1574))
- Expand `Sum` metric description in the data model and delta-to-cumulative handling. ([#1618](https://github.com/open-telemetry/opentelemetry-specification/pull/1618))
- Remove the "Func" name, use "Asynchronous" and "Observable". ([#1645](https://github.com/open-telemetry/opentelemetry-specification/pull/1645))
- Add details to UpDownCounter API. ([#1665](https://github.com/open-telemetry/opentelemetry-specification/pull/1665))
- Add details to Histogram API. ([#1657](https://github.com/open-telemetry/opentelemetry-specification/pull/1657))

### Logs

- Clarify "key/value pair list" vs "map" in Log Data Model. ([#1604](https://github.com/open-telemetry/opentelemetry-specification/pull/1604))

### Semantic Conventions

- Fix the inconsistent formatting of semantic convention enums. ([#1598](https://github.com/open-telemetry/opentelemetry-specification/pull/1598/))
- Add details for filling resource for AWS Lambda. ([#1610](https://github.com/open-telemetry/opentelemetry-specification/pull/1610))
- Add already specified `messaging.rabbitmq.routing_key` span attribute key to the respective YAML file. ([#1651](https://github.com/open-telemetry/opentelemetry-specification/pull/1651))
- Clarify usage of "otel." attribute namespace. ([#1640](https://github.com/open-telemetry/opentelemetry-specification/pull/1640))
- Add possibility to disable `db.statement` via instrumentation configuration. ([#1659](https://github.com/open-telemetry/opentelemetry-specification/pull/1659))

### Compatibility

- No changes.

### OpenTelemetry Protocol

- Fix incorrect table of transient errors. ([#1642](https://github.com/open-telemetry/opentelemetry-specification/pull/1642))
- Clarify that 64 bit integer numbers are decimal strings in OTLP/JSON. ([#1637](https://github.com/open-telemetry/opentelemetry-specification/pull/1637))

### SDK Configuration

- Add `OTEL_EXPORTER_JAEGER_TIMEOUT` environment variable. ([#1612](https://github.com/open-telemetry/opentelemetry-specification/pull/1612))
- Add `OTEL_EXPORTER_ZIPKIN_TIMEOUT` environment variable. ([#1636](https://github.com/open-telemetry/opentelemetry-specification/pull/1636))

## v1.2.0 (2021-04-14)

### Context

- Clarify composite `TextMapPropagator` method required and optional arguments. ([#1541](https://github.com/open-telemetry/opentelemetry-specification/pull/1541))
- Clarify B3 requirements and configuration. ([#1570](https://github.com/open-telemetry/opentelemetry-specification/pull/1570))

### Traces

- Add `ForceFlush` to `Span Exporter` interface ([#1467](https://github.com/open-telemetry/opentelemetry-specification/pull/1467))
- Clarify the description for the `TraceIdRatioBased` sampler needs to include the sampler's sampling ratio. ([#1536](https://github.com/open-telemetry/opentelemetry-specification/pull/1536))
- Define the fallback tracer name for invalid values.
  ([#1534](https://github.com/open-telemetry/opentelemetry-specification/pull/1534))
- Clarify non-blocking requirement from span API End. ([#1555](https://github.com/open-telemetry/opentelemetry-specification/pull/1555))
- Remove the Included Propagators section from trace API specification that was a duplicate of the Propagators Distribution of the context specification. ([#1556](https://github.com/open-telemetry/opentelemetry-specification/pull/1556))
- Remove the Baggage API propagator notes that conflict with the API Propagators Operations section and fix [#1526](https://github.com/open-telemetry/opentelemetry-specification/issues/1526). ([#1575](https://github.com/open-telemetry/opentelemetry-specification/pull/1575))

### Metrics

- Adds new metric data model specification ([#1512](https://github.com/open-telemetry/opentelemetry-specification/pull/1512))

### Semantic Conventions

- Add semantic conventions for AWS SDK operations and DynamoDB ([#1422](https://github.com/open-telemetry/opentelemetry-specification/pull/1422))
- Add details for filling semantic conventions for AWS Lambda ([#1442](https://github.com/open-telemetry/opentelemetry-specification/pull/1442))
- Update semantic conventions to distinguish between int and double ([#1550](https://github.com/open-telemetry/opentelemetry-specification/pull/1550))
- Add semantic convention for AWS ECS task revision ([#1581](https://github.com/open-telemetry/opentelemetry-specification/pull/1581))

### Compatibility

- Add initial OpenTracing compatibility section.
  ([#1101](https://github.com/open-telemetry/opentelemetry-specification/pull/1101))

## v1.1.0 (2021-03-11)

### Traces

- Implementations can ignore links with invalid SpanContext([#1492](https://github.com/open-telemetry/opentelemetry-specification/pull/1492))
- Add `none` as a possible value for OTEL_TRACES_EXPORTER to disable export
  ([#1439](https://github.com/open-telemetry/opentelemetry-specification/pull/1439))
- Add [`ForceFlush`](/specification/trace/sdk.md#forceflush) to SDK's `TracerProvider` ([#1452](https://github.com/open-telemetry/opentelemetry-specification/pull/1452))

### Metrics

- Add `none` as a possible value for OTEL_METRICS_EXPORTER to disable export
  ([#1439](https://github.com/open-telemetry/opentelemetry-specification/pull/1439))

### Logs

### Semantic Conventions

- Add `elasticsearch` to `db.system` semantic conventions ([#1463](https://github.com/open-telemetry/opentelemetry-specification/pull/1463))
- Add `arch` to `host` semantic conventions ([#1483](https://github.com/open-telemetry/opentelemetry-specification/pull/1483))
- Add `runtime` to `container` semantic conventions ([#1482](https://github.com/open-telemetry/opentelemetry-specification/pull/1482))
- Rename `gcp_gke` to `gcp_kubernetes_engine` to have consistency with other
Google products under `cloud.infrastructure_service` ([#1496](https://github.com/open-telemetry/opentelemetry-specification/pull/1496))
- `http.url` MUST NOT contain credentials ([#1502](https://github.com/open-telemetry/opentelemetry-specification/pull/1502))
- Add `aws.eks.cluster.arn` to EKS specific semantic conventions ([#1484](https://github.com/open-telemetry/opentelemetry-specification/pull/1484))
- Rename `zone` to `availability_zone` in `cloud` semantic conventions ([#1495](https://github.com/open-telemetry/opentelemetry-specification/pull/1495))
- Rename `cloud.infrastructure_service` to `cloud.platform` ([#1530](https://github.com/open-telemetry/opentelemetry-specification/pull/1530))
- Add section describing that libraries and the collector should autogenerate
the semantic convention keys. ([#1515](https://github.com/open-telemetry/opentelemetry-specification/pull/1515))

## v1.0.1 (2021-02-11)

- Fix rebase issue for span limit default values ([#1429](https://github.com/open-telemetry/opentelemetry-specification/pull/1429))

## v1.0.0 (2021-02-10)

New:

- Add `cloud.infrastructure_service` resource attribute
  ([#1112](https://github.com/open-telemetry/opentelemetry-specification/pull/1112))
- Add `SpanLimits` as a configuration for the TracerProvider([#1416](https://github.com/open-telemetry/opentelemetry-specification/pull/1416))

Updates:

- Add `http.server.active_requests` to count in-flight HTTP requests
  ([#1378](https://github.com/open-telemetry/opentelemetry-specification/pull/1378))
- Update default limit for span attributes, events, links to 128([#1419](https://github.com/open-telemetry/opentelemetry-specification/pull/1419))
- Update OT Trace propagator environment variable to match latest name([#1406](https://github.com/open-telemetry/opentelemetry-specification/pull/1406))
- Remove Metrics SDK specification to avoid confusion, clarify that Metrics API
  specification is not recommended for client implementation
  ([#1401](https://github.com/open-telemetry/opentelemetry-specification/pull/1401))
- Rename OTEL_TRACE_SAMPLER and OTEL_TRACE_SAMPLER_ARG env variables to OTEL_TRACES_SAMPLER and OTEL_TRACES_SAMPLER_ARG
  ([#1382](https://github.com/open-telemetry/opentelemetry-specification/pull/1382))
- Mark some entries in compliance matrix as optional([#1359](https://github.com/open-telemetry/opentelemetry-specification/pull/1359))
  SDKs are free to provide support at their discretion.
- Rename signal-specific variables for `OTLP_EXPORTER_*` to `OTLP_EXPORTER_TRACES_*` and `OTLP_EXPORTER_METRICS_*`([#1362](https://github.com/open-telemetry/opentelemetry-specification/pull/1362))
- Versioning and stability guarantees for OpenTelemetry clients([#1291](https://github.com/open-telemetry/opentelemetry-specification/pull/1291))
- Additional Cassandra semantic attributes
  ([#1217](https://github.com/open-telemetry/opentelemetry-specification/pull/1217))
- OTEL_EXPORTER environment variable replaced with OTEL_TRACES_EXPORTER and
  OTEL_METRICS_EXPORTER which each accept only a single value, not a list.
  ([#1318](https://github.com/open-telemetry/opentelemetry-specification/pull/1318))
- `process.runtime.description` resource convention: Add `java.vm.name`
  ([#1242](https://github.com/open-telemetry/opentelemetry-specification/pull/1242))
- Refine span name guideline for SQL database spans
  ([#1219](https://github.com/open-telemetry/opentelemetry-specification/pull/1219))
- Add RPC semantic conventions for metrics
  ([#1162](https://github.com/open-telemetry/opentelemetry-specification/pull/1162))
- Clarify `Description` usage on `Status` API
  ([#1257](https://github.com/open-telemetry/opentelemetry-specification/pull/1257))
- Add/Update `Status` + `error` mapping for Jaeger & Zipkin Exporters
  ([#1257](https://github.com/open-telemetry/opentelemetry-specification/pull/1257))
- Resource's service.name MUST have a default value, service.instance.id is not
  required.
  ([#1269](https://github.com/open-telemetry/opentelemetry-specification/pull/1269))
  - Clarified in [#1294](https://github.com/open-telemetry/opentelemetry-specification/pull/1294)
- Add requirement that the SDK allow custom generation of Trace IDs and Span IDs
  ([#1006](https://github.com/open-telemetry/opentelemetry-specification/pull/1006))
- Add default ratio when TraceIdRatioSampler is specified by environment variable but
  no ratio is.
  ([#1322](https://github.com/open-telemetry/opentelemetry-specification/pull/1322))
- Require schemed endpoints for OTLP exporters
  ([1234](https://github.com/open-telemetry/opentelemetry-specification/pull/1234))
- Resource SDK: Reverse (suggested) order of Resource.Merge parameters, remove
  special case for empty strings
  ([#1345](https://github.com/open-telemetry/opentelemetry-specification/pull/1345))
- Resource attributes: lowerecased the allowed values of the `aws.ecs.launchtype`
  attribute
  ([#1339](https://github.com/open-telemetry/opentelemetry-specification/pull/1339))
- Trace Exporters: Fix TODOs in Jaeger exporter spec
  ([#1374](https://github.com/open-telemetry/opentelemetry-specification/pull/1374))
- Clarify that Jaeger/Zipkin exporters must rely on the default Resource to
  get service.name if none was specified.
  ([#1386](https://github.com/open-telemetry/opentelemetry-specification/pull/1386))
- Modify OTLP/Zipkin Exporter format variables for 1.0 (allowing further specification post 1.0)
  ([#1358](https://github.com/open-telemetry/opentelemetry-specification/pull/1358))
- Add `k8s.node` semantic conventions ([#1390](https://github.com/open-telemetry/opentelemetry-specification/pull/1390))
- Clarify stability for both OTLP/HTTP and signals in OTLP.
  ([#1400](https://github.com/open-telemetry/opentelemetry-specification/pull/1400/files))

## v0.7.0 (11-18-2020)

New:

- Document service name mapping for Jaeger exporters
  ([1222](https://github.com/open-telemetry/opentelemetry-specification/pull/1222))
- Change default OTLP port number
  ([#1221](https://github.com/open-telemetry/opentelemetry-specification/pull/1221))
- Add performance benchmark specification
  ([#748](https://github.com/open-telemetry/opentelemetry-specification/pull/748))
- Enforce that the Baggage API must be fully functional, even without an installed SDK.
  ([#1103](https://github.com/open-telemetry/opentelemetry-specification/pull/1103))
- Rename "Canonical status code" to "Status code"
  ([#1081](https://github.com/open-telemetry/opentelemetry-specification/pull/1081))
- Add Metadata for Baggage entries, and clarify W3C Baggage Propagator implementation
  ([#1066](https://github.com/open-telemetry/opentelemetry-specification/pull/1066))
- Change Status to be consistent with Link and Event
  ([#1067](https://github.com/open-telemetry/opentelemetry-specification/pull/1067))
- Clarify env variables in otlp exporter
  ([#975](https://github.com/open-telemetry/opentelemetry-specification/pull/975))
- Add Prometheus exporter environment variables
  ([#1021](https://github.com/open-telemetry/opentelemetry-specification/pull/1021))
- Default propagators in un-configured API must be no-op
  ([#930](https://github.com/open-telemetry/opentelemetry-specification/pull/930))
- Define resource mapping for Jaeger exporters
  ([#891](https://github.com/open-telemetry/opentelemetry-specification/pull/891))
- Add resource semantic conventions for operating systems
  ([#693](https://github.com/open-telemetry/opentelemetry-specification/pull/693))
- Add semantic convention for source code attributes
  ([#901](https://github.com/open-telemetry/opentelemetry-specification/pull/901))
- Add semantic conventions for outgoing Function as a Service (FaaS) invocations
  ([#862](https://github.com/open-telemetry/opentelemetry-specification/pull/862))
- Add resource semantic convention for deployment environment
  ([#606](https://github.com/open-telemetry/opentelemetry-specification/pull/606/))
- Refine semantic conventions for messaging systems and add specific attributes for Kafka
  ([#1027](https://github.com/open-telemetry/opentelemetry-specification/pull/1027))
- Clarification of the behavior of the Trace API, re: context propagation, in
  the absence of an installed SDK
- Add API and semantic conventions for recording exceptions as Span Events
  ([#697](https://github.com/open-telemetry/opentelemetry-specification/pull/697))
  * API was extended to allow adding arbitrary event attributes ([#874](https://github.com/open-telemetry/opentelemetry-specification/pull/874))
  * `exception.escaped` semantic span event attribute was added
    ([#784](https://github.com/open-telemetry/opentelemetry-specification/pull/784),
    [#946](https://github.com/open-telemetry/opentelemetry-specification/pull/946))
- Allow samplers to modify tracestate
  ([#988](https://github.com/open-telemetry/opentelemetry-specification/pull/988/))
- Update the header name for otel baggage, and version date
  ([#981](https://github.com/open-telemetry/opentelemetry-specification/pull/981))
- Define PropagationOnly Span to simplify active Span logic in Context
  ([#994](https://github.com/open-telemetry/opentelemetry-specification/pull/994))
- Add limits to the number of attributes, events, and links in SDK Spans
  ([#942](https://github.com/open-telemetry/opentelemetry-specification/pull/942))
- Add Metric SDK specification (partial): covering terminology and Accumulator component
  ([#626](https://github.com/open-telemetry/opentelemetry-specification/pull/626))
- Clarify context interaction for trace module
  ([#1063](https://github.com/open-telemetry/opentelemetry-specification/pull/1063))
- Add `Shutdown` function to `*Provider` SDK
  ([#1074](https://github.com/open-telemetry/opentelemetry-specification/pull/1074))
- Add semantic conventions for system metrics
  ([#937](https://github.com/open-telemetry/opentelemetry-specification/pull/937))
- Add `db.sql.table` to semantic conventions, allow `db.operation` for SQL
  ([#1141](https://github.com/open-telemetry/opentelemetry-specification/pull/1141))
- Add OTEL_TRACE_SAMPLER env variable definition
  ([#1136](https://github.com/open-telemetry/opentelemetry-specification/pull/1136/))
- Add guidelines for OpenMetrics interoperability
  ([#1154](https://github.com/open-telemetry/opentelemetry-specification/pull/1154))
- Add OTEL_TRACE_SAMPLER_ARG env variable definition
  ([#1202](https://github.com/open-telemetry/opentelemetry-specification/pull/1202))

Updates:

- Clarify null SHOULD NOT be allowed even in arrays
  ([#1214](https://github.com/open-telemetry/opentelemetry-specification/pull/1214))
- Remove ordering SHOULD-requirement for attributes
  ([#1212](https://github.com/open-telemetry/opentelemetry-specification/pull/1212))
- Make `process.pid` optional, split `process.command_args` from `command_line`
  ([#1137](https://github.com/open-telemetry/opentelemetry-specification/pull/1137))
- Renamed `CorrelationContext` to `Baggage`:
  ([#857](https://github.com/open-telemetry/opentelemetry-specification/pull/857))
- Add semantic convention for NGINX custom HTTP 499 status code.
- Adapt semantic conventions for the span name of messaging systems
  ([#690](https://github.com/open-telemetry/opentelemetry-specification/pull/690))
- Remove lazy Event and Link API from Span interface
  ([#840](https://github.com/open-telemetry/opentelemetry-specification/pull/840))
  * SIGs are recommended to remove any existing implementation of the lazy APIs
    to avoid conflicts/breaking changes in case they will be reintroduced to the
    spec in future.
- Provide clear definitions for readable and read/write span interfaces in the
  SDK
  ([#669](https://github.com/open-telemetry/opentelemetry-specification/pull/669))
  * SpanProcessors must provide read/write access at least in OnStart.
- Specify how `Probability` sampler is used with `ParentOrElse` sampler.
- Clarify event timestamp origin and range
  ([#839](https://github.com/open-telemetry/opentelemetry-specification/pull/839))
- Clean up api-propagators.md, by extending documentation and removing redundant
  sections
  ([#577](https://github.com/open-telemetry/opentelemetry-specification/pull/577))
- Rename HTTPText propagator to TextMap
  ([#793](https://github.com/open-telemetry/opentelemetry-specification/pull/793))
- Rename ParentOrElse sampler to ParentBased and add multiple delegate samplers
  ([#610](https://github.com/open-telemetry/opentelemetry-specification/pull/610))
- Rename ProbabilitySampler to TraceIdRatioBasedSampler and add requirements
  ([#611](https://github.com/open-telemetry/opentelemetry-specification/pull/611))
- Version attributes no longer have a prefix such as semver:
  ([#873](https://github.com/open-telemetry/opentelemetry-specification/pull/873))
- Add semantic conventions for process runtime
  ([#882](https://github.com/open-telemetry/opentelemetry-specification/pull/882),
   [#1137](https://github.com/open-telemetry/opentelemetry-specification/pull/1137))
- Use hex encoding for trace id and span id fields in OTLP JSON encoding:
  ([#911](https://github.com/open-telemetry/opentelemetry-specification/pull/911))
- Explicitly specify the SpanContext APIs IsValid and IsRemote as required
  ([#914](https://github.com/open-telemetry/opentelemetry-specification/pull/914))
- A full `Context` is the only way to specify a parent of a `Span`.
  `SpanContext` or even `Span` are not allowed anymore.
  ([#875](https://github.com/open-telemetry/opentelemetry-specification/pull/875))
- Remove obsolete `http.status_text` from semantic conventions
  ([#972](https://github.com/open-telemetry/opentelemetry-specification/pull/972))
- Define `null` as an invalid value for attributes and declare attempts to set
  `null` as undefined behavior
  ([#992](https://github.com/open-telemetry/opentelemetry-specification/pull/992))
- SDK: Rename the `Decision` values for `SamplingResult`s to `DROP`, `RECORD_ONLY`
  and `RECORD_AND_SAMPLE` for consistency
  ([#938](https://github.com/open-telemetry/opentelemetry-specification/pull/938),
  [#956](https://github.com/open-telemetry/opentelemetry-specification/pull/956))
- Metrics API: Replace "Additive" with "Adding", "Non-Additive" with "Grouping"
  ([#983](https://github.com/open-telemetry/opentelemetry-specification/pull/983)
- Move active span interaction in the Trace API to a separate class
  ([#923](https://github.com/open-telemetry/opentelemetry-specification/pull/923))
- Metrics SDK: Specify LastValue default aggregation for ValueObserver
  ([#984](https://github.com/open-telemetry/opentelemetry-specification/pull/984)
- Metrics SDK: Specify TBD default aggregation for ValueRecorder
  ([#984](https://github.com/open-telemetry/opentelemetry-specification/pull/984)
- Trace SDK: Sampler.ShouldSample gets parent Context instead of SpanContext
  ([#881](https://github.com/open-telemetry/opentelemetry-specification/pull/881))
- SDK: Specify known values, as well as basic error handling for OTEL_PROPAGATORS.
  ([#962](https://github.com/open-telemetry/opentelemetry-specification/pull/962))
  ([#995](https://github.com/open-telemetry/opentelemetry-specification/pull/995))
- SDK: Specify when to generate new IDs with sampling
  ([#1225](https://github.com/open-telemetry/opentelemetry-specification/pull/1225))
- Remove custom header name for Baggage, use official header
  ([#993](https://github.com/open-telemetry/opentelemetry-specification/pull/993))
- Trace API: Clarifications for `Span.End`, e.g. IsRecording becomes false after End
  ([#1011](https://github.com/open-telemetry/opentelemetry-specification/pull/1011))
- Update semantic conventions for gRPC for new Span Status
  ([#1156](https://github.com/open-telemetry/opentelemetry-specification/pull/1156))

## v0.6.0 (2020-07-01)

New:

- Add span attribute to indicate cold starts of Function as a Service executions
  ([#650](https://github.com/open-telemetry/opentelemetry-specification/pull/650))
- Add conventions for naming of exporter packages
  ([#629](https://github.com/open-telemetry/opentelemetry-specification/pull/629))
- Add semantic conventions for container id
  ([#673](https://github.com/open-telemetry/opentelemetry-specification/pull/673))
- Add semantic conventions for HTTP content length
  ([#641](https://github.com/open-telemetry/opentelemetry-specification/pull/641))
- Add semantic conventions for process resource
  ([#635](https://github.com/open-telemetry/opentelemetry-specification/pull/635))
- Add peer.service to provide a user-configured name for a remote service
  ([#652](https://github.com/open-telemetry/opentelemetry-specification/pull/652))

Updates:

- Improve root Span description
  ([#645](https://github.com/open-telemetry/opentelemetry-specification/pull/645))
- Extend semantic conventions for RPC and allow non-gRPC calls
  ([#604](https://github.com/open-telemetry/opentelemetry-specification/pull/604))
- Revise and extend semantic conventions for databases
  ([#575](https://github.com/open-telemetry/opentelemetry-specification/pull/575))
- Clarify Tracer vs TracerProvider in tracing API and SDK spec.
  ([#619](https://github.com/open-telemetry/opentelemetry-specification/pull/619))
  Most importantly:
  * Configuration should be stored not per Tracer but in the TracerProvider.
  * Active spans are not per Tracer.
- Do not set any value in Context upon failed extraction
  ([#671](https://github.com/open-telemetry/opentelemetry-specification/pull/671))
- Clarify semantic conventions around span start and end time
  ([#592](https://github.com/open-telemetry/opentelemetry-specification/pull/592))

## v0.5.0 (06-02-2020)

- Define Log Data Model.
- Remove SpanId from Sampler input.
- Clarify what it will mean for a vendor to "support OpenTelemetry".
- Clarify Tracers should reference an InstrumentationLibrary rather than a
  Resource.
- Replace ALWAYS_PARENT sampler with a composite ParentOrElse sampler.
- Incorporate old content on metrics calling conventions, label sets.
- Update api-metrics-user.md and api-metrics-meter.md with the latest metrics
  API.
- Normalize Instrumentation term for instrumentations.
- Change w3c correlation context to custom header.

## v0.4.0 (2020-05-12)

- [OTEP-83](https://github.com/open-telemetry/oteps/blob/main/text/0083-component.md)
  Introduce the notion of InstrumentationLibrary.
- [OTEP-88](https://github.com/open-telemetry/oteps/blob/main/text/metrics/0088-metric-instrument-optional-refinements.md)
  Metrics API instrument foundation.
- [OTEP-91](https://github.com/open-telemetry/oteps/blob/main/text/logs/0091-logs-vocabulary.md)
  Logs vocabulary.
- [OTEP-92](https://github.com/open-telemetry/oteps/blob/main/text/logs/0092-logs-vision.md)
  Logs Vision.
- [OTEP-90](https://github.com/open-telemetry/oteps/blob/main/text/metrics/0090-remove-labelset-from-metrics-api.md)
  Remove LabelSet from the metrics API.
- [OTEP-98](https://github.com/open-telemetry/oteps/blob/main/text/metrics/0098-metric-instruments-explained.md)
  Explain the metric instruments.
- [OTEP-99](https://github.com/open-telemetry/oteps/blob/main/text/0099-otlp-http.md)
  OTLP/HTTP: HTTP Transport Extension for OTLP.
- Define handling of null and empty attribute values.
- Rename Setter.put to Setter.set
- Add glossary for typically misused terms.
- Clarify that resources are immutable.
- Clarify that SpanContext.IsRemote is false on remote children.
- Move specifications into sub-directories per signal.
- Remove references to obsolete `peer.*` attributes.
- Span semantic conventions for for messaging systems.
- Span semantic conventions for function as a service.
- Remove the handling of retries from trace exporters.
- Remove Metrics' default keys.
- Add some clarifying language to the semantics of metric instrument naming.
- Allow injectors and extractors to be separate interfaces.
- Add an explanation on why Context Restore operation is needed.
- Document special Zipkin conversion cases.

## v0.3.0 (2020-02-21)

- [OTEP-0059](https://github.com/open-telemetry/oteps/blob/main/text/trace/0059-otlp-trace-data-format.md)
  Add OTLP Trace Data Format specification.
- [OTEP-0066](https://github.com/open-telemetry/oteps/blob/main/text/0066-separate-context-propagation.md)
  Separate Layer for Context Propagation.
- [OTEP-0070](https://github.com/open-telemetry/oteps/blob/main/text/metrics/0070-metric-bound-instrument.md)
  Rename metric instrument "Handles" to "Bound Instruments".
- [OTEP-0072](https://github.com/open-telemetry/oteps/blob/main/text/metrics/0072-metric-observer.md)
  Metric Observer instrument specification (refinement).
- [OTEP-0080](https://github.com/open-telemetry/oteps/blob/main/text/metrics/0080-remove-metric-gauge.md)
  Remove the Metric Gauge instrument, recommend use of other instruments.
- Update 0003-measure-metric-type to match current Specification.
- Update 0009-metric-handles to match current Specification.
- Clarify named tracers and meters.
- Remove SamplingHint from the Sampling OTEP (OTEP-0006).
- Remove component attribute.
- Allow non-string Resource label values.
- Allow array values for attributes.
- Add service version to Resource attributes.
- Add general, general identity, network and VM image attribute conventions.
- Add a section on transformation to Zipkin Spans.
- Add a section on SDK default configuration.
- Enhance semantic conventions for HTTP/RPC.
- Provide guidelines for low-cardinality span names.
- SDK Tracer: Replace TracerFactory with TracerProvider.
- Update Resource to be in the SDK.

## v0.2.0 (2019-10-22)

- [OTEP-0001](https://github.com/open-telemetry/oteps/blob/main/text/0001-telemetry-without-manual-instrumentation.md)
  Added Auto-Instrumentation.
- [OTEP-0002](https://github.com/open-telemetry/oteps/blob/main/text/trace/0002-remove-spandata.md):
  Removed SpanData interface in favor of Span Start and End options.
- [OTEP-0003](https://github.com/open-telemetry/oteps/blob/main/text/metrics/0003-measure-metric-type.md)
  Consolidatesd pre-aggregated and raw metrics APIs.
- [OTEP-0008](https://github.com/open-telemetry/oteps/blob/main/text/metrics/0008-metric-observer.md)
  Added Metrics Observers API.
- [OTEP-0009](https://github.com/open-telemetry/oteps/blob/main/text/metrics/0009-metric-handles.md)
  Added Metrics Handle API.
- [OTEP-0010](https://github.com/open-telemetry/oteps/blob/main/text/metrics/0010-cumulative-to-counter.md)
  Rename "Cumulative" to "Counter" in the Metrics API.
- [OTEP-006](https://github.com/open-telemetry/oteps/blob/main/text/trace/0006-sampling.md)
  Moved sampling from the API tp the SDK.
- [OTEP-0007](https://github.com/open-telemetry/oteps/blob/main/text/0007-no-out-of-band-reporting.md)
  Moved support for out-of-band telemetry from the API to the SDK.
- [OTEP-0016](https://github.com/open-telemetry/oteps/blob/main/text/0016-named-tracers.md)
  Added named providers for Tracers and Meters.
- Added design goals and requirements for a telemetry data exchange protocol.
- Added a Span Processor interface for intercepting span start and end
  invocations.
- Added a Span Exporter interface for processing batches of spans.
- Replaced DistributedContext.GetIterator with GetEntries.
- Added clarifications and adjustments to improve cross-language applicability.
- Added a specification for SDK configuration.

## v0.1.0 (2019-06-21)

- Added API proposal for the converged OpenTracing/OpenCensus project is
  complete.<|MERGE_RESOLUTION|>--- conflicted
+++ resolved
@@ -11,13 +11,10 @@
 
 ### Traces
 
-<<<<<<< HEAD
+- Make all fields as identifying for Tracer. Previously attributes were omitted from being identifying.
+  ([#4161](https://github.com/open-telemetry/opentelemetry-specification/pull/4161))
 - Clarify that `Export` MUST NOT be called by simple and batching processors concurrently.
   ([#4205](https://github.com/open-telemetry/opentelemetry-specification/pull/4205))
-=======
-- Make all fields as identifying for Tracer. Previously attributes were omitted from being identifying.
-  ([#4161](https://github.com/open-telemetry/opentelemetry-specification/pull/4161))
->>>>>>> ee00d2e0
 
 ### Metrics
 
