--- conflicted
+++ resolved
@@ -20,7 +20,8 @@
 ### Semantic Conventions
 
 ### Compatibility
-
+- Add condition with sum and count for prometheus summaries
+([3059]https://github.com/open-telemetry/opentelemetry-specification/pull/3059)
 ### OpenTelemetry Protocol
 
 ### SDK Configuration
@@ -97,17 +98,12 @@
   Split `destination` and `source` namespaces and clarify per-message attributes in batching scenarios.
 
 ### Compatibility
-<<<<<<< HEAD
-- Add condition with sum and count for prometheus summaries
-([3059]https://github.com/open-telemetry/opentelemetry-specification/pull/3059)
-=======
 
 - Add Tracer.Close() to the OpenTracing Shim layer.
 - Add OpenCensus migration guide and add BinaryPropagation as an option to gRPC
   instrumentation for OpenCensus compatibility
   ([#3015](https://github.com/open-telemetry/opentelemetry-specification/pull/3015)).
 
->>>>>>> 025f8fc1
 ### OpenTelemetry Protocol
 
 - Add table for OTLP/HTTP response code and client retry recommendation
