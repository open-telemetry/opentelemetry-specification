--- conflicted
+++ resolved
@@ -22,6 +22,9 @@
 ### OpenTelemetry Protocol
 
 ### Compatibility
+
+- Prometheus compatibility: Clarify naming of the target info metric, and differences between various Prometheus formats.
+  ([#3871](https://github.com/open-telemetry/opentelemetry-specification/pull/3871))
 
 ### SDK Configuration
 
@@ -74,12 +77,7 @@
 
 ### Compatibility
 
-<<<<<<< HEAD
-- Prometheus compatibility: Clarify naming of the target info metric, and differences between various Prometheus formats.
-  ([#3871](https://github.com/open-telemetry/opentelemetry-specification/pull/3871))
-=======
-- No changes.
->>>>>>> 56a7e47e
+- No changes.
 
 ### SDK Configuration
 
