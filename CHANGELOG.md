# Changelog

Please update changelog as part of any significant pull request. Place short
description of your change into "Unreleased" section. As part of release process
content of "Unreleased" section content will generate release notes for the
release.

## Unreleased

### Context

### Traces

### Metrics

### Logs

- Define how SDK implements `Logger.Enabled`.
  ([#4381](https://github.com/open-telemetry/opentelemetry-specification/pull/4381))

### Baggage

### Resource

### Profiles

### OpenTelemetry Protocol

### Compatibility

### SDK Configuration

<<<<<<< HEAD
- Clarify that implementations should interpret timeout environment variable
  values of zero as no limit (infinity).
  ([#4331](https://github.com/open-telemetry/opentelemetry-specification/pull/4331))
- Define syntax for escaping declarative configuration environment variable
  references.
  ([#4375](https://github.com/open-telemetry/opentelemetry-specification/pull/4375))

=======
>>>>>>> 3b037be0
### Common

### Supplementary Guidelines

### OTEPs

## v1.41.0 (2025-01-21)

### Logs

- Remove the deprecated Events API and SDK in favor of having Events support in the Logs API and SDK.
  ([#4353](https://github.com/open-telemetry/opentelemetry-specification/pull/4353))
- Remove `Logger`'s Log Instrumentation operations.
  ([#4352](https://github.com/open-telemetry/opentelemetry-specification/pull/4352))
- Make all `Logger` operations user-facing.
  ([#4352](https://github.com/open-telemetry/opentelemetry-specification/pull/4352))

### SDK Configuration

- Clarify that implementations should interpret timeout environment variable
  values of zero as no limit (infinity).
  ([#4331](https://github.com/open-telemetry/opentelemetry-specification/pull/4331))

## v1.40.0 (2024-12-12)

### Context

- Adds optional `GetAll` method to `Getter` in Propagation API, allowing for the retrieval of multiple values for the same key.
  [#4295](https://github.com/open-telemetry/opentelemetry-specification/pull/4295)

### Traces

- Add in-development support for `otlp/stdout` exporter via `OTEL_TRACES_EXPORTER`.
  ([#4183](https://github.com/open-telemetry/opentelemetry-specification/pull/4183))
- Remove the recommendation to not synchronize access to `TracerConfig.disabled`.
  ([#4310](https://github.com/open-telemetry/opentelemetry-specification/pull/4310))

### Metrics

- Add in-development support for `otlp/stdout` exporter via `OTEL_METRICS_EXPORTER`.
  ([#4183](https://github.com/open-telemetry/opentelemetry-specification/pull/4183))
- Remove the recommendation to not synchronize access to `MeterConfig.disabled`.
  ([#4310](https://github.com/open-telemetry/opentelemetry-specification/pull/4310))

### Logs

- Add in-development support for `otlp/stdout` exporter via `OTEL_LOGS_EXPORTER`.
 ([#4183](https://github.com/open-telemetry/opentelemetry-specification/pull/4183))
- Remove the recommendation to not synchronize access to `LoggerConfig.disabled`.
  ([#4310](https://github.com/open-telemetry/opentelemetry-specification/pull/4310))
- Remove the in-development isolating log record processor.
  ([#4301](https://github.com/open-telemetry/opentelemetry-specification/pull/4301))

### Events

- Deprecate Events API and SDK in favor of having Events support in the Logs API and SDK.
  ([#4319](https://github.com/open-telemetry/opentelemetry-specification/pull/4319))
- Change `event.name` attribute into top-level event name field.
  ([#4320](https://github.com/open-telemetry/opentelemetry-specification/pull/4320))

### Common

- Lay out core principles for Specification changes.
  ([#4286](https://github.com/open-telemetry/opentelemetry-specification/pull/4286))

### Supplementary Guidelines

- Add core principles for evaluating specification changes.
  ([#4286](https://github.com/open-telemetry/opentelemetry-specification/pull/4286))

## OTEPs

- The [open-telemetry/oteps](https://github.com/open-telemetry/oteps) repository was
  merged into the specification repository.
 ([#4288](https://github.com/open-telemetry/opentelemetry-specification/pull/4288))

## v1.39.0 (2024-11-06)

### Logs

- Simplify the name "Logs Instrumentation API" to just "Logs API".
  ([#4258](https://github.com/open-telemetry/opentelemetry-specification/pull/4258))
- Rename Log Bridge API to Logs API. Define the existing Logger methods to be
  Log Bridge Operations. Add EmitEvent to the Logger as an Instrumentation Operation.
  ([#4259](https://github.com/open-telemetry/opentelemetry-specification/pull/4259))

### Profiles

- Define required attributes for Mappings.
  ([#4197](https://github.com/open-telemetry/opentelemetry-specification/pull/4197))

### Compatibility

- Add requirement to allow extending Stable APIs.
  ([#4270](https://github.com/open-telemetry/opentelemetry-specification/pull/4270))

### SDK Configuration

- Clarify declarative configuration parse requirements for null vs empty.
  ([#4269](https://github.com/open-telemetry/opentelemetry-specification/pull/4269))

### Common

- Define prototype for proposed features in development.
  ([#4273](https://github.com/open-telemetry/opentelemetry-specification/pull/4273))

## v1.38.0 (2024-10-10)

### Traces

- Make all fields as identifying for Tracer. Previously attributes were omitted from being identifying.
  ([#4161](https://github.com/open-telemetry/opentelemetry-specification/pull/4161))
- Clarify that `Export` MUST NOT be called by simple and batching processors concurrently.
  ([#4205](https://github.com/open-telemetry/opentelemetry-specification/pull/4205))

### Metrics

- Make all fields as identifying for Meter. Previously attributes were omitted from being identifying.
  ([#4161](https://github.com/open-telemetry/opentelemetry-specification/pull/4161))
- Add support for filtering attribute keys for streams via an exclude list.
  ([#4188](https://github.com/open-telemetry/opentelemetry-specification/pull/4188))
- Clarify that `Enabled` only applies to synchronous instruments.
  ([#4211](https://github.com/open-telemetry/opentelemetry-specification/pull/4211))
- Clarify that applying cardinality limits should be done after attribute filtering.
  ([#4228](https://github.com/open-telemetry/opentelemetry-specification/pull/4228))
- Mark cardinality limits as stable.
  ([#4222](https://github.com/open-telemetry/opentelemetry-specification/pull/4222))

### Logs

- Make all fields as identifying for Logger. Previously attributes were omitted from being identifying.
  ([#4161](https://github.com/open-telemetry/opentelemetry-specification/pull/4161))
- Define `Enabled` parameters for `Logger`.
  ([#4203](https://github.com/open-telemetry/opentelemetry-specification/pull/4203))
  ([#4221](https://github.com/open-telemetry/opentelemetry-specification/pull/4221))
- Introduce initial placeholder for the new user-facing Logs API, adding references
  to existing API's informing of the coming changes while the definition is defined.
  ([#4236](https://github.com/open-telemetry/opentelemetry-specification/pull/4236))

### Common

- Define equality for attributes and collection of attributes.
  ([#4161](https://github.com/open-telemetry/opentelemetry-specification/pull/4161))
- Update Instrumentation Scope glossary entry with correct identifying fields
  ([#4244](https://github.com/open-telemetry/opentelemetry-specification/pull/4244))

## v1.37.0 (2024-09-13)

### Traces

- Minor clarification on BatchExportingProcessor behavior.
  ([#4164](https://github.com/open-telemetry/opentelemetry-specification/pull/4164))
- Clarify `SpanKind` description, extend it to cover links, add examples of
  nested client spans.
  ([#4178](https://github.com/open-telemetry/opentelemetry-specification/pull/4178))

### Metrics

- Clarify that `Export` MUST NOT be called by periodic exporting MetricReader concurrently.
  ([#4206](https://github.com/open-telemetry/opentelemetry-specification/pull/4206))

### Logs

- Clarify that log record mutations are visible in next registered processors.
  ([#4067](https://github.com/open-telemetry/opentelemetry-specification/pull/4067))
- Clarify that `Export` MUST NOT be called by simple and batching processors concurrently.
  ([#4173](https://github.com/open-telemetry/opentelemetry-specification/pull/4173))

### SDK Configuration

- Define instrumentation configuration API.
  ([#4128](https://github.com/open-telemetry/opentelemetry-specification/pull/4128))
- Mark exemplar filter env variable config as stable.
  ([#4191](https://github.com/open-telemetry/opentelemetry-specification/pull/4191))

### Common

- Update instrumentation library guidance to avoid naming collisions between external and OTel instrumentations.
  ([#4187](https://github.com/open-telemetry/opentelemetry-specification/pull/4187))
- Add natively instrumented to glossary.
  ([#4186](https://github.com/open-telemetry/opentelemetry-specification/pull/4186))

## v1.36.0 (2024-08-12)

### Traces

- Remove restriction that sampler description is immutable.
  ([#4137](https://github.com/open-telemetry/opentelemetry-specification/pull/4137))
- Add in-development `OnEnding` callback to SDK `SpanProcessor` interface.
  ([#4024](https://github.com/open-telemetry/opentelemetry-specification/pull/4024))

### Metrics

- Clarify metric reader / metric exporter relationship for temporality
  preference and default aggregation. Explicitly define configuration options
  for temporality preference and default aggregation of built-in exporters, and
  make default values explicit.
  ([#4142](https://github.com/open-telemetry/opentelemetry-specification/pull/4142))
- Add data point flags to the metric data model.
  ([#4135](https://github.com/open-telemetry/opentelemetry-specification/pull/4135))

### Logs

- The SDK MAY provide an operation that makes a deep clone of a `ReadWriteLogRecord`.
  ([#4090](https://github.com/open-telemetry/opentelemetry-specification/pull/4090))

### Baggage

- Clarify no empty string allowed in baggage names.
  ([#4144](https://github.com/open-telemetry/opentelemetry-specification/pull/4144))

### Compatibility

- Clarify prometheus exporter should have `host` and `port` configuration options.
  ([#4147](https://github.com/open-telemetry/opentelemetry-specification/pull/4147))

### Common

- Require separation of API and SDK artifacts.
  ([#4125](https://github.com/open-telemetry/opentelemetry-specification/pull/4125))

## v1.35.0 (2024-07-12)

### Logs

- Add the in-development isolating log record processor.
  ([#4062](https://github.com/open-telemetry/opentelemetry-specification/pull/4062))

### Compatibility

- Define casing for hex-encoded IDs and mark the "Trace Context in non-OTLP Log Formats" specification stable.
  ([#3909](https://github.com/open-telemetry/opentelemetry-specification/pull/3909))

## v1.34.0 (2024-06-11)

### Context

- No changes.

### Traces

- Clarify the trace SDK should log discarded events and links.
  ([#4064](https://github.com/open-telemetry/opentelemetry-specification/pull/4064))
- Add new in-development `Enabled` API to the `Tracer`.
  ([#4063](https://github.com/open-telemetry/opentelemetry-specification/pull/4063))

### Metrics

- Add new in-development `Enabled` API to meter instruments.
  ([#4063](https://github.com/open-telemetry/opentelemetry-specification/pull/4063))

### Logs

- Add the in-development `Enabled` API to the `Logger`.
  ([#4020](https://github.com/open-telemetry/opentelemetry-specification/pull/4020))

### Events

- Rename event payload to body.
  ([#4035](https://github.com/open-telemetry/opentelemetry-specification/pull/4035))
- Add specification for EventLogger and EventLoggerProvider.
  ([#4031](https://github.com/open-telemetry/opentelemetry-specification/pull/4031))
- Describe the use cases for events in greater detail.
  ([#3969](https://github.com/open-telemetry/opentelemetry-specification/pull/3969))

### Resource

- No changes.

### OpenTelemetry Protocol

- No changes.

### Compatibility

- Prometheus: Clarify location of unit suffix within metric names.
  ([#4057](https://github.com/open-telemetry/opentelemetry-specification/pull/4057))

### SDK Configuration

- No changes.

### Common

- OpenTelemetry clients MUST follow SemVer 2.0.0.
  ([#4039](https://github.com/open-telemetry/opentelemetry-specification/pull/4039))
- Rename "Experimental" to "Development" according to OTEP 0232.
  ([#4061](https://github.com/open-telemetry/opentelemetry-specification/pull/4061)),
  ([#4069](https://github.com/open-telemetry/opentelemetry-specification/pull/4069))

### Supplementary Guidelines

- Clarify that it is permissible to extend SDK interfaces without requiring a major version bump
  ([#4030](https://github.com/open-telemetry/opentelemetry-specification/pull/4030))

## v1.33.0 (2024-05-09)

### Context

### Traces

- Links with invalid SpanContext are recorded.
  ([#3928](https://github.com/open-telemetry/opentelemetry-specification/pull/3928))

### Metrics

- Change the exemplar behavior to be on by default.
  ([#3994](https://github.com/open-telemetry/opentelemetry-specification/pull/3994))
- Use normative language for exemplar default aggregations.
  ([#4009](https://github.com/open-telemetry/opentelemetry-specification/pull/4009))
- Mark Exemplars as stable.
  ([#3870](https://github.com/open-telemetry/opentelemetry-specification/pull/3870))
- Mark synchronous gauge as stable.
  ([#4019](https://github.com/open-telemetry/opentelemetry-specification/pull/4019))

### Logs

- Allow implementations to export duplicate keys in a map as an opt-in option.
  ([#3987](https://github.com/open-telemetry/opentelemetry-specification/pull/3987))

### Events

### Resource

### OpenTelemetry Protocol

### Compatibility

- Add name suggestion for option to apply resource attributes as metric attributes in Prometheus exporter.
  ([#3837](https://github.com/open-telemetry/opentelemetry-specification/pull/3837))

### SDK Configuration

- Clarify syntax for environment variable substitution regular expression
  ([#4001](https://github.com/open-telemetry/opentelemetry-specification/pull/4001))
- Error out on invalid identifiers in environment variable substitution.
  ([#4002](https://github.com/open-telemetry/opentelemetry-specification/pull/4002))
- Add end to end examples for file configuration
  ([#4018](https://github.com/open-telemetry/opentelemetry-specification/pull/4018))
- Clarify the schema for YAML configuration files
  ([#3973](https://github.com/open-telemetry/opentelemetry-specification/pull/3973))

### Common

### Supplementary Guidelines

## v1.32.0 (2024-04-11)

### Context

- No changes.

### Traces

- Remove the Jaeger Exporter.
  ([#3964](https://github.com/open-telemetry/opentelemetry-specification/pull/3964))

### Metrics

- Clarify that exemplar reservoir default may change in a minor version.
  ([#3943](https://github.com/open-telemetry/opentelemetry-specification/pull/3943))
- Add option to disable target info metric to Prometheus exporters.
  ([#3872](https://github.com/open-telemetry/opentelemetry-specification/pull/3872))
- Add synchronous gauge entry to sum monotonic table.
  ([#3977](https://github.com/open-telemetry/opentelemetry-specification/pull/3977))

### Logs

- Refine description of Instrumentation Scope.
  ([#3855](https://github.com/open-telemetry/opentelemetry-specification/pull/3855))
- Clarify that `ReadableLogRecord` and `ReadWriteLogRecord` can be represented using a single type.
  ([#3898](https://github.com/open-telemetry/opentelemetry-specification/pull/3898))
- Fix what can be modified via `ReadWriteLogRecord`.
  ([#3907](https://github.com/open-telemetry/opentelemetry-specification/pull/3907))

### Events

- No changes.

### Resource

- No changes.

### OpenTelemetry Protocol

- No changes.

### Compatibility

- Prometheus compatibility: Clarify naming of the target info metric, and differences between various Prometheus formats.
  ([#3871](https://github.com/open-telemetry/opentelemetry-specification/pull/3871))
- Prometheus compatibility: Clarify that the service triplet is required to be unique by semantic conventions.
  ([#3945](https://github.com/open-telemetry/opentelemetry-specification/pull/3945))
- Prometheus: represent Prometheus Info, StateSet and Unknown-typed metrics in OTLP.
  ([#3868](https://github.com/open-telemetry/opentelemetry-specification/pull/3868))
- Update and reorganize the prometheus sdk exporter specification.
  ([#3872](https://github.com/open-telemetry/opentelemetry-specification/pull/3872))

### SDK Configuration

- Define OTEL_EXPERIMENTAL_CONFIG_FILE to ignore other env vars, add env var substitution default syntax.
  ([#3948](https://github.com/open-telemetry/opentelemetry-specification/pull/3948))
- Clarify environment variable substitution is not recursive
  ([#3913](https://github.com/open-telemetry/opentelemetry-specification/pull/3913))
- Allow `env:` prefix in environment variable substitution syntax.
  ([#3974](https://github.com/open-telemetry/opentelemetry-specification/pull/3974))
- Add simple scope configuration to Tracer, Meter, Logger (experimental).
  ([#3877](https://github.com/open-telemetry/opentelemetry-specification/pull/3877))

### Common

- No changes.

### Supplementary Guidelines

- No changes.

## v1.31.0 (2024-03-13)

### Context

- Specify allowed characters for Baggage keys and values.
  ([#3801](https://github.com/open-telemetry/opentelemetry-specification/pull/3801))

### Traces

- Mark the AddLink() operation as stable.
  ([#3887](https://github.com/open-telemetry/opentelemetry-specification/pull/3887))

### Metrics

- Formalize the interaction between cardinality limit and overflow attribute.
  ([#3912](https://github.com/open-telemetry/opentelemetry-specification/pull/3912))

### Logs

- Fix: remove `name` from LogRecord example in the File Exporter example.
  ([#3886](https://github.com/open-telemetry/opentelemetry-specification/pull/3886))
- Remove implementation detail from Logs Bridge API.
  ([#3884](https://github.com/open-telemetry/opentelemetry-specification/pull/3884))
- Clarify that logs attributes are a superset of standard attributes.
  ([#3852](https://github.com/open-telemetry/opentelemetry-specification/pull/3852))
- Add support for empty values.
  ([#3853](https://github.com/open-telemetry/opentelemetry-specification/pull/3853))
- Mark standard output log record exporter as stable.
  ([#3922](https://github.com/open-telemetry/opentelemetry-specification/pull/3922))

### Events

- Add Provider to the Event API.
  ([#3878](https://github.com/open-telemetry/opentelemetry-specification/pull/3878))

### Resource

- No changes.

### OpenTelemetry Protocol

- No changes.

### Compatibility

- No changes.

### SDK Configuration

- No changes.

### Common

- Prohibit attribute value from evolving to contain complex types.
  ([#3858](https://github.com/open-telemetry/opentelemetry-specification/pull/3858))
- Tighten stability requirements for well-known attribute values.
  ([#3879](https://github.com/open-telemetry/opentelemetry-specification/pull/3879))

### Supplementary Guidelines

- No changes.

## v1.30.0 (2024-02-15)

### Context

- No changes.

### Traces

- No changes.

### Metrics

- Clarify metric view measurement processing.
  ([#3842](https://github.com/open-telemetry/opentelemetry-specification/pull/3842))
- Expose `ExemplarReservoir` as configuration parameter for views.
  Remove `ExemplarFilter` as an interface, now it is only configuration
  parameter.
  ([#3820](https://github.com/open-telemetry/opentelemetry-specification/pull/3820))

### Logs

- Fix `Resource` field type in Logs Data Model.
  ([#3826](https://github.com/open-telemetry/opentelemetry-specification/pull/3826))
- Remove confusing description from `Body` field in Logs Data Model to make it clear the Bridge API must support a structured body.
  ([#3827](https://github.com/open-telemetry/opentelemetry-specification/pull/3827))
- Deconstruct number scalar type to double and signed integer.
  ([#3854](https://github.com/open-telemetry/opentelemetry-specification/pull/3854))
- Remove use of Object-Oriented term `class` in log signal.
  ([#3882](https://github.com/open-telemetry/opentelemetry-specification/pull/3882))

### Resource

- No changes.

### OpenTelemetry Protocol

- Use `TracesData`, `MetricsData` and `LogsData` proto messages for file exporter.
  ([#3809](https://github.com/open-telemetry/opentelemetry-specification/pull/3809))

### Compatibility

- No changes.

### SDK Configuration

- Add file configuration section to spec compliance matrix.
  ([#3804](https://github.com/open-telemetry/opentelemetry-specification/pull/3804))
- Define mechanism for SDK extension components.
  ([#3802](https://github.com/open-telemetry/opentelemetry-specification/pull/3802))

### Common

- No changes.

### Supplementary Guidelines

- No changes.

## v1.29.0 (2024-01-10)

### Context & Baggage

- Align definition of Baggage with W3C Specification.
  ([#3800](https://github.com/open-telemetry/opentelemetry-specification/pull/3800))

### Traces

- Update OpenTelemetry to Zipkin Transformation to handle attributes from older semantic conventions in a backwards compatible way.
  ([#3794](https://github.com/open-telemetry/opentelemetry-specification/pull/3794))

### Metrics

- Define experimental MetricFilter as a mechanism to filter collected metrics by the MetricReader
  ([#3566](https://github.com/open-telemetry/opentelemetry-specification/pull/3566))
- Add optional configuration for Prometheus exporters to optionally remove unit and type suffixes.
  ([#3777](https://github.com/open-telemetry/opentelemetry-specification/pull/3777))
- Add optional configuration for Prometheus exporters to optionally drop `otel_scope_info` metric.
  ([#3796](https://github.com/open-telemetry/opentelemetry-specification/pull/3796))

### Logs

### Resource

### OpenTelemetry Protocol

### Compatibility

### SDK Configuration

- Define file configuration file format and env var substitution
  ([#3744](https://github.com/open-telemetry/opentelemetry-specification/pull/3744))

### Common

- Clarify that attribute keys are case-sensitive.
  ([#3784](https://github.com/open-telemetry/opentelemetry-specification/pull/3784))

### Supplementary Guidelines

## v1.28.0 (2023-12-07)

### Context

- No changes.

### Traces

- Stabilize how exceptions are recorded using the Trace SDK.
  ([#3769](https://github.com/open-telemetry/opentelemetry-specification/pull/3769))
- Add definition for standard output span exporter.
  ([#3740](https://github.com/open-telemetry/opentelemetry-specification/pull/3740))

### Metrics

- Add optional configuration for Prometheus exporters to promote resource attributes to metric attributes
  ([#3761](https://github.com/open-telemetry/opentelemetry-specification/pull/3761))
- Clarifications and flexibility in Exemplar speicification.
  ([#3760](https://github.com/open-telemetry/opentelemetry-specification/pull/3760))

### Logs

- Add definition for standard output log record exporter.
  ([#3741](https://github.com/open-telemetry/opentelemetry-specification/pull/3741))
- BREAKING: Change `event.name` definition to include `namespace` and removed `event.domain` from log event attributes.
  ([#3749](https://github.com/open-telemetry/opentelemetry-specification/pull/3749))
- BREAKING: Refine the arguments of the emit Event API. Instead of accepting
  a `LogRecord`, the individual arguments are enumerated along with the
  implementation requirements on how those arguments map to `LogRecord`.
  ([#3772](https://github.com/open-telemetry/opentelemetry-specification/pull/3772))

### Resource

- No changes.

### OpenTelemetry Protocol

- Clarify HTTP endpoint configuration option handling.
  ([#3739](https://github.com/open-telemetry/opentelemetry-specification/pull/3739))

### Compatibility

- No changes.

### SDK Configuration

- Add `console` as an exporter type that is supported via environment variable configuration.
  ([#3742](https://github.com/open-telemetry/opentelemetry-specification/pull/3742))

### Common

- No changes.

### Supplementary Guidelines

- No changes.

## v1.27.0 (2023-11-08)

### Context

- No changes.

### Traces

- Add a new AddLink() operation to Span (experimental).
  ([#3678](https://github.com/open-telemetry/opentelemetry-specification/pull/3678))

### Metrics

- No changes.

### Logs

- No changes.

### Resource

- No changes.

### OpenTelemetry Protocol

- New exporter implementations do not need to support
  `OTEL_EXPORTER_OTLP_SPAN_INSECURE` and `OTEL_EXPORTER_OTLP_METRIC_INSECURE`.
  ([#3719](https://github.com/open-telemetry/opentelemetry-specification/pull/3719))

### Compatibility

- No changes.

### SDK Configuration

- Define file configuration parse and create operations.
  ([#3437](https://github.com/open-telemetry/opentelemetry-specification/pull/3437))
- Add environment variable implementation guidelines.
  ([#3738](https://github.com/open-telemetry/opentelemetry-specification/pull/3738))

### Common

- Rename/replace `(client|server).socket.(address|port)` attributes with `network.(peer|local).(address|port)`.
  ([#3713](https://github.com/open-telemetry/opentelemetry-specification/pull/3713))

### Supplementary Guidelines

- No changes.

## v1.26.0 (2023-10-10)

### Context

- No changes.

### Traces

- `ParentBased` sampler is a decorator (not a composite).
  ([#3706](https://github.com/open-telemetry/opentelemetry-specification/pull/3706))

### Metrics

- Consistently use "advisory parameters" instead of "advice parameters".
  ([#3693](https://github.com/open-telemetry/opentelemetry-specification/pull/3693))
- Stabilize `ExplicitBucketBoundaries` instrument advisory parameter.
  ([#3694](https://github.com/open-telemetry/opentelemetry-specification/pull/3694))

### Logs

- Update two apache access logs mappings.
  ([#3712](https://github.com/open-telemetry/opentelemetry-specification/pull/3712))

### Resource

- No changes.

### OpenTelemetry Protocol

- No changes.

### Compatibility

- Prometheus exporters omit empty resources and scopes without attributes.
  ([#3660](https://github.com/open-telemetry/opentelemetry-specification/pull/3660))

### SDK Configuration

- Fix description of OTEL_ATTRIBUTE_COUNT_LIMIT
  ([#3714](https://github.com/open-telemetry/opentelemetry-specification/pull/3714))

### Common

- Add upgrading and version management documentation
  ([#3695](https://github.com/open-telemetry/opentelemetry-specification/pull/3695))

### Supplementary Guidelines

- No changes.

## v1.25.0 (2023-09-13)

### Context

- No changes.

### Traces

- No changes.

### Metrics

- Increase metric name maximum length from 63 to 255 characters.
  ([#3648](https://github.com/open-telemetry/opentelemetry-specification/pull/3648))
- MetricReader.Collect ignores Resource from MetricProducer.Produce.
  ([#3636](https://github.com/open-telemetry/opentelemetry-specification/pull/3636))
- Attribute sets not observed during async callbacks are not exported.
  ([#3242](https://github.com/open-telemetry/opentelemetry-specification/pull/3242))
- Promote MetricProducer specification to feature-freeze.
  ([#3655](https://github.com/open-telemetry/opentelemetry-specification/pull/3655))
- Add synchronous gauge instrument, clarify temporality selection influence on
  metric point persistence.
  ([#3540](https://github.com/open-telemetry/opentelemetry-specification/pull/3540))
- Clarify that advice is non-identifying.
  ([#3661](https://github.com/open-telemetry/opentelemetry-specification/pull/3661))
- Define the default size of the `SimpleFixedSizeExemplarReservoir` to be `1`.
  ([#3670](https://github.com/open-telemetry/opentelemetry-specification/pull/3670))
- Rename "advice" to "advisory parameters".
  ([#3662](https://github.com/open-telemetry/opentelemetry-specification/pull/3662))
- Clarify the minimal implementation of a `View`'s `attribute_keys` is an allow-list.
  ([#3680](https://github.com/open-telemetry/opentelemetry-specification/pull/3680))
- Add "/" to valid characters for instrument names
  ([#3684](https://github.com/open-telemetry/opentelemetry-specification/pull/3684))
- Stabilize the `MetricProducer`.
  ([#3685](https://github.com/open-telemetry/opentelemetry-specification/pull/3685))

### Logs

- Update GCP data model to use `TraceFlags` instead of
  `gcp.trace_sampled`. ([#3629](https://github.com/open-telemetry/opentelemetry-specification/pull/3629))

### Resource

- No changes.

### OpenTelemetry Protocol

- Fix and clarify definition of "transient error" in the OTLP exporter specification.
  ([#3653](https://github.com/open-telemetry/opentelemetry-specification/pull/3653))

### Compatibility

- OpenTracing Shim: Allow invalid but sampled SpanContext to be returned.
  ([#3471](https://github.com/open-telemetry/opentelemetry-specification/pull/3471))
- Prometheus: Allow changing metric names by default when translating from Prometheus to OpenTelemetry.
  ([#3679](https://github.com/open-telemetry/opentelemetry-specification/pull/3679))

### SDK Configuration

- No changes.

### Common

- No changes.

### Supplemenatary Guidelines

- No changes.

## v1.24.0 (2023-08-10)

### Context

- No changes.

### Traces

- No changes.

### Metrics

- Specify how to handle instrument name conflicts.
  ([#3626](https://github.com/open-telemetry/opentelemetry-specification/pull/3626))
- Add experimental metric attributes advice API.
  ([#3546](https://github.com/open-telemetry/opentelemetry-specification/pull/3546))
- Revise the exemplar default reservoirs.
  ([#3627](https://github.com/open-telemetry/opentelemetry-specification/pull/3627))
- Mark the default aggregation cardinality Experimental in MetricReader.
  ([#3619](https://github.com/open-telemetry/opentelemetry-specification/pull/3619))
- Mark Metric No-Op API as stable.
  ([#3642](https://github.com/open-telemetry/opentelemetry-specification/pull/3642))
- MetricProducers are provided as config to MetricReaders instead of through a RegisterProducer operation.
  ([#3613](https://github.com/open-telemetry/opentelemetry-specification/pull/3613))
- Refine `MetricProvider.ForceFlush` and define `ForceFlush` for periodic exporting MetricReader.
  ([#3563](https://github.com/open-telemetry/opentelemetry-specification/pull/3563))

### Logs

- Clarify how log appender use Scope name and attributes.
  ([#3583](https://github.com/open-telemetry/opentelemetry-specification/pull/3583))
- Mark No-Op Logs Bridge API as stable.
  ([#3642](https://github.com/open-telemetry/opentelemetry-specification/pull/3642))

### Resource

- No changes.

### Compatibility

- Prometheus exporters SHOULD provide configuration to disable the addition of `_total` suffixes.
  ([#3590](https://github.com/open-telemetry/opentelemetry-specification/pull/3590))

### SDK Configuration

- No changes.

### Common

- No changes.

### Supplemenatary Guidelines

- No changes.

## v1.23.0 (2023-07-12)

### Context

- No changes.

### Traces

- Refine SDK TracerProvider configuration section.
  ([#3559](https://github.com/open-telemetry/opentelemetry-specification/pull/3559))
- Make SDK Tracer Creation more normative.
  ([#3529](https://github.com/open-telemetry/opentelemetry-specification/pull/3529))

### Metrics

- Refine SDK MeterProvider configuration section.
  ([#3522](https://github.com/open-telemetry/opentelemetry-specification/pull/3522))
- Clarify metric view requirements and recommendations.
  ([#3524](https://github.com/open-telemetry/opentelemetry-specification/pull/3524))
- Change the view name to be the view's stream configuration name.
  ([#3524](https://github.com/open-telemetry/opentelemetry-specification/pull/3524))
- Make SDK Meter Creation more normative.
  ([#3529](https://github.com/open-telemetry/opentelemetry-specification/pull/3529))
- Clarify duplicate instrument registration scope to be a MeterProvider.
  ([#3538](https://github.com/open-telemetry/opentelemetry-specification/pull/3538))
- Clarify identical instrument definition for SDK.
  ([#3585](https://github.com/open-telemetry/opentelemetry-specification/pull/3585))

### Logs

- Refine SDK LoggerProvider configuration section.
  ([#3559](https://github.com/open-telemetry/opentelemetry-specification/pull/3559))
- Make SDK Logger Creation more normative.
  ([#3529](https://github.com/open-telemetry/opentelemetry-specification/pull/3529))

### Resource

- No changes.

### Compatibility

- NOTICE: Remove the Jaeger Exporter
  ([#3567](https://github.com/open-telemetry/opentelemetry-specification/pull/3567))
- Prometheus: Do not add `_total` suffix if the metric already ends in `_total`.
  ([#3581](https://github.com/open-telemetry/opentelemetry-specification/pull/3581))
- Prometheus type and unit suffixes are not trimmed by default.
  ([#3580](https://github.com/open-telemetry/opentelemetry-specification/pull/3580))

### SDK Configuration

- Extract Exemplar section and mark it as Experimental.
  ([#3533](https://github.com/open-telemetry/opentelemetry-specification/pull/3533))

### Common

- No changes.

### Supplemenatary Guidelines

- No changes.

## v1.22.0 (2023-06-09)

### Context

- No changes.

### Traces

- No changes.

### Metrics

- Make recommendation to reserve aggregator normative.
  ([#3526](https://github.com/open-telemetry/opentelemetry-specification/pull/3526))

### Logs

- No changes.

### Resource

- No changes.

### Compatibility

- No changes.

### OpenTelemetry Protocol

- Move OTLP specification to github.com/open-telemetry/opentelemetry-proto.
  ([#3454](https://github.com/open-telemetry/opentelemetry-specification/pull/3454))

### SDK Configuration

- No changes.

### Telemetry Schemas

- No changes.

### Common

- Explain why custom attributes are not recommended to be placed in OTel
  namespaces.
  ([#3507](https://github.com/open-telemetry/opentelemetry-specification/pull/3507))

### Supplemenatary Guidelines

- No changes.

## v1.21.0 (2023-05-09)

### Context

- No changes.

### Traces

- No changes.

### Metrics

- Add experimental histogram advice API.
  ([#3216](https://github.com/open-telemetry/opentelemetry-specification/pull/3216))
- Recommended non-prefixed units for metric instrument semantic conventions.
  ([#3312](https://github.com/open-telemetry/opentelemetry-specification/pull/3312))
- Recommended cardinality limits to protect metrics pipelines against
  excessive data production from a single instrument.
  ([#2960](https://github.com/open-telemetry/opentelemetry-specification/pull/2960))
- Specify second unit (`s`) and advice bucket boundaries of `[]`
  for `process.runtime.jvm.gc.duration`.
  ([#3458](https://github.com/open-telemetry/opentelemetry-specification/pull/3458))
- Add links to the JMX APIs that are the JVM runtime metric sources.
  ([#3463](https://github.com/open-telemetry/opentelemetry-specification/pull/3463))

### Logs

- Clarify parameters for emitting a log record.
  ([#3345](https://github.com/open-telemetry/opentelemetry-specification/pull/3354))
- Drop logger include_trace_context parameter.
  ([#3397](https://github.com/open-telemetry/opentelemetry-specification/pull/3397))
- Clarify how ObservedTimestamp field is set if unspecified
  ([#3385](https://github.com/open-telemetry/opentelemetry-specification/pull/3385))
- Mark logs bridge API / SDK as stable.
  ([#3376](https://github.com/open-telemetry/opentelemetry-specification/pull/3376))
- Mark LogRecord Environment Variables as stable.
  ([#3449](https://github.com/open-telemetry/opentelemetry-specification/pull/3449))

### Resource

### Semantic Conventions

- The Semantic Conventions have moved to a separate repository
  [github.com/open-telemetry/semantic-conventions](https://github.com/open-telemetry/semantic-conventions).
  There will be no future semantic conventions release from this repository.
  ([#3489](https://github.com/open-telemetry/opentelemetry-specification/pull/3489))

### Compatibility

- Mark OpenCensus compatibility spec as stable
  ([#3425](https://github.com/open-telemetry/opentelemetry-specification/pull/3425))

### OpenTelemetry Protocol

- No changes.

### SDK Configuration

- Lay initial groundwork for file configuration
  ([#3360](https://github.com/open-telemetry/opentelemetry-specification/pull/3360))
- Move file configuration schema to `opentelemetry-configuration`.
  ([#3412](https://github.com/open-telemetry/opentelemetry-specification/pull/3412))
- Move `sdk-configuration.md` and `sdk-environment-variables.md`
  to `/specification/configuration/`.
  ([#3434](https://github.com/open-telemetry/opentelemetry-specification/pull/3434))

### Telemetry Schemas

- No changes.

### Common

- Add log entries to specification README.md contents.
  ([#3435](https://github.com/open-telemetry/opentelemetry-specification/pull/3435))

### Supplemenatary Guidelines

- Add guidance to use service-supported propagation formats as default for AWS SDK client calls.
  ([#3212](https://github.com/open-telemetry/opentelemetry-specification/pull/3212))

## v1.20.0 (2023-04-07)

### Context

- No changes.

### Traces

- Clarify required parent information in ReadableSpan. Technically a relaxation,
  but previously it was easy to overlook certain properties were required.
  [#3257](https://github.com/open-telemetry/opentelemetry-specification/pull/3257)
- Remove underspecified and unused Span decorator from Trace SDK.
  ([#3363](https://github.com/open-telemetry/opentelemetry-specification/pull/3363))

### Metrics

- Clarify that units should use UCUM case sensitive variant.
  ([#3306](https://github.com/open-telemetry/opentelemetry-specification/pull/3306))
- Remove No-Op instrument and Meter creation requirements.
  ([#3322](https://github.com/open-telemetry/opentelemetry-specification/pull/3322))
- Fixed attributes requirement level in semantic conventions for hardware metrics
  ([#3258](https://github.com/open-telemetry/opentelemetry-specification/pull/3258))

### Logs

- Update log readme "request context" to "trace context".
  ([#3332](https://github.com/open-telemetry/opentelemetry-specification/pull/3332))
- Remove log readme document status.
  ([#3334](https://github.com/open-telemetry/opentelemetry-specification/pull/3334))
- Break out compatibility document on recording trace context in non-OTLP Log Format
  ([#3331](https://github.com/open-telemetry/opentelemetry-specification/pull/3331))
- Ensure Logs Bridge API doesn't contain SDK implementation details
  ([#3275](https://github.com/open-telemetry/opentelemetry-specification/pull/3275))
- Add Log Bridge API artifact naming guidance
  ([#3346](https://github.com/open-telemetry/opentelemetry-specification/pull/3346))
- Add log appender / bridge to glossary.
  ([#3335](https://github.com/open-telemetry/opentelemetry-specification/pull/3335))

### Resource

- No changes.

### Semantic Conventions

- Clarify that attribute requirement levels apply to the instrumentation library
  ([#3289](https://github.com/open-telemetry/opentelemetry-specification/pull/3289))
- Fix grammatical number of metric units.
  ([#3298](https://github.com/open-telemetry/opentelemetry-specification/pull/3298))
- Rename `net.app.protocol.(name|version)` to `net.protocol.(name|version)`
  ([#3272](https://github.com/open-telemetry/opentelemetry-specification/pull/3272))
- Replace `http.flavor` with `net.protocol.(name|version)`
  ([#3272](https://github.com/open-telemetry/opentelemetry-specification/pull/3272))
- Metric requirement levels are now stable
  ([#3271](https://github.com/open-telemetry/opentelemetry-specification/pull/3271))
- BREAKING: remove `messaging.destination.kind` and `messaging.source.kind`.
  ([#3214](https://github.com/open-telemetry/opentelemetry-specification/pull/3214),
  [#3348](https://github.com/open-telemetry/opentelemetry-specification/pull/3348))
- Define attributes collected for `cosmosdb` by Cosmos DB SDK
  ([#3097](https://github.com/open-telemetry/opentelemetry-specification/pull/3097))
- Clarify stability requirements of semantic conventions
  ([#3225](https://github.com/open-telemetry/opentelemetry-specification/pull/3225))
- BREAKING: Change span statuses for gRPC server spans.
  ([#3333](https://github.com/open-telemetry/opentelemetry-specification/pull/3333))
- Stabilize key components of `service.*` and `telemetry.sdk.*` resource
  semantic conventions.
  ([#3202](https://github.com/open-telemetry/opentelemetry-specification/pull/3202))
- Fixed attributes requirement level in semantic conventions for hardware metrics
  ([#3258](https://github.com/open-telemetry/opentelemetry-specification/pull/3258))
- Added AWS S3 semantic conventions.
  ([#3251](https://github.com/open-telemetry/opentelemetry-specification/pull/3251))
- Fix units in the Kafka metric semantic conventions.
  ([#3300](https://github.com/open-telemetry/opentelemetry-specification/pull/3300))
- Add Trino to Database specific conventions
  ([#3347](https://github.com/open-telemetry/opentelemetry-specification/pull/3347))
- Change `db.statement` to only be collected if there is sanitization.
  ([#3127](https://github.com/open-telemetry/opentelemetry-specification/pull/3127))
- BREAKING: Remove `http.status_code` attribute from the
  `http.server.active_requests` metric.
  ([#3366](https://github.com/open-telemetry/opentelemetry-specification/pull/3366))
- Mark attribute requirement levels as stable
  ([#3368](https://github.com/open-telemetry/opentelemetry-specification/pull/3368))

### Compatibility

- No changes.

### OpenTelemetry Protocol

- Declare OTLP stable.
  ([#3274](https://github.com/open-telemetry/opentelemetry-specification/pull/3274))

### SDK Configuration

- No changes.

### Telemetry Schemas

- No changes.

### Common

- No changes.

## v1.19.0 (2023-03-06)

### Context

- No changes.

### Traces

- No changes.

### Metrics

- Add unit to View's Instrument selection criteria.
  ([#3184](https://github.com/open-telemetry/opentelemetry-specification/pull/3184))
- Add metric requirement levels "Required", "Recommended", and "Opt-In".
  ([#3237](https://github.com/open-telemetry/opentelemetry-specification/pull/3237))

### Logs

- Rename Logs API to Logs Bridge API to prevent confusion.
  ([#3197](https://github.com/open-telemetry/opentelemetry-specification/pull/3197))
- Move event language from log README to event-api.
  ([#3252](https://github.com/open-telemetry/opentelemetry-specification/pull/3252))

### Resource

- Clarify how to collect `host.id` for non-containerized systems.
  ([#3173](https://github.com/open-telemetry/opentelemetry-specification/pull/3173))

### Semantic Conventions

- Move X-Ray Env Variable propagation to span link instead of parent for AWS Lambda.
  ([#3166](https://github.com/open-telemetry/opentelemetry-specification/pull/3166))
- Add heroku resource semantic conventions.
  [#3075](https://github.com/open-telemetry/opentelemetry-specification/pull/3075)
- BREAKING: Rename faas.execution to faas.invocation_id
  ([#3209](https://github.com/open-telemetry/opentelemetry-specification/pull/3209))
- BREAKING: Change faas.max_memory units to Bytes instead of MB
  ([#3209](https://github.com/open-telemetry/opentelemetry-specification/pull/3209))
- BREAKING: Expand scope of faas.id to cloud.resource_id
  ([#3188](https://github.com/open-telemetry/opentelemetry-specification/pull/3188))
- Add Connect RPC specific conventions
  ([#3116](https://github.com/open-telemetry/opentelemetry-specification/pull/3116))
- Rename JVM metric attribute value from `nonheap` to `non_heap`
  ([#3250](https://github.com/open-telemetry/opentelemetry-specification/pull/3250))
- Mark the attribute naming guidelines in the specification as stable.
  ([#3220](https://github.com/open-telemetry/opentelemetry-specification/pull/3220))
- Mark telemetry schema readme stable.
  ([#3221](https://github.com/open-telemetry/opentelemetry-specification/pull/3221))
- Remove mention of `net.transport` from HTTP semantic conventions
  ([#3244](https://github.com/open-telemetry/opentelemetry-specification/pull/3244))
- Clarifies that if an HTTP client request is explicitly made to an IP address,
  e.g. `http://x.x.x.x:8080`, then `net.peer.name` SHOULD be the IP address `x.x.x.x`
  ([#3276](https://github.com/open-telemetry/opentelemetry-specification/pull/3276))
- Mark `net.sock.host.port` as conditionally required.
  ([#3246](https://github.com/open-telemetry/opentelemetry-specification/pull/3246))
- Rename Optional attribute requirement level to Opt-In.
  ([#3228](https://github.com/open-telemetry/opentelemetry-specification/pull/3228))
- Rename `http.user_agent` to `user_agent.original`.
  ([#3190](https://github.com/open-telemetry/opentelemetry-specification/pull/3190))
- Expand the declaration of `pool.name`.
  ([#3050](https://github.com/open-telemetry/opentelemetry-specification/pull/3050))

### Compatibility

- Update Zipkin remoteEndpoint preferences.
  ([#3087](https://github.com/open-telemetry/opentelemetry-specification/pull/3087))

### OpenTelemetry Protocol

- Declare OTLP/JSON Stable.
  ([#2930](https://github.com/open-telemetry/opentelemetry-specification/pull/2930))

### SDK Configuration

- No changes.

### Telemetry Schemas

- No changes.

### Common

- No changes.

## v1.18.0 (2023-02-09)

### Context

- No changes.

### Traces

- Clarify guidance regarding excessive logging when attributes are dropped
  or truncated.
  ([#3151](https://github.com/open-telemetry/opentelemetry-specification/pull/3151))

### Metrics

- No changes.

### Logs

- Define BatchLogRecordProcessor default configuration values.
  ([#3002](https://github.com/open-telemetry/opentelemetry-specification/pull/3002))
- Clarify guidance regarding excessive logging when attributes are dropped
  or truncated.
  ([#3151](https://github.com/open-telemetry/opentelemetry-specification/pull/3151))

### Resource

- No changes.

### Semantic Conventions

- Add Cloud Spanner and Microsoft SQL Server Compact to db.system semantic conventions
  ([#3105](https://github.com/open-telemetry/opentelemetry-specification/pull/3105)).
- Enable semantic convention tooling for metrics in spec
  ([#3119](https://github.com/open-telemetry/opentelemetry-specification/pull/3119))
- Rename google openshift platform attribute from `google_cloud_openshift` to `gcp_openshift`
  to match the existing `cloud.provider` prefix.
  ([#3095](https://github.com/open-telemetry/opentelemetry-specification/pull/3095))
- Changes http server span names from `{http.route}` to `{http.method} {http.route}`
  (when route is available), and from `HTTP {http.method}` to `{http.method}` (when
  route is not available).
  Changes http client span names from `HTTP {http.method}` to `{http.method}`.
  ([#3165](https://github.com/open-telemetry/opentelemetry-specification/pull/3165))
- Mark `http.server.duration` and `http.client.duration` metrics as required, and mark
  all other HTTP metrics as optional.
  [#3158](https://github.com/open-telemetry/opentelemetry-specification/pull/3158)
- Add `net.host.port` to `http.server.active_requests` metrics attributes.
  [#3158](https://github.com/open-telemetry/opentelemetry-specification/pull/3158)
- `http.route` SHOULD contain the "application root" if there is one.
  ([#3164](https://github.com/open-telemetry/opentelemetry-specification/pull/3164))

### Compatibility

- Add condition with sum and count for Prometheus summaries
  ([3059](https://github.com/open-telemetry/opentelemetry-specification/pull/3059)).
- Clarify prometheus unit conversions
  ([#3066](https://github.com/open-telemetry/opentelemetry-specification/pull/3066)).
- Define conversion mapping from OTel Exponential Histograms to Prometheus Native
  Histograms.
  ([#3079](https://github.com/open-telemetry/opentelemetry-specification/pull/3079))
- Fix Prometheus histogram metric suffixes. Bucket series end in `_bucket`
  ([#3018](https://github.com/open-telemetry/opentelemetry-specification/pull/3018)).

### OpenTelemetry Protocol

- No changes.

### SDK Configuration

- Add log-specific attribute limit configuration and clarify that general
  attribute limit configuration also apply to log records
  ([#2861](https://github.com/open-telemetry/opentelemetry-specification/pull/2861)).

### Telemetry Schemas

- No changes.

### Common

- No changes.

## v1.17.0 (2023-01-17)

### Context

- No changes.

### Traces

- Clarify that the BatchSpanProcessor should export batches when the queue reaches the batch size
  ([#3024](https://github.com/open-telemetry/opentelemetry-specification/pull/3024))
- Deprecate jaeger exporter, scheduled for spec removal in July 2023.
  [#2858](https://github.com/open-telemetry/opentelemetry-specification/pull/2858)

### Metrics

- Rename built-in ExemplarFilters to AlwaysOn, AlwaysOff and TraceBased.
  ([#2919](https://github.com/open-telemetry/opentelemetry-specification/pull/2919))
- Add `MaxScale` config option to Exponential Bucket Histogram Aggregation.
  ([#3017](https://github.com/open-telemetry/opentelemetry-specification/pull/3017))
- Rename exponential bucket histogram aggregation to base 2 exponential histogram
  aggregation. Rename "OTEL_EXPORTER_OTLP_METRICS_DEFAULT_HISTOGRAM_AGGREGATION"
  value from "exponential_bucket_histogram" to
  "base2_exponential_bucket_histogram". Mark exponential histogram data model and
  base2 exponential histogram aggregation as stable.
  ([#3041](https://github.com/open-telemetry/opentelemetry-specification/pull/3041))

### Logs

- Clarify usage of log body for structured logs
  ([#3023](https://github.com/open-telemetry/opentelemetry-specification/pull/3023))
- Move appendices from Data Model to new Data Model Appendix document
  ([#3207](https://github.com/open-telemetry/opentelemetry-specification/pull/3207))

### Resource

- No changes.

### Semantic Conventions

- Clarify common HTTP attributes apply to both clients and servers
  ([#3044](https://github.com/open-telemetry/opentelemetry-specification/pull/3044))
- Add `code.lineno` source code attribute
  ([#3029](https://github.com/open-telemetry/opentelemetry-specification/pull/3029))
- Add ClickHouse to db.system semantic conventions
  ([#3011](https://github.com/open-telemetry/opentelemetry-specification/pull/3011))
- Refactor messaging attributes and per-message attributes in batching scenarios.
  ([#2957](https://github.com/open-telemetry/opentelemetry-specification/pull/2957)).
  BREAKING: rename `messaging.consumer_id` to `messaging.consumer.id`,
  `messaging.destination` to `messaging.destination.name`,
  `messaging.temp_destination` to `messaging.destination.temporary`,
  `messaging.destination_kind` to `messaging.destination.kind`,
  `messaging.message_id` to `messaging.message.id`,
  `messaging.protocol` to `net.app.protocol.name`,
  `messaging.protocol_version`, `net.app.protocol.version`,
  `messaging.conversation_id` to `messaging.message.conversation_id`,
  `messaging.message_payload_size_bytes` to `messaging.message.payload_size_bytes`,
  `messaging.message_payload_compressed_size_bytes` to `messaging.message.payload_compressed_size_bytes`,
  `messaging.rabbitmq.routing_key`: `messaging.rabbitmq.destination.routing_key`,
  `messaging.kafka.message_key` to `messaging.kafka.message.key`,
  `messaging.kafka.consumer_group` to `messaging.kafka.consumer.group`,
  `messaging.kafka.partition` to `messaging.kafka.destination.partition`,
  `messaging.kafka.tombstone` to `messaging.kafka.message.tombstone`,
  `messaging.rocketmq.message_type` to `messaging.rocketmq.message.type`,
  `messaging.rocketmq.message_tag` to `messaging.rocketmq.message.tag`,
  `messaging.rocketmq.message_keys` to `messaging.rocketmq.message.keys`;
  Removed `messaging.url`;
  Renamed `send` operation to `publish`;
  Split `destination` and `source` namespaces and clarify per-message attributes in batching scenarios.

### Compatibility

- Add Tracer.Close() to the OpenTracing Shim layer.
- Add OpenCensus migration guide and add BinaryPropagation as an option to gRPC
  instrumentation for OpenCensus compatibility
  ([#3015](https://github.com/open-telemetry/opentelemetry-specification/pull/3015)).

### OpenTelemetry Protocol

- Add table for OTLP/HTTP response code and client retry recommendation
  ([#3028](https://github.com/open-telemetry/opentelemetry-specification/pull/3028))
- Remove spaces from example exporter User-Agent header to conform to RFC7231 & RFC7230.
  [#3052](https://github.com/open-telemetry/opentelemetry-specification/pull/3052)

### SDK Configuration

- Rename knowns values for "OTEL_METRICS_EXEMPLAR_FILTER" to "always_on",
  "always_off" and "trace_based".
  ([#2919](https://github.com/open-telemetry/opentelemetry-specification/pull/2919))

### Telemetry Schemas

- No changes.

### Common

- No changes.

## v1.16.0 (2022-12-08)

### Context

- No changes.

### Traces

- No changes.

### Metrics

- Define Experimental MetricProducer as a third-party provider of metric data to MetricReaders.
  ([#2951](https://github.com/open-telemetry/opentelemetry-specification/pull/2951))
- Add OTLP exporter temporality preference named "LowMemory" which
  configures Synchronous Counter and Histogram instruments to use
  Delta aggregation temporality, which allows them to shed memory
  following a cardinality explosion, thus use less memory.
  ([#2961](https://github.com/open-telemetry/opentelemetry-specification/pull/2961))

### Logs

- Clarification on what an Event is, and what the event.domain and event.name attributes represent
  ([#2848](https://github.com/open-telemetry/opentelemetry-specification/pull/2848))
- Move `event.domain` from InstrumentationScope attributes to LogRecord
  attributes.
  ([#2940](https://github.com/open-telemetry/opentelemetry-specification/pull/2940))
- Split out Event API from Log API
  ([#2941](https://github.com/open-telemetry/opentelemetry-specification/pull/2941))
- Clarify data modification in `LogRecordProcessor`.
  ([#2969](https://github.com/open-telemetry/opentelemetry-specification/pull/2969))
- Make sure it is very clear we are not building a Logging API.
  ([#2966](https://github.com/open-telemetry/opentelemetry-specification/pull/2966))

### Resource

- Extend Cloud Platform Enum with OpenShift entry for all supported cloud providers.
  ([#2985](https://github.com/open-telemetry/opentelemetry-specification/pull/2985))

### Semantic Conventions

- Add `process.runtime.jvm.gc.duration` metric to semantic conventions.
  ([#2903](https://github.com/open-telemetry/opentelemetry-specification/pull/2903))
- Make http.status_code metric attribute an int.
  ([#2943](https://github.com/open-telemetry/opentelemetry-specification/pull/2943))
- Add IBM Cloud as a cloud provider.
  ([#2965](https://github.com/open-telemetry/opentelemetry-specification/pull/2965))
- Add semantic conventions for Feature Flags
  ([#2529](https://github.com/open-telemetry/opentelemetry-specification/pull/2529))
- Rename `rpc.request.metadata.<key>` and `rpc.response.metadata.<key>` to
  `rpc.grpc.request.metadata.<key>` and `rpc.grpc.response.metadata.<key>`
  ([#2981](https://github.com/open-telemetry/opentelemetry-specification/pull/2981))
- List the machine-id as potential source for a unique host.id
  ([#2978](https://github.com/open-telemetry/opentelemetry-specification/pull/2978))
- Add `messaging.kafka.message.offset` attribute.
  ([#2982](https://github.com/open-telemetry/opentelemetry-specification/pull/2982))
- Update hardware metrics to use `direction` as per general semantic conventions
  ([#2942](https://github.com/open-telemetry/opentelemetry-specification/pull/2942))

### Compatibility

- Add OpenCensus metric bridge specification.
  ([#2979](https://github.com/open-telemetry/opentelemetry-specification/pull/2979))

### OpenTelemetry Protocol

- No changes.

### SDK Configuration

- Specify handling of invalid numeric environment variables
  ([#2963](https://github.com/open-telemetry/opentelemetry-specification/pull/2963))

### Telemetry Schemas

- No changes.

### Common

- No changes.

## v1.15.0 (2022-11-09)

### Context

- No changes.

### Traces

- Rename `http.retry_count` to `http.resend_count` and clarify its meaning.
  ([#2743](https://github.com/open-telemetry/opentelemetry-specification/pull/2743))

### Metrics

- Handle duplicate description comments during Prometheus conversion.
  ([#2890](https://github.com/open-telemetry/opentelemetry-specification/pull/2890))
- Allow to configure min/max recording in the exponential histogram aggregation.
  ([#2904](https://github.com/open-telemetry/opentelemetry-specification/pull/2904))
- Add table of instrument additive property
  ([#2906](https://github.com/open-telemetry/opentelemetry-specification/pull/2906))

### Logs

- Add `Context` as argument to `LogRecordProcessor#onEmit`.
  ([#2927](https://github.com/open-telemetry/opentelemetry-specification/pull/2927))

### Resource

- No changes.

### Semantic Conventions

- Change to messaging.kafka.max.lag from UpDownCounter to Gauge (and rename it)
  ([#2837](https://github.com/open-telemetry/opentelemetry-specification/pull/2837))
- Add daemon attribute to jvm threads metric
  ([#2828](https://github.com/open-telemetry/opentelemetry-specification/pull/2828))
- Add gRPC request and response metadata semantic conventions
  ([#2874](https://github.com/open-telemetry/opentelemetry-specification/pull/2874))
- Add `process.paging.faults` metric to semantic conventions
  ([#2827](https://github.com/open-telemetry/opentelemetry-specification/pull/2827))
- Define semantic conventions yaml for non-otlp conventions
  ([#2850](https://github.com/open-telemetry/opentelemetry-specification/pull/2850))
- Add more semantic convetion attributes of Apache RocketMQ
  ([#2881](https://github.com/open-telemetry/opentelemetry-specification/pull/2881))
- Add `process.runtime.jvm.memory.usage_after_last_gc` metric to semantic conventions.
  ([#2901](https://github.com/open-telemetry/opentelemetry-specification/pull/2901))

### Compatibility

- Specify how Prometheus exporters and receivers handle instrumentation scope.
  ([#2703](https://github.com/open-telemetry/opentelemetry-specification/pull/2703)).

### OpenTelemetry Protocol

- Clarify that lowerCamelCase field names MUST be used for OTLP/JSON
  ([#2829](https://github.com/open-telemetry/opentelemetry-specification/pull/2829))

### SDK Configuration

- No changes.

### Telemetry Schemas

- No changes.

### Common

- Clarify that Scope is defined at build time
  ([#2878](https://github.com/open-telemetry/opentelemetry-specification/pull/2878))

## v1.14.0 (2022-10-04)

### Context

- No changes.

### Traces

- No changes.

### Metrics

- Changed the default buckets for Explicit Bucket Histogram to better match the
  official Prometheus clients.
  ([#2770](https://github.com/open-telemetry/opentelemetry-specification/pull/2770)).
- Fix OpenMetrics valid label keys, and specify prometheus conversion for metric name.
  ([#2788](https://github.com/open-telemetry/opentelemetry-specification/pull/2788))

### Logs

- Add environment variables for configuring the `BatchLogRecordProcessor`.
  ([#2785](https://github.com/open-telemetry/opentelemetry-specification/pull/2785))
- Fix inconsistencies in log README
  ([#2800](https://github.com/open-telemetry/opentelemetry-specification/pull/2800)).

### Resource

- Add `browser.mobile` and `browser.language` resource attributes
  ([#2761](https://github.com/open-telemetry/opentelemetry-specification/pull/2761))

### Semantic Conventions

- Add `process.context_switches`, and `process.open_file_descriptors`, to the
  metrics semantic conventions
  ([#2706](https://github.com/open-telemetry/opentelemetry-specification/pull/2706))
- Add exceptions to the logs semantic conventions
  ([#2819](https://github.com/open-telemetry/opentelemetry-specification/pull/2819))
- Make context propagation requirements explicit for messaging semantic conventions
  ([#2750](https://github.com/open-telemetry/opentelemetry-specification/pull/2750)).
- Update http metrics to use `http.route` instead of `http.target` for servers,
  drop `http.url` for clients
  ([#2818](https://github.com/open-telemetry/opentelemetry-specification/pull/2818)).

### Compatibility

- No changes.

### OpenTelemetry Protocol

- Add user agent to OTLP exporter specification
  ([#2684](https://github.com/open-telemetry/opentelemetry-specification/pull/2684))
- Prohibit usage of enum value name strings in OTLP/JSON
  ([#2758](https://github.com/open-telemetry/opentelemetry-specification/pull/2758))
- Clarify that unknown fields must be ignored when receiving OTLP/JSON
  ([#2816](https://github.com/open-telemetry/opentelemetry-specification/pull/2816))
- Add OTLP exporter user agent to the spec compliance matrix
  ([#2842](https://github.com/open-telemetry/opentelemetry-specification/pull/2842)).

### SDK Configuration

- Add the OTEL_SDK_DISABLED environment variable to the SDK configuration.
  ([2679](https://github.com/open-telemetry/opentelemetry-specification/pull/2679))
- Add the definition of a Boolean environment variable
  ([#2755](https://github.com/open-telemetry/opentelemetry-specification/pull/2755)).

### Telemetry Schemas

- No changes.

### Common

- No changes.

## v1.13.0 (2022-09-19)

### Context

- No changes.

### Traces

- Clarify the return of `Export(batch)` in the Batch Span Processor and exporter concurrency
  ([#2452](https://github.com/open-telemetry/opentelemetry-specification/pull/2452))
- Clarify that Context should not be mutable when setting a span
  ([#2637](https://github.com/open-telemetry/opentelemetry-specification/pull/2637))
- Clarify that `ForceFlush` is a required method on `SpanExporter` interface
  ([#2654](https://github.com/open-telemetry/opentelemetry-specification/pull/2654))

### Metrics

- Add experimental `OTEL_EXPORTER_OTLP_DEFAULT_HISTOGRAM_AGGREGATION` variable for
  configuring default histogram aggregation of OTLP metric exporter
  ([#2619](https://github.com/open-telemetry/opentelemetry-specification/pull/2619))
- Clarify async instrument callback identity
  ([#2538](https://github.com/open-telemetry/opentelemetry-specification/pull/2538))
- Prometheus export: Only monotonic sum are counters (with `_total`)
  ([#2644](https://github.com/open-telemetry/opentelemetry-specification/pull/2644))
- [OM/OTLP] Use `_created` for StartTimeUnixNano and vice-versa
  ([#2645](https://github.com/open-telemetry/opentelemetry-specification/pull/2645))
- Prometheus compatibility: use target_info metric instead of "target" info MF
  ([#2701](https://github.com/open-telemetry/opentelemetry-specification/pull/2701))
- Add optional Zero Threshold for Exponential Histograms to the metrics data model
  ([#2665](https://github.com/open-telemetry/opentelemetry-specification/pull/2665))
- Change the inclusivity of exponential histogram bounds
  ([#2633](https://github.com/open-telemetry/opentelemetry-specification/pull/2633))
- Add `process.threads` host metric semantic convention.
  ([#2705](https://github.com/open-telemetry/opentelemetry-specification/pull/2705)).

### Logs

- Update log SDK to allow log processors to mutate log records
  ([#2681](https://github.com/open-telemetry/opentelemetry-specification/pull/2681)).
- Add experimental Events and Logs API specification
  ([#2676](https://github.com/open-telemetry/opentelemetry-specification/pull/2676))
- Align log SDK and API component naming
  ([#2768](https://github.com/open-telemetry/opentelemetry-specification/pull/2768)).
- Add the signal-specific OTEL_EXPORTER_OTLP_LOGS_* environment variables
  ([#2782](https://github.com/open-telemetry/opentelemetry-specification/pull/2782)).

### Resource

- Update the version of the W3C Baggage specification used for `OTEL_RESOURCE_ATTRIBUTES`
  ([#2670](https://github.com/open-telemetry/opentelemetry-specification/pull/2670))

### Semantic Conventions

- Add `net.app.protocol.*` attributes
  ([#2602](https://github.com/open-telemetry/opentelemetry-specification/pull/2602))
- Add network metrics to process semantic conventions
  ([#2556](https://github.com/open-telemetry/opentelemetry-specification/pull/2556))
- Adopt attribute requirement levels in semantic conventions
  ([#2594](https://github.com/open-telemetry/opentelemetry-specification/pull/2594))
- Add semantic conventions for GraphQL
  ([#2456](https://github.com/open-telemetry/opentelemetry-specification/pull/2456))
- Change `cloudevents.event_spec_version` and `cloudevents.event_type` level from `required` to `recommended`
  ([#2618](https://github.com/open-telemetry/opentelemetry-specification/pull/2618))
- Change `faas.document.time` and `faas.time` level from `required` to `recommended`
  ([#2627](https://github.com/open-telemetry/opentelemetry-specification/pull/2627))
- Add `rpc.grpc.status_code` to RPC metric semantic conventions
  ([#2604](https://github.com/open-telemetry/opentelemetry-specification/pull/2604))
- Add `http.*.*.size` metric semantic conventions for tracking size of requests
  / responses for http servers / clients
  ([#2588](https://github.com/open-telemetry/opentelemetry-specification/pull/2588))
- BREAKING: rename `net.peer.ip` to `net.sock.peer.addr`, `net.host.ip` to `net.sock.host.addr`,
  `net.peer.name` to `net.sock.peer.name` for socket-level instrumentation.
  Define socket-level attributes and clarify logical peer and host attributes meaning
  ([#2594](https://github.com/open-telemetry/opentelemetry-specification/pull/2594))
- Add semantic conventions for JVM buffer pool usage
  ([#2650](https://github.com/open-telemetry/opentelemetry-specification/pull/2650))
- Improve the definition of `state` attribute for metric `system.network.connections`
  ([#2663](https://github.com/open-telemetry/opentelemetry-specification/pull/2663))
- Add `process.parent_pid` attribute for use in reporting parent process id (PID)
  ([#2691](https://github.com/open-telemetry/opentelemetry-specification/pull/2691))
- Add OpenSearch to db.system semantic conventions
  ([#2718](https://github.com/open-telemetry/opentelemetry-specification/pull/2718))
- Clarify when "count" is used instead of pluralization
  ([#2613](https://github.com/open-telemetry/opentelemetry-specification/pull/2613))
- Add the convention 'type' to the YAML definitions for all existing semantic conventions
  ([#2693](https://github.com/open-telemetry/opentelemetry-specification/pull/2693))
- Remove alternative attribute sets from HTTP semantic conventions
  ([#2469](https://github.com/open-telemetry/opentelemetry-specification/pull/2469))

### Compatibility

- No changes.

### OpenTelemetry Protocol

- Add support for partial success in an OTLP export response
  ([#2696](https://github.com/open-telemetry/opentelemetry-specification/pull/2696))

### SDK Configuration

- Mark `OTEL_METRIC_EXPORT_INTERVAL`, `OTEL_METRIC_EXPORT_TIMEOUT`
  environment variables as Stable
  ([#2658](https://github.com/open-telemetry/opentelemetry-specification/pull/2658))

### Telemetry Schemas

- Introduce "split" metric schema transformation
  ([#2653](https://github.com/open-telemetry/opentelemetry-specification/pull/2653))

### Common

- Introduce Instrumentation Scope Attributes
  ([#2579](https://github.com/open-telemetry/opentelemetry-specification/pull/2579))
  - Define Instrumentation Scope Attributes as non identifiers
    ([#2789](https://github.com/open-telemetry/opentelemetry-specification/pull/2789))

## v1.12.0 (2022-06-10)

### Context

- No changes.

### Traces

- No changes.

### Metrics

- Clarify that API support for multi-instrument callbacks is permitted.
  ([#2263](https://github.com/open-telemetry/opentelemetry-specification/pull/2263)).
- Clarify SDK behavior when view conflicts are present
  ([#2462](https://github.com/open-telemetry/opentelemetry-specification/pull/2462)).
- Clarify MetricReader.Collect result
  ([#2495](https://github.com/open-telemetry/opentelemetry-specification/pull/2495)).
- Specify optional support for an Exponential Histogram Aggregation.
  ([#2252](https://github.com/open-telemetry/opentelemetry-specification/pull/2252))
- Update Prometheus Sums for handling delta counter case
  ([#2570](https://github.com/open-telemetry/opentelemetry-specification/pull/2570)).
- Supplementary guidance for metrics additive property
  ([#2571](https://github.com/open-telemetry/opentelemetry-specification/pull/2571)).

### Logs

- OTLP Logs are now Stable
  ([#2565](https://github.com/open-telemetry/opentelemetry-specification/pull/2565))

### Resource

- No changes.

### Semantic Conventions

- Add semantic conventions for JVM CPU metrics
  ([#2292](https://github.com/open-telemetry/opentelemetry-specification/pull/2292))
- Add details for FaaS conventions for Azure Functions and allow FaaS/Cloud
  resources as span attributes on incoming FaaS spans
  ([#2502](https://github.com/open-telemetry/opentelemetry-specification/pull/2502))
- Define attribute requirement levels
  ([#2522](https://github.com/open-telemetry/opentelemetry-specification/pull/2522))
- Initial addition of Kafka metrics
  ([#2485](https://github.com/open-telemetry/opentelemetry-specification/pull/2485)).
- Add semantic conventions for Kafka consumer metrics
  ([#2536](https://github.com/open-telemetry/opentelemetry-specification/pull/2536))
- Add database connection pool metrics semantic conventions
  ([#2273](https://github.com/open-telemetry/opentelemetry-specification/pull/2273)).
- Specify how to obtain a Ruby thread's id
  ([#2508](https://github.com/open-telemetry/opentelemetry-specification/pull/2508)).
- Refactor jvm classes semantic conventions
  ([#2550](https://github.com/open-telemetry/opentelemetry-specification/pull/2550)).
- Add browser.* attributes
  ([#2353](https://github.com/open-telemetry/opentelemetry-specification/pull/2353)).
- Change JVM runtime metric `process.runtime.jvm.memory.max`
  to `process.runtime.jvm.memory.limit`
  ([#2605](https://github.com/open-telemetry/opentelemetry-specification/pull/2605)).
- Add semantic conventions for hardware metrics
  ([#2518](https://github.com/open-telemetry/opentelemetry-specification/pull/2518)).

### Compatibility

- No changes.

### OpenTelemetry Protocol

- No changes.

### SDK Configuration

- No changes.

### Telemetry Schemas

- No changes.

### Common

- Move non-otlp.md to common directory
  ([#2587](https://github.com/open-telemetry/opentelemetry-specification/pull/2587)).

## v1.11.0 (2022-05-04)

### Context

- No changes.

### Traces

- No changes.

### Metrics

- Clarify that API support for multi-instrument callbacks is permitted.
  ([#2263](https://github.com/open-telemetry/opentelemetry-specification/pull/2263)).
- Drop histogram aggregation, default to explicit bucket histogram
  ([#2429](https://github.com/open-telemetry/opentelemetry-specification/pull/2429))
- Clarify SDK behavior when view conflicts are present
  ([#2462](https://github.com/open-telemetry/opentelemetry-specification/pull/2462)).
- Add support for exemplars on OpenMetrics counters
  ([#2483](https://github.com/open-telemetry/opentelemetry-specification/pull/2483))
- Clarify MetricReader.Collect result
  ([#2495](https://github.com/open-telemetry/opentelemetry-specification/pull/2495)).
- Add database connection pool metrics semantic conventions
  ([#2273](https://github.com/open-telemetry/opentelemetry-specification/pull/2273)).

### Logs

- Update `com.google.*` to `gcp.*` in logs data model
  ([#2514](https://github.com/open-telemetry/opentelemetry-specification/pull/2514)).

### Resource

- No changes.

### Semantic Conventions

- Note added that `net.peer.name` SHOULD NOT be set if capturing it would require an
  extra reverse DNS lookup. And moved `net.peer.name` from common http attributes to
  just client http attributes.
  ([#2446](https://github.com/open-telemetry/opentelemetry-specification/pull/2446))
- Add `net.host.name` and `net.host.ip` conventions for rpc server spans.
  ([#2447](https://github.com/open-telemetry/opentelemetry-specification/pull/2447))
- Allow all metric conventions to be either synchronous or asynchronous.
  ([#2458](https://github.com/open-telemetry/opentelemetry-specification/pull/2458)
- Update JVM metrics with JMX Gatherer values
  ([#2478](https://github.com/open-telemetry/opentelemetry-specification/pull/2478))
- Add HTTP/3
  ([#2507](https://github.com/open-telemetry/opentelemetry-specification/pull/2507))
- Map SunOS to solaris for os.type resource attribute
  ([#2509](https://github.com/open-telemetry/opentelemetry-specification/pull/2509))

### Compatibility

- No changes.

### OpenTelemetry Protocol

- Clarify gRPC insecure option ([#2476](https://github.com/open-telemetry/opentelemetry-specification/pull/2476))
- Specify that OTLP/gRPC clients should retry on `RESOURCE_EXHAUSTED` code only if the server signals backpressure to indicate a possible recovery.
  ([#2480](https://github.com/open-telemetry/opentelemetry-specification/pull/2480))

### SDK Configuration

- No changes.

### Telemetry Schemas

- No changes.

### Common

- Define semantic conventions and instrumentation stability.
  ([#2180](https://github.com/open-telemetry/opentelemetry-specification/pull/2180))
- Loosen requirement for a major version bump
  ([#2510](https://github.com/open-telemetry/opentelemetry-specification/pull/2510)).

## v1.10.0 (2022-04-01)

### Context

- No changes.

### Traces

- Introduce the concept of Instrumentation Scope to replace/extend Instrumentation
  Library. The Tracer is now associated with Instrumentation Scope
  ([#2276](https://github.com/open-telemetry/opentelemetry-specification/pull/2276)).
- Add `OTEL_EXPORTER_JAEGER_PROTOCOL` environment variable to select the protocol
  used by the Jaeger exporter.
  ([#2341](https://github.com/open-telemetry/opentelemetry-specification/pull/2341))
- Add documentation REQUIREMENT for adding attributes at span creation.
  ([#2383](https://github.com/open-telemetry/opentelemetry-specification/pull/2383)).

### Metrics

- Initial Prometheus <-> OTLP datamodel specification
  ([#2266](https://github.com/open-telemetry/opentelemetry-specification/pull/2266))
- Introduce the concept of Instrumentation Scope to replace/extend Instrumentation
  Library. The Meter is now associated with Instrumentation Scope
  ([#2276](https://github.com/open-telemetry/opentelemetry-specification/pull/2276)).
- Specify the behavior of duplicate instrumentation registration in the API, specify
  duplicate conflicts in the data model, specify how the SDK is meant to report and
  assist the user when these conflicts arise.
  ([#2317](https://github.com/open-telemetry/opentelemetry-specification/pull/2317)).
- Clarify that expectations for user callback behavior are documentation REQUIREMENTs.
  ([#2361](https://github.com/open-telemetry/opentelemetry-specification/pull/2361)).
- Specify how to handle prometheus exemplar timestamp and attributes
  ([#2376](https://github.com/open-telemetry/opentelemetry-specification/pull/2376))
- Clarify that the periodic metric reader is the default metric reader to be
  paired with push metric exporters (OTLP, stdout, in-memory)
  ([#2379](https://github.com/open-telemetry/opentelemetry-specification/pull/2379)).
- Convert OpenMetrics Info and StateSet metrics to non-monotonic sums
  ([#2380](https://github.com/open-telemetry/opentelemetry-specification/pull/2380))
- Clarify that MetricReader has one-to-one mapping to MeterProvider.
  ([#2406](https://github.com/open-telemetry/opentelemetry-specification/pull/2406)).
- For prometheus metrics without sums, leave the sum unset
  ([#2413](https://github.com/open-telemetry/opentelemetry-specification/pull/2413))
- Specify default configuration for a periodic metric reader that is associated with
  the stdout metric exporter.
  ([#2415](https://github.com/open-telemetry/opentelemetry-specification/pull/2415)).
- Clarify the manner in which aggregation and temporality preferences
  are encoded via MetricReader parameters "on the basis of instrument
  kind".  Rename the environment variable
  `OTEL_EXPORTER_OTLP_METRICS_TEMPORALITY_PREFERENCE` used to set the
  preference to be used when auto-configuring an OTLP Exporter,
  defaults to CUMULATIVE, with DELTA an option that makes Counter,
  Asynchronous Counter, and Histogram instruments choose Delta
  temporality by default.
  ([#2404](https://github.com/open-telemetry/opentelemetry-specification/pull/2404)).
- Clarify that instruments are enabled by default, even when Views are configured.
  Require support for the match-all View expression having `name=*` to support
  disabling instruments by default.
  ([#2417](https://github.com/open-telemetry/opentelemetry-specification/pull/2417)).
- Mark Metrics SDK spec as Mixed, with most components moving to Stable, while
  Exemplar remaining Feature-freeze.
  ([#2304](https://github.com/open-telemetry/opentelemetry-specification/pull/2304))
- Clarify how metric metadata and type suffixes are handled
  ([#2440](https://github.com/open-telemetry/opentelemetry-specification/pull/2440))

### Logs

- Add draft logging library SDK specification
  ([#2328](https://github.com/open-telemetry/opentelemetry-specification/pull/2328))
- Add InstrumentationScope/Logger Name to log data model
  ([#2359](https://github.com/open-telemetry/opentelemetry-specification/pull/2359))
- Remove `flush` method on LogEmitter
  ([#2405](https://github.com/open-telemetry/opentelemetry-specification/pull/2405))
- Declare Log Data Model Stable
  ([#2387](https://github.com/open-telemetry/opentelemetry-specification/pull/2387))

### Resource

- No changes.

### Semantic Conventions

- Define span structure for HTTP retries and redirects.
  ([#2078](https://github.com/open-telemetry/opentelemetry-specification/pull/2078))
- Changed `rpc.system` to an enum (allowing custom values), and changed the
  `rpc.system` value for .NET WCF from `wcf` to `dotnet_wcf`.
  ([#2377](https://github.com/open-telemetry/opentelemetry-specification/pull/2377))
- Define JavaScript runtime semantic conventions.
  ([#2290](https://github.com/open-telemetry/opentelemetry-specification/pull/2290))
- Add semantic conventions for [CloudEvents](https://cloudevents.io).
  ([#1978](https://github.com/open-telemetry/opentelemetry-specification/pull/1978))
- Add `process.cpu.utilization` metric.
  ([#2436](https://github.com/open-telemetry/opentelemetry-specification/pull/2436))
- Add `rpc.system` value for Apache Dubbo.
  ([#2453](https://github.com/open-telemetry/opentelemetry-specification/pull/2453))

### Compatibility

- Mark the OpenTracing compatibility section as stable.
  ([#2327](https://github.com/open-telemetry/opentelemetry-specification/pull/2327))

### OpenTelemetry Protocol

- Add experimental JSON serialization format
  ([#2235](https://github.com/open-telemetry/opentelemetry-specification/pull/2235))
- Parameters for private key and its chain added
  ([#2370](https://github.com/open-telemetry/opentelemetry-specification/pull/2370))

### SDK Configuration

- No changes.

### Telemetry Schemas

- No changes.

### Common

- Describe how to convert non-string primitives for protocols which only support strings
  ([#2343](https://github.com/open-telemetry/opentelemetry-specification/pull/2343))
- Add "Mapping Arbitrary Data to OTLP AnyValue" document.
  ([#2385](https://github.com/open-telemetry/opentelemetry-specification/pull/2385))

## v1.9.0 (2022-02-10)

### Context

- No changes.

### Traces

- Clarify `StartSpan` returning the parent as a non-recording Span when no SDK
  is in use.
  ([#2121](https://github.com/open-telemetry/opentelemetry-specification/pull/2121))
- Align Jaeger remote sampler endpoint with OTLP endpoint.
  ([#2246](https://github.com/open-telemetry/opentelemetry-specification/pull/2246))
- Add JaegerRemoteSampler spec.
  ([#2222](https://github.com/open-telemetry/opentelemetry-specification/pull/2222))
- Add support for probability sampling in the OpenTelemetry `tracestate` entry and
  add optional specification for consistent probability sampling.
  ([#2047](https://github.com/open-telemetry/opentelemetry-specification/pull/2047))
- Change description and default value of `OTEL_EXPORTER_JAEGER_ENDPOINT` environment
  variable to point to the correct HTTP port and correct description of
  `OTEL_TRACES_EXPORTER`.
  ([#2333](https://github.com/open-telemetry/opentelemetry-specification/pull/2333))

### Metrics

- Rename None aggregation to Drop.
  ([#2101](https://github.com/open-telemetry/opentelemetry-specification/pull/2101))
- Add details to the Prometheus Exporter requirements.
  ([#2124](https://github.com/open-telemetry/opentelemetry-specification/pull/2124))
- Consolidate the aggregation/aggregator term.
  ([#2153](https://github.com/open-telemetry/opentelemetry-specification/pull/2153))
- Remove the concept of supported temporality, keep preferred.
  ([#2154](https://github.com/open-telemetry/opentelemetry-specification/pull/2154))
- Rename extra dimensions to extra attributes.
  ([#2162](https://github.com/open-telemetry/opentelemetry-specification/pull/2162))
- Mark In-memory, OTLP and Stdout exporter specs as Stable.
  ([#2175](https://github.com/open-telemetry/opentelemetry-specification/pull/2175))
- Remove usage of baggage in View from initial SDK specification.
  ([#2215](https://github.com/open-telemetry/opentelemetry-specification/pull/2215))
- Add to the supplemental guidelines for metric SDK authors text about implementing
  attribute-removal Views for asynchronous instruments.
  ([#2208](https://github.com/open-telemetry/opentelemetry-specification/pull/2208))
- Clarify integer count instrument units.
  ([#2210](https://github.com/open-telemetry/opentelemetry-specification/pull/2210))
- Use UCUM units in Metrics Semantic Conventions.
  ([#2199](https://github.com/open-telemetry/opentelemetry-specification/pull/2199))
- Add semantic conventions for process metrics.
  [#2032](https://github.com/open-telemetry/opentelemetry-specification/pull/2061)
- Changed default Prometheus Exporter host from `0.0.0.0` to `localhost`.
  ([#2282](https://github.com/open-telemetry/opentelemetry-specification/pull/2282))
- Clarified wildcard and predicate support in metrics SDK View API.
  ([#2325](https://github.com/open-telemetry/opentelemetry-specification/pull/2325))
- Changed the Exemplar wording, exemplar should be turned off by default.
  ([#2414](https://github.com/open-telemetry/opentelemetry-specification/pull/2414))

### Logs

- Fix attributes names in Google Cloud Logging mapping.
  ([#2093](https://github.com/open-telemetry/opentelemetry-specification/pull/2093))
- Add OTEL_LOGS_EXPORTER environment variable.
  ([#2196](https://github.com/open-telemetry/opentelemetry-specification/pull/2196))
- Added ObservedTimestamp to the Log Data Model.
  ([#2184](https://github.com/open-telemetry/opentelemetry-specification/pull/2184))
- Change mapping for log_name of Google Cloud Logging.
  ([#2092](https://github.com/open-telemetry/opentelemetry-specification/pull/2092))
- Drop Log name.
  field ([#2271](https://github.com/open-telemetry/opentelemetry-specification/pull/2271))

### Resource

- No changes.

### Semantic Conventions

- Align runtime metric and resource namespaces
  ([#2112](https://github.com/open-telemetry/opentelemetry-specification/pull/2112))
- Prohibit usage of retired names in semantic conventions.
  ([#2191](https://github.com/open-telemetry/opentelemetry-specification/pull/2191))
- Add `device.manufacturer` to describe mobile device manufacturers.
  ([2100](https://github.com/open-telemetry/opentelemetry-specification/pull/2100))
- Change golang namespace to 'go', rather than 'gc'
  ([#2262](https://github.com/open-telemetry/opentelemetry-specification/pull/2262))
- Add JVM memory runtime semantic
  conventions. ([#2272](https://github.com/open-telemetry/opentelemetry-specification/pull/2272))
- Add opentracing.ref_type semantic convention.
  ([#2297](https://github.com/open-telemetry/opentelemetry-specification/pull/2297))

### Compatibility

- Simplify Baggage handling in the OpenTracing Shim layer.
  ([#2194](https://github.com/open-telemetry/opentelemetry-specification/pull/2194))
- State that ONLY error mapping can happen in the OpenTracing Shim layer.
  ([#2148](https://github.com/open-telemetry/opentelemetry-specification/pull/2148))
- Define the instrumentation library name for the OpenTracing Shim.
  ([#2227](https://github.com/open-telemetry/opentelemetry-specification/pull/2227))
- Add a Start Span section to the OpenTracing Shim.
  ([#2228](https://github.com/open-telemetry/opentelemetry-specification/pull/2228))

### OpenTelemetry Protocol

- Rename `OTEL_EXPORTER_OTLP_SPAN_INSECURE` to `OTEL_EXPORTER_OTLP_TRACES_INSECURE` and
  `OTEL_EXPORTER_OTLP_METRIC_INSECURE` to `OTEL_EXPORTER_OTLP_METRICS_INSECURE`
  so they match the naming of all other OTLP environment variables.
  ([#2240](https://github.com/open-telemetry/opentelemetry-specification/pull/2240))

### SDK Configuration

- No changes.

### Telemetry Schemas

- No changes.

## v1.8.0 (2021-11-12)

### Context

- Add a section for OTel specific values in TraceState.
  ([#1852](https://github.com/open-telemetry/opentelemetry-specification/pull/1852))
- Add `none` as a possible value for `OTEL_PROPAGATORS` to disable context
  propagation.
  ([#2052](https://github.com/open-telemetry/opentelemetry-specification/pull/2052))

### Traces

- No changes.

### Metrics

- Add optional min / max fields to histogram data model.
  ([#1915](https://github.com/open-telemetry/opentelemetry-specification/pull/1915),
  [#1983](https://github.com/open-telemetry/opentelemetry-specification/pull/1983))
- Add exponential histogram to the metrics data model.
  ([#1935](https://github.com/open-telemetry/opentelemetry-specification/pull/1935))
- Add clarifications on how to handle numerical limits.
  ([#2007](https://github.com/open-telemetry/opentelemetry-specification/pull/2007))
- Add environment variables for Periodic exporting MetricReader.
  ([#2038](https://github.com/open-telemetry/opentelemetry-specification/pull/2038))
- Specify that the SDK must support exporters to access meter information.
  ([#2040](https://github.com/open-telemetry/opentelemetry-specification/pull/2040))
- Add clarifications on how to determine aggregation temporality.
  ([#2013](https://github.com/open-telemetry/opentelemetry-specification/pull/2013),
  [#2032](https://github.com/open-telemetry/opentelemetry-specification/pull/2032))
- Mark Metrics API spec as Stable.
  ([#2104](https://github.com/open-telemetry/opentelemetry-specification/pull/2104))
- Clarify, fix and expand documentation sections:
  ([#1966](https://github.com/open-telemetry/opentelemetry-specification/pull/1966)),
  ([#1981](https://github.com/open-telemetry/opentelemetry-specification/pull/1981)),
  ([#1995](https://github.com/open-telemetry/opentelemetry-specification/pull/1995)),
  ([#2002](https://github.com/open-telemetry/opentelemetry-specification/pull/2002)),
  ([#2010](https://github.com/open-telemetry/opentelemetry-specification/pull/2010))

### Logs

- Fix Syslog severity number mapping in the example.
  ([#2091](https://github.com/open-telemetry/opentelemetry-specification/pull/2091))
- Add log.* attributes.
  ([#2022](https://github.com/open-telemetry/opentelemetry-specification/pull/2022))

### Resource

- No changes.

### Semantic Conventions

- Add `k8s.container.restart_count` Resource attribute.
  ([#1945](https://github.com/open-telemetry/opentelemetry-specification/pull/1945))
- Add "IBM z/Architecture" (`s390x`) to `host.arch`
  ([#2055](https://github.com/open-telemetry/opentelemetry-specification/pull/2055))
- BREAKING: Remove db.cassandra.keyspace and db.hbase.namespace, and clarify db.name
  ([#1973](https://github.com/open-telemetry/opentelemetry-specification/pull/1973))
- Add AWS App Runner as a cloud platform
  ([#2004](https://github.com/open-telemetry/opentelemetry-specification/pull/2004))
- Add Tencent Cloud as a cloud provider.
  ([#2006](https://github.com/open-telemetry/opentelemetry-specification/pull/2006))
- Don't set Span.Status for 4xx http status codes for SERVER spans.
  ([#1998](https://github.com/open-telemetry/opentelemetry-specification/pull/1998))
- Add attributes for Apache RocketMQ.
  ([#1904](https://github.com/open-telemetry/opentelemetry-specification/pull/1904))
- Define http tracing attributes provided at span creation time
  ([#1916](https://github.com/open-telemetry/opentelemetry-specification/pull/1916))
- Change meaning and discourage use of `faas.trigger` for FaaS clients (outgoing).
  ([#1921](https://github.com/open-telemetry/opentelemetry-specification/pull/1921))
- Clarify difference between container.name and k8s.container.name
  ([#1980](https://github.com/open-telemetry/opentelemetry-specification/pull/1980))

### Compatibility

- No changes.

### OpenTelemetry Protocol

- Clarify default for OTLP endpoint should, not must, be https
  ([#1997](https://github.com/open-telemetry/opentelemetry-specification/pull/1997))
- Specify the behavior of the OTLP endpoint variables for OTLP/HTTP more strictly
  ([#1975](https://github.com/open-telemetry/opentelemetry-specification/pull/1975),
  [#1985](https://github.com/open-telemetry/opentelemetry-specification/pull/1985))
- Make OTLP/HTTP the recommended default transport ([#1969](https://github.com/open-telemetry/opentelemetry-specification/pull/1969))

### SDK Configuration

- Unset and empty environment variables are equivalent.
  ([#2045](https://github.com/open-telemetry/opentelemetry-specification/pull/2045))

### Telemetry Schemas

Added telemetry schemas documents to the specification ([#2008](https://github.com/open-telemetry/opentelemetry-specification/pull/2008))

## v1.7.0 (2021-09-30)

### Context

- No changes.

### Traces

- Prefer global user defined limits over model-specific default values.
  ([#1893](https://github.com/open-telemetry/opentelemetry-specification/pull/1893))
- Generalize the "message" event to apply to all RPC systems not just gRPC
  ([#1914](https://github.com/open-telemetry/opentelemetry-specification/pull/1914))

### Metrics

- Added Experimental Metrics SDK specification.
  ([#1673](https://github.com/open-telemetry/opentelemetry-specification/pull/1673),
  [#1730](https://github.com/open-telemetry/opentelemetry-specification/pull/1730),
  [#1840](https://github.com/open-telemetry/opentelemetry-specification/pull/1840),
  [#1842](https://github.com/open-telemetry/opentelemetry-specification/pull/1842),
  [#1864](https://github.com/open-telemetry/opentelemetry-specification/pull/1864),
  [#1828](https://github.com/open-telemetry/opentelemetry-specification/pull/1828),
  [#1888](https://github.com/open-telemetry/opentelemetry-specification/pull/1888),
  [#1912](https://github.com/open-telemetry/opentelemetry-specification/pull/1912),
  [#1913](https://github.com/open-telemetry/opentelemetry-specification/pull/1913),
  [#1938](https://github.com/open-telemetry/opentelemetry-specification/pull/1938),
  [#1958](https://github.com/open-telemetry/opentelemetry-specification/pull/1958))
- Add FaaS metrics semantic conventions ([#1736](https://github.com/open-telemetry/opentelemetry-specification/pull/1736))
- Update env variable values to match other env variables
  ([#1965](https://github.com/open-telemetry/opentelemetry-specification/pull/1965))

### Logs

- No changes.

### Resource

- Exempt Resource from attribute limits.
  ([#1892](https://github.com/open-telemetry/opentelemetry-specification/pull/1892))

### Semantic Conventions

- BREAKING: Change enum member IDs to lowercase without spaces, not starting with numbers.
  Change values of `net.host.connection.subtype` to match.
  ([#1863](https://github.com/open-telemetry/opentelemetry-specification/pull/1863))
- Lambda instrumentations should check if X-Ray parent context is valid
  ([#1867](https://github.com/open-telemetry/opentelemetry-specification/pull/1867))
- Update YAML definitions for events
  ([#1843](https://github.com/open-telemetry/opentelemetry-specification/pull/1843)):
  - Mark exception as semconv type "event".
  - Add YAML definitions for grpc events.
- Add `messaging.consumer_id` to differentiate between message consumers.
  ([#1810](https://github.com/open-telemetry/opentelemetry-specification/pull/1810))
- Clarifications for `http.client_ip` and `http.host`.
  ([#1890](https://github.com/open-telemetry/opentelemetry-specification/pull/1890))
- Add HTTP request and response headers semantic conventions.
  ([#1898](https://github.com/open-telemetry/opentelemetry-specification/pull/1898))

### Compatibility

- No changes.

### OpenTelemetry Protocol

- Add environment variables for configuring the OTLP exporter protocol (`grpc`, `http/protobuf`, `http/json`) ([#1880](https://github.com/open-telemetry/opentelemetry-specification/pull/1880))
- Allow implementations to use their own default for OTLP compression, with `none` denotating no compression
  ([#1923](https://github.com/open-telemetry/opentelemetry-specification/pull/1923))
- Clarify OTLP server components MUST support none/gzip compression
  ([#1955](https://github.com/open-telemetry/opentelemetry-specification/pull/1955))
- Change OTLP/HTTP port from 4317 to 4318 ([#1970](https://github.com/open-telemetry/opentelemetry-specification/pull/1970))

### SDK Configuration

- Change default value for OTEL_EXPORTER_JAEGER_AGENT_PORT to 6831.
  ([#1812](https://github.com/open-telemetry/opentelemetry-specification/pull/1812))
- See also the changes for OTLP configuration listed under "OpenTelemetry Protocol" above.

## v1.6.0 (2021-08-06)

### Context

- No changes.

### Traces

- Add generalized attribute count and attribute value length limits and relevant
  environment variables.
  ([#1130](https://github.com/open-telemetry/opentelemetry-specification/pull/1130))
- Adding environment variables for event and link attribute limits. ([#1751](https://github.com/open-telemetry/opentelemetry-specification/pull/1751))
- Adding SDK configuration for Jaeger remote sampler ([#1791](https://github.com/open-telemetry/opentelemetry-specification/pull/1791))

### Metrics

- Metrics API specification Feature-freeze.
  ([#1833](https://github.com/open-telemetry/opentelemetry-specification/pull/1833))
- Remove MetricProcessor from the SDK spec (for now)
  ([#1840](https://github.com/open-telemetry/opentelemetry-specification/pull/1840))

### Logs

- No changes.

### Resource

- No changes.

### Semantic Conventions

- Add mobile-related network state: `net.host.connection.type`, `net.host.connection.subtype` & `net.host.carrier.*` [#1647](https://github.com/open-telemetry/opentelemetry-specification/issues/1647)
- Adding alibaba cloud as a cloud provider.
  ([#1831](https://github.com/open-telemetry/opentelemetry-specification/pull/1831))

### Compatibility

- No changes.

### OpenTelemetry Protocol

- Allow for OTLP/gRPC exporters to handle endpoint configuration without a scheme while still requiring them to support an endpoint configuration that includes a scheme of `http` or `https`. Reintroduce the insecure configuration option for OTLP/gRPC exporters. ([#1729](https://github.com/open-telemetry/opentelemetry-specification/pull/1729))
- Adding requirement to implement at least one of two transports: `grpc` or `http/protobuf`.
  ([#1790](https://github.com/open-telemetry/opentelemetry-specification/pull/1790/files))

### SDK Configuration

- No changes.

## v1.5.0 (2021-07-08)

### Context

- No changes.

### Traces

- Adding environment variables for event and link attribute limits.
  ([#1751](https://github.com/open-telemetry/opentelemetry-specification/pull/1751))
- Clarify some details about span kind and the meanings of the values.
  ([#1738](https://github.com/open-telemetry/opentelemetry-specification/pull/1738))
- Clarify meaning of the Certificate File option.
  ([#1803](https://github.com/open-telemetry/opentelemetry-specification/pull/1803))
- Adding environment variables for event and link attribute limits. ([#1751](https://github.com/open-telemetry/opentelemetry-specification/pull/1751))

### Metrics

- Clarify the limit on the instrument unit.
  ([#1762](https://github.com/open-telemetry/opentelemetry-specification/pull/1762))

### Logs

- Declare OTLP Logs Beta. ([#1741](https://github.com/open-telemetry/opentelemetry-specification/pull/1741))

### Resource

- No changes.

### Semantic Conventions

- Clean up FaaS semantic conventions, add `aws.lambda.invoked_arn`.
  ([#1781](https://github.com/open-telemetry/opentelemetry-specification/pull/1781))
- Remove `rpc.jsonrpc.method`, clarify that `rpc.method` should be used instead.
  ([#1748](https://github.com/open-telemetry/opentelemetry-specification/pull/1748))

### Compatibility

- No changes.

### OpenTelemetry Protocol

- No changes.

### SDK Configuration

- Allow selecting multiple exporters via `OTEL_TRACES_EXPORTER` and `OTEL_METRICS_EXPORTER`
  by using a comma-separated list. ([#1758](https://github.com/open-telemetry/opentelemetry-specification/pull/1758))

## v1.4.0 (2021-06-07)

### Context

- No changes.

### Traces

- Add schema_url support to `Tracer`. ([#1666](https://github.com/open-telemetry/opentelemetry-specification/pull/1666))
- Add Dropped Links Count to non-otlp exporters section ([#1697](https://github.com/open-telemetry/opentelemetry-specification/pull/1697))
- Add note about reporting dropped counts for attributes, events, links. ([#1699](https://github.com/open-telemetry/opentelemetry-specification/pull/1699))

### Metrics

- Add schema_url support to `Meter`. ([#1666](https://github.com/open-telemetry/opentelemetry-specification/pull/1666))
- Adds detail about when to use `StartTimeUnixNano` and handling of unknown start-time resets. ([#1646](https://github.com/open-telemetry/opentelemetry-specification/pull/1646))
- Expand `Gauge` metric description in the data model ([#1661](https://github.com/open-telemetry/opentelemetry-specification/pull/1661))
- Expand `Histogram` metric description in the data model ([#1664](https://github.com/open-telemetry/opentelemetry-specification/pull/1664))
- Added Experimental Metrics API specification.
  ([#1401](https://github.com/open-telemetry/opentelemetry-specification/pull/1401),
  [#1557](https://github.com/open-telemetry/opentelemetry-specification/pull/1557),
  [#1578](https://github.com/open-telemetry/opentelemetry-specification/pull/1578),
  [#1590](https://github.com/open-telemetry/opentelemetry-specification/pull/1590),
  [#1594](https://github.com/open-telemetry/opentelemetry-specification/pull/1594),
  [#1617](https://github.com/open-telemetry/opentelemetry-specification/pull/1617),
  [#1645](https://github.com/open-telemetry/opentelemetry-specification/pull/1645),
  [#1657](https://github.com/open-telemetry/opentelemetry-specification/pull/1657),
  [#1665](https://github.com/open-telemetry/opentelemetry-specification/pull/1665),
  [#1672](https://github.com/open-telemetry/opentelemetry-specification/pull/1672),
  [#1674](https://github.com/open-telemetry/opentelemetry-specification/pull/1674),
  [#1675](https://github.com/open-telemetry/opentelemetry-specification/pull/1675),
  [#1703](https://github.com/open-telemetry/opentelemetry-specification/pull/1703),
  [#1704](https://github.com/open-telemetry/opentelemetry-specification/pull/1704),
  [#1731](https://github.com/open-telemetry/opentelemetry-specification/pull/1731),
  [#1733](https://github.com/open-telemetry/opentelemetry-specification/pull/1733))
- Mark relevant portions of Metrics Data Model stable ([#1728](https://github.com/open-telemetry/opentelemetry-specification/pull/1728))

### Logs

- No changes.

### Resource

- Add schema_url support to `Resource`. ([#1692](https://github.com/open-telemetry/opentelemetry-specification/pull/1692))
- Clarify result of Resource merging and ResourceDetector aggregation in case of error. ([#1726](https://github.com/open-telemetry/opentelemetry-specification/pull/1726))

### Semantic Conventions

- Add JSON RPC specific conventions ([#1643](https://github.com/open-telemetry/opentelemetry-specification/pull/1643)).
- Add Memcached to Database specific conventions ([#1689](https://github.com/open-telemetry/opentelemetry-specification/pull/1689)).
- Add semantic convention attributes for the host device and added OS name and version ([#1596](https://github.com/open-telemetry/opentelemetry-specification/pull/1596)).
- Add CockroachDB to Database specific conventions ([#1725](https://github.com/open-telemetry/opentelemetry-specification/pull/1725)).

### Compatibility

- No changes.

### OpenTelemetry Protocol

- No changes.

### SDK Configuration

- Add `OTEL_SERVICE_NAME` environment variable. ([#1677](https://github.com/open-telemetry/opentelemetry-specification/pull/1677))

## v1.3.0 (2021-05-05)

### Context

- No changes.

### Traces

- `Get Tracer` should use an empty string if the specified `name` is null. ([#1654](https://github.com/open-telemetry/opentelemetry-specification/pull/1654))
- Clarify how to record dropped attribute count in non-OTLP formats. ([#1662](https://github.com/open-telemetry/opentelemetry-specification/pull/1662))

### Metrics

- Expand description of Event Model and Instruments. ([#1614](https://github.com/open-telemetry/opentelemetry-specification/pull/1614))
- Flesh out metric identity and single-write principle. ([#1574](https://github.com/open-telemetry/opentelemetry-specification/pull/1574))
- Expand `Sum` metric description in the data model and delta-to-cumulative handling. ([#1618](https://github.com/open-telemetry/opentelemetry-specification/pull/1618))
- Remove the "Func" name, use "Asynchronous" and "Observable". ([#1645](https://github.com/open-telemetry/opentelemetry-specification/pull/1645))
- Add details to UpDownCounter API. ([#1665](https://github.com/open-telemetry/opentelemetry-specification/pull/1665))
- Add details to Histogram API. ([#1657](https://github.com/open-telemetry/opentelemetry-specification/pull/1657))

### Logs

- Clarify "key/value pair list" vs "map" in Log Data Model. ([#1604](https://github.com/open-telemetry/opentelemetry-specification/pull/1604))

### Semantic Conventions

- Fix the inconsistent formatting of semantic convention enums. ([#1598](https://github.com/open-telemetry/opentelemetry-specification/pull/1598/))
- Add details for filling resource for AWS Lambda. ([#1610](https://github.com/open-telemetry/opentelemetry-specification/pull/1610))
- Add already specified `messaging.rabbitmq.routing_key` span attribute key to the respective YAML file. ([#1651](https://github.com/open-telemetry/opentelemetry-specification/pull/1651))
- Clarify usage of "otel." attribute namespace. ([#1640](https://github.com/open-telemetry/opentelemetry-specification/pull/1640))
- Add possibility to disable `db.statement` via instrumentation configuration. ([#1659](https://github.com/open-telemetry/opentelemetry-specification/pull/1659))

### Compatibility

- No changes.

### OpenTelemetry Protocol

- Fix incorrect table of transient errors. ([#1642](https://github.com/open-telemetry/opentelemetry-specification/pull/1642))
- Clarify that 64 bit integer numbers are decimal strings in OTLP/JSON. ([#1637](https://github.com/open-telemetry/opentelemetry-specification/pull/1637))

### SDK Configuration

- Add `OTEL_EXPORTER_JAEGER_TIMEOUT` environment variable. ([#1612](https://github.com/open-telemetry/opentelemetry-specification/pull/1612))
- Add `OTEL_EXPORTER_ZIPKIN_TIMEOUT` environment variable. ([#1636](https://github.com/open-telemetry/opentelemetry-specification/pull/1636))

## v1.2.0 (2021-04-14)

### Context

- Clarify composite `TextMapPropagator` method required and optional arguments. ([#1541](https://github.com/open-telemetry/opentelemetry-specification/pull/1541))
- Clarify B3 requirements and configuration. ([#1570](https://github.com/open-telemetry/opentelemetry-specification/pull/1570))

### Traces

- Add `ForceFlush` to `Span Exporter` interface ([#1467](https://github.com/open-telemetry/opentelemetry-specification/pull/1467))
- Clarify the description for the `TraceIdRatioBased` sampler needs to include the sampler's sampling ratio. ([#1536](https://github.com/open-telemetry/opentelemetry-specification/pull/1536))
- Define the fallback tracer name for invalid values.
  ([#1534](https://github.com/open-telemetry/opentelemetry-specification/pull/1534))
- Clarify non-blocking requirement from span API End. ([#1555](https://github.com/open-telemetry/opentelemetry-specification/pull/1555))
- Remove the Included Propagators section from trace API specification that was a duplicate of the Propagators Distribution of the context specification. ([#1556](https://github.com/open-telemetry/opentelemetry-specification/pull/1556))
- Remove the Baggage API propagator notes that conflict with the API Propagators Operations section and fix [#1526](https://github.com/open-telemetry/opentelemetry-specification/issues/1526). ([#1575](https://github.com/open-telemetry/opentelemetry-specification/pull/1575))

### Metrics

- Adds new metric data model specification ([#1512](https://github.com/open-telemetry/opentelemetry-specification/pull/1512))

### Semantic Conventions

- Add semantic conventions for AWS SDK operations and DynamoDB ([#1422](https://github.com/open-telemetry/opentelemetry-specification/pull/1422))
- Add details for filling semantic conventions for AWS Lambda ([#1442](https://github.com/open-telemetry/opentelemetry-specification/pull/1442))
- Update semantic conventions to distinguish between int and double ([#1550](https://github.com/open-telemetry/opentelemetry-specification/pull/1550))
- Add semantic convention for AWS ECS task revision ([#1581](https://github.com/open-telemetry/opentelemetry-specification/pull/1581))

### Compatibility

- Add initial OpenTracing compatibility section.
  ([#1101](https://github.com/open-telemetry/opentelemetry-specification/pull/1101))

## v1.1.0 (2021-03-11)

### Traces

- Implementations can ignore links with invalid SpanContext([#1492](https://github.com/open-telemetry/opentelemetry-specification/pull/1492))
- Add `none` as a possible value for OTEL_TRACES_EXPORTER to disable export
  ([#1439](https://github.com/open-telemetry/opentelemetry-specification/pull/1439))
- Add [`ForceFlush`](/specification/trace/sdk.md#forceflush) to SDK's `TracerProvider` ([#1452](https://github.com/open-telemetry/opentelemetry-specification/pull/1452))

### Metrics

- Add `none` as a possible value for OTEL_METRICS_EXPORTER to disable export
  ([#1439](https://github.com/open-telemetry/opentelemetry-specification/pull/1439))

### Logs

### Semantic Conventions

- Add `elasticsearch` to `db.system` semantic conventions ([#1463](https://github.com/open-telemetry/opentelemetry-specification/pull/1463))
- Add `arch` to `host` semantic conventions ([#1483](https://github.com/open-telemetry/opentelemetry-specification/pull/1483))
- Add `runtime` to `container` semantic conventions ([#1482](https://github.com/open-telemetry/opentelemetry-specification/pull/1482))
- Rename `gcp_gke` to `gcp_kubernetes_engine` to have consistency with other
Google products under `cloud.infrastructure_service` ([#1496](https://github.com/open-telemetry/opentelemetry-specification/pull/1496))
- `http.url` MUST NOT contain credentials ([#1502](https://github.com/open-telemetry/opentelemetry-specification/pull/1502))
- Add `aws.eks.cluster.arn` to EKS specific semantic conventions ([#1484](https://github.com/open-telemetry/opentelemetry-specification/pull/1484))
- Rename `zone` to `availability_zone` in `cloud` semantic conventions ([#1495](https://github.com/open-telemetry/opentelemetry-specification/pull/1495))
- Rename `cloud.infrastructure_service` to `cloud.platform` ([#1530](https://github.com/open-telemetry/opentelemetry-specification/pull/1530))
- Add section describing that libraries and the collector should autogenerate
the semantic convention keys. ([#1515](https://github.com/open-telemetry/opentelemetry-specification/pull/1515))

## v1.0.1 (2021-02-11)

- Fix rebase issue for span limit default values ([#1429](https://github.com/open-telemetry/opentelemetry-specification/pull/1429))

## v1.0.0 (2021-02-10)

New:

- Add `cloud.infrastructure_service` resource attribute
  ([#1112](https://github.com/open-telemetry/opentelemetry-specification/pull/1112))
- Add `SpanLimits` as a configuration for the TracerProvider([#1416](https://github.com/open-telemetry/opentelemetry-specification/pull/1416))

Updates:

- Add `http.server.active_requests` to count in-flight HTTP requests
  ([#1378](https://github.com/open-telemetry/opentelemetry-specification/pull/1378))
- Update default limit for span attributes, events, links to 128([#1419](https://github.com/open-telemetry/opentelemetry-specification/pull/1419))
- Update OT Trace propagator environment variable to match latest name([#1406](https://github.com/open-telemetry/opentelemetry-specification/pull/1406))
- Remove Metrics SDK specification to avoid confusion, clarify that Metrics API
  specification is not recommended for client implementation
  ([#1401](https://github.com/open-telemetry/opentelemetry-specification/pull/1401))
- Rename OTEL_TRACE_SAMPLER and OTEL_TRACE_SAMPLER_ARG env variables to OTEL_TRACES_SAMPLER and OTEL_TRACES_SAMPLER_ARG
  ([#1382](https://github.com/open-telemetry/opentelemetry-specification/pull/1382))
- Mark some entries in compliance matrix as optional([#1359](https://github.com/open-telemetry/opentelemetry-specification/pull/1359))
  SDKs are free to provide support at their discretion.
- Rename signal-specific variables for `OTLP_EXPORTER_*` to `OTLP_EXPORTER_TRACES_*` and `OTLP_EXPORTER_METRICS_*`([#1362](https://github.com/open-telemetry/opentelemetry-specification/pull/1362))
- Versioning and stability guarantees for OpenTelemetry clients([#1291](https://github.com/open-telemetry/opentelemetry-specification/pull/1291))
- Additional Cassandra semantic attributes
  ([#1217](https://github.com/open-telemetry/opentelemetry-specification/pull/1217))
- OTEL_EXPORTER environment variable replaced with OTEL_TRACES_EXPORTER and
  OTEL_METRICS_EXPORTER which each accept only a single value, not a list.
  ([#1318](https://github.com/open-telemetry/opentelemetry-specification/pull/1318))
- `process.runtime.description` resource convention: Add `java.vm.name`
  ([#1242](https://github.com/open-telemetry/opentelemetry-specification/pull/1242))
- Refine span name guideline for SQL database spans
  ([#1219](https://github.com/open-telemetry/opentelemetry-specification/pull/1219))
- Add RPC semantic conventions for metrics
  ([#1162](https://github.com/open-telemetry/opentelemetry-specification/pull/1162))
- Clarify `Description` usage on `Status` API
  ([#1257](https://github.com/open-telemetry/opentelemetry-specification/pull/1257))
- Add/Update `Status` + `error` mapping for Jaeger & Zipkin Exporters
  ([#1257](https://github.com/open-telemetry/opentelemetry-specification/pull/1257))
- Resource's service.name MUST have a default value, service.instance.id is not
  required.
  ([#1269](https://github.com/open-telemetry/opentelemetry-specification/pull/1269))
  - Clarified in [#1294](https://github.com/open-telemetry/opentelemetry-specification/pull/1294)
- Add requirement that the SDK allow custom generation of Trace IDs and Span IDs
  ([#1006](https://github.com/open-telemetry/opentelemetry-specification/pull/1006))
- Add default ratio when TraceIdRatioSampler is specified by environment variable but
  no ratio is.
  ([#1322](https://github.com/open-telemetry/opentelemetry-specification/pull/1322))
- Require schemed endpoints for OTLP exporters
  ([1234](https://github.com/open-telemetry/opentelemetry-specification/pull/1234))
- Resource SDK: Reverse (suggested) order of Resource.Merge parameters, remove
  special case for empty strings
  ([#1345](https://github.com/open-telemetry/opentelemetry-specification/pull/1345))
- Resource attributes: lowerecased the allowed values of the `aws.ecs.launchtype`
  attribute
  ([#1339](https://github.com/open-telemetry/opentelemetry-specification/pull/1339))
- Trace Exporters: Fix TODOs in Jaeger exporter spec
  ([#1374](https://github.com/open-telemetry/opentelemetry-specification/pull/1374))
- Clarify that Jaeger/Zipkin exporters must rely on the default Resource to
  get service.name if none was specified.
  ([#1386](https://github.com/open-telemetry/opentelemetry-specification/pull/1386))
- Modify OTLP/Zipkin Exporter format variables for 1.0 (allowing further specification post 1.0)
  ([#1358](https://github.com/open-telemetry/opentelemetry-specification/pull/1358))
- Add `k8s.node` semantic conventions ([#1390](https://github.com/open-telemetry/opentelemetry-specification/pull/1390))
- Clarify stability for both OTLP/HTTP and signals in OTLP.
  ([#1400](https://github.com/open-telemetry/opentelemetry-specification/pull/1400/files))

## v0.7.0 (11-18-2020)

New:

- Document service name mapping for Jaeger exporters
  ([1222](https://github.com/open-telemetry/opentelemetry-specification/pull/1222))
- Change default OTLP port number
  ([#1221](https://github.com/open-telemetry/opentelemetry-specification/pull/1221))
- Add performance benchmark specification
  ([#748](https://github.com/open-telemetry/opentelemetry-specification/pull/748))
- Enforce that the Baggage API must be fully functional, even without an installed SDK.
  ([#1103](https://github.com/open-telemetry/opentelemetry-specification/pull/1103))
- Rename "Canonical status code" to "Status code"
  ([#1081](https://github.com/open-telemetry/opentelemetry-specification/pull/1081))
- Add Metadata for Baggage entries, and clarify W3C Baggage Propagator implementation
  ([#1066](https://github.com/open-telemetry/opentelemetry-specification/pull/1066))
- Change Status to be consistent with Link and Event
  ([#1067](https://github.com/open-telemetry/opentelemetry-specification/pull/1067))
- Clarify env variables in otlp exporter
  ([#975](https://github.com/open-telemetry/opentelemetry-specification/pull/975))
- Add Prometheus exporter environment variables
  ([#1021](https://github.com/open-telemetry/opentelemetry-specification/pull/1021))
- Default propagators in un-configured API must be no-op
  ([#930](https://github.com/open-telemetry/opentelemetry-specification/pull/930))
- Define resource mapping for Jaeger exporters
  ([#891](https://github.com/open-telemetry/opentelemetry-specification/pull/891))
- Add resource semantic conventions for operating systems
  ([#693](https://github.com/open-telemetry/opentelemetry-specification/pull/693))
- Add semantic convention for source code attributes
  ([#901](https://github.com/open-telemetry/opentelemetry-specification/pull/901))
- Add semantic conventions for outgoing Function as a Service (FaaS) invocations
  ([#862](https://github.com/open-telemetry/opentelemetry-specification/pull/862))
- Add resource semantic convention for deployment environment
  ([#606](https://github.com/open-telemetry/opentelemetry-specification/pull/606/))
- Refine semantic conventions for messaging systems and add specific attributes for Kafka
  ([#1027](https://github.com/open-telemetry/opentelemetry-specification/pull/1027))
- Clarification of the behavior of the Trace API, re: context propagation, in
  the absence of an installed SDK
- Add API and semantic conventions for recording exceptions as Span Events
  ([#697](https://github.com/open-telemetry/opentelemetry-specification/pull/697))
  * API was extended to allow adding arbitrary event attributes ([#874](https://github.com/open-telemetry/opentelemetry-specification/pull/874))
  * `exception.escaped` semantic span event attribute was added
    ([#784](https://github.com/open-telemetry/opentelemetry-specification/pull/784),
    [#946](https://github.com/open-telemetry/opentelemetry-specification/pull/946))
- Allow samplers to modify tracestate
  ([#988](https://github.com/open-telemetry/opentelemetry-specification/pull/988/))
- Update the header name for otel baggage, and version date
  ([#981](https://github.com/open-telemetry/opentelemetry-specification/pull/981))
- Define PropagationOnly Span to simplify active Span logic in Context
  ([#994](https://github.com/open-telemetry/opentelemetry-specification/pull/994))
- Add limits to the number of attributes, events, and links in SDK Spans
  ([#942](https://github.com/open-telemetry/opentelemetry-specification/pull/942))
- Add Metric SDK specification (partial): covering terminology and Accumulator component
  ([#626](https://github.com/open-telemetry/opentelemetry-specification/pull/626))
- Clarify context interaction for trace module
  ([#1063](https://github.com/open-telemetry/opentelemetry-specification/pull/1063))
- Add `Shutdown` function to `*Provider` SDK
  ([#1074](https://github.com/open-telemetry/opentelemetry-specification/pull/1074))
- Add semantic conventions for system metrics
  ([#937](https://github.com/open-telemetry/opentelemetry-specification/pull/937))
- Add `db.sql.table` to semantic conventions, allow `db.operation` for SQL
  ([#1141](https://github.com/open-telemetry/opentelemetry-specification/pull/1141))
- Add OTEL_TRACE_SAMPLER env variable definition
  ([#1136](https://github.com/open-telemetry/opentelemetry-specification/pull/1136/))
- Add guidelines for OpenMetrics interoperability
  ([#1154](https://github.com/open-telemetry/opentelemetry-specification/pull/1154))
- Add OTEL_TRACE_SAMPLER_ARG env variable definition
  ([#1202](https://github.com/open-telemetry/opentelemetry-specification/pull/1202))

Updates:

- Clarify null SHOULD NOT be allowed even in arrays
  ([#1214](https://github.com/open-telemetry/opentelemetry-specification/pull/1214))
- Remove ordering SHOULD-requirement for attributes
  ([#1212](https://github.com/open-telemetry/opentelemetry-specification/pull/1212))
- Make `process.pid` optional, split `process.command_args` from `command_line`
  ([#1137](https://github.com/open-telemetry/opentelemetry-specification/pull/1137))
- Renamed `CorrelationContext` to `Baggage`:
  ([#857](https://github.com/open-telemetry/opentelemetry-specification/pull/857))
- Add semantic convention for NGINX custom HTTP 499 status code.
- Adapt semantic conventions for the span name of messaging systems
  ([#690](https://github.com/open-telemetry/opentelemetry-specification/pull/690))
- Remove lazy Event and Link API from Span interface
  ([#840](https://github.com/open-telemetry/opentelemetry-specification/pull/840))
  * SIGs are recommended to remove any existing implementation of the lazy APIs
    to avoid conflicts/breaking changes in case they will be reintroduced to the
    spec in future.
- Provide clear definitions for readable and read/write span interfaces in the
  SDK
  ([#669](https://github.com/open-telemetry/opentelemetry-specification/pull/669))
  * SpanProcessors must provide read/write access at least in OnStart.
- Specify how `Probability` sampler is used with `ParentOrElse` sampler.
- Clarify event timestamp origin and range
  ([#839](https://github.com/open-telemetry/opentelemetry-specification/pull/839))
- Clean up api-propagators.md, by extending documentation and removing redundant
  sections
  ([#577](https://github.com/open-telemetry/opentelemetry-specification/pull/577))
- Rename HTTPText propagator to TextMap
  ([#793](https://github.com/open-telemetry/opentelemetry-specification/pull/793))
- Rename ParentOrElse sampler to ParentBased and add multiple delegate samplers
  ([#610](https://github.com/open-telemetry/opentelemetry-specification/pull/610))
- Rename ProbabilitySampler to TraceIdRatioBasedSampler and add requirements
  ([#611](https://github.com/open-telemetry/opentelemetry-specification/pull/611))
- Version attributes no longer have a prefix such as semver:
  ([#873](https://github.com/open-telemetry/opentelemetry-specification/pull/873))
- Add semantic conventions for process runtime
  ([#882](https://github.com/open-telemetry/opentelemetry-specification/pull/882),
   [#1137](https://github.com/open-telemetry/opentelemetry-specification/pull/1137))
- Use hex encoding for trace id and span id fields in OTLP JSON encoding:
  ([#911](https://github.com/open-telemetry/opentelemetry-specification/pull/911))
- Explicitly specify the SpanContext APIs IsValid and IsRemote as required
  ([#914](https://github.com/open-telemetry/opentelemetry-specification/pull/914))
- A full `Context` is the only way to specify a parent of a `Span`.
  `SpanContext` or even `Span` are not allowed anymore.
  ([#875](https://github.com/open-telemetry/opentelemetry-specification/pull/875))
- Remove obsolete `http.status_text` from semantic conventions
  ([#972](https://github.com/open-telemetry/opentelemetry-specification/pull/972))
- Define `null` as an invalid value for attributes and declare attempts to set
  `null` as undefined behavior
  ([#992](https://github.com/open-telemetry/opentelemetry-specification/pull/992))
- SDK: Rename the `Decision` values for `SamplingResult`s to `DROP`, `RECORD_ONLY`
  and `RECORD_AND_SAMPLE` for consistency
  ([#938](https://github.com/open-telemetry/opentelemetry-specification/pull/938),
  [#956](https://github.com/open-telemetry/opentelemetry-specification/pull/956))
- Metrics API: Replace "Additive" with "Adding", "Non-Additive" with "Grouping"
  ([#983](https://github.com/open-telemetry/opentelemetry-specification/pull/983)
- Move active span interaction in the Trace API to a separate class
  ([#923](https://github.com/open-telemetry/opentelemetry-specification/pull/923))
- Metrics SDK: Specify LastValue default aggregation for ValueObserver
  ([#984](https://github.com/open-telemetry/opentelemetry-specification/pull/984)
- Metrics SDK: Specify TBD default aggregation for ValueRecorder
  ([#984](https://github.com/open-telemetry/opentelemetry-specification/pull/984)
- Trace SDK: Sampler.ShouldSample gets parent Context instead of SpanContext
  ([#881](https://github.com/open-telemetry/opentelemetry-specification/pull/881))
- SDK: Specify known values, as well as basic error handling for OTEL_PROPAGATORS.
  ([#962](https://github.com/open-telemetry/opentelemetry-specification/pull/962))
  ([#995](https://github.com/open-telemetry/opentelemetry-specification/pull/995))
- SDK: Specify when to generate new IDs with sampling
  ([#1225](https://github.com/open-telemetry/opentelemetry-specification/pull/1225))
- Remove custom header name for Baggage, use official header
  ([#993](https://github.com/open-telemetry/opentelemetry-specification/pull/993))
- Trace API: Clarifications for `Span.End`, e.g. IsRecording becomes false after End
  ([#1011](https://github.com/open-telemetry/opentelemetry-specification/pull/1011))
- Update semantic conventions for gRPC for new Span Status
  ([#1156](https://github.com/open-telemetry/opentelemetry-specification/pull/1156))

## v0.6.0 (2020-07-01)

New:

- Add span attribute to indicate cold starts of Function as a Service executions
  ([#650](https://github.com/open-telemetry/opentelemetry-specification/pull/650))
- Add conventions for naming of exporter packages
  ([#629](https://github.com/open-telemetry/opentelemetry-specification/pull/629))
- Add semantic conventions for container id
  ([#673](https://github.com/open-telemetry/opentelemetry-specification/pull/673))
- Add semantic conventions for HTTP content length
  ([#641](https://github.com/open-telemetry/opentelemetry-specification/pull/641))
- Add semantic conventions for process resource
  ([#635](https://github.com/open-telemetry/opentelemetry-specification/pull/635))
- Add peer.service to provide a user-configured name for a remote service
  ([#652](https://github.com/open-telemetry/opentelemetry-specification/pull/652))

Updates:

- Improve root Span description
  ([#645](https://github.com/open-telemetry/opentelemetry-specification/pull/645))
- Extend semantic conventions for RPC and allow non-gRPC calls
  ([#604](https://github.com/open-telemetry/opentelemetry-specification/pull/604))
- Revise and extend semantic conventions for databases
  ([#575](https://github.com/open-telemetry/opentelemetry-specification/pull/575))
- Clarify Tracer vs TracerProvider in tracing API and SDK spec.
  ([#619](https://github.com/open-telemetry/opentelemetry-specification/pull/619))
  Most importantly:
  * Configuration should be stored not per Tracer but in the TracerProvider.
  * Active spans are not per Tracer.
- Do not set any value in Context upon failed extraction
  ([#671](https://github.com/open-telemetry/opentelemetry-specification/pull/671))
- Clarify semantic conventions around span start and end time
  ([#592](https://github.com/open-telemetry/opentelemetry-specification/pull/592))

## v0.5.0 (06-02-2020)

- Define Log Data Model.
- Remove SpanId from Sampler input.
- Clarify what it will mean for a vendor to "support OpenTelemetry".
- Clarify Tracers should reference an InstrumentationLibrary rather than a
  Resource.
- Replace ALWAYS_PARENT sampler with a composite ParentOrElse sampler.
- Incorporate old content on metrics calling conventions, label sets.
- Update api-metrics-user.md and api-metrics-meter.md with the latest metrics
  API.
- Normalize Instrumentation term for instrumentations.
- Change w3c correlation context to custom header.

## v0.4.0 (2020-05-12)

- [OTEP-83](https://github.com/open-telemetry/oteps/blob/main/text/0083-component.md)
  Introduce the notion of InstrumentationLibrary.
- [OTEP-88](https://github.com/open-telemetry/oteps/blob/main/text/metrics/0088-metric-instrument-optional-refinements.md)
  Metrics API instrument foundation.
- [OTEP-91](https://github.com/open-telemetry/oteps/blob/main/text/logs/0091-logs-vocabulary.md)
  Logs vocabulary.
- [OTEP-92](https://github.com/open-telemetry/oteps/blob/main/text/logs/0092-logs-vision.md)
  Logs Vision.
- [OTEP-90](https://github.com/open-telemetry/oteps/blob/main/text/metrics/0090-remove-labelset-from-metrics-api.md)
  Remove LabelSet from the metrics API.
- [OTEP-98](https://github.com/open-telemetry/oteps/blob/main/text/metrics/0098-metric-instruments-explained.md)
  Explain the metric instruments.
- [OTEP-99](https://github.com/open-telemetry/oteps/blob/main/text/0099-otlp-http.md)
  OTLP/HTTP: HTTP Transport Extension for OTLP.
- Define handling of null and empty attribute values.
- Rename Setter.put to Setter.set
- Add glossary for typically misused terms.
- Clarify that resources are immutable.
- Clarify that SpanContext.IsRemote is false on remote children.
- Move specifications into sub-directories per signal.
- Remove references to obsolete `peer.*` attributes.
- Span semantic conventions for for messaging systems.
- Span semantic conventions for function as a service.
- Remove the handling of retries from trace exporters.
- Remove Metrics' default keys.
- Add some clarifying language to the semantics of metric instrument naming.
- Allow injectors and extractors to be separate interfaces.
- Add an explanation on why Context Restore operation is needed.
- Document special Zipkin conversion cases.

## v0.3.0 (2020-02-21)

- [OTEP-0059](https://github.com/open-telemetry/oteps/blob/main/text/trace/0059-otlp-trace-data-format.md)
  Add OTLP Trace Data Format specification.
- [OTEP-0066](https://github.com/open-telemetry/oteps/blob/main/text/0066-separate-context-propagation.md)
  Separate Layer for Context Propagation.
- [OTEP-0070](https://github.com/open-telemetry/oteps/blob/main/text/metrics/0070-metric-bound-instrument.md)
  Rename metric instrument "Handles" to "Bound Instruments".
- [OTEP-0072](https://github.com/open-telemetry/oteps/blob/main/text/metrics/0072-metric-observer.md)
  Metric Observer instrument specification (refinement).
- [OTEP-0080](https://github.com/open-telemetry/oteps/blob/main/text/metrics/0080-remove-metric-gauge.md)
  Remove the Metric Gauge instrument, recommend use of other instruments.
- Update 0003-measure-metric-type to match current Specification.
- Update 0009-metric-handles to match current Specification.
- Clarify named tracers and meters.
- Remove SamplingHint from the Sampling OTEP (OTEP-0006).
- Remove component attribute.
- Allow non-string Resource label values.
- Allow array values for attributes.
- Add service version to Resource attributes.
- Add general, general identity, network and VM image attribute conventions.
- Add a section on transformation to Zipkin Spans.
- Add a section on SDK default configuration.
- Enhance semantic conventions for HTTP/RPC.
- Provide guidelines for low-cardinality span names.
- SDK Tracer: Replace TracerFactory with TracerProvider.
- Update Resource to be in the SDK.

## v0.2.0 (2019-10-22)

- [OTEP-0001](https://github.com/open-telemetry/oteps/blob/main/text/0001-telemetry-without-manual-instrumentation.md)
  Added Auto-Instrumentation.
- [OTEP-0002](https://github.com/open-telemetry/oteps/blob/main/text/trace/0002-remove-spandata.md):
  Removed SpanData interface in favor of Span Start and End options.
- [OTEP-0003](https://github.com/open-telemetry/oteps/blob/main/text/metrics/0003-measure-metric-type.md)
  Consolidatesd pre-aggregated and raw metrics APIs.
- [OTEP-0008](https://github.com/open-telemetry/oteps/blob/main/text/metrics/0008-metric-observer.md)
  Added Metrics Observers API.
- [OTEP-0009](https://github.com/open-telemetry/oteps/blob/main/text/metrics/0009-metric-handles.md)
  Added Metrics Handle API.
- [OTEP-0010](https://github.com/open-telemetry/oteps/blob/main/text/metrics/0010-cumulative-to-counter.md)
  Rename "Cumulative" to "Counter" in the Metrics API.
- [OTEP-006](https://github.com/open-telemetry/oteps/blob/main/text/trace/0006-sampling.md)
  Moved sampling from the API tp the SDK.
- [OTEP-0007](https://github.com/open-telemetry/oteps/blob/main/text/0007-no-out-of-band-reporting.md)
  Moved support for out-of-band telemetry from the API to the SDK.
- [OTEP-0016](https://github.com/open-telemetry/oteps/blob/main/text/0016-named-tracers.md)
  Added named providers for Tracers and Meters.
- Added design goals and requirements for a telemetry data exchange protocol.
- Added a Span Processor interface for intercepting span start and end
  invocations.
- Added a Span Exporter interface for processing batches of spans.
- Replaced DistributedContext.GetIterator with GetEntries.
- Added clarifications and adjustments to improve cross-language applicability.
- Added a specification for SDK configuration.

## v0.1.0 (2019-06-21)

- Added API proposal for the converged OpenTracing/OpenCensus project is
  complete.<|MERGE_RESOLUTION|>--- conflicted
+++ resolved
@@ -30,16 +30,10 @@
 
 ### SDK Configuration
 
-<<<<<<< HEAD
-- Clarify that implementations should interpret timeout environment variable
-  values of zero as no limit (infinity).
-  ([#4331](https://github.com/open-telemetry/opentelemetry-specification/pull/4331))
 - Define syntax for escaping declarative configuration environment variable
   references.
   ([#4375](https://github.com/open-telemetry/opentelemetry-specification/pull/4375))
 
-=======
->>>>>>> 3b037be0
 ### Common
 
 ### Supplementary Guidelines
