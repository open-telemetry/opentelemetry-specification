# Changelog

Please update changelog as part of any significant pull request. Place short
description of your change into "Unreleased" section. As part of release process
content of "Unreleased" section content will generate release notes for the
release.

## Unreleased

### Context

### Traces

### Metrics

### Logs

### Resource

### Semantic Conventions

### Compatibility
- Add condition with sum and count for prometheus summaries
([3059]https://github.com/open-telemetry/opentelemetry-specification/pull/3059)
### OpenTelemetry Protocol

### SDK Configuration

### Telemetry Schemas

### Common

## v1.17.0 (2023-01-17)

### Context

- No changes.

### Traces

- Clarify that the BatchSpanProcessor should export batches when the queue reaches the batch size
  ([#3024](https://github.com/open-telemetry/opentelemetry-specification/pull/3024))
- Deprecate jaeger exporter, scheduled for spec removal in July 2023.
  [#2858](https://github.com/open-telemetry/opentelemetry-specification/pull/2858)

### Metrics

- Rename built-in ExemplarFilters to AlwaysOn, AlwaysOff and TraceBased.
  ([#2919](https://github.com/open-telemetry/opentelemetry-specification/pull/2919))
- Add `MaxScale` config option to Exponential Bucket Histogram Aggregation.
  ([#3017](https://github.com/open-telemetry/opentelemetry-specification/pull/3017))
- Rename exponential bucket histogram aggregation to base 2 exponential histogram
  aggregation. Rename "OTEL_EXPORTER_OTLP_METRICS_DEFAULT_HISTOGRAM_AGGREGATION"
  value from "exponential_bucket_histogram" to
  "base2_exponential_bucket_histogram". Mark exponential histogram data model and
  base2 exponential histogram aggregation as stable.
  ([#3041](https://github.com/open-telemetry/opentelemetry-specification/pull/3041))

### Logs

- Clarify usage of log body for structured logs
  ([#3023](https://github.com/open-telemetry/opentelemetry-specification/pull/3023))

### Resource

- No changes.

### Semantic Conventions

- Clarify common HTTP attributes apply to both clients and servers
  ([#3044](https://github.com/open-telemetry/opentelemetry-specification/pull/3044))
- Add `code.lineno` source code attribute
  ([#3029](https://github.com/open-telemetry/opentelemetry-specification/pull/3029))
- Add ClickHouse to db.system semantic conventions
  ([#3011](https://github.com/open-telemetry/opentelemetry-specification/pull/3011))
- Refactor messaging attributes and per-message attributes in batching scenarios.
  ([#2957](https://github.com/open-telemetry/opentelemetry-specification/pull/2957)).
  BREAKING: rename `messaging.consumer_id` to `messaging.consumer.id`,
  `messaging.destination` to `messaging.destination.name`,
  `messaging.temp_destination` to `messaging.destination.temporary`,
  `messaging.destination_kind` to `messaging.destination.kind`,
  `messaging.message_id` to `messaging.message.id`,
  `messaging.protocol` to `net.app.protocol.name`,
  `messaging.protocol_version`, `net.app.protocol.version`,
  `messaging.conversation_id` to `messaging.message.conversation_id`,
  `messaging.message_payload_size_bytes` to `messaging.message.payload_size_bytes`,
  `messaging.message_payload_compressed_size_bytes` to `messaging.message.payload_compressed_size_bytes`,
  `messaging.rabbitmq.routing_key`: `messaging.rabbitmq.destination.routing_key`,
  `messaging.kafka.message_key` to `messaging.kafka.message.key`,
  `messaging.kafka.consumer_group` to `messaging.kafka.consumer.group`,
  `messaging.kafka.partition` to `messaging.kafka.destination.partition`,
  `messaging.kafka.tombstone` to `messaging.kafka.message.tombstone`,
  `messaging.rocketmq.message_type` to `messaging.rocketmq.message.type`,
  `messaging.rocketmq.message_tag` to `messaging.rocketmq.message.tag`,
  `messaging.rocketmq.message_keys` to `messaging.rocketmq.message.keys`;
  Removed `messaging.url`;
  Renamed `send` operation to `publish`;
  Split `destination` and `source` namespaces and clarify per-message attributes in batching scenarios.

### Compatibility

<<<<<<< HEAD
- Add condition with sum and count for Prometheus summaries
([3059](https://github.com/open-telemetry/opentelemetry-specification/pull/3059))
=======
- Add Tracer.Close() to the OpenTracing Shim layer.
- Add OpenCensus migration guide and add BinaryPropagation as an option to gRPC
  instrumentation for OpenCensus compatibility
  ([#3015](https://github.com/open-telemetry/opentelemetry-specification/pull/3015)).
>>>>>>> fa143a20

### OpenTelemetry Protocol

- Add table for OTLP/HTTP response code and client retry recommendation
  ([#3028](https://github.com/open-telemetry/opentelemetry-specification/pull/3028))
- Remove spaces from example exporter User-Agent header to conform to RFC7231 & RFC7230.
  [#3052](https://github.com/open-telemetry/opentelemetry-specification/pull/3052)

### SDK Configuration

- Rename knowns values for "OTEL_METRICS_EXEMPLAR_FILTER" to "always_on",
  "always_off" and "trace_based".
  ([#2919](https://github.com/open-telemetry/opentelemetry-specification/pull/2919))

### Telemetry Schemas

- No changes.

### Common

- No changes.

## v1.16.0 (2022-12-08)

### Context

- No changes.

### Traces

- No changes.

### Metrics

- Define Experimental MetricProducer as a third-party provider of metric data to MetricReaders.
  ([#2951](https://github.com/open-telemetry/opentelemetry-specification/pull/2951))
- Add OTLP exporter temporality preference named "LowMemory" which
  configures Synchronous Counter and Histogram instruments to use
  Delta aggregation temporality, which allows them to shed memory
  following a cardinality explosion, thus use less memory.
  ([#2961](https://github.com/open-telemetry/opentelemetry-specification/pull/2961))

### Logs

- Clarification on what an Event is, and what the event.domain and event.name attributes represent
  ([#2848](https://github.com/open-telemetry/opentelemetry-specification/pull/2848))
- Move `event.domain` from InstrumentationScope attributes to LogRecord
  attributes.
  ([#2940](https://github.com/open-telemetry/opentelemetry-specification/pull/2940))
- Split out Event API from Log API
  ([#2941](https://github.com/open-telemetry/opentelemetry-specification/pull/2941))
- Clarify data modification in `LogRecordProcessor`.
  ([#2969](https://github.com/open-telemetry/opentelemetry-specification/pull/2969))
- Make sure it is very clear we are not building a Logging API.
  ([#2966](https://github.com/open-telemetry/opentelemetry-specification/pull/2966))

### Resource

- Extend Cloud Platform Enum with OpenShift entry for all supported cloud providers.
  ([#2985](https://github.com/open-telemetry/opentelemetry-specification/pull/2985))

### Semantic Conventions

- Add `process.runtime.jvm.gc.duration` metric to semantic conventions.
  ([#2903](https://github.com/open-telemetry/opentelemetry-specification/pull/2903))
- Make http.status_code metric attribute an int.
  ([#2943](https://github.com/open-telemetry/opentelemetry-specification/pull/2943))
- Add IBM Cloud as a cloud provider.
  ([#2965](https://github.com/open-telemetry/opentelemetry-specification/pull/2965))
- Add semantic conventions for Feature Flags
  ([#2529](https://github.com/open-telemetry/opentelemetry-specification/pull/2529))
- Rename `rpc.request.metadata.<key>` and `rpc.response.metadata.<key>` to
  `rpc.grpc.request.metadata.<key>` and `rpc.grpc.response.metadata.<key>`
  ([#2981](https://github.com/open-telemetry/opentelemetry-specification/pull/2981))
- List the machine-id as potential source for a unique host.id
  ([#2978](https://github.com/open-telemetry/opentelemetry-specification/pull/2978))
- Add `messaging.kafka.message.offset` attribute.
  ([#2982](https://github.com/open-telemetry/opentelemetry-specification/pull/2982))
- Update hardware metrics to use `direction` as per general semantic conventions
  ([#2942](https://github.com/open-telemetry/opentelemetry-specification/pull/2942))

### Compatibility

- Add OpenCensus metric bridge specification.
  ([#2979](https://github.com/open-telemetry/opentelemetry-specification/pull/2979))

### OpenTelemetry Protocol

- No changes.

### SDK Configuration

- Specify handling of invalid numeric environment variables
  ([#2963](https://github.com/open-telemetry/opentelemetry-specification/pull/2963))

### Telemetry Schemas

- No changes.

### Common

- No changes.

## v1.15.0 (2022-11-09)

### Context

- No changes.

### Traces

- Rename `http.retry_count` to `http.resend_count` and clarify its meaning.
  ([#2743](https://github.com/open-telemetry/opentelemetry-specification/pull/2743))

### Metrics

- Handle duplicate description comments during Prometheus conversion.
  ([#2890](https://github.com/open-telemetry/opentelemetry-specification/pull/2890))
- Allow to configure min/max recording in the exponential histogram aggregation.
  ([#2904](https://github.com/open-telemetry/opentelemetry-specification/pull/2904))
- Add table of instrument additive property
  ([#2906](https://github.com/open-telemetry/opentelemetry-specification/pull/2906))

### Logs

- Add `Context` as argument to `LogRecordProcessor#onEmit`.
  ([#2927](https://github.com/open-telemetry/opentelemetry-specification/pull/2927))

### Resource

- No changes.

### Semantic Conventions

- Change to messaging.kafka.max.lag from UpDownCounter to Gauge (and rename it)
  ([#2837](https://github.com/open-telemetry/opentelemetry-specification/pull/2837))
- Add daemon attribute to jvm threads metric
  ([#2828](https://github.com/open-telemetry/opentelemetry-specification/pull/2828))
- Add gRPC request and response metadata semantic conventions
  ([#2874](https://github.com/open-telemetry/opentelemetry-specification/pull/2874))
- Add `process.paging.faults` metric to semantic conventions
  ([#2827](https://github.com/open-telemetry/opentelemetry-specification/pull/2827))
- Define semantic conventions yaml for non-otlp conventions
  ([#2850](https://github.com/open-telemetry/opentelemetry-specification/pull/2850))
- Add more semantic convetion attributes of Apache RocketMQ
  ([#2881](https://github.com/open-telemetry/opentelemetry-specification/pull/2881))
- Add `process.runtime.jvm.memory.usage_after_last_gc` metric to semantic conventions.
  ([#2901](https://github.com/open-telemetry/opentelemetry-specification/pull/2901))

### Compatibility

- Specify how Prometheus exporters and receivers handle instrumentation scope.
  ([#2703](https://github.com/open-telemetry/opentelemetry-specification/pull/2703)).

### OpenTelemetry Protocol

- Clarify that lowerCamelCase field names MUST be used for OTLP/JSON
  ([#2829](https://github.com/open-telemetry/opentelemetry-specification/pull/2829))

### SDK Configuration

- No changes.

### Telemetry Schemas

- No changes.

### Common

- Clarify that Scope is defined at build time
  ([#2878](https://github.com/open-telemetry/opentelemetry-specification/pull/2878))

## v1.14.0 (2022-10-04)

### Context

- No changes.

### Traces

- No changes.

### Metrics

- Changed the default buckets for Explicit Bucket Histogram to better match the
  official Prometheus clients.
  ([#2770](https://github.com/open-telemetry/opentelemetry-specification/pull/2770)).
- Fix OpenMetrics valid label keys, and specify prometheus conversion for metric name.
  ([#2788](https://github.com/open-telemetry/opentelemetry-specification/pull/2788))

### Logs

- Add environment variables for configuring the `BatchLogRecordProcessor`.
  ([#2785](https://github.com/open-telemetry/opentelemetry-specification/pull/2785))
- Fix inconsistencies in log README
  ([#2800](https://github.com/open-telemetry/opentelemetry-specification/pull/2800)).

### Resource

- Add `browser.mobile` and `browser.language` resource attributes
  ([#2761](https://github.com/open-telemetry/opentelemetry-specification/pull/2761))

### Semantic Conventions

- Add `process.context_switches`, and `process.open_file_descriptors`, to the
  metrics semantic conventions
  ([#2706](https://github.com/open-telemetry/opentelemetry-specification/pull/2706))
- Add exceptions to the logs semantic conventions
  ([#2819](https://github.com/open-telemetry/opentelemetry-specification/pull/2819))
- Make context propagation requirements explicit for messaging semantic conventions
  ([#2750](https://github.com/open-telemetry/opentelemetry-specification/pull/2750)).
- Update http metrics to use `http.route` instead of `http.target` for servers,
  drop `http.url` for clients
  ([#2818](https://github.com/open-telemetry/opentelemetry-specification/pull/2818)).

### Compatibility

- No changes.

### OpenTelemetry Protocol

- Add user agent to OTLP exporter specification
  ([#2684](https://github.com/open-telemetry/opentelemetry-specification/pull/2684))
- Prohibit usage of enum value name strings in OTLP/JSON
  ([#2758](https://github.com/open-telemetry/opentelemetry-specification/pull/2758))
- Clarify that unknown fields must be ignored when receiving OTLP/JSON
  ([#2816](https://github.com/open-telemetry/opentelemetry-specification/pull/2816))
- Add OTLP exporter user agent to the spec compliance matrix
  ([#2842](https://github.com/open-telemetry/opentelemetry-specification/pull/2842)).

### SDK Configuration

- Add the OTEL_SDK_DISABLED environment variable to the SDK configuration.
  ([2679](https://github.com/open-telemetry/opentelemetry-specification/pull/2679))
- Add the definition of a Boolean environment variable
  ([#2755](https://github.com/open-telemetry/opentelemetry-specification/pull/2755)).

### Telemetry Schemas

- No changes.

### Common

- No changes.

## v1.13.0 (2022-09-19)

### Context

- No changes.

### Traces

- Clarify the return of `Export(batch)` in the Batch Span Processor and exporter concurrency
  ([#2452](https://github.com/open-telemetry/opentelemetry-specification/pull/2452))
- Clarify that Context should not be mutable when setting a span
  ([#2637](https://github.com/open-telemetry/opentelemetry-specification/pull/2637))
- Clarify that `ForceFlush` is a required method on `SpanExporter` interface
  ([#2654](https://github.com/open-telemetry/opentelemetry-specification/pull/2654))

### Metrics

- Add experimental `OTEL_EXPORTER_OTLP_DEFAULT_HISTOGRAM_AGGREGATION` variable for
  configuring default histogram aggregation of OTLP metric exporter
  ([#2619](https://github.com/open-telemetry/opentelemetry-specification/pull/2619))
- Clarify async instrument callback identity
  ([#2538](https://github.com/open-telemetry/opentelemetry-specification/pull/2538))
- Prometheus export: Only monotonic sum are counters (with `_total`)
  ([#2644](https://github.com/open-telemetry/opentelemetry-specification/pull/2644))
- [OM/OTLP] Use `_created` for StartTimeUnixNano and vice-versa
  ([#2645](https://github.com/open-telemetry/opentelemetry-specification/pull/2645))
- Prometheus compatibility: use target_info metric instead of "target" info MF
  ([#2701](https://github.com/open-telemetry/opentelemetry-specification/pull/2701))
- Add optional Zero Threshold for Exponential Histograms to the metrics data model
  ([#2665](https://github.com/open-telemetry/opentelemetry-specification/pull/2665))
- Change the inclusivity of exponential histogram bounds
  ([#2633](https://github.com/open-telemetry/opentelemetry-specification/pull/2633))
- Add `process.threads` host metric semantic convention.
  ([#2705](https://github.com/open-telemetry/opentelemetry-specification/pull/2705)).

### Logs

- Update log SDK to allow log processors to mutate log records
  ([#2681](https://github.com/open-telemetry/opentelemetry-specification/pull/2681)).
- Add experimental Events and Logs API specification
  ([#2676](https://github.com/open-telemetry/opentelemetry-specification/pull/2676))
- Align log SDK and API component naming
  ([#2768](https://github.com/open-telemetry/opentelemetry-specification/pull/2768)).
- Add the signal-specific OTEL_EXPORTER_OTLP_LOGS_* environment variables
  ([#2782](https://github.com/open-telemetry/opentelemetry-specification/pull/2782)).

### Resource

- Update the version of the W3C Baggage specification used for `OTEL_RESOURCE_ATTRIBUTES`
  ([#2670](https://github.com/open-telemetry/opentelemetry-specification/pull/2670))

### Semantic Conventions

- Add `net.app.protocol.*` attributes
  ([#2602](https://github.com/open-telemetry/opentelemetry-specification/pull/2602))
- Add network metrics to process semantic conventions
  ([#2556](https://github.com/open-telemetry/opentelemetry-specification/pull/2556))
- Adopt attribute requirement levels in semantic conventions
  ([#2594](https://github.com/open-telemetry/opentelemetry-specification/pull/2594))
- Add semantic conventions for GraphQL
  ([#2456](https://github.com/open-telemetry/opentelemetry-specification/pull/2456))
- Change `cloudevents.event_spec_version` and `cloudevents.event_type` level from `required` to `recommended`
  ([#2618](https://github.com/open-telemetry/opentelemetry-specification/pull/2618))
- Change `faas.document.time` and `faas.time` level from `required` to `recommended`
  ([#2627](https://github.com/open-telemetry/opentelemetry-specification/pull/2627))
- Add `rpc.grpc.status_code` to RPC metric semantic conventions
  ([#2604](https://github.com/open-telemetry/opentelemetry-specification/pull/2604))
- Add `http.*.*.size` metric semantic conventions for tracking size of requests
  / responses for http servers / clients
  ([#2588](https://github.com/open-telemetry/opentelemetry-specification/pull/2588))
- BREAKING: rename `net.peer.ip` to `net.sock.peer.addr`, `net.host.ip` to `net.sock.host.addr`,
  `net.peer.name` to `net.sock.peer.name` for socket-level instrumentation.
  Define socket-level attributes and clarify logical peer and host attributes meaning
  ([#2594](https://github.com/open-telemetry/opentelemetry-specification/pull/2594))
- Add semantic conventions for JVM buffer pool usage
  ([#2650](https://github.com/open-telemetry/opentelemetry-specification/pull/2650))
- Improve the definition of `state` attribute for metric `system.network.connections`
  ([#2663](https://github.com/open-telemetry/opentelemetry-specification/pull/2663))
- Add `process.parent_pid` attribute for use in reporting parent process id (PID)
  ([#2691](https://github.com/open-telemetry/opentelemetry-specification/pull/2691))
- Add OpenSearch to db.system semantic conventions
  ([#2718](https://github.com/open-telemetry/opentelemetry-specification/pull/2718))
- Clarify when "count" is used instead of pluralization
  ([#2613](https://github.com/open-telemetry/opentelemetry-specification/pull/2613))
- Add the convention 'type' to the YAML definitions for all existing semantic conventions
  ([#2693](https://github.com/open-telemetry/opentelemetry-specification/pull/2693))
- Remove alternative attribute sets from HTTP semantic conventions
  ([#2469](https://github.com/open-telemetry/opentelemetry-specification/pull/2469))

### Compatibility

- No changes.

### OpenTelemetry Protocol

- Add support for partial success in an OTLP export response
  ([#2696](https://github.com/open-telemetry/opentelemetry-specification/pull/2696))

### SDK Configuration

- Mark `OTEL_METRIC_EXPORT_INTERVAL`, `OTEL_METRIC_EXPORT_TIMEOUT`
  environment variables as Stable
  ([#2658](https://github.com/open-telemetry/opentelemetry-specification/pull/2658))

### Telemetry Schemas

- Introduce "split" metric schema transformation
  ([#2653](https://github.com/open-telemetry/opentelemetry-specification/pull/2653))

### Common

- Introduce Instrumentation Scope Attributes
  ([#2579](https://github.com/open-telemetry/opentelemetry-specification/pull/2579))
  - Define Instrumentation Scope Attributes as non identifiers
    ([#2789](https://github.com/open-telemetry/opentelemetry-specification/pull/2789))

## v1.12.0 (2022-06-10)

### Context

- No changes.

### Traces

- No changes.

### Metrics

- Clarify that API support for multi-instrument callbacks is permitted.
  ([#2263](https://github.com/open-telemetry/opentelemetry-specification/pull/2263)).
- Clarify SDK behavior when view conflicts are present
  ([#2462](https://github.com/open-telemetry/opentelemetry-specification/pull/2462)).
- Clarify MetricReader.Collect result
  ([#2495](https://github.com/open-telemetry/opentelemetry-specification/pull/2495)).
- Specify optional support for an Exponential Histogram Aggregation.
  ([#2252](https://github.com/open-telemetry/opentelemetry-specification/pull/2252))
- Update Prometheus Sums for handling delta counter case
  ([#2570](https://github.com/open-telemetry/opentelemetry-specification/pull/2570)).
- Supplementary guidance for metrics additive property
  ([#2571](https://github.com/open-telemetry/opentelemetry-specification/pull/2571)).

### Logs

- OTLP Logs are now Stable
  ([#2565](https://github.com/open-telemetry/opentelemetry-specification/pull/2565))

### Resource

- No changes.

### Semantic Conventions

- Add semantic conventions for JVM CPU metrics
  ([#2292](https://github.com/open-telemetry/opentelemetry-specification/pull/2292))
- Add details for FaaS conventions for Azure Functions and allow FaaS/Cloud
  resources as span attributes on incoming FaaS spans
  ([#2502](https://github.com/open-telemetry/opentelemetry-specification/pull/2502))
- Define attribute requirement levels
  ([#2522](https://github.com/open-telemetry/opentelemetry-specification/pull/2522))
- Initial addition of Kafka metrics
  ([#2485](https://github.com/open-telemetry/opentelemetry-specification/pull/2485)).
- Add semantic conventions for Kafka consumer metrics
  ([#2536](https://github.com/open-telemetry/opentelemetry-specification/pull/2536))
- Add database connection pool metrics semantic conventions
  ([#2273](https://github.com/open-telemetry/opentelemetry-specification/pull/2273)).
- Specify how to obtain a Ruby thread's id
  ([#2508](https://github.com/open-telemetry/opentelemetry-specification/pull/2508)).
- Refactor jvm classes semantic conventions
  ([#2550](https://github.com/open-telemetry/opentelemetry-specification/pull/2550)).
- Add browser.* attributes
  ([#2353](https://github.com/open-telemetry/opentelemetry-specification/pull/2353)).
- Change JVM runtime metric `process.runtime.jvm.memory.max`
  to `process.runtime.jvm.memory.limit`
  ([#2605](https://github.com/open-telemetry/opentelemetry-specification/pull/2605)).
- Add semantic conventions for hardware metrics
  ([#2518](https://github.com/open-telemetry/opentelemetry-specification/pull/2518)).

### Compatibility

- No changes.

### OpenTelemetry Protocol

- No changes.

### SDK Configuration

- No changes.

### Telemetry Schemas

- No changes.

### Common

- Move non-otlp.md to common directory
  ([#2587](https://github.com/open-telemetry/opentelemetry-specification/pull/2587)).

## v1.11.0 (2022-05-04)

### Context

- No changes.

### Traces

- No changes.

### Metrics

- Clarify that API support for multi-instrument callbacks is permitted.
  ([#2263](https://github.com/open-telemetry/opentelemetry-specification/pull/2263)).
- Drop histogram aggregation, default to explicit bucket histogram
  ([#2429](https://github.com/open-telemetry/opentelemetry-specification/pull/2429))
- Clarify SDK behavior when view conflicts are present
  ([#2462](https://github.com/open-telemetry/opentelemetry-specification/pull/2462)).
- Add support for exemplars on OpenMetrics counters
  ([#2483](https://github.com/open-telemetry/opentelemetry-specification/pull/2483))
- Clarify MetricReader.Collect result
  ([#2495](https://github.com/open-telemetry/opentelemetry-specification/pull/2495)).
- Add database connection pool metrics semantic conventions
  ([#2273](https://github.com/open-telemetry/opentelemetry-specification/pull/2273)).

### Logs

- Update `com.google.*` to `gcp.*` in logs data model
  ([#2514](https://github.com/open-telemetry/opentelemetry-specification/pull/2514)).

### Resource

- No changes.

### Semantic Conventions

- Note added that `net.peer.name` SHOULD NOT be set if capturing it would require an
  extra reverse DNS lookup. And moved `net.peer.name` from common http attributes to
  just client http attributes.
  ([#2446](https://github.com/open-telemetry/opentelemetry-specification/pull/2446))
- Add `net.host.name` and `net.host.ip` conventions for rpc server spans.
  ([#2447](https://github.com/open-telemetry/opentelemetry-specification/pull/2447))
- Allow all metric conventions to be either synchronous or asynchronous.
  ([#2458](https://github.com/open-telemetry/opentelemetry-specification/pull/2458)
- Update JVM metrics with JMX Gatherer values
  ([#2478](https://github.com/open-telemetry/opentelemetry-specification/pull/2478))
- Add HTTP/3
  ([#2507](https://github.com/open-telemetry/opentelemetry-specification/pull/2507))
- Map SunOS to solaris for os.type resource attribute
  ([#2509](https://github.com/open-telemetry/opentelemetry-specification/pull/2509))

### Compatibility

- No changes.

### OpenTelemetry Protocol

- Clarify gRPC insecure option ([#2476](https://github.com/open-telemetry/opentelemetry-specification/pull/2476))
- Specify that OTLP/gRPC clients should retry on `RESOURCE_EXHAUSTED` code only if the server signals backpressure to indicate a possible recovery.
  ([#2480](https://github.com/open-telemetry/opentelemetry-specification/pull/2480))

### SDK Configuration

- No changes.

### Telemetry Schemas

- No changes.

### Common

- Define semantic conventions and instrumentation stability.
  ([#2180](https://github.com/open-telemetry/opentelemetry-specification/pull/2180))
- Loosen requirement for a major version bump
  ([#2510](https://github.com/open-telemetry/opentelemetry-specification/pull/2510)).

## v1.10.0 (2022-04-01)

### Context

- No changes.

### Traces

- Introduce the concept of Instrumentation Scope to replace/extend Instrumentation
  Library. The Tracer is now associated with Instrumentation Scope
  ([#2276](https://github.com/open-telemetry/opentelemetry-specification/pull/2276)).
- Add `OTEL_EXPORTER_JAEGER_PROTOCOL` environment variable to select the protocol
  used by the Jaeger exporter.
  ([#2341](https://github.com/open-telemetry/opentelemetry-specification/pull/2341))
- Add documentation REQUIREMENT for adding attributes at span creation.
  ([#2383](https://github.com/open-telemetry/opentelemetry-specification/pull/2383)).

### Metrics

- Initial Prometheus <-> OTLP datamodel specification
  ([#2266](https://github.com/open-telemetry/opentelemetry-specification/pull/2266))
- Introduce the concept of Instrumentation Scope to replace/extend Instrumentation
  Library. The Meter is now associated with Instrumentation Scope
  ([#2276](https://github.com/open-telemetry/opentelemetry-specification/pull/2276)).
- Specify the behavior of duplicate instrumentation registration in the API, specify
  duplicate conflicts in the data model, specify how the SDK is meant to report and
  assist the user when these conflicts arise.
  ([#2317](https://github.com/open-telemetry/opentelemetry-specification/pull/2317)).
- Clarify that expectations for user callback behavior are documentation REQUIREMENTs.
  ([#2361](https://github.com/open-telemetry/opentelemetry-specification/pull/2361)).
- Specify how to handle prometheus exemplar timestamp and attributes
  ([#2376](https://github.com/open-telemetry/opentelemetry-specification/pull/2376))
- Clarify that the periodic metric reader is the default metric reader to be
  paired with push metric exporters (OTLP, stdout, in-memory)
  ([#2379](https://github.com/open-telemetry/opentelemetry-specification/pull/2379)).
- Convert OpenMetrics Info and StateSet metrics to non-monotonic sums
  ([#2380](https://github.com/open-telemetry/opentelemetry-specification/pull/2380))
- Clarify that MetricReader has one-to-one mapping to MeterProvider.
  ([#2406](https://github.com/open-telemetry/opentelemetry-specification/pull/2406)).
- For prometheus metrics without sums, leave the sum unset
  ([#2413](https://github.com/open-telemetry/opentelemetry-specification/pull/2413))
- Specify default configuration for a periodic metric reader that is associated with
  the stdout metric exporter.
  ([#2415](https://github.com/open-telemetry/opentelemetry-specification/pull/2415)).
- Clarify the manner in which aggregation and temporality preferences
  are encoded via MetricReader parameters "on the basis of instrument
  kind".  Rename the environment variable
  `OTEL_EXPORTER_OTLP_METRICS_TEMPORALITY_PREFERENCE` used to set the
  preference to be used when auto-configuring an OTLP Exporter,
  defaults to CUMULATIVE, with DELTA an option that makes Counter,
  Asynchronous Counter, and Histogram instruments choose Delta
  temporality by default.
  ([#2404](https://github.com/open-telemetry/opentelemetry-specification/pull/2404)).
- Clarify that instruments are enabled by default, even when Views are configured.
  Require support for the match-all View expression having `name=*` to support
  disabling instruments by default.
  ([#2417](https://github.com/open-telemetry/opentelemetry-specification/pull/2417)).
- Mark Metrics SDK spec as Mixed, with most components moving to Stable, while
  Exemplar remaining Feature-freeze.
  ([#2304](https://github.com/open-telemetry/opentelemetry-specification/pull/2304))
- Clarify how metric metadata and type suffixes are handled
  ([#2440](https://github.com/open-telemetry/opentelemetry-specification/pull/2440))

### Logs

- Add draft logging library SDK specification
  ([#2328](https://github.com/open-telemetry/opentelemetry-specification/pull/2328))
- Add InstrumentationScope/Logger Name to log data model
  ([#2359](https://github.com/open-telemetry/opentelemetry-specification/pull/2359))
- Remove `flush` method on LogEmitter
  ([#2405](https://github.com/open-telemetry/opentelemetry-specification/pull/2405))
- Declare Log Data Model Stable
  ([#2387](https://github.com/open-telemetry/opentelemetry-specification/pull/2387))

### Resource

- No changes.

### Semantic Conventions

- Define span structure for HTTP retries and redirects.
  ([#2078](https://github.com/open-telemetry/opentelemetry-specification/pull/2078))
- Changed `rpc.system` to an enum (allowing custom values), and changed the
  `rpc.system` value for .NET WCF from `wcf` to `dotnet_wcf`.
  ([#2377](https://github.com/open-telemetry/opentelemetry-specification/pull/2377))
- Define JavaScript runtime semantic conventions.
  ([#2290](https://github.com/open-telemetry/opentelemetry-specification/pull/2290))
- Add semantic conventions for [CloudEvents](https://cloudevents.io).
  ([#1978](https://github.com/open-telemetry/opentelemetry-specification/pull/1978))
- Add `process.cpu.utilization` metric.
  ([#2436](https://github.com/open-telemetry/opentelemetry-specification/pull/2436))
- Add `rpc.system` value for Apache Dubbo.
  ([#2453](https://github.com/open-telemetry/opentelemetry-specification/pull/2453))

### Compatibility

- Mark the OpenTracing compatibility section as stable.
  ([#2327](https://github.com/open-telemetry/opentelemetry-specification/pull/2327))

### OpenTelemetry Protocol

- Add experimental JSON serialization format
  ([#2235](https://github.com/open-telemetry/opentelemetry-specification/pull/2235))
- Parameters for private key and its chain added
  ([#2370](https://github.com/open-telemetry/opentelemetry-specification/pull/2370))

### SDK Configuration

- No changes.

### Telemetry Schemas

- No changes.

### Common

- Describe how to convert non-string primitives for protocols which only support strings
  ([#2343](https://github.com/open-telemetry/opentelemetry-specification/pull/2343))
- Add "Mapping Arbitrary Data to OTLP AnyValue" document.
  ([#2385](https://github.com/open-telemetry/opentelemetry-specification/pull/2385))

## v1.9.0 (2022-02-10)

### Context

- No changes.

### Traces

- Clarify `StartSpan` returning the parent as a non-recording Span when no SDK
  is in use.
  ([#2121](https://github.com/open-telemetry/opentelemetry-specification/pull/2121))
- Align Jaeger remote sampler endpoint with OTLP endpoint.
  ([#2246](https://github.com/open-telemetry/opentelemetry-specification/pull/2246))
- Add JaegerRemoteSampler spec.
  ([#2222](https://github.com/open-telemetry/opentelemetry-specification/pull/2222))
- Add support for probability sampling in the OpenTelemetry `tracestate` entry and
  add optional specification for consistent probability sampling.
  ([#2047](https://github.com/open-telemetry/opentelemetry-specification/pull/2047))
- Change description and default value of `OTEL_EXPORTER_JAEGER_ENDPOINT` environment
  variable to point to the correct HTTP port and correct description of
  `OTEL_TRACES_EXPORTER`.
  ([#2333](https://github.com/open-telemetry/opentelemetry-specification/pull/2333))

### Metrics

- Rename None aggregation to Drop.
  ([#2101](https://github.com/open-telemetry/opentelemetry-specification/pull/2101))
- Add details to the Prometheus Exporter requirements.
  ([#2124](https://github.com/open-telemetry/opentelemetry-specification/pull/2124))
- Consolidate the aggregation/aggregator term.
  ([#2153](https://github.com/open-telemetry/opentelemetry-specification/pull/2153))
- Remove the concept of supported temporality, keep preferred.
  ([#2154](https://github.com/open-telemetry/opentelemetry-specification/pull/2154))
- Rename extra dimensions to extra attributes.
  ([#2162](https://github.com/open-telemetry/opentelemetry-specification/pull/2162))
- Mark In-memory, OTLP and Stdout exporter specs as Stable.
  ([#2175](https://github.com/open-telemetry/opentelemetry-specification/pull/2175))
- Remove usage of baggage in View from initial SDK specification.
  ([#2215](https://github.com/open-telemetry/opentelemetry-specification/pull/2215))
- Add to the supplemental guidelines for metric SDK authors text about implementing
  attribute-removal Views for asynchronous instruments.
  ([#2208](https://github.com/open-telemetry/opentelemetry-specification/pull/2208))
- Clarify integer count instrument units.
  ([#2210](https://github.com/open-telemetry/opentelemetry-specification/pull/2210))
- Use UCUM units in Metrics Semantic Conventions.
  ([#2199](https://github.com/open-telemetry/opentelemetry-specification/pull/2199))
- Add semantic conventions for process metrics.
  [#2032](https://github.com/open-telemetry/opentelemetry-specification/pull/2061)
- Changed default Prometheus Exporter host from `0.0.0.0` to `localhost`.
  ([#2282](https://github.com/open-telemetry/opentelemetry-specification/pull/2282))
- Clarified wildcard and predicate support in metrics SDK View API.
  ([#2325](https://github.com/open-telemetry/opentelemetry-specification/pull/2325))
- Changed the Exemplar wording, exemplar should be turned off by default.
  ([#2414](https://github.com/open-telemetry/opentelemetry-specification/pull/2414))

### Logs

- Fix attributes names in Google Cloud Logging mapping.
  ([#2093](https://github.com/open-telemetry/opentelemetry-specification/pull/2093))
- Add OTEL_LOGS_EXPORTER environment variable.
  ([#2196](https://github.com/open-telemetry/opentelemetry-specification/pull/2196))
- Added ObservedTimestamp to the Log Data Model.
  ([#2184](https://github.com/open-telemetry/opentelemetry-specification/pull/2184))
- Change mapping for log_name of Google Cloud Logging.
  ([#2092](https://github.com/open-telemetry/opentelemetry-specification/pull/2092))
- Drop Log name.
  field ([#2271](https://github.com/open-telemetry/opentelemetry-specification/pull/2271))

### Resource

- No changes.

### Semantic Conventions

- Align runtime metric and resource namespaces
  ([#2112](https://github.com/open-telemetry/opentelemetry-specification/pull/2112))
- Prohibit usage of retired names in semantic conventions.
  ([#2191](https://github.com/open-telemetry/opentelemetry-specification/pull/2191))
- Add `device.manufacturer` to describe mobile device manufacturers.
  ([2100](https://github.com/open-telemetry/opentelemetry-specification/pull/2100))
- Change golang namespace to 'go', rather than 'gc'
  ([#2262](https://github.com/open-telemetry/opentelemetry-specification/pull/2262))
- Add JVM memory runtime semantic
  conventions. ([#2272](https://github.com/open-telemetry/opentelemetry-specification/pull/2272))
- Add opentracing.ref_type semantic convention.
  ([#2297](https://github.com/open-telemetry/opentelemetry-specification/pull/2297))

### Compatibility

- Simplify Baggage handling in the OpenTracing Shim layer.
  ([#2194](https://github.com/open-telemetry/opentelemetry-specification/pull/2194))
- State that ONLY error mapping can happen in the OpenTracing Shim layer.
  ([#2148](https://github.com/open-telemetry/opentelemetry-specification/pull/2148))
- Define the instrumentation library name for the OpenTracing Shim.
  ([#2227](https://github.com/open-telemetry/opentelemetry-specification/pull/2227))
- Add a Start Span section to the OpenTracing Shim.
  ([#2228](https://github.com/open-telemetry/opentelemetry-specification/pull/2228))

### OpenTelemetry Protocol

- Rename `OTEL_EXPORTER_OTLP_SPAN_INSECURE` to `OTEL_EXPORTER_OTLP_TRACES_INSECURE` and
  `OTEL_EXPORTER_OTLP_METRIC_INSECURE` to `OTEL_EXPORTER_OTLP_METRICS_INSECURE`
  so they match the naming of all other OTLP environment variables.
  ([#2240](https://github.com/open-telemetry/opentelemetry-specification/pull/2240))

### SDK Configuration

- No changes.

### Telemetry Schemas

- No changes.

## v1.8.0 (2021-11-12)

### Context

- Add a section for OTel specific values in TraceState.
  ([#1852](https://github.com/open-telemetry/opentelemetry-specification/pull/1852))
- Add `none` as a possible value for `OTEL_PROPAGATORS` to disable context
  propagation.
  ([#2052](https://github.com/open-telemetry/opentelemetry-specification/pull/2052))

### Traces

- No changes.

### Metrics

- Add optional min / max fields to histogram data model.
  ([#1915](https://github.com/open-telemetry/opentelemetry-specification/pull/1915),
  [#1983](https://github.com/open-telemetry/opentelemetry-specification/pull/1983))
- Add exponential histogram to the metrics data model.
  ([#1935](https://github.com/open-telemetry/opentelemetry-specification/pull/1935))
- Add clarifications on how to handle numerical limits.
  ([#2007](https://github.com/open-telemetry/opentelemetry-specification/pull/2007))
- Add environment variables for Periodic exporting MetricReader.
  ([#2038](https://github.com/open-telemetry/opentelemetry-specification/pull/2038))
- Specify that the SDK must support exporters to access meter information.
  ([#2040](https://github.com/open-telemetry/opentelemetry-specification/pull/2040))
- Add clarifications on how to determine aggregation temporality.
  ([#2013](https://github.com/open-telemetry/opentelemetry-specification/pull/2013),
  [#2032](https://github.com/open-telemetry/opentelemetry-specification/pull/2032))
- Mark Metrics API spec as Stable.
  ([#2104](https://github.com/open-telemetry/opentelemetry-specification/pull/2104))
- Clarify, fix and expand documentation sections:
  ([#1966](https://github.com/open-telemetry/opentelemetry-specification/pull/1966)),
  ([#1981](https://github.com/open-telemetry/opentelemetry-specification/pull/1981)),
  ([#1995](https://github.com/open-telemetry/opentelemetry-specification/pull/1995)),
  ([#2002](https://github.com/open-telemetry/opentelemetry-specification/pull/2002)),
  ([#2010](https://github.com/open-telemetry/opentelemetry-specification/pull/2010))

### Logs

- Fix Syslog severity number mapping in the example.
  ([#2091](https://github.com/open-telemetry/opentelemetry-specification/pull/2091))
- Add log.* attributes.
  ([#2022](https://github.com/open-telemetry/opentelemetry-specification/pull/2022))

### Resource

- No changes.

### Semantic Conventions

- Add `k8s.container.restart_count` Resource attribute.
  ([#1945](https://github.com/open-telemetry/opentelemetry-specification/pull/1945))
- Add "IBM z/Architecture" (`s390x`) to `host.arch`
  ([#2055](https://github.com/open-telemetry/opentelemetry-specification/pull/2055))
- BREAKING: Remove db.cassandra.keyspace and db.hbase.namespace, and clarify db.name
  ([#1973](https://github.com/open-telemetry/opentelemetry-specification/pull/1973))
- Add AWS App Runner as a cloud platform
  ([#2004](https://github.com/open-telemetry/opentelemetry-specification/pull/2004))
- Add Tencent Cloud as a cloud provider.
  ([#2006](https://github.com/open-telemetry/opentelemetry-specification/pull/2006))
- Don't set Span.Status for 4xx http status codes for SERVER spans.
  ([#1998](https://github.com/open-telemetry/opentelemetry-specification/pull/1998))
- Add attributes for Apache RocketMQ.
  ([#1904](https://github.com/open-telemetry/opentelemetry-specification/pull/1904))
- Define http tracing attributes provided at span creation time
  ([#1916](https://github.com/open-telemetry/opentelemetry-specification/pull/1916))
- Change meaning and discourage use of `faas.trigger` for FaaS clients (outgoing).
  ([#1921](https://github.com/open-telemetry/opentelemetry-specification/pull/1921))
- Clarify difference between container.name and k8s.container.name
  ([#1980](https://github.com/open-telemetry/opentelemetry-specification/pull/1980))

### Compatibility

- No changes.

### OpenTelemetry Protocol

- Clarify default for OTLP endpoint should, not must, be https
  ([#1997](https://github.com/open-telemetry/opentelemetry-specification/pull/1997))
- Specify the behavior of the OTLP endpoint variables for OTLP/HTTP more strictly
  ([#1975](https://github.com/open-telemetry/opentelemetry-specification/pull/1975),
  [#1985](https://github.com/open-telemetry/opentelemetry-specification/pull/1985))
- Make OTLP/HTTP the recommended default transport ([#1969](https://github.com/open-telemetry/opentelemetry-specification/pull/1969))

### SDK Configuration

- Unset and empty environment variables are equivalent.
  ([#2045](https://github.com/open-telemetry/opentelemetry-specification/pull/2045))

### Telemetry Schemas

Added telemetry schemas documents to the specification ([#2008](https://github.com/open-telemetry/opentelemetry-specification/pull/2008))

## v1.7.0 (2021-09-30)

### Context

- No changes.

### Traces

- Prefer global user defined limits over model-specific default values.
  ([#1893](https://github.com/open-telemetry/opentelemetry-specification/pull/1893))
- Generalize the "message" event to apply to all RPC systems not just gRPC
  ([#1914](https://github.com/open-telemetry/opentelemetry-specification/pull/1914))

### Metrics

- Added Experimental Metrics SDK specification.
  ([#1673](https://github.com/open-telemetry/opentelemetry-specification/pull/1673),
  [#1730](https://github.com/open-telemetry/opentelemetry-specification/pull/1730),
  [#1840](https://github.com/open-telemetry/opentelemetry-specification/pull/1840),
  [#1842](https://github.com/open-telemetry/opentelemetry-specification/pull/1842),
  [#1864](https://github.com/open-telemetry/opentelemetry-specification/pull/1864),
  [#1828](https://github.com/open-telemetry/opentelemetry-specification/pull/1828),
  [#1888](https://github.com/open-telemetry/opentelemetry-specification/pull/1888),
  [#1912](https://github.com/open-telemetry/opentelemetry-specification/pull/1912),
  [#1913](https://github.com/open-telemetry/opentelemetry-specification/pull/1913),
  [#1938](https://github.com/open-telemetry/opentelemetry-specification/pull/1938),
  [#1958](https://github.com/open-telemetry/opentelemetry-specification/pull/1958))
- Add FaaS metrics semantic conventions ([#1736](https://github.com/open-telemetry/opentelemetry-specification/pull/1736))
- Update env variable values to match other env variables
  ([#1965](https://github.com/open-telemetry/opentelemetry-specification/pull/1965))

### Logs

- No changes.

### Resource

- Exempt Resource from attribute limits.
  ([#1892](https://github.com/open-telemetry/opentelemetry-specification/pull/1892))

### Semantic Conventions

- BREAKING: Change enum member IDs to lowercase without spaces, not starting with numbers.
  Change values of `net.host.connection.subtype` to match.
  ([#1863](https://github.com/open-telemetry/opentelemetry-specification/pull/1863))
- Lambda instrumentations should check if X-Ray parent context is valid
  ([#1867](https://github.com/open-telemetry/opentelemetry-specification/pull/1867))
- Update YAML definitions for events
  ([#1843](https://github.com/open-telemetry/opentelemetry-specification/pull/1843)):
  - Mark exception as semconv type "event".
  - Add YAML definitions for grpc events.
- Add `messaging.consumer_id` to differentiate between message consumers.
  ([#1810](https://github.com/open-telemetry/opentelemetry-specification/pull/1810))
- Clarifications for `http.client_ip` and `http.host`.
  ([#1890](https://github.com/open-telemetry/opentelemetry-specification/pull/1890))
- Add HTTP request and response headers semantic conventions.
  ([#1898](https://github.com/open-telemetry/opentelemetry-specification/pull/1898))

### Compatibility

- No changes.

### OpenTelemetry Protocol

- Add environment variables for configuring the OTLP exporter protocol (`grpc`, `http/protobuf`, `http/json`) ([#1880](https://github.com/open-telemetry/opentelemetry-specification/pull/1880))
- Allow implementations to use their own default for OTLP compression, with `none` denotating no compression
  ([#1923](https://github.com/open-telemetry/opentelemetry-specification/pull/1923))
- Clarify OTLP server components MUST support none/gzip compression
  ([#1955](https://github.com/open-telemetry/opentelemetry-specification/pull/1955))
- Change OTLP/HTTP port from 4317 to 4318 ([#1970](https://github.com/open-telemetry/opentelemetry-specification/pull/1970))

### SDK Configuration

- Change default value for OTEL_EXPORTER_JAEGER_AGENT_PORT to 6831.
  ([#1812](https://github.com/open-telemetry/opentelemetry-specification/pull/1812))
- See also the changes for OTLP configuration listed under "OpenTelemetry Protocol" above.

## v1.6.0 (2021-08-06)

### Context

- No changes.

### Traces

- Add generalized attribute count and attribute value length limits and relevant
  environment variables.
  ([#1130](https://github.com/open-telemetry/opentelemetry-specification/pull/1130))
- Adding environment variables for event and link attribute limits. ([#1751](https://github.com/open-telemetry/opentelemetry-specification/pull/1751))
- Adding SDK configuration for Jaeger remote sampler ([#1791](https://github.com/open-telemetry/opentelemetry-specification/pull/1791))

### Metrics

- Metrics API specification Feature-freeze.
  ([#1833](https://github.com/open-telemetry/opentelemetry-specification/pull/1833))
- Remove MetricProcessor from the SDK spec (for now)
  ([#1840](https://github.com/open-telemetry/opentelemetry-specification/pull/1840))

### Logs

- No changes.

### Resource

- No changes.

### Semantic Conventions

- Add mobile-related network state: `net.host.connection.type`, `net.host.connection.subtype` & `net.host.carrier.*` [#1647](https://github.com/open-telemetry/opentelemetry-specification/issues/1647)
- Adding alibaba cloud as a cloud provider.
  ([#1831](https://github.com/open-telemetry/opentelemetry-specification/pull/1831))

### Compatibility

- No changes.

### OpenTelemetry Protocol

- Allow for OTLP/gRPC exporters to handle endpoint configuration without a scheme while still requiring them to support an endpoint configuration that includes a scheme of `http` or `https`. Reintroduce the insecure configuration option for OTLP/gRPC exporters. ([#1729](https://github.com/open-telemetry/opentelemetry-specification/pull/1729))
- Adding requirement to implement at least one of two transports: `grpc` or `http/protobuf`.
  ([#1790](https://github.com/open-telemetry/opentelemetry-specification/pull/1790/files))

### SDK Configuration

- No changes.

## v1.5.0 (2021-07-08)

### Context

- No changes.

### Traces

- Adding environment variables for event and link attribute limits.
  ([#1751](https://github.com/open-telemetry/opentelemetry-specification/pull/1751))
- Clarify some details about span kind and the meanings of the values.
  ([#1738](https://github.com/open-telemetry/opentelemetry-specification/pull/1738))
- Clarify meaning of the Certificate File option.
  ([#1803](https://github.com/open-telemetry/opentelemetry-specification/pull/1803))
- Adding environment variables for event and link attribute limits. ([#1751](https://github.com/open-telemetry/opentelemetry-specification/pull/1751))

### Metrics

- Clarify the limit on the instrument unit.
  ([#1762](https://github.com/open-telemetry/opentelemetry-specification/pull/1762))

### Logs

- Declare OTLP Logs Beta. ([#1741](https://github.com/open-telemetry/opentelemetry-specification/pull/1741))

### Resource

- No changes.

### Semantic Conventions

- Clean up FaaS semantic conventions, add `aws.lambda.invoked_arn`.
  ([#1781](https://github.com/open-telemetry/opentelemetry-specification/pull/1781))
- Remove `rpc.jsonrpc.method`, clarify that `rpc.method` should be used instead.
  ([#1748](https://github.com/open-telemetry/opentelemetry-specification/pull/1748))

### Compatibility

- No changes.

### OpenTelemetry Protocol

- No changes.

### SDK Configuration

- Allow selecting multiple exporters via `OTEL_TRACES_EXPORTER` and `OTEL_METRICS_EXPORTER`
  by using a comma-separated list. ([#1758](https://github.com/open-telemetry/opentelemetry-specification/pull/1758))

## v1.4.0 (2021-06-07)

### Context

- No changes.

### Traces

- Add schema_url support to `Tracer`. ([#1666](https://github.com/open-telemetry/opentelemetry-specification/pull/1666))
- Add Dropped Links Count to non-otlp exporters section ([#1697](https://github.com/open-telemetry/opentelemetry-specification/pull/1697))
- Add note about reporting dropped counts for attributes, events, links. ([#1699](https://github.com/open-telemetry/opentelemetry-specification/pull/1699))

### Metrics

- Add schema_url support to `Meter`. ([#1666](https://github.com/open-telemetry/opentelemetry-specification/pull/1666))
- Adds detail about when to use `StartTimeUnixNano` and handling of unknown start-time resets. ([#1646](https://github.com/open-telemetry/opentelemetry-specification/pull/1646))
- Expand `Gauge` metric description in the data model ([#1661](https://github.com/open-telemetry/opentelemetry-specification/pull/1661))
- Expand `Histogram` metric description in the data model ([#1664](https://github.com/open-telemetry/opentelemetry-specification/pull/1664))
- Added Experimental Metrics API specification.
  ([#1401](https://github.com/open-telemetry/opentelemetry-specification/pull/1401),
  [#1557](https://github.com/open-telemetry/opentelemetry-specification/pull/1557),
  [#1578](https://github.com/open-telemetry/opentelemetry-specification/pull/1578),
  [#1590](https://github.com/open-telemetry/opentelemetry-specification/pull/1590),
  [#1594](https://github.com/open-telemetry/opentelemetry-specification/pull/1594),
  [#1617](https://github.com/open-telemetry/opentelemetry-specification/pull/1617),
  [#1645](https://github.com/open-telemetry/opentelemetry-specification/pull/1645),
  [#1657](https://github.com/open-telemetry/opentelemetry-specification/pull/1657),
  [#1665](https://github.com/open-telemetry/opentelemetry-specification/pull/1665),
  [#1672](https://github.com/open-telemetry/opentelemetry-specification/pull/1672),
  [#1674](https://github.com/open-telemetry/opentelemetry-specification/pull/1674),
  [#1675](https://github.com/open-telemetry/opentelemetry-specification/pull/1675),
  [#1703](https://github.com/open-telemetry/opentelemetry-specification/pull/1703),
  [#1704](https://github.com/open-telemetry/opentelemetry-specification/pull/1704),
  [#1731](https://github.com/open-telemetry/opentelemetry-specification/pull/1731),
  [#1733](https://github.com/open-telemetry/opentelemetry-specification/pull/1733))
- Mark relevant portions of Metrics Data Model stable ([#1728](https://github.com/open-telemetry/opentelemetry-specification/pull/1728))

### Logs

- No changes.

### Resource

- Add schema_url support to `Resource`. ([#1692](https://github.com/open-telemetry/opentelemetry-specification/pull/1692))
- Clarify result of Resource merging and ResourceDetector aggregation in case of error. ([#1726](https://github.com/open-telemetry/opentelemetry-specification/pull/1726))

### Semantic Conventions

- Add JSON RPC specific conventions ([#1643](https://github.com/open-telemetry/opentelemetry-specification/pull/1643)).
- Add Memcached to Database specific conventions ([#1689](https://github.com/open-telemetry/opentelemetry-specification/pull/1689)).
- Add semantic convention attributes for the host device and added OS name and version ([#1596](https://github.com/open-telemetry/opentelemetry-specification/pull/1596)).
- Add CockroachDB to Database specific conventions ([#1725](https://github.com/open-telemetry/opentelemetry-specification/pull/1725)).

### Compatibility

- No changes.

### OpenTelemetry Protocol

- No changes.

### SDK Configuration

- Add `OTEL_SERVICE_NAME` environment variable. ([#1677](https://github.com/open-telemetry/opentelemetry-specification/pull/1677))

## v1.3.0 (2021-05-05)

### Context

- No changes.

### Traces

- `Get Tracer` should use an empty string if the specified `name` is null. ([#1654](https://github.com/open-telemetry/opentelemetry-specification/pull/1654))
- Clarify how to record dropped attribute count in non-OTLP formats. ([#1662](https://github.com/open-telemetry/opentelemetry-specification/pull/1662))

### Metrics

- Expand description of Event Model and Instruments. ([#1614](https://github.com/open-telemetry/opentelemetry-specification/pull/1614))
- Flesh out metric identity and single-write principle. ([#1574](https://github.com/open-telemetry/opentelemetry-specification/pull/1574))
- Expand `Sum` metric description in the data model and delta-to-cumulative handling. ([#1618](https://github.com/open-telemetry/opentelemetry-specification/pull/1618))
- Remove the "Func" name, use "Asynchronous" and "Observable". ([#1645](https://github.com/open-telemetry/opentelemetry-specification/pull/1645))
- Add details to UpDownCounter API. ([#1665](https://github.com/open-telemetry/opentelemetry-specification/pull/1665))
- Add details to Histogram API. ([#1657](https://github.com/open-telemetry/opentelemetry-specification/pull/1657))

### Logs

- Clarify "key/value pair list" vs "map" in Log Data Model. ([#1604](https://github.com/open-telemetry/opentelemetry-specification/pull/1604))

### Semantic Conventions

- Fix the inconsistent formatting of semantic convention enums. ([#1598](https://github.com/open-telemetry/opentelemetry-specification/pull/1598/))
- Add details for filling resource for AWS Lambda. ([#1610](https://github.com/open-telemetry/opentelemetry-specification/pull/1610))
- Add already specified `messaging.rabbitmq.routing_key` span attribute key to the respective YAML file. ([#1651](https://github.com/open-telemetry/opentelemetry-specification/pull/1651))
- Clarify usage of "otel." attribute namespace. ([#1640](https://github.com/open-telemetry/opentelemetry-specification/pull/1640))
- Add possibility to disable `db.statement` via instrumentation configuration. ([#1659](https://github.com/open-telemetry/opentelemetry-specification/pull/1659))

### Compatibility

- No changes.

### OpenTelemetry Protocol

- Fix incorrect table of transient errors. ([#1642](https://github.com/open-telemetry/opentelemetry-specification/pull/1642))
- Clarify that 64 bit integer numbers are decimal strings in OTLP/JSON. ([#1637](https://github.com/open-telemetry/opentelemetry-specification/pull/1637))

### SDK Configuration

- Add `OTEL_EXPORTER_JAEGER_TIMEOUT` environment variable. ([#1612](https://github.com/open-telemetry/opentelemetry-specification/pull/1612))
- Add `OTEL_EXPORTER_ZIPKIN_TIMEOUT` environment variable. ([#1636](https://github.com/open-telemetry/opentelemetry-specification/pull/1636))

## v1.2.0 (2021-04-14)

### Context

- Clarify composite `TextMapPropagator` method required and optional arguments. ([#1541](https://github.com/open-telemetry/opentelemetry-specification/pull/1541))
- Clarify B3 requirements and configuration. ([#1570](https://github.com/open-telemetry/opentelemetry-specification/pull/1570))

### Traces

- Add `ForceFlush` to `Span Exporter` interface ([#1467](https://github.com/open-telemetry/opentelemetry-specification/pull/1467))
- Clarify the description for the `TraceIdRatioBased` sampler needs to include the sampler's sampling ratio. ([#1536](https://github.com/open-telemetry/opentelemetry-specification/pull/1536))
- Define the fallback tracer name for invalid values.
  ([#1534](https://github.com/open-telemetry/opentelemetry-specification/pull/1534))
- Clarify non-blocking requirement from span API End. ([#1555](https://github.com/open-telemetry/opentelemetry-specification/pull/1555))
- Remove the Included Propagators section from trace API specification that was a duplicate of the Propagators Distribution of the context specification. ([#1556](https://github.com/open-telemetry/opentelemetry-specification/pull/1556))
- Remove the Baggage API propagator notes that conflict with the API Propagators Operations section and fix [#1526](https://github.com/open-telemetry/opentelemetry-specification/issues/1526). ([#1575](https://github.com/open-telemetry/opentelemetry-specification/pull/1575))

### Metrics

- Adds new metric data model specification ([#1512](https://github.com/open-telemetry/opentelemetry-specification/pull/1512))

### Semantic Conventions

- Add semantic conventions for AWS SDK operations and DynamoDB ([#1422](https://github.com/open-telemetry/opentelemetry-specification/pull/1422))
- Add details for filling semantic conventions for AWS Lambda ([#1442](https://github.com/open-telemetry/opentelemetry-specification/pull/1442))
- Update semantic conventions to distinguish between int and double ([#1550](https://github.com/open-telemetry/opentelemetry-specification/pull/1550))
- Add semantic convention for AWS ECS task revision ([#1581](https://github.com/open-telemetry/opentelemetry-specification/pull/1581))

### Compatibility

- Add initial OpenTracing compatibility section.
  ([#1101](https://github.com/open-telemetry/opentelemetry-specification/pull/1101))

## v1.1.0 (2021-03-11)

### Traces

- Implementations can ignore links with invalid SpanContext([#1492](https://github.com/open-telemetry/opentelemetry-specification/pull/1492))
- Add `none` as a possible value for OTEL_TRACES_EXPORTER to disable export
  ([#1439](https://github.com/open-telemetry/opentelemetry-specification/pull/1439))
- Add [`ForceFlush`](https://github.com/open-telemetry/opentelemetry-specification/blob/main/specification/trace/sdk.md#forceflush) to SDK's `TracerProvider` ([#1452](https://github.com/open-telemetry/opentelemetry-specification/pull/1452))

### Metrics

- Add `none` as a possible value for OTEL_METRICS_EXPORTER to disable export
  ([#1439](https://github.com/open-telemetry/opentelemetry-specification/pull/1439))

### Logs

### Semantic Conventions

- Add `elasticsearch` to `db.system` semantic conventions ([#1463](https://github.com/open-telemetry/opentelemetry-specification/pull/1463))
- Add `arch` to `host` semantic conventions ([#1483](https://github.com/open-telemetry/opentelemetry-specification/pull/1483))
- Add `runtime` to `container` semantic conventions ([#1482](https://github.com/open-telemetry/opentelemetry-specification/pull/1482))
- Rename `gcp_gke` to `gcp_kubernetes_engine` to have consistency with other
Google products under `cloud.infrastructure_service` ([#1496](https://github.com/open-telemetry/opentelemetry-specification/pull/1496))
- `http.url` MUST NOT contain credentials ([#1502](https://github.com/open-telemetry/opentelemetry-specification/pull/1502))
- Add `aws.eks.cluster.arn` to EKS specific semantic conventions ([#1484](https://github.com/open-telemetry/opentelemetry-specification/pull/1484))
- Rename `zone` to `availability_zone` in `cloud` semantic conventions ([#1495](https://github.com/open-telemetry/opentelemetry-specification/pull/1495))
- Rename `cloud.infrastructure_service` to `cloud.platform` ([#1530](https://github.com/open-telemetry/opentelemetry-specification/pull/1530))
- Add section describing that libraries and the collector should autogenerate
the semantic convention keys. ([#1515](https://github.com/open-telemetry/opentelemetry-specification/pull/1515))

## v1.0.1 (2021-02-11)

- Fix rebase issue for span limit default values ([#1429](https://github.com/open-telemetry/opentelemetry-specification/pull/1429))

## v1.0.0 (2021-02-10)

New:

- Add `cloud.infrastructure_service` resource attribute
  ([#1112](https://github.com/open-telemetry/opentelemetry-specification/pull/1112))
- Add `SpanLimits` as a configuration for the TracerProvider([#1416](https://github.com/open-telemetry/opentelemetry-specification/pull/1416))

Updates:

- Add `http.server.active_requests` to count in-flight HTTP requests
  ([#1378](https://github.com/open-telemetry/opentelemetry-specification/pull/1378))
- Update default limit for span attributes, events, links to 128([#1419](https://github.com/open-telemetry/opentelemetry-specification/pull/1419))
- Update OT Trace propagator environment variable to match latest name([#1406](https://github.com/open-telemetry/opentelemetry-specification/pull/1406))
- Remove Metrics SDK specification to avoid confusion, clarify that Metrics API
  specification is not recommended for client implementation
  ([#1401](https://github.com/open-telemetry/opentelemetry-specification/pull/1401))
- Rename OTEL_TRACE_SAMPLER and OTEL_TRACE_SAMPLER_ARG env variables to OTEL_TRACES_SAMPLER and OTEL_TRACES_SAMPLER_ARG
  ([#1382](https://github.com/open-telemetry/opentelemetry-specification/pull/1382))
- Mark some entries in compliance matrix as optional([#1359](https://github.com/open-telemetry/opentelemetry-specification/pull/1359))
  SDKs are free to provide support at their discretion.
- Rename signal-specific variables for `OTLP_EXPORTER_*` to `OTLP_EXPORTER_TRACES_*` and `OTLP_EXPORTER_METRICS_*`([#1362](https://github.com/open-telemetry/opentelemetry-specification/pull/1362))
- Versioning and stability guarantees for OpenTelemetry clients([#1291](https://github.com/open-telemetry/opentelemetry-specification/pull/1291))
- Additional Cassandra semantic attributes
  ([#1217](https://github.com/open-telemetry/opentelemetry-specification/pull/1217))
- OTEL_EXPORTER environment variable replaced with OTEL_TRACES_EXPORTER and
  OTEL_METRICS_EXPORTER which each accept only a single value, not a list.
  ([#1318](https://github.com/open-telemetry/opentelemetry-specification/pull/1318))
- `process.runtime.description` resource convention: Add `java.vm.name`
  ([#1242](https://github.com/open-telemetry/opentelemetry-specification/pull/1242))
- Refine span name guideline for SQL database spans
  ([#1219](https://github.com/open-telemetry/opentelemetry-specification/pull/1219))
- Add RPC semantic conventions for metrics
  ([#1162](https://github.com/open-telemetry/opentelemetry-specification/pull/1162))
- Clarify `Description` usage on `Status` API
  ([#1257](https://github.com/open-telemetry/opentelemetry-specification/pull/1257))
- Add/Update `Status` + `error` mapping for Jaeger & Zipkin Exporters
  ([#1257](https://github.com/open-telemetry/opentelemetry-specification/pull/1257))
- Resource's service.name MUST have a default value, service.instance.id is not
  required.
  ([#1269](https://github.com/open-telemetry/opentelemetry-specification/pull/1269))
  - Clarified in [#1294](https://github.com/open-telemetry/opentelemetry-specification/pull/1294)
- Add requirement that the SDK allow custom generation of Trace IDs and Span IDs
  ([#1006](https://github.com/open-telemetry/opentelemetry-specification/pull/1006))
- Add default ratio when TraceIdRatioSampler is specified by environment variable but
  no ratio is.
  ([#1322](https://github.com/open-telemetry/opentelemetry-specification/pull/1322))
- Require schemed endpoints for OTLP exporters
  ([1234](https://github.com/open-telemetry/opentelemetry-specification/pull/1234))
- Resource SDK: Reverse (suggested) order of Resource.Merge parameters, remove
  special case for empty strings
  ([#1345](https://github.com/open-telemetry/opentelemetry-specification/pull/1345))
- Resource attributes: lowerecased the allowed values of the `aws.ecs.launchtype`
  attribute
  ([#1339](https://github.com/open-telemetry/opentelemetry-specification/pull/1339))
- Trace Exporters: Fix TODOs in Jaeger exporter spec
  ([#1374](https://github.com/open-telemetry/opentelemetry-specification/pull/1374))
- Clarify that Jaeger/Zipkin exporters must rely on the default Resource to
  get service.name if none was specified.
  ([#1386](https://github.com/open-telemetry/opentelemetry-specification/pull/1386))
- Modify OTLP/Zipkin Exporter format variables for 1.0 (allowing further specification post 1.0)
  ([#1358](https://github.com/open-telemetry/opentelemetry-specification/pull/1358))
- Add `k8s.node` semantic conventions ([#1390](https://github.com/open-telemetry/opentelemetry-specification/pull/1390))
- Clarify stability for both OTLP/HTTP and signals in OTLP.
  ([#1400](https://github.com/open-telemetry/opentelemetry-specification/pull/1400/files))

## v0.7.0 (11-18-2020)

New:

- Document service name mapping for Jaeger exporters
  ([1222](https://github.com/open-telemetry/opentelemetry-specification/pull/1222))
- Change default OTLP port number
  ([#1221](https://github.com/open-telemetry/opentelemetry-specification/pull/1221))
- Add performance benchmark specification
  ([#748](https://github.com/open-telemetry/opentelemetry-specification/pull/748))
- Enforce that the Baggage API must be fully functional, even without an installed SDK.
  ([#1103](https://github.com/open-telemetry/opentelemetry-specification/pull/1103))
- Rename "Canonical status code" to "Status code"
  ([#1081](https://github.com/open-telemetry/opentelemetry-specification/pull/1081))
- Add Metadata for Baggage entries, and clarify W3C Baggage Propagator implementation
  ([#1066](https://github.com/open-telemetry/opentelemetry-specification/pull/1066))
- Change Status to be consistent with Link and Event
  ([#1067](https://github.com/open-telemetry/opentelemetry-specification/pull/1067))
- Clarify env variables in otlp exporter
  ([#975](https://github.com/open-telemetry/opentelemetry-specification/pull/975))
- Add Prometheus exporter environment variables
  ([#1021](https://github.com/open-telemetry/opentelemetry-specification/pull/1021))
- Default propagators in un-configured API must be no-op
  ([#930](https://github.com/open-telemetry/opentelemetry-specification/pull/930))
- Define resource mapping for Jaeger exporters
  ([#891](https://github.com/open-telemetry/opentelemetry-specification/pull/891))
- Add resource semantic conventions for operating systems
  ([#693](https://github.com/open-telemetry/opentelemetry-specification/pull/693))
- Add semantic convention for source code attributes
  ([#901](https://github.com/open-telemetry/opentelemetry-specification/pull/901))
- Add semantic conventions for outgoing Function as a Service (FaaS) invocations
  ([#862](https://github.com/open-telemetry/opentelemetry-specification/pull/862))
- Add resource semantic convention for deployment environment
  ([#606](https://github.com/open-telemetry/opentelemetry-specification/pull/606/))
- Refine semantic conventions for messaging systems and add specific attributes for Kafka
  ([#1027](https://github.com/open-telemetry/opentelemetry-specification/pull/1027))
- Clarification of the behavior of the Trace API, re: context propagation, in
  the absence of an installed SDK
- Add API and semantic conventions for recording exceptions as Span Events
  ([#697](https://github.com/open-telemetry/opentelemetry-specification/pull/697))
  * API was extended to allow adding arbitrary event attributes ([#874](https://github.com/open-telemetry/opentelemetry-specification/pull/874))
  * `exception.escaped` semantic span event attribute was added
    ([#784](https://github.com/open-telemetry/opentelemetry-specification/pull/784),
    [#946](https://github.com/open-telemetry/opentelemetry-specification/pull/946))
- Allow samplers to modify tracestate
  ([#988](https://github.com/open-telemetry/opentelemetry-specification/pull/988/))
- Update the header name for otel baggage, and version date
  ([#981](https://github.com/open-telemetry/opentelemetry-specification/pull/981))
- Define PropagationOnly Span to simplify active Span logic in Context
  ([#994](https://github.com/open-telemetry/opentelemetry-specification/pull/994))
- Add limits to the number of attributes, events, and links in SDK Spans
  ([#942](https://github.com/open-telemetry/opentelemetry-specification/pull/942))
- Add Metric SDK specification (partial): covering terminology and Accumulator component
  ([#626](https://github.com/open-telemetry/opentelemetry-specification/pull/626))
- Clarify context interaction for trace module
  ([#1063](https://github.com/open-telemetry/opentelemetry-specification/pull/1063))
- Add `Shutdown` function to `*Provider` SDK
  ([#1074](https://github.com/open-telemetry/opentelemetry-specification/pull/1074))
- Add semantic conventions for system metrics
  ([#937](https://github.com/open-telemetry/opentelemetry-specification/pull/937))
- Add `db.sql.table` to semantic conventions, allow `db.operation` for SQL
  ([#1141](https://github.com/open-telemetry/opentelemetry-specification/pull/1141))
- Add OTEL_TRACE_SAMPLER env variable definition
  ([#1136](https://github.com/open-telemetry/opentelemetry-specification/pull/1136/))
- Add guidelines for OpenMetrics interoperability
  ([#1154](https://github.com/open-telemetry/opentelemetry-specification/pull/1154))
- Add OTEL_TRACE_SAMPLER_ARG env variable definition
  ([#1202](https://github.com/open-telemetry/opentelemetry-specification/pull/1202))

Updates:

- Clarify null SHOULD NOT be allowed even in arrays
  ([#1214](https://github.com/open-telemetry/opentelemetry-specification/pull/1214))
- Remove ordering SHOULD-requirement for attributes
  ([#1212](https://github.com/open-telemetry/opentelemetry-specification/pull/1212))
- Make `process.pid` optional, split `process.command_args` from `command_line`
  ([#1137](https://github.com/open-telemetry/opentelemetry-specification/pull/1137))
- Renamed `CorrelationContext` to `Baggage`:
  ([#857](https://github.com/open-telemetry/opentelemetry-specification/pull/857))
- Add semantic convention for NGINX custom HTTP 499 status code.
- Adapt semantic conventions for the span name of messaging systems
  ([#690](https://github.com/open-telemetry/opentelemetry-specification/pull/690))
- Remove lazy Event and Link API from Span interface
  ([#840](https://github.com/open-telemetry/opentelemetry-specification/pull/840))
  * SIGs are recommended to remove any existing implementation of the lazy APIs
    to avoid conflicts/breaking changes in case they will be reintroduced to the
    spec in future.
- Provide clear definitions for readable and read/write span interfaces in the
  SDK
  ([#669](https://github.com/open-telemetry/opentelemetry-specification/pull/669))
  * SpanProcessors must provide read/write access at least in OnStart.
- Specify how `Probability` sampler is used with `ParentOrElse` sampler.
- Clarify event timestamp origin and range
  ([#839](https://github.com/open-telemetry/opentelemetry-specification/pull/839))
- Clean up api-propagators.md, by extending documentation and removing redundant
  sections
  ([#577](https://github.com/open-telemetry/opentelemetry-specification/pull/577))
- Rename HTTPText propagator to TextMap
  ([#793](https://github.com/open-telemetry/opentelemetry-specification/pull/793))
- Rename ParentOrElse sampler to ParentBased and add multiple delegate samplers
  ([#610](https://github.com/open-telemetry/opentelemetry-specification/pull/610))
- Rename ProbabilitySampler to TraceIdRatioBasedSampler and add requirements
  ([#611](https://github.com/open-telemetry/opentelemetry-specification/pull/611))
- Version attributes no longer have a prefix such as semver:
  ([#873](https://github.com/open-telemetry/opentelemetry-specification/pull/873))
- Add semantic conventions for process runtime
  ([#882](https://github.com/open-telemetry/opentelemetry-specification/pull/882),
   [#1137](https://github.com/open-telemetry/opentelemetry-specification/pull/1137))
- Use hex encoding for trace id and span id fields in OTLP JSON encoding:
  ([#911](https://github.com/open-telemetry/opentelemetry-specification/pull/911))
- Explicitly specify the SpanContext APIs IsValid and IsRemote as required
  ([#914](https://github.com/open-telemetry/opentelemetry-specification/pull/914))
- A full `Context` is the only way to specify a parent of a `Span`.
  `SpanContext` or even `Span` are not allowed anymore.
  ([#875](https://github.com/open-telemetry/opentelemetry-specification/pull/875))
- Remove obsolete `http.status_text` from semantic conventions
  ([#972](https://github.com/open-telemetry/opentelemetry-specification/pull/972))
- Define `null` as an invalid value for attributes and declare attempts to set
  `null` as undefined behavior
  ([#992](https://github.com/open-telemetry/opentelemetry-specification/pull/992))
- SDK: Rename the `Decision` values for `SamplingResult`s to `DROP`, `RECORD_ONLY`
  and `RECORD_AND_SAMPLE` for consistency
  ([#938](https://github.com/open-telemetry/opentelemetry-specification/pull/938),
  [#956](https://github.com/open-telemetry/opentelemetry-specification/pull/956))
- Metrics API: Replace "Additive" with "Adding", "Non-Additive" with "Grouping"
  ([#983](https://github.com/open-telemetry/opentelemetry-specification/pull/983)
- Move active span interaction in the Trace API to a separate class
  ([#923](https://github.com/open-telemetry/opentelemetry-specification/pull/923))
- Metrics SDK: Specify LastValue default aggregation for ValueObserver
  ([#984](https://github.com/open-telemetry/opentelemetry-specification/pull/984)
- Metrics SDK: Specify TBD default aggregation for ValueRecorder
  ([#984](https://github.com/open-telemetry/opentelemetry-specification/pull/984)
- Trace SDK: Sampler.ShouldSample gets parent Context instead of SpanContext
  ([#881](https://github.com/open-telemetry/opentelemetry-specification/pull/881))
- SDK: Specify known values, as well as basic error handling for OTEL_PROPAGATORS.
  ([#962](https://github.com/open-telemetry/opentelemetry-specification/pull/962))
  ([#995](https://github.com/open-telemetry/opentelemetry-specification/pull/995))
- SDK: Specify when to generate new IDs with sampling
  ([#1225](https://github.com/open-telemetry/opentelemetry-specification/pull/1225))
- Remove custom header name for Baggage, use official header
  ([#993](https://github.com/open-telemetry/opentelemetry-specification/pull/993))
- Trace API: Clarifications for `Span.End`, e.g. IsRecording becomes false after End
  ([#1011](https://github.com/open-telemetry/opentelemetry-specification/pull/1011))
- Update semantic conventions for gRPC for new Span Status
  ([#1156](https://github.com/open-telemetry/opentelemetry-specification/pull/1156))

## v0.6.0 (2020-07-01)

New:

- Add span attribute to indicate cold starts of Function as a Service executions
  ([#650](https://github.com/open-telemetry/opentelemetry-specification/pull/650))
- Add conventions for naming of exporter packages
  ([#629](https://github.com/open-telemetry/opentelemetry-specification/pull/629))
- Add semantic conventions for container id
  ([#673](https://github.com/open-telemetry/opentelemetry-specification/pull/673))
- Add semantic conventions for HTTP content length
  ([#641](https://github.com/open-telemetry/opentelemetry-specification/pull/641))
- Add semantic conventions for process resource
  ([#635](https://github.com/open-telemetry/opentelemetry-specification/pull/635))
- Add peer.service to provide a user-configured name for a remote service
  ([#652](https://github.com/open-telemetry/opentelemetry-specification/pull/652))

Updates:

- Improve root Span description
  ([#645](https://github.com/open-telemetry/opentelemetry-specification/pull/645))
- Extend semantic conventions for RPC and allow non-gRPC calls
  ([#604](https://github.com/open-telemetry/opentelemetry-specification/pull/604))
- Revise and extend semantic conventions for databases
  ([#575](https://github.com/open-telemetry/opentelemetry-specification/pull/575))
- Clarify Tracer vs TracerProvider in tracing API and SDK spec.
  ([#619](https://github.com/open-telemetry/opentelemetry-specification/pull/619))
  Most importantly:
  * Configuration should be stored not per Tracer but in the TracerProvider.
  * Active spans are not per Tracer.
- Do not set any value in Context upon failed extraction
  ([#671](https://github.com/open-telemetry/opentelemetry-specification/pull/671))
- Clarify semantic conventions around span start and end time
  ([#592](https://github.com/open-telemetry/opentelemetry-specification/pull/592))

## v0.5.0 (06-02-2020)

- Define Log Data Model.
- Remove SpanId from Sampler input.
- Clarify what it will mean for a vendor to "support OpenTelemetry".
- Clarify Tracers should reference an InstrumentationLibrary rather than a
  Resource.
- Replace ALWAYS_PARENT sampler with a composite ParentOrElse sampler.
- Incorporate old content on metrics calling conventions, label sets.
- Update api-metrics-user.md and api-metrics-meter.md with the latest metrics
  API.
- Normalize Instrumentation term for instrumentations.
- Change w3c correlation context to custom header.

## v0.4.0 (2020-05-12)

- [OTEP-83](https://github.com/open-telemetry/oteps/blob/main/text/0083-component.md)
  Introduce the notion of InstrumentationLibrary.
- [OTEP-88](https://github.com/open-telemetry/oteps/blob/main/text/metrics/0088-metric-instrument-optional-refinements.md)
  Metrics API instrument foundation.
- [OTEP-91](https://github.com/open-telemetry/oteps/blob/main/text/logs/0091-logs-vocabulary.md)
  Logs vocabulary.
- [OTEP-92](https://github.com/open-telemetry/oteps/blob/main/text/logs/0092-logs-vision.md)
  Logs Vision.
- [OTEP-90](https://github.com/open-telemetry/oteps/blob/main/text/metrics/0090-remove-labelset-from-metrics-api.md)
  Remove LabelSet from the metrics API.
- [OTEP-98](https://github.com/open-telemetry/oteps/blob/main/text/metrics/0098-metric-instruments-explained.md)
  Explain the metric instruments.
- [OTEP-99](https://github.com/open-telemetry/oteps/blob/main/text/0099-otlp-http.md)
  OTLP/HTTP: HTTP Transport Extension for OTLP.
- Define handling of null and empty attribute values.
- Rename Setter.put to Setter.set
- Add glossary for typically misused terms.
- Clarify that resources are immutable.
- Clarify that SpanContext.IsRemote is false on remote children.
- Move specifications into sub-directories per signal.
- Remove references to obsolete `peer.*` attributes.
- Span semantic conventions for for messaging systems.
- Span semantic conventions for function as a service.
- Remove the handling of retries from trace exporters.
- Remove Metrics' default keys.
- Add some clarifying language to the semantics of metric instrument naming.
- Allow injectors and extractors to be separate interfaces.
- Add an explanation on why Context Restore operation is needed.
- Document special Zipkin conversion cases.

## v0.3.0 (2020-02-21)

- [OTEP-0059](https://github.com/open-telemetry/oteps/blob/main/text/trace/0059-otlp-trace-data-format.md)
  Add OTLP Trace Data Format specification.
- [OTEP-0066](https://github.com/open-telemetry/oteps/blob/main/text/0066-separate-context-propagation.md)
  Separate Layer for Context Propagation.
- [OTEP-0070](https://github.com/open-telemetry/oteps/blob/main/text/metrics/0070-metric-bound-instrument.md)
  Rename metric instrument "Handles" to "Bound Instruments".
- [OTEP-0072](https://github.com/open-telemetry/oteps/blob/main/text/metrics/0072-metric-observer.md)
  Metric Observer instrument specification (refinement).
- [OTEP-0080](https://github.com/open-telemetry/oteps/blob/main/text/metrics/0080-remove-metric-gauge.md)
  Remove the Metric Gauge instrument, recommend use of other instruments.
- Update 0003-measure-metric-type to match current Specification.
- Update 0009-metric-handles to match current Specification.
- Clarify named tracers and meters.
- Remove SamplingHint from the Sampling OTEP (OTEP-0006).
- Remove component attribute.
- Allow non-string Resource label values.
- Allow array values for attributes.
- Add service version to Resource attributes.
- Add general, general identity, network and VM image attribute conventions.
- Add a section on transformation to Zipkin Spans.
- Add a section on SDK default configuration.
- Enhance semantic conventions for HTTP/RPC.
- Provide guidelines for low-cardinality span names.
- SDK Tracer: Replace TracerFactory with TracerProvider.
- Update Resource to be in the SDK.

## v0.2.0 (2019-10-22)

- [OTEP-0001](https://github.com/open-telemetry/oteps/blob/main/text/0001-telemetry-without-manual-instrumentation.md)
  Added Auto-Instrumentation.
- [OTEP-0002](https://github.com/open-telemetry/oteps/blob/main/text/trace/0002-remove-spandata.md):
  Removed SpanData interface in favor of Span Start and End options.
- [OTEP-0003](https://github.com/open-telemetry/oteps/blob/main/text/metrics/0003-measure-metric-type.md)
  Consolidatesd pre-aggregated and raw metrics APIs.
- [OTEP-0008](https://github.com/open-telemetry/oteps/blob/main/text/metrics/0008-metric-observer.md)
  Added Metrics Observers API.
- [OTEP-0009](https://github.com/open-telemetry/oteps/blob/main/text/metrics/0009-metric-handles.md)
  Added Metrics Handle API.
- [OTEP-0010](https://github.com/open-telemetry/oteps/blob/main/text/metrics/0010-cumulative-to-counter.md)
  Rename "Cumulative" to "Counter" in the Metrics API.
- [OTEP-006](https://github.com/open-telemetry/oteps/blob/main/text/trace/0006-sampling.md)
  Moved sampling from the API tp the SDK.
- [OTEP-0007](https://github.com/open-telemetry/oteps/blob/main/text/0007-no-out-of-band-reporting.md)
  Moved support for out-of-band telemetry from the API to the SDK.
- [OTEP-0016](https://github.com/open-telemetry/oteps/blob/main/text/0016-named-tracers.md)
  Added named providers for Tracers and Meters.
- Added design goals and requirements for a telemetry data exchange protocol.
- Added a Span Processor interface for intercepting span start and end
  invocations.
- Added a Span Exporter interface for processing batches of spans.
- Replaced DistributedContext.GetIterator with GetEntries.
- Added clarifications and adjustments to improve cross-language applicability.
- Added a specification for SDK configuration.

## v0.1.0 (2019-06-21)

- Added API proposal for the converged OpenTracing/OpenCensus project is
  complete.<|MERGE_RESOLUTION|>--- conflicted
+++ resolved
@@ -20,8 +20,10 @@
 ### Semantic Conventions
 
 ### Compatibility
-- Add condition with sum and count for prometheus summaries
-([3059]https://github.com/open-telemetry/opentelemetry-specification/pull/3059)
+
+- Add condition with sum and count for Prometheus summaries
+([3059](https://github.com/open-telemetry/opentelemetry-specification/pull/3059))
+
 ### OpenTelemetry Protocol
 
 ### SDK Configuration
@@ -99,15 +101,10 @@
 
 ### Compatibility
 
-<<<<<<< HEAD
-- Add condition with sum and count for Prometheus summaries
-([3059](https://github.com/open-telemetry/opentelemetry-specification/pull/3059))
-=======
 - Add Tracer.Close() to the OpenTracing Shim layer.
 - Add OpenCensus migration guide and add BinaryPropagation as an option to gRPC
   instrumentation for OpenCensus compatibility
   ([#3015](https://github.com/open-telemetry/opentelemetry-specification/pull/3015)).
->>>>>>> fa143a20
 
 ### OpenTelemetry Protocol
 
