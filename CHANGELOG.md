# Changelog

Please update changelog as part of any significant pull request. Place short
description of your change into "Unreleased" section. As part of release process
content of "Unreleased" section content will generate release notes for the
release.

## Unreleased

### Context

### Traces

### Metrics

### Logs

### Resource

### Semantic Conventions

### Compatibility

### OpenTelemetry Protocol

### SDK Configuration

### Telemetry Schemas

### Common

## v1.17.0 (2023-01-11)

### Context

- No changes.

### Traces

- Clarify that the BatchSpanProcessor should export batches when the queue reaches the batch size
  ([#3024](https://github.com/open-telemetry/opentelemetry-specification/pull/3024))
- Deprecate jaeger exporter, scheduled for spec removal in July 2023.
  [#2858](https://github.com/open-telemetry/opentelemetry-specification/pull/2858)

### Metrics

- Rename built-in ExemplarFilters to AlwaysOn, AlwaysOff and TraceBased.
  ([#2919](https://github.com/open-telemetry/opentelemetry-specification/pull/2919))
- Add `MaxScale` config option to Exponential Bucket Histogram Aggregation.
  ([#3017](https://github.com/open-telemetry/opentelemetry-specification/pull/3017))
- Rename exponential bucket histogram aggregation to base 2 exponential histogram
  aggregation. Rename "OTEL_EXPORTER_OTLP_METRICS_DEFAULT_HISTOGRAM_AGGREGATION"
  value from "exponential_bucket_histogram" to
  "base2_exponential_bucket_histogram". Mark exponential histogram data model and
  base2 exponential histogram aggregation as stable.
  ([#3041](https://github.com/open-telemetry/opentelemetry-specification/pull/3041))

### Logs

- Clarify usage of log body for structured logs
  ([#3023](https://github.com/open-telemetry/opentelemetry-specification/pull/3023))

### Resource

- No changes.

### Semantic Conventions

- Clarify common HTTP attributes apply to both clients and servers
  ([#3044](https://github.com/open-telemetry/opentelemetry-specification/pull/3044))
- Add `code.lineno` source code attribute
  ([#3029](https://github.com/open-telemetry/opentelemetry-specification/pull/3029))
- Add ClickHouse to db.system semantic conventions
  ([#3011](https://github.com/open-telemetry/opentelemetry-specification/pull/3011))
- Refactor messaging attributes and per-message attributes in batching scenarios.
  ([#2957](https://github.com/open-telemetry/opentelemetry-specification/pull/2957)).
  BREAKING: rename `messaging.consumer_id` to `messaging.consumer.id`,
  `messaging.destination` to `messaging.destination.name`,
  `messaging.temp_destination` to `messaging.destination.temporary`,
  `messaging.destination_kind` to `messaging.destination.kind`,
  `messaging.message_id` to `messaging.message.id`,
  `messaging.protocol` to `net.app.protocol.name`,
  `messaging.protocol_version`, `net.app.protocol.version`,
  `messaging.conversation_id` to `messaging.message.conversation_id`,
  `messaging.message_payload_size_bytes` to `messaging.message.payload_size_bytes`,
  `messaging.message_payload_compressed_size_bytes` to `messaging.message.payload_compressed_size_bytes`,
  `messaging.rabbitmq.routing_key`: `messaging.rabbitmq.destination.routing_key`,
  `messaging.kafka.message_key` to `messaging.kafka.message.key`,
  `messaging.kafka.consumer_group` to `messaging.kafka.consumer.group`,
  `messaging.kafka.partition` to `messaging.kafka.destination.partition`,
  `messaging.kafka.tombstone` to `messaging.kafka.message.tombstone`,
  `messaging.rocketmq.message_type` to `messaging.rocketmq.message.type`,
  `messaging.rocketmq.message_tag` to `messaging.rocketmq.message.tag`,
  `messaging.rocketmq.message_keys` to `messaging.rocketmq.message.keys`;
  Removed `messaging.url`;
  Renamed `send` operation to `publish`;
  Split `destination` and `source` namespaces and clarify per-message attributes in batching scenarios.

### Compatibility

<<<<<<< HEAD
- No changes.
=======
- Add Tracer.Close() to the OpenTracing Shim layer.
>>>>>>> b45fa5e7

### OpenTelemetry Protocol

- Add table for OTLP/HTTP response code and client retry recommendation
  ([#3028](https://github.com/open-telemetry/opentelemetry-specification/pull/3028))
- Remove spaces from example exporter User-Agent header to conform to RFC7231 & RFC7230.
  [#3052](https://github.com/open-telemetry/opentelemetry-specification/pull/3052)

### SDK Configuration

- Rename knowns values for "OTEL_METRICS_EXEMPLAR_FILTER" to "always_on",
  "always_off" and "trace_based".
  ([#2919](https://github.com/open-telemetry/opentelemetry-specification/pull/2919))

### Telemetry Schemas

- No changes.

### Common

- No changes.

## v1.16.0 (2022-12-08)

### Context

- No changes.

### Traces

- No changes.

### Metrics

- Define Experimental MetricProducer as a third-party provider of metric data to MetricReaders.
  ([#2951](https://github.com/open-telemetry/opentelemetry-specification/pull/2951))
- Add OTLP exporter temporality preference named "LowMemory" which
  configures Synchronous Counter and Histogram instruments to use
  Delta aggregation temporality, which allows them to shed memory
  following a cardinality explosion, thus use less memory.
  ([#2961](https://github.com/open-telemetry/opentelemetry-specification/pull/2961))

### Logs

- Clarification on what an Event is, and what the event.domain and event.name attributes represent
  ([#2848](https://github.com/open-telemetry/opentelemetry-specification/pull/2848))
- Move `event.domain` from InstrumentationScope attributes to LogRecord
  attributes.
  ([#2940](https://github.com/open-telemetry/opentelemetry-specification/pull/2940))
- Split out Event API from Log API
  ([#2941](https://github.com/open-telemetry/opentelemetry-specification/pull/2941))
- Clarify data modification in `LogRecordProcessor`.
  ([#2969](https://github.com/open-telemetry/opentelemetry-specification/pull/2969))
- Make sure it is very clear we are not building a Logging API.
  ([#2966](https://github.com/open-telemetry/opentelemetry-specification/pull/2966))

### Resource

- Extend Cloud Platform Enum with OpenShift entry for all supported cloud providers.
  ([#2985](https://github.com/open-telemetry/opentelemetry-specification/pull/2985))

### Semantic Conventions

- Add `process.runtime.jvm.gc.duration` metric to semantic conventions.
  ([#2903](https://github.com/open-telemetry/opentelemetry-specification/pull/2903))
- Make http.status_code metric attribute an int.
  ([#2943](https://github.com/open-telemetry/opentelemetry-specification/pull/2943))
- Add IBM Cloud as a cloud provider.
  ([#2965](https://github.com/open-telemetry/opentelemetry-specification/pull/2965))
- Add semantic conventions for Feature Flags
  ([#2529](https://github.com/open-telemetry/opentelemetry-specification/pull/2529))
- Rename `rpc.request.metadata.<key>` and `rpc.response.metadata.<key>` to
  `rpc.grpc.request.metadata.<key>` and `rpc.grpc.response.metadata.<key>`
  ([#2981](https://github.com/open-telemetry/opentelemetry-specification/pull/2981))
- List the machine-id as potential source for a unique host.id
  ([#2978](https://github.com/open-telemetry/opentelemetry-specification/pull/2978))
- Add `messaging.kafka.message.offset` attribute.
  ([#2982](https://github.com/open-telemetry/opentelemetry-specification/pull/2982))
- Update hardware metrics to use `direction` as per general semantic conventions
  ([#2942](https://github.com/open-telemetry/opentelemetry-specification/pull/2942))

### Compatibility

- Add OpenCensus metric bridge specification.
  ([#2979](https://github.com/open-telemetry/opentelemetry-specification/pull/2979))

### OpenTelemetry Protocol

- No changes.

### SDK Configuration

- Specify handling of invalid numeric environment variables
  ([#2963](https://github.com/open-telemetry/opentelemetry-specification/pull/2963))

### Telemetry Schemas

- No changes.

### Common

- No changes.

## v1.15.0 (2022-11-09)

### Context

- No changes.

### Traces

- Rename `http.retry_count` to `http.resend_count` and clarify its meaning.
  ([#2743](https://github.com/open-telemetry/opentelemetry-specification/pull/2743))

### Metrics

- Handle duplicate description comments during Prometheus conversion.
  ([#2890](https://github.com/open-telemetry/opentelemetry-specification/pull/2890))
- Allow to configure min/max recording in the exponential histogram aggregation.
  ([#2904](https://github.com/open-telemetry/opentelemetry-specification/pull/2904))
- Add table of instrument additive property
  ([#2906](https://github.com/open-telemetry/opentelemetry-specification/pull/2906))

### Logs

- Add `Context` as argument to `LogRecordProcessor#onEmit`.
  ([#2927](https://github.com/open-telemetry/opentelemetry-specification/pull/2927))

### Resource

- No changes.

### Semantic Conventions

- Change to messaging.kafka.max.lag from UpDownCounter to Gauge (and rename it)
  ([#2837](https://github.com/open-telemetry/opentelemetry-specification/pull/2837))
- Add daemon attribute to jvm threads metric
  ([#2828](https://github.com/open-telemetry/opentelemetry-specification/pull/2828))
- Add gRPC request and response metadata semantic conventions
  ([#2874](https://github.com/open-telemetry/opentelemetry-specification/pull/2874))
- Add `process.paging.faults` metric to semantic conventions
  ([#2827](https://github.com/open-telemetry/opentelemetry-specification/pull/2827))
- Define semantic conventions yaml for non-otlp conventions
  ([#2850](https://github.com/open-telemetry/opentelemetry-specification/pull/2850))
- Add more semantic convetion attributes of Apache RocketMQ
  ([#2881](https://github.com/open-telemetry/opentelemetry-specification/pull/2881))
- Add `process.runtime.jvm.memory.usage_after_last_gc` metric to semantic conventions.
  ([#2901](https://github.com/open-telemetry/opentelemetry-specification/pull/2901))

### Compatibility

- Specify how Prometheus exporters and receivers handle instrumentation scope.
  ([#2703](https://github.com/open-telemetry/opentelemetry-specification/pull/2703)).

### OpenTelemetry Protocol

- Clarify that lowerCamelCase field names MUST be used for OTLP/JSON
  ([#2829](https://github.com/open-telemetry/opentelemetry-specification/pull/2829))

### SDK Configuration

- No changes.

### Telemetry Schemas

- No changes.

### Common

- Clarify that Scope is defined at build time
  ([#2878](https://github.com/open-telemetry/opentelemetry-specification/pull/2878))

## v1.14.0 (2022-10-04)

### Context

- No changes.

### Traces

- No changes.

### Metrics

- Changed the default buckets for Explicit Bucket Histogram to better match the
  official Prometheus clients.
  ([#2770](https://github.com/open-telemetry/opentelemetry-specification/pull/2770)).
- Fix OpenMetrics valid label keys, and specify prometheus conversion for metric name.
  ([#2788](https://github.com/open-telemetry/opentelemetry-specification/pull/2788))

### Logs

- Add environment variables for configuring the `BatchLogRecordProcessor`.
  ([#2785](https://github.com/open-telemetry/opentelemetry-specification/pull/2785))
- Fix inconsistencies in log README
  ([#2800](https://github.com/open-telemetry/opentelemetry-specification/pull/2800)).

### Resource

- Add `browser.mobile` and `browser.language` resource attributes
  ([#2761](https://github.com/open-telemetry/opentelemetry-specification/pull/2761))

### Semantic Conventions

- Add `process.context_switches`, and `process.open_file_descriptors`, to the
  metrics semantic conventions
  ([#2706](https://github.com/open-telemetry/opentelemetry-specification/pull/2706))
- Add exceptions to the logs semantic conventions
  ([#2819](https://github.com/open-telemetry/opentelemetry-specification/pull/2819))
- Make context propagation requirements explicit for messaging semantic conventions
  ([#2750](https://github.com/open-telemetry/opentelemetry-specification/pull/2750)).
- Update http metrics to use `http.route` instead of `http.target` for servers,
  drop `http.url` for clients
  ([#2818](https://github.com/open-telemetry/opentelemetry-specification/pull/2818)).

### Compatibility

- No changes.

### OpenTelemetry Protocol

- Add user agent to OTLP exporter specification
  ([#2684](https://github.com/open-telemetry/opentelemetry-specification/pull/2684))
- Prohibit usage of enum value name strings in OTLP/JSON
  ([#2758](https://github.com/open-telemetry/opentelemetry-specification/pull/2758))
- Clarify that unknown fields must be ignored when receiving OTLP/JSON
  ([#2816](https://github.com/open-telemetry/opentelemetry-specification/pull/2816))
- Add OTLP exporter user agent to the spec compliance matrix
  ([#2842](https://github.com/open-telemetry/opentelemetry-specification/pull/2842)).

### SDK Configuration

- Add the OTEL_SDK_DISABLED environment variable to the SDK configuration.
  ([2679](https://github.com/open-telemetry/opentelemetry-specification/pull/2679))
- Add the definition of a Boolean environment variable
  ([#2755](https://github.com/open-telemetry/opentelemetry-specification/pull/2755)).

### Telemetry Schemas

- No changes.

### Common

- No changes.

## v1.13.0 (2022-09-19)

### Context

- No changes.

### Traces

- Clarify the return of `Export(batch)` in the Batch Span Processor and exporter concurrency
  ([#2452](https://github.com/open-telemetry/opentelemetry-specification/pull/2452))
- Clarify that Context should not be mutable when setting a span
  ([#2637](https://github.com/open-telemetry/opentelemetry-specification/pull/2637))
- Clarify that `ForceFlush` is a required method on `SpanExporter` interface
  ([#2654](https://github.com/open-telemetry/opentelemetry-specification/pull/2654))

### Metrics

- Add experimental `OTEL_EXPORTER_OTLP_DEFAULT_HISTOGRAM_AGGREGATION` variable for
  configuring default histogram aggregation of OTLP metric exporter
  ([#2619](https://github.com/open-telemetry/opentelemetry-specification/pull/2619))
- Clarify async instrument callback identity
  ([#2538](https://github.com/open-telemetry/opentelemetry-specification/pull/2538))
- Prometheus export: Only monotonic sum are counters (with `_total`)
  ([#2644](https://github.com/open-telemetry/opentelemetry-specification/pull/2644))
- [OM/OTLP] Use `_created` for StartTimeUnixNano and vice-versa
  ([#2645](https://github.com/open-telemetry/opentelemetry-specification/pull/2645))
- Prometheus compatibility: use target_info metric instead of "target" info MF
  ([#2701](https://github.com/open-telemetry/opentelemetry-specification/pull/2701))
- Add optional Zero Threshold for Exponential Histograms to the metrics data model
  ([#2665](https://github.com/open-telemetry/opentelemetry-specification/pull/2665))
- Change the inclusivity of exponential histogram bounds
  ([#2633](https://github.com/open-telemetry/opentelemetry-specification/pull/2633))
- Add `process.threads` host metric semantic convention.
  ([#2705](https://github.com/open-telemetry/opentelemetry-specification/pull/2705)).

### Logs

- Update log SDK to allow log processors to mutate log records
  ([#2681](https://github.com/open-telemetry/opentelemetry-specification/pull/2681)).
- Add experimental Events and Logs API specification
  ([#2676](https://github.com/open-telemetry/opentelemetry-specification/pull/2676))
- Align log SDK and API component naming
  ([#2768](https://github.com/open-telemetry/opentelemetry-specification/pull/2768)).
- Add the signal-specific OTEL_EXPORTER_OTLP_LOGS_* environment variables
  ([#2782](https://github.com/open-telemetry/opentelemetry-specification/pull/2782)).

### Resource

- Update the version of the W3C Baggage specification used for `OTEL_RESOURCE_ATTRIBUTES`
  ([#2670](https://github.com/open-telemetry/opentelemetry-specification/pull/2670))

### Semantic Conventions

- Add `net.app.protocol.*` attributes
  ([#2602](https://github.com/open-telemetry/opentelemetry-specification/pull/2602))
- Add network metrics to process semantic conventions
  ([#2556](https://github.com/open-telemetry/opentelemetry-specification/pull/2556))
- Adopt attribute requirement levels in semantic conventions
  ([#2594](https://github.com/open-telemetry/opentelemetry-specification/pull/2594))
- Add semantic conventions for GraphQL
  ([#2456](https://github.com/open-telemetry/opentelemetry-specification/pull/2456))
- Change `cloudevents.event_spec_version` and `cloudevents.event_type` level from `required` to `recommended`
  ([#2618](https://github.com/open-telemetry/opentelemetry-specification/pull/2618))
- Change `faas.document.time` and `faas.time` level from `required` to `recommended`
  ([#2627](https://github.com/open-telemetry/opentelemetry-specification/pull/2627))
- Add `rpc.grpc.status_code` to RPC metric semantic conventions
  ([#2604](https://github.com/open-telemetry/opentelemetry-specification/pull/2604))
- Add `http.*.*.size` metric semantic conventions for tracking size of requests
  / responses for http servers / clients
  ([#2588](https://github.com/open-telemetry/opentelemetry-specification/pull/2588))
- BREAKING: rename `net.peer.ip` to `net.sock.peer.addr`, `net.host.ip` to `net.sock.host.addr`,
  `net.peer.name` to `net.sock.peer.name` for socket-level instrumentation.
  Define socket-level attributes and clarify logical peer and host attributes meaning
  ([#2594](https://github.com/open-telemetry/opentelemetry-specification/pull/2594))
- Add semantic conventions for JVM buffer pool usage
  ([#2650](https://github.com/open-telemetry/opentelemetry-specification/pull/2650))
- Improve the definition of `state` attribute for metric `system.network.connections`
  ([#2663](https://github.com/open-telemetry/opentelemetry-specification/pull/2663))
- Add `process.parent_pid` attribute for use in reporting parent process id (PID)
  ([#2691](https://github.com/open-telemetry/opentelemetry-specification/pull/2691))
- Add OpenSearch to db.system semantic conventions
  ([#2718](https://github.com/open-telemetry/opentelemetry-specification/pull/2718))
- Clarify when "count" is used instead of pluralization
  ([#2613](https://github.com/open-telemetry/opentelemetry-specification/pull/2613))
- Add the convention 'type' to the YAML definitions for all existing semantic conventions
  ([#2693](https://github.com/open-telemetry/opentelemetry-specification/pull/2693))
- Remove alternative attribute sets from HTTP semantic conventions
  ([#2469](https://github.com/open-telemetry/opentelemetry-specification/pull/2469))

### Compatibility

- No changes.

### OpenTelemetry Protocol

- Add support for partial success in an OTLP export response
  ([#2696](https://github.com/open-telemetry/opentelemetry-specification/pull/2696))

### SDK Configuration

- Mark `OTEL_METRIC_EXPORT_INTERVAL`, `OTEL_METRIC_EXPORT_TIMEOUT`
  environment variables as Stable
  ([#2658](https://github.com/open-telemetry/opentelemetry-specification/pull/2658))

### Telemetry Schemas

- Introduce "split" metric schema transformation
  ([#2653](https://github.com/open-telemetry/opentelemetry-specification/pull/2653))

### Common

- Introduce Instrumentation Scope Attributes
  ([#2579](https://github.com/open-telemetry/opentelemetry-specification/pull/2579))
  - Define Instrumentation Scope Attributes as non identifiers
    ([#2789](https://github.com/open-telemetry/opentelemetry-specification/pull/2789))

## v1.12.0 (2022-06-10)

### Context

- No changes.

### Traces

- No changes.

### Metrics

- Clarify that API support for multi-instrument callbacks is permitted.
  ([#2263](https://github.com/open-telemetry/opentelemetry-specification/pull/2263)).
- Clarify SDK behavior when view conflicts are present
  ([#2462](https://github.com/open-telemetry/opentelemetry-specification/pull/2462)).
- Clarify MetricReader.Collect result
  ([#2495](https://github.com/open-telemetry/opentelemetry-specification/pull/2495)).
- Specify optional support for an Exponential Histogram Aggregation.
  ([#2252](https://github.com/open-telemetry/opentelemetry-specification/pull/2252))
- Update Prometheus Sums for handling delta counter case
  ([#2570](https://github.com/open-telemetry/opentelemetry-specification/pull/2570)).
- Supplementary guidance for metrics additive property
  ([#2571](https://github.com/open-telemetry/opentelemetry-specification/pull/2571)).

### Logs

- OTLP Logs are now Stable
  ([#2565](https://github.com/open-telemetry/opentelemetry-specification/pull/2565))

### Resource

- No changes.

### Semantic Conventions

- Add semantic conventions for JVM CPU metrics
  ([#2292](https://github.com/open-telemetry/opentelemetry-specification/pull/2292))
- Add details for FaaS conventions for Azure Functions and allow FaaS/Cloud
  resources as span attributes on incoming FaaS spans
  ([#2502](https://github.com/open-telemetry/opentelemetry-specification/pull/2502))
- Define attribute requirement levels
  ([#2522](https://github.com/open-telemetry/opentelemetry-specification/pull/2522))
- Initial addition of Kafka metrics
  ([#2485](https://github.com/open-telemetry/opentelemetry-specification/pull/2485)).
- Add semantic conventions for Kafka consumer metrics
  ([#2536](https://github.com/open-telemetry/opentelemetry-specification/pull/2536))
- Add database connection pool metrics semantic conventions
  ([#2273](https://github.com/open-telemetry/opentelemetry-specification/pull/2273)).
- Specify how to obtain a Ruby thread's id
  ([#2508](https://github.com/open-telemetry/opentelemetry-specification/pull/2508)).
- Refactor jvm classes semantic conventions
  ([#2550](https://github.com/open-telemetry/opentelemetry-specification/pull/2550)).
- Add browser.* attributes
  ([#2353](https://github.com/open-telemetry/opentelemetry-specification/pull/2353)).
- Change JVM runtime metric `process.runtime.jvm.memory.max`
  to `process.runtime.jvm.memory.limit`
  ([#2605](https://github.com/open-telemetry/opentelemetry-specification/pull/2605)).
- Add semantic conventions for hardware metrics
  ([#2518](https://github.com/open-telemetry/opentelemetry-specification/pull/2518)).

### Compatibility

- No changes.

### OpenTelemetry Protocol

- No changes.

### SDK Configuration

- No changes.

### Telemetry Schemas

- No changes.

### Common

- Move non-otlp.md to common directory
  ([#2587](https://github.com/open-telemetry/opentelemetry-specification/pull/2587)).

## v1.11.0 (2022-05-04)

### Context

- No changes.

### Traces

- No changes.

### Metrics

- Clarify that API support for multi-instrument callbacks is permitted.
  ([#2263](https://github.com/open-telemetry/opentelemetry-specification/pull/2263)).
- Drop histogram aggregation, default to explicit bucket histogram
  ([#2429](https://github.com/open-telemetry/opentelemetry-specification/pull/2429))
- Clarify SDK behavior when view conflicts are present
  ([#2462](https://github.com/open-telemetry/opentelemetry-specification/pull/2462)).
- Add support for exemplars on OpenMetrics counters
  ([#2483](https://github.com/open-telemetry/opentelemetry-specification/pull/2483))
- Clarify MetricReader.Collect result
  ([#2495](https://github.com/open-telemetry/opentelemetry-specification/pull/2495)).
- Add database connection pool metrics semantic conventions
  ([#2273](https://github.com/open-telemetry/opentelemetry-specification/pull/2273)).

### Logs

- Update `com.google.*` to `gcp.*` in logs data model
  ([#2514](https://github.com/open-telemetry/opentelemetry-specification/pull/2514)).

### Resource

- No changes.

### Semantic Conventions

- Note added that `net.peer.name` SHOULD NOT be set if capturing it would require an
  extra reverse DNS lookup. And moved `net.peer.name` from common http attributes to
  just client http attributes.
  ([#2446](https://github.com/open-telemetry/opentelemetry-specification/pull/2446))
- Add `net.host.name` and `net.host.ip` conventions for rpc server spans.
  ([#2447](https://github.com/open-telemetry/opentelemetry-specification/pull/2447))
- Allow all metric conventions to be either synchronous or asynchronous.
  ([#2458](https://github.com/open-telemetry/opentelemetry-specification/pull/2458)
- Update JVM metrics with JMX Gatherer values
  ([#2478](https://github.com/open-telemetry/opentelemetry-specification/pull/2478))
- Add HTTP/3
  ([#2507](https://github.com/open-telemetry/opentelemetry-specification/pull/2507))
- Map SunOS to solaris for os.type resource attribute
  ([#2509](https://github.com/open-telemetry/opentelemetry-specification/pull/2509))

### Compatibility

- No changes.

### OpenTelemetry Protocol

- Clarify gRPC insecure option ([#2476](https://github.com/open-telemetry/opentelemetry-specification/pull/2476))
- Specify that OTLP/gRPC clients should retry on `RESOURCE_EXHAUSTED` code only if the server signals backpressure to indicate a possible recovery.
  ([#2480](https://github.com/open-telemetry/opentelemetry-specification/pull/2480))

### SDK Configuration

- No changes.

### Telemetry Schemas

- No changes.

### Common

- Define semantic conventions and instrumentation stability.
  ([#2180](https://github.com/open-telemetry/opentelemetry-specification/pull/2180))
- Loosen requirement for a major version bump
  ([#2510](https://github.com/open-telemetry/opentelemetry-specification/pull/2510)).

## v1.10.0 (2022-04-01)

### Context

- No changes.

### Traces

- Introduce the concept of Instrumentation Scope to replace/extend Instrumentation
  Library. The Tracer is now associated with Instrumentation Scope
  ([#2276](https://github.com/open-telemetry/opentelemetry-specification/pull/2276)).
- Add `OTEL_EXPORTER_JAEGER_PROTOCOL` environment variable to select the protocol
  used by the Jaeger exporter.
  ([#2341](https://github.com/open-telemetry/opentelemetry-specification/pull/2341))
- Add documentation REQUIREMENT for adding attributes at span creation.
  ([#2383](https://github.com/open-telemetry/opentelemetry-specification/pull/2383)).

### Metrics

- Initial Prometheus <-> OTLP datamodel specification
  ([#2266](https://github.com/open-telemetry/opentelemetry-specification/pull/2266))
- Introduce the concept of Instrumentation Scope to replace/extend Instrumentation
  Library. The Meter is now associated with Instrumentation Scope
  ([#2276](https://github.com/open-telemetry/opentelemetry-specification/pull/2276)).
- Specify the behavior of duplicate instrumentation registration in the API, specify
  duplicate conflicts in the data model, specify how the SDK is meant to report and
  assist the user when these conflicts arise.
  ([#2317](https://github.com/open-telemetry/opentelemetry-specification/pull/2317)).
- Clarify that expectations for user callback behavior are documentation REQUIREMENTs.
  ([#2361](https://github.com/open-telemetry/opentelemetry-specification/pull/2361)).
- Specify how to handle prometheus exemplar timestamp and attributes
  ([#2376](https://github.com/open-telemetry/opentelemetry-specification/pull/2376))
- Clarify that the periodic metric reader is the default metric reader to be
  paired with push metric exporters (OTLP, stdout, in-memory)
  ([#2379](https://github.com/open-telemetry/opentelemetry-specification/pull/2379)).
- Convert OpenMetrics Info and StateSet metrics to non-monotonic sums
  ([#2380](https://github.com/open-telemetry/opentelemetry-specification/pull/2380))
- Clarify that MetricReader has one-to-one mapping to MeterProvider.
  ([#2406](https://github.com/open-telemetry/opentelemetry-specification/pull/2406)).
- For prometheus metrics without sums, leave the sum unset
  ([#2413](https://github.com/open-telemetry/opentelemetry-specification/pull/2413))
- Specify default configuration for a periodic metric reader that is associated with
  the stdout metric exporter.
  ([#2415](https://github.com/open-telemetry/opentelemetry-specification/pull/2415)).
- Clarify the manner in which aggregation and temporality preferences
  are encoded via MetricReader parameters "on the basis of instrument
  kind".  Rename the environment variable
  `OTEL_EXPORTER_OTLP_METRICS_TEMPORALITY_PREFERENCE` used to set the
  preference to be used when auto-configuring an OTLP Exporter,
  defaults to CUMULATIVE, with DELTA an option that makes Counter,
  Asynchronous Counter, and Histogram instruments choose Delta
  temporality by default.
  ([#2404](https://github.com/open-telemetry/opentelemetry-specification/pull/2404)).
- Clarify that instruments are enabled by default, even when Views are configured.
  Require support for the match-all View expression having `name=*` to support
  disabling instruments by default.
  ([#2417](https://github.com/open-telemetry/opentelemetry-specification/pull/2417)).
- Mark Metrics SDK spec as Mixed, with most components moving to Stable, while
  Exemplar remaining Feature-freeze.
  ([#2304](https://github.com/open-telemetry/opentelemetry-specification/pull/2304))
- Clarify how metric metadata and type suffixes are handled
  ([#2440](https://github.com/open-telemetry/opentelemetry-specification/pull/2440))

### Logs

- Add draft logging library SDK specification
  ([#2328](https://github.com/open-telemetry/opentelemetry-specification/pull/2328))
- Add InstrumentationScope/Logger Name to log data model
  ([#2359](https://github.com/open-telemetry/opentelemetry-specification/pull/2359))
- Remove `flush` method on LogEmitter
  ([#2405](https://github.com/open-telemetry/opentelemetry-specification/pull/2405))
- Declare Log Data Model Stable
  ([#2387](https://github.com/open-telemetry/opentelemetry-specification/pull/2387))

### Resource

- No changes.

### Semantic Conventions

- Define span structure for HTTP retries and redirects.
  ([#2078](https://github.com/open-telemetry/opentelemetry-specification/pull/2078))
- Changed `rpc.system` to an enum (allowing custom values), and changed the
  `rpc.system` value for .NET WCF from `wcf` to `dotnet_wcf`.
  ([#2377](https://github.com/open-telemetry/opentelemetry-specification/pull/2377))
- Define JavaScript runtime semantic conventions.
  ([#2290](https://github.com/open-telemetry/opentelemetry-specification/pull/2290))
- Add semantic conventions for [CloudEvents](https://cloudevents.io).
  ([#1978](https://github.com/open-telemetry/opentelemetry-specification/pull/1978))
- Add `process.cpu.utilization` metric.
  ([#2436](https://github.com/open-telemetry/opentelemetry-specification/pull/2436))
- Add `rpc.system` value for Apache Dubbo.
  ([#2453](https://github.com/open-telemetry/opentelemetry-specification/pull/2453))

### Compatibility

- Mark the OpenTracing compatibility section as stable.
  ([#2327](https://github.com/open-telemetry/opentelemetry-specification/pull/2327))

### OpenTelemetry Protocol

- Add experimental JSON serialization format
  ([#2235](https://github.com/open-telemetry/opentelemetry-specification/pull/2235))
- Parameters for private key and its chain added
  ([#2370](https://github.com/open-telemetry/opentelemetry-specification/pull/2370))

### SDK Configuration

- No changes.

### Telemetry Schemas

- No changes.

### Common

- Describe how to convert non-string primitives for protocols which only support strings
  ([#2343](https://github.com/open-telemetry/opentelemetry-specification/pull/2343))
- Add "Mapping Arbitrary Data to OTLP AnyValue" document.
  ([#2385](https://github.com/open-telemetry/opentelemetry-specification/pull/2385))

## v1.9.0 (2022-02-10)

### Context

- No changes.

### Traces

- Clarify `StartSpan` returning the parent as a non-recording Span when no SDK
  is in use.
  ([#2121](https://github.com/open-telemetry/opentelemetry-specification/pull/2121))
- Align Jaeger remote sampler endpoint with OTLP endpoint.
  ([#2246](https://github.com/open-telemetry/opentelemetry-specification/pull/2246))
- Add JaegerRemoteSampler spec.
  ([#2222](https://github.com/open-telemetry/opentelemetry-specification/pull/2222))
- Add support for probability sampling in the OpenTelemetry `tracestate` entry and
  add optional specification for consistent probability sampling.
  ([#2047](https://github.com/open-telemetry/opentelemetry-specification/pull/2047))
- Change description and default value of `OTEL_EXPORTER_JAEGER_ENDPOINT` environment
  variable to point to the correct HTTP port and correct description of
  `OTEL_TRACES_EXPORTER`.
  ([#2333](https://github.com/open-telemetry/opentelemetry-specification/pull/2333))

### Metrics

- Rename None aggregation to Drop.
  ([#2101](https://github.com/open-telemetry/opentelemetry-specification/pull/2101))
- Add details to the Prometheus Exporter requirements.
  ([#2124](https://github.com/open-telemetry/opentelemetry-specification/pull/2124))
- Consolidate the aggregation/aggregator term.
  ([#2153](https://github.com/open-telemetry/opentelemetry-specification/pull/2153))
- Remove the concept of supported temporality, keep preferred.
  ([#2154](https://github.com/open-telemetry/opentelemetry-specification/pull/2154))
- Rename extra dimensions to extra attributes.
  ([#2162](https://github.com/open-telemetry/opentelemetry-specification/pull/2162))
- Mark In-memory, OTLP and Stdout exporter specs as Stable.
  ([#2175](https://github.com/open-telemetry/opentelemetry-specification/pull/2175))
- Remove usage of baggage in View from initial SDK specification.
  ([#2215](https://github.com/open-telemetry/opentelemetry-specification/pull/2215))
- Add to the supplemental guidelines for metric SDK authors text about implementing
  attribute-removal Views for asynchronous instruments.
  ([#2208](https://github.com/open-telemetry/opentelemetry-specification/pull/2208))
- Clarify integer count instrument units.
  ([#2210](https://github.com/open-telemetry/opentelemetry-specification/pull/2210))
- Use UCUM units in Metrics Semantic Conventions.
  ([#2199](https://github.com/open-telemetry/opentelemetry-specification/pull/2199))
- Add semantic conventions for process metrics.
  [#2032](https://github.com/open-telemetry/opentelemetry-specification/pull/2061)
- Changed default Prometheus Exporter host from `0.0.0.0` to `localhost`.
  ([#2282](https://github.com/open-telemetry/opentelemetry-specification/pull/2282))
- Clarified wildcard and predicate support in metrics SDK View API.
  ([#2325](https://github.com/open-telemetry/opentelemetry-specification/pull/2325))
- Changed the Exemplar wording, exemplar should be turned off by default.
  ([#2414](https://github.com/open-telemetry/opentelemetry-specification/pull/2414))

### Logs

- Fix attributes names in Google Cloud Logging mapping.
  ([#2093](https://github.com/open-telemetry/opentelemetry-specification/pull/2093))
- Add OTEL_LOGS_EXPORTER environment variable.
  ([#2196](https://github.com/open-telemetry/opentelemetry-specification/pull/2196))
- Added ObservedTimestamp to the Log Data Model.
  ([#2184](https://github.com/open-telemetry/opentelemetry-specification/pull/2184))
- Change mapping for log_name of Google Cloud Logging.
  ([#2092](https://github.com/open-telemetry/opentelemetry-specification/pull/2092))
- Drop Log name.
  field ([#2271](https://github.com/open-telemetry/opentelemetry-specification/pull/2271))

### Resource

- No changes.

### Semantic Conventions

- Align runtime metric and resource namespaces
  ([#2112](https://github.com/open-telemetry/opentelemetry-specification/pull/2112))
- Prohibit usage of retired names in semantic conventions.
  ([#2191](https://github.com/open-telemetry/opentelemetry-specification/pull/2191))
- Add `device.manufacturer` to describe mobile device manufacturers.
  ([2100](https://github.com/open-telemetry/opentelemetry-specification/pull/2100))
- Change golang namespace to 'go', rather than 'gc'
  ([#2262](https://github.com/open-telemetry/opentelemetry-specification/pull/2262))
- Add JVM memory runtime semantic
  conventions. ([#2272](https://github.com/open-telemetry/opentelemetry-specification/pull/2272))
- Add opentracing.ref_type semantic convention.
  ([#2297](https://github.com/open-telemetry/opentelemetry-specification/pull/2297))

### Compatibility

- Simplify Baggage handling in the OpenTracing Shim layer.
  ([#2194](https://github.com/open-telemetry/opentelemetry-specification/pull/2194))
- State that ONLY error mapping can happen in the OpenTracing Shim layer.
  ([#2148](https://github.com/open-telemetry/opentelemetry-specification/pull/2148))
- Define the instrumentation library name for the OpenTracing Shim.
  ([#2227](https://github.com/open-telemetry/opentelemetry-specification/pull/2227))
- Add a Start Span section to the OpenTracing Shim.
  ([#2228](https://github.com/open-telemetry/opentelemetry-specification/pull/2228))

### OpenTelemetry Protocol

- Rename `OTEL_EXPORTER_OTLP_SPAN_INSECURE` to `OTEL_EXPORTER_OTLP_TRACES_INSECURE` and
  `OTEL_EXPORTER_OTLP_METRIC_INSECURE` to `OTEL_EXPORTER_OTLP_METRICS_INSECURE`
  so they match the naming of all other OTLP environment variables.
  ([#2240](https://github.com/open-telemetry/opentelemetry-specification/pull/2240))

### SDK Configuration

- No changes.

### Telemetry Schemas

- No changes.

## v1.8.0 (2021-11-12)

### Context

- Add a section for OTel specific values in TraceState.
  ([#1852](https://github.com/open-telemetry/opentelemetry-specification/pull/1852))
- Add `none` as a possible value for `OTEL_PROPAGATORS` to disable context
  propagation.
  ([#2052](https://github.com/open-telemetry/opentelemetry-specification/pull/2052))

### Traces

- No changes.

### Metrics

- Add optional min / max fields to histogram data model.
  ([#1915](https://github.com/open-telemetry/opentelemetry-specification/pull/1915),
  [#1983](https://github.com/open-telemetry/opentelemetry-specification/pull/1983))
- Add exponential histogram to the metrics data model.
  ([#1935](https://github.com/open-telemetry/opentelemetry-specification/pull/1935))
- Add clarifications on how to handle numerical limits.
  ([#2007](https://github.com/open-telemetry/opentelemetry-specification/pull/2007))
- Add environment variables for Periodic exporting MetricReader.
  ([#2038](https://github.com/open-telemetry/opentelemetry-specification/pull/2038))
- Specify that the SDK must support exporters to access meter information.
  ([#2040](https://github.com/open-telemetry/opentelemetry-specification/pull/2040))
- Add clarifications on how to determine aggregation temporality.
  ([#2013](https://github.com/open-telemetry/opentelemetry-specification/pull/2013),
  [#2032](https://github.com/open-telemetry/opentelemetry-specification/pull/2032))
- Mark Metrics API spec as Stable.
  ([#2104](https://github.com/open-telemetry/opentelemetry-specification/pull/2104))
- Clarify, fix and expand documentation sections:
  ([#1966](https://github.com/open-telemetry/opentelemetry-specification/pull/1966)),
  ([#1981](https://github.com/open-telemetry/opentelemetry-specification/pull/1981)),
  ([#1995](https://github.com/open-telemetry/opentelemetry-specification/pull/1995)),
  ([#2002](https://github.com/open-telemetry/opentelemetry-specification/pull/2002)),
  ([#2010](https://github.com/open-telemetry/opentelemetry-specification/pull/2010))

### Logs

- Fix Syslog severity number mapping in the example.
  ([#2091](https://github.com/open-telemetry/opentelemetry-specification/pull/2091))
- Add log.* attributes.
  ([#2022](https://github.com/open-telemetry/opentelemetry-specification/pull/2022))

### Resource

- No changes.

### Semantic Conventions

- Add `k8s.container.restart_count` Resource attribute.
  ([#1945](https://github.com/open-telemetry/opentelemetry-specification/pull/1945))
- Add "IBM z/Architecture" (`s390x`) to `host.arch`
  ([#2055](https://github.com/open-telemetry/opentelemetry-specification/pull/2055))
- BREAKING: Remove db.cassandra.keyspace and db.hbase.namespace, and clarify db.name
  ([#1973](https://github.com/open-telemetry/opentelemetry-specification/pull/1973))
- Add AWS App Runner as a cloud platform
  ([#2004](https://github.com/open-telemetry/opentelemetry-specification/pull/2004))
- Add Tencent Cloud as a cloud provider.
  ([#2006](https://github.com/open-telemetry/opentelemetry-specification/pull/2006))
- Don't set Span.Status for 4xx http status codes for SERVER spans.
  ([#1998](https://github.com/open-telemetry/opentelemetry-specification/pull/1998))
- Add attributes for Apache RocketMQ.
  ([#1904](https://github.com/open-telemetry/opentelemetry-specification/pull/1904))
- Define http tracing attributes provided at span creation time
  ([#1916](https://github.com/open-telemetry/opentelemetry-specification/pull/1916))
- Change meaning and discourage use of `faas.trigger` for FaaS clients (outgoing).
  ([#1921](https://github.com/open-telemetry/opentelemetry-specification/pull/1921))
- Clarify difference between container.name and k8s.container.name
  ([#1980](https://github.com/open-telemetry/opentelemetry-specification/pull/1980))

### Compatibility

- No changes.

### OpenTelemetry Protocol

- Clarify default for OTLP endpoint should, not must, be https
  ([#1997](https://github.com/open-telemetry/opentelemetry-specification/pull/1997))
- Specify the behavior of the OTLP endpoint variables for OTLP/HTTP more strictly
  ([#1975](https://github.com/open-telemetry/opentelemetry-specification/pull/1975),
  [#1985](https://github.com/open-telemetry/opentelemetry-specification/pull/1985))
- Make OTLP/HTTP the recommended default transport ([#1969](https://github.com/open-telemetry/opentelemetry-specification/pull/1969))

### SDK Configuration

- Unset and empty environment variables are equivalent.
  ([#2045](https://github.com/open-telemetry/opentelemetry-specification/pull/2045))

### Telemetry Schemas

Added telemetry schemas documents to the specification ([#2008](https://github.com/open-telemetry/opentelemetry-specification/pull/2008))

## v1.7.0 (2021-09-30)

### Context

- No changes.

### Traces

- Prefer global user defined limits over model-specific default values.
  ([#1893](https://github.com/open-telemetry/opentelemetry-specification/pull/1893))
- Generalize the "message" event to apply to all RPC systems not just gRPC
  ([#1914](https://github.com/open-telemetry/opentelemetry-specification/pull/1914))

### Metrics

- Added Experimental Metrics SDK specification.
  ([#1673](https://github.com/open-telemetry/opentelemetry-specification/pull/1673),
  [#1730](https://github.com/open-telemetry/opentelemetry-specification/pull/1730),
  [#1840](https://github.com/open-telemetry/opentelemetry-specification/pull/1840),
  [#1842](https://github.com/open-telemetry/opentelemetry-specification/pull/1842),
  [#1864](https://github.com/open-telemetry/opentelemetry-specification/pull/1864),
  [#1828](https://github.com/open-telemetry/opentelemetry-specification/pull/1828),
  [#1888](https://github.com/open-telemetry/opentelemetry-specification/pull/1888),
  [#1912](https://github.com/open-telemetry/opentelemetry-specification/pull/1912),
  [#1913](https://github.com/open-telemetry/opentelemetry-specification/pull/1913),
  [#1938](https://github.com/open-telemetry/opentelemetry-specification/pull/1938),
  [#1958](https://github.com/open-telemetry/opentelemetry-specification/pull/1958))
- Add FaaS metrics semantic conventions ([#1736](https://github.com/open-telemetry/opentelemetry-specification/pull/1736))
- Update env variable values to match other env variables
  ([#1965](https://github.com/open-telemetry/opentelemetry-specification/pull/1965))

### Logs

- No changes.

### Resource

- Exempt Resource from attribute limits.
  ([#1892](https://github.com/open-telemetry/opentelemetry-specification/pull/1892))

### Semantic Conventions

- BREAKING: Change enum member IDs to lowercase without spaces, not starting with numbers.
  Change values of `net.host.connection.subtype` to match.
  ([#1863](https://github.com/open-telemetry/opentelemetry-specification/pull/1863))
- Lambda instrumentations should check if X-Ray parent context is valid
  ([#1867](https://github.com/open-telemetry/opentelemetry-specification/pull/1867))
- Update YAML definitions for events
  ([#1843](https://github.com/open-telemetry/opentelemetry-specification/pull/1843)):
  - Mark exception as semconv type "event".
  - Add YAML definitions for grpc events.
- Add `messaging.consumer_id` to differentiate between message consumers.
  ([#1810](https://github.com/open-telemetry/opentelemetry-specification/pull/1810))
- Clarifications for `http.client_ip` and `http.host`.
  ([#1890](https://github.com/open-telemetry/opentelemetry-specification/pull/1890))
- Add HTTP request and response headers semantic conventions.
  ([#1898](https://github.com/open-telemetry/opentelemetry-specification/pull/1898))

### Compatibility

- No changes.

### OpenTelemetry Protocol

- Add environment variables for configuring the OTLP exporter protocol (`grpc`, `http/protobuf`, `http/json`) ([#1880](https://github.com/open-telemetry/opentelemetry-specification/pull/1880))
- Allow implementations to use their own default for OTLP compression, with `none` denotating no compression
  ([#1923](https://github.com/open-telemetry/opentelemetry-specification/pull/1923))
- Clarify OTLP server components MUST support none/gzip compression
  ([#1955](https://github.com/open-telemetry/opentelemetry-specification/pull/1955))
- Change OTLP/HTTP port from 4317 to 4318 ([#1970](https://github.com/open-telemetry/opentelemetry-specification/pull/1970))

### SDK Configuration

- Change default value for OTEL_EXPORTER_JAEGER_AGENT_PORT to 6831.
  ([#1812](https://github.com/open-telemetry/opentelemetry-specification/pull/1812))
- See also the changes for OTLP configuration listed under "OpenTelemetry Protocol" above.

## v1.6.0 (2021-08-06)

### Context

- No changes.

### Traces

- Add generalized attribute count and attribute value length limits and relevant
  environment variables.
  ([#1130](https://github.com/open-telemetry/opentelemetry-specification/pull/1130))
- Adding environment variables for event and link attribute limits. ([#1751](https://github.com/open-telemetry/opentelemetry-specification/pull/1751))
- Adding SDK configuration for Jaeger remote sampler ([#1791](https://github.com/open-telemetry/opentelemetry-specification/pull/1791))

### Metrics

- Metrics API specification Feature-freeze.
  ([#1833](https://github.com/open-telemetry/opentelemetry-specification/pull/1833))
- Remove MetricProcessor from the SDK spec (for now)
  ([#1840](https://github.com/open-telemetry/opentelemetry-specification/pull/1840))

### Logs

- No changes.

### Resource

- No changes.

### Semantic Conventions

- Add mobile-related network state: `net.host.connection.type`, `net.host.connection.subtype` & `net.host.carrier.*` [#1647](https://github.com/open-telemetry/opentelemetry-specification/issues/1647)
- Adding alibaba cloud as a cloud provider.
  ([#1831](https://github.com/open-telemetry/opentelemetry-specification/pull/1831))

### Compatibility

- No changes.

### OpenTelemetry Protocol

- Allow for OTLP/gRPC exporters to handle endpoint configuration without a scheme while still requiring them to support an endpoint configuration that includes a scheme of `http` or `https`. Reintroduce the insecure configuration option for OTLP/gRPC exporters. ([#1729](https://github.com/open-telemetry/opentelemetry-specification/pull/1729))
- Adding requirement to implement at least one of two transports: `grpc` or `http/protobuf`.
  ([#1790](https://github.com/open-telemetry/opentelemetry-specification/pull/1790/files))

### SDK Configuration

- No changes.

## v1.5.0 (2021-07-08)

### Context

- No changes.

### Traces

- Adding environment variables for event and link attribute limits.
  ([#1751](https://github.com/open-telemetry/opentelemetry-specification/pull/1751))
- Clarify some details about span kind and the meanings of the values.
  ([#1738](https://github.com/open-telemetry/opentelemetry-specification/pull/1738))
- Clarify meaning of the Certificate File option.
  ([#1803](https://github.com/open-telemetry/opentelemetry-specification/pull/1803))
- Adding environment variables for event and link attribute limits. ([#1751](https://github.com/open-telemetry/opentelemetry-specification/pull/1751))

### Metrics

- Clarify the limit on the instrument unit.
  ([#1762](https://github.com/open-telemetry/opentelemetry-specification/pull/1762))

### Logs

- Declare OTLP Logs Beta. ([#1741](https://github.com/open-telemetry/opentelemetry-specification/pull/1741))

### Resource

- No changes.

### Semantic Conventions

- Clean up FaaS semantic conventions, add `aws.lambda.invoked_arn`.
  ([#1781](https://github.com/open-telemetry/opentelemetry-specification/pull/1781))
- Remove `rpc.jsonrpc.method`, clarify that `rpc.method` should be used instead.
  ([#1748](https://github.com/open-telemetry/opentelemetry-specification/pull/1748))

### Compatibility

- No changes.

### OpenTelemetry Protocol

- No changes.

### SDK Configuration

- Allow selecting multiple exporters via `OTEL_TRACES_EXPORTER` and `OTEL_METRICS_EXPORTER`
  by using a comma-separated list. ([#1758](https://github.com/open-telemetry/opentelemetry-specification/pull/1758))

## v1.4.0 (2021-06-07)

### Context

- No changes.

### Traces

- Add schema_url support to `Tracer`. ([#1666](https://github.com/open-telemetry/opentelemetry-specification/pull/1666))
- Add Dropped Links Count to non-otlp exporters section ([#1697](https://github.com/open-telemetry/opentelemetry-specification/pull/1697))
- Add note about reporting dropped counts for attributes, events, links. ([#1699](https://github.com/open-telemetry/opentelemetry-specification/pull/1699))

### Metrics

- Add schema_url support to `Meter`. ([#1666](https://github.com/open-telemetry/opentelemetry-specification/pull/1666))
- Adds detail about when to use `StartTimeUnixNano` and handling of unknown start-time resets. ([#1646](https://github.com/open-telemetry/opentelemetry-specification/pull/1646))
- Expand `Gauge` metric description in the data model ([#1661](https://github.com/open-telemetry/opentelemetry-specification/pull/1661))
- Expand `Histogram` metric description in the data model ([#1664](https://github.com/open-telemetry/opentelemetry-specification/pull/1664))
- Added Experimental Metrics API specification.
  ([#1401](https://github.com/open-telemetry/opentelemetry-specification/pull/1401),
  [#1557](https://github.com/open-telemetry/opentelemetry-specification/pull/1557),
  [#1578](https://github.com/open-telemetry/opentelemetry-specification/pull/1578),
  [#1590](https://github.com/open-telemetry/opentelemetry-specification/pull/1590),
  [#1594](https://github.com/open-telemetry/opentelemetry-specification/pull/1594),
  [#1617](https://github.com/open-telemetry/opentelemetry-specification/pull/1617),
  [#1645](https://github.com/open-telemetry/opentelemetry-specification/pull/1645),
  [#1657](https://github.com/open-telemetry/opentelemetry-specification/pull/1657),
  [#1665](https://github.com/open-telemetry/opentelemetry-specification/pull/1665),
  [#1672](https://github.com/open-telemetry/opentelemetry-specification/pull/1672),
  [#1674](https://github.com/open-telemetry/opentelemetry-specification/pull/1674),
  [#1675](https://github.com/open-telemetry/opentelemetry-specification/pull/1675),
  [#1703](https://github.com/open-telemetry/opentelemetry-specification/pull/1703),
  [#1704](https://github.com/open-telemetry/opentelemetry-specification/pull/1704),
  [#1731](https://github.com/open-telemetry/opentelemetry-specification/pull/1731),
  [#1733](https://github.com/open-telemetry/opentelemetry-specification/pull/1733))
- Mark relevant portions of Metrics Data Model stable ([#1728](https://github.com/open-telemetry/opentelemetry-specification/pull/1728))

### Logs

- No changes.

### Resource

- Add schema_url support to `Resource`. ([#1692](https://github.com/open-telemetry/opentelemetry-specification/pull/1692))
- Clarify result of Resource merging and ResourceDetector aggregation in case of error. ([#1726](https://github.com/open-telemetry/opentelemetry-specification/pull/1726))

### Semantic Conventions

- Add JSON RPC specific conventions ([#1643](https://github.com/open-telemetry/opentelemetry-specification/pull/1643)).
- Add Memcached to Database specific conventions ([#1689](https://github.com/open-telemetry/opentelemetry-specification/pull/1689)).
- Add semantic convention attributes for the host device and added OS name and version ([#1596](https://github.com/open-telemetry/opentelemetry-specification/pull/1596)).
- Add CockroachDB to Database specific conventions ([#1725](https://github.com/open-telemetry/opentelemetry-specification/pull/1725)).

### Compatibility

- No changes.

### OpenTelemetry Protocol

- No changes.

### SDK Configuration

- Add `OTEL_SERVICE_NAME` environment variable. ([#1677](https://github.com/open-telemetry/opentelemetry-specification/pull/1677))

## v1.3.0 (2021-05-05)

### Context

- No changes.

### Traces

- `Get Tracer` should use an empty string if the specified `name` is null. ([#1654](https://github.com/open-telemetry/opentelemetry-specification/pull/1654))
- Clarify how to record dropped attribute count in non-OTLP formats. ([#1662](https://github.com/open-telemetry/opentelemetry-specification/pull/1662))

### Metrics

- Expand description of Event Model and Instruments. ([#1614](https://github.com/open-telemetry/opentelemetry-specification/pull/1614))
- Flesh out metric identity and single-write principle. ([#1574](https://github.com/open-telemetry/opentelemetry-specification/pull/1574))
- Expand `Sum` metric description in the data model and delta-to-cumulative handling. ([#1618](https://github.com/open-telemetry/opentelemetry-specification/pull/1618))
- Remove the "Func" name, use "Asynchronous" and "Observable". ([#1645](https://github.com/open-telemetry/opentelemetry-specification/pull/1645))
- Add details to UpDownCounter API. ([#1665](https://github.com/open-telemetry/opentelemetry-specification/pull/1665))
- Add details to Histogram API. ([#1657](https://github.com/open-telemetry/opentelemetry-specification/pull/1657))

### Logs

- Clarify "key/value pair list" vs "map" in Log Data Model. ([#1604](https://github.com/open-telemetry/opentelemetry-specification/pull/1604))

### Semantic Conventions

- Fix the inconsistent formatting of semantic convention enums. ([#1598](https://github.com/open-telemetry/opentelemetry-specification/pull/1598/))
- Add details for filling resource for AWS Lambda. ([#1610](https://github.com/open-telemetry/opentelemetry-specification/pull/1610))
- Add already specified `messaging.rabbitmq.routing_key` span attribute key to the respective YAML file. ([#1651](https://github.com/open-telemetry/opentelemetry-specification/pull/1651))
- Clarify usage of "otel." attribute namespace. ([#1640](https://github.com/open-telemetry/opentelemetry-specification/pull/1640))
- Add possibility to disable `db.statement` via instrumentation configuration. ([#1659](https://github.com/open-telemetry/opentelemetry-specification/pull/1659))

### Compatibility

- No changes.

### OpenTelemetry Protocol

- Fix incorrect table of transient errors. ([#1642](https://github.com/open-telemetry/opentelemetry-specification/pull/1642))
- Clarify that 64 bit integer numbers are decimal strings in OTLP/JSON. ([#1637](https://github.com/open-telemetry/opentelemetry-specification/pull/1637))

### SDK Configuration

- Add `OTEL_EXPORTER_JAEGER_TIMEOUT` environment variable. ([#1612](https://github.com/open-telemetry/opentelemetry-specification/pull/1612))
- Add `OTEL_EXPORTER_ZIPKIN_TIMEOUT` environment variable. ([#1636](https://github.com/open-telemetry/opentelemetry-specification/pull/1636))

## v1.2.0 (2021-04-14)

### Context

- Clarify composite `TextMapPropagator` method required and optional arguments. ([#1541](https://github.com/open-telemetry/opentelemetry-specification/pull/1541))
- Clarify B3 requirements and configuration. ([#1570](https://github.com/open-telemetry/opentelemetry-specification/pull/1570))

### Traces

- Add `ForceFlush` to `Span Exporter` interface ([#1467](https://github.com/open-telemetry/opentelemetry-specification/pull/1467))
- Clarify the description for the `TraceIdRatioBased` sampler needs to include the sampler's sampling ratio. ([#1536](https://github.com/open-telemetry/opentelemetry-specification/pull/1536))
- Define the fallback tracer name for invalid values.
  ([#1534](https://github.com/open-telemetry/opentelemetry-specification/pull/1534))
- Clarify non-blocking requirement from span API End. ([#1555](https://github.com/open-telemetry/opentelemetry-specification/pull/1555))
- Remove the Included Propagators section from trace API specification that was a duplicate of the Propagators Distribution of the context specification. ([#1556](https://github.com/open-telemetry/opentelemetry-specification/pull/1556))
- Remove the Baggage API propagator notes that conflict with the API Propagators Operations section and fix [#1526](https://github.com/open-telemetry/opentelemetry-specification/issues/1526). ([#1575](https://github.com/open-telemetry/opentelemetry-specification/pull/1575))

### Metrics

- Adds new metric data model specification ([#1512](https://github.com/open-telemetry/opentelemetry-specification/pull/1512))

### Semantic Conventions

- Add semantic conventions for AWS SDK operations and DynamoDB ([#1422](https://github.com/open-telemetry/opentelemetry-specification/pull/1422))
- Add details for filling semantic conventions for AWS Lambda ([#1442](https://github.com/open-telemetry/opentelemetry-specification/pull/1442))
- Update semantic conventions to distinguish between int and double ([#1550](https://github.com/open-telemetry/opentelemetry-specification/pull/1550))
- Add semantic convention for AWS ECS task revision ([#1581](https://github.com/open-telemetry/opentelemetry-specification/pull/1581))

### Compatibility

- Add initial OpenTracing compatibility section.
  ([#1101](https://github.com/open-telemetry/opentelemetry-specification/pull/1101))

## v1.1.0 (2021-03-11)

### Traces

- Implementations can ignore links with invalid SpanContext([#1492](https://github.com/open-telemetry/opentelemetry-specification/pull/1492))
- Add `none` as a possible value for OTEL_TRACES_EXPORTER to disable export
  ([#1439](https://github.com/open-telemetry/opentelemetry-specification/pull/1439))
- Add [`ForceFlush`](https://github.com/open-telemetry/opentelemetry-specification/blob/main/specification/trace/sdk.md#forceflush) to SDK's `TracerProvider` ([#1452](https://github.com/open-telemetry/opentelemetry-specification/pull/1452))

### Metrics

- Add `none` as a possible value for OTEL_METRICS_EXPORTER to disable export
  ([#1439](https://github.com/open-telemetry/opentelemetry-specification/pull/1439))

### Logs

### Semantic Conventions

- Add `elasticsearch` to `db.system` semantic conventions ([#1463](https://github.com/open-telemetry/opentelemetry-specification/pull/1463))
- Add `arch` to `host` semantic conventions ([#1483](https://github.com/open-telemetry/opentelemetry-specification/pull/1483))
- Add `runtime` to `container` semantic conventions ([#1482](https://github.com/open-telemetry/opentelemetry-specification/pull/1482))
- Rename `gcp_gke` to `gcp_kubernetes_engine` to have consistency with other
Google products under `cloud.infrastructure_service` ([#1496](https://github.com/open-telemetry/opentelemetry-specification/pull/1496))
- `http.url` MUST NOT contain credentials ([#1502](https://github.com/open-telemetry/opentelemetry-specification/pull/1502))
- Add `aws.eks.cluster.arn` to EKS specific semantic conventions ([#1484](https://github.com/open-telemetry/opentelemetry-specification/pull/1484))
- Rename `zone` to `availability_zone` in `cloud` semantic conventions ([#1495](https://github.com/open-telemetry/opentelemetry-specification/pull/1495))
- Rename `cloud.infrastructure_service` to `cloud.platform` ([#1530](https://github.com/open-telemetry/opentelemetry-specification/pull/1530))
- Add section describing that libraries and the collector should autogenerate
the semantic convention keys. ([#1515](https://github.com/open-telemetry/opentelemetry-specification/pull/1515))

## v1.0.1 (2021-02-11)

- Fix rebase issue for span limit default values ([#1429](https://github.com/open-telemetry/opentelemetry-specification/pull/1429))

## v1.0.0 (2021-02-10)

New:

- Add `cloud.infrastructure_service` resource attribute
  ([#1112](https://github.com/open-telemetry/opentelemetry-specification/pull/1112))
- Add `SpanLimits` as a configuration for the TracerProvider([#1416](https://github.com/open-telemetry/opentelemetry-specification/pull/1416))

Updates:

- Add `http.server.active_requests` to count in-flight HTTP requests
  ([#1378](https://github.com/open-telemetry/opentelemetry-specification/pull/1378))
- Update default limit for span attributes, events, links to 128([#1419](https://github.com/open-telemetry/opentelemetry-specification/pull/1419))
- Update OT Trace propagator environment variable to match latest name([#1406](https://github.com/open-telemetry/opentelemetry-specification/pull/1406))
- Remove Metrics SDK specification to avoid confusion, clarify that Metrics API
  specification is not recommended for client implementation
  ([#1401](https://github.com/open-telemetry/opentelemetry-specification/pull/1401))
- Rename OTEL_TRACE_SAMPLER and OTEL_TRACE_SAMPLER_ARG env variables to OTEL_TRACES_SAMPLER and OTEL_TRACES_SAMPLER_ARG
  ([#1382](https://github.com/open-telemetry/opentelemetry-specification/pull/1382))
- Mark some entries in compliance matrix as optional([#1359](https://github.com/open-telemetry/opentelemetry-specification/pull/1359))
  SDKs are free to provide support at their discretion.
- Rename signal-specific variables for `OTLP_EXPORTER_*` to `OTLP_EXPORTER_TRACES_*` and `OTLP_EXPORTER_METRICS_*`([#1362](https://github.com/open-telemetry/opentelemetry-specification/pull/1362))
- Versioning and stability guarantees for OpenTelemetry clients([#1291](https://github.com/open-telemetry/opentelemetry-specification/pull/1291))
- Additional Cassandra semantic attributes
  ([#1217](https://github.com/open-telemetry/opentelemetry-specification/pull/1217))
- OTEL_EXPORTER environment variable replaced with OTEL_TRACES_EXPORTER and
  OTEL_METRICS_EXPORTER which each accept only a single value, not a list.
  ([#1318](https://github.com/open-telemetry/opentelemetry-specification/pull/1318))
- `process.runtime.description` resource convention: Add `java.vm.name`
  ([#1242](https://github.com/open-telemetry/opentelemetry-specification/pull/1242))
- Refine span name guideline for SQL database spans
  ([#1219](https://github.com/open-telemetry/opentelemetry-specification/pull/1219))
- Add RPC semantic conventions for metrics
  ([#1162](https://github.com/open-telemetry/opentelemetry-specification/pull/1162))
- Clarify `Description` usage on `Status` API
  ([#1257](https://github.com/open-telemetry/opentelemetry-specification/pull/1257))
- Add/Update `Status` + `error` mapping for Jaeger & Zipkin Exporters
  ([#1257](https://github.com/open-telemetry/opentelemetry-specification/pull/1257))
- Resource's service.name MUST have a default value, service.instance.id is not
  required.
  ([#1269](https://github.com/open-telemetry/opentelemetry-specification/pull/1269))
  - Clarified in [#1294](https://github.com/open-telemetry/opentelemetry-specification/pull/1294)
- Add requirement that the SDK allow custom generation of Trace IDs and Span IDs
  ([#1006](https://github.com/open-telemetry/opentelemetry-specification/pull/1006))
- Add default ratio when TraceIdRatioSampler is specified by environment variable but
  no ratio is.
  ([#1322](https://github.com/open-telemetry/opentelemetry-specification/pull/1322))
- Require schemed endpoints for OTLP exporters
  ([1234](https://github.com/open-telemetry/opentelemetry-specification/pull/1234))
- Resource SDK: Reverse (suggested) order of Resource.Merge parameters, remove
  special case for empty strings
  ([#1345](https://github.com/open-telemetry/opentelemetry-specification/pull/1345))
- Resource attributes: lowerecased the allowed values of the `aws.ecs.launchtype`
  attribute
  ([#1339](https://github.com/open-telemetry/opentelemetry-specification/pull/1339))
- Trace Exporters: Fix TODOs in Jaeger exporter spec
  ([#1374](https://github.com/open-telemetry/opentelemetry-specification/pull/1374))
- Clarify that Jaeger/Zipkin exporters must rely on the default Resource to
  get service.name if none was specified.
  ([#1386](https://github.com/open-telemetry/opentelemetry-specification/pull/1386))
- Modify OTLP/Zipkin Exporter format variables for 1.0 (allowing further specification post 1.0)
  ([#1358](https://github.com/open-telemetry/opentelemetry-specification/pull/1358))
- Add `k8s.node` semantic conventions ([#1390](https://github.com/open-telemetry/opentelemetry-specification/pull/1390))
- Clarify stability for both OTLP/HTTP and signals in OTLP.
  ([#1400](https://github.com/open-telemetry/opentelemetry-specification/pull/1400/files))

## v0.7.0 (11-18-2020)

New:

- Document service name mapping for Jaeger exporters
  ([1222](https://github.com/open-telemetry/opentelemetry-specification/pull/1222))
- Change default OTLP port number
  ([#1221](https://github.com/open-telemetry/opentelemetry-specification/pull/1221))
- Add performance benchmark specification
  ([#748](https://github.com/open-telemetry/opentelemetry-specification/pull/748))
- Enforce that the Baggage API must be fully functional, even without an installed SDK.
  ([#1103](https://github.com/open-telemetry/opentelemetry-specification/pull/1103))
- Rename "Canonical status code" to "Status code"
  ([#1081](https://github.com/open-telemetry/opentelemetry-specification/pull/1081))
- Add Metadata for Baggage entries, and clarify W3C Baggage Propagator implementation
  ([#1066](https://github.com/open-telemetry/opentelemetry-specification/pull/1066))
- Change Status to be consistent with Link and Event
  ([#1067](https://github.com/open-telemetry/opentelemetry-specification/pull/1067))
- Clarify env variables in otlp exporter
  ([#975](https://github.com/open-telemetry/opentelemetry-specification/pull/975))
- Add Prometheus exporter environment variables
  ([#1021](https://github.com/open-telemetry/opentelemetry-specification/pull/1021))
- Default propagators in un-configured API must be no-op
  ([#930](https://github.com/open-telemetry/opentelemetry-specification/pull/930))
- Define resource mapping for Jaeger exporters
  ([#891](https://github.com/open-telemetry/opentelemetry-specification/pull/891))
- Add resource semantic conventions for operating systems
  ([#693](https://github.com/open-telemetry/opentelemetry-specification/pull/693))
- Add semantic convention for source code attributes
  ([#901](https://github.com/open-telemetry/opentelemetry-specification/pull/901))
- Add semantic conventions for outgoing Function as a Service (FaaS) invocations
  ([#862](https://github.com/open-telemetry/opentelemetry-specification/pull/862))
- Add resource semantic convention for deployment environment
  ([#606](https://github.com/open-telemetry/opentelemetry-specification/pull/606/))
- Refine semantic conventions for messaging systems and add specific attributes for Kafka
  ([#1027](https://github.com/open-telemetry/opentelemetry-specification/pull/1027))
- Clarification of the behavior of the Trace API, re: context propagation, in
  the absence of an installed SDK
- Add API and semantic conventions for recording exceptions as Span Events
  ([#697](https://github.com/open-telemetry/opentelemetry-specification/pull/697))
  * API was extended to allow adding arbitrary event attributes ([#874](https://github.com/open-telemetry/opentelemetry-specification/pull/874))
  * `exception.escaped` semantic span event attribute was added
    ([#784](https://github.com/open-telemetry/opentelemetry-specification/pull/784),
    [#946](https://github.com/open-telemetry/opentelemetry-specification/pull/946))
- Allow samplers to modify tracestate
  ([#988](https://github.com/open-telemetry/opentelemetry-specification/pull/988/))
- Update the header name for otel baggage, and version date
  ([#981](https://github.com/open-telemetry/opentelemetry-specification/pull/981))
- Define PropagationOnly Span to simplify active Span logic in Context
  ([#994](https://github.com/open-telemetry/opentelemetry-specification/pull/994))
- Add limits to the number of attributes, events, and links in SDK Spans
  ([#942](https://github.com/open-telemetry/opentelemetry-specification/pull/942))
- Add Metric SDK specification (partial): covering terminology and Accumulator component
  ([#626](https://github.com/open-telemetry/opentelemetry-specification/pull/626))
- Clarify context interaction for trace module
  ([#1063](https://github.com/open-telemetry/opentelemetry-specification/pull/1063))
- Add `Shutdown` function to `*Provider` SDK
  ([#1074](https://github.com/open-telemetry/opentelemetry-specification/pull/1074))
- Add semantic conventions for system metrics
  ([#937](https://github.com/open-telemetry/opentelemetry-specification/pull/937))
- Add `db.sql.table` to semantic conventions, allow `db.operation` for SQL
  ([#1141](https://github.com/open-telemetry/opentelemetry-specification/pull/1141))
- Add OTEL_TRACE_SAMPLER env variable definition
  ([#1136](https://github.com/open-telemetry/opentelemetry-specification/pull/1136/))
- Add guidelines for OpenMetrics interoperability
  ([#1154](https://github.com/open-telemetry/opentelemetry-specification/pull/1154))
- Add OTEL_TRACE_SAMPLER_ARG env variable definition
  ([#1202](https://github.com/open-telemetry/opentelemetry-specification/pull/1202))

Updates:

- Clarify null SHOULD NOT be allowed even in arrays
  ([#1214](https://github.com/open-telemetry/opentelemetry-specification/pull/1214))
- Remove ordering SHOULD-requirement for attributes
  ([#1212](https://github.com/open-telemetry/opentelemetry-specification/pull/1212))
- Make `process.pid` optional, split `process.command_args` from `command_line`
  ([#1137](https://github.com/open-telemetry/opentelemetry-specification/pull/1137))
- Renamed `CorrelationContext` to `Baggage`:
  ([#857](https://github.com/open-telemetry/opentelemetry-specification/pull/857))
- Add semantic convention for NGINX custom HTTP 499 status code.
- Adapt semantic conventions for the span name of messaging systems
  ([#690](https://github.com/open-telemetry/opentelemetry-specification/pull/690))
- Remove lazy Event and Link API from Span interface
  ([#840](https://github.com/open-telemetry/opentelemetry-specification/pull/840))
  * SIGs are recommended to remove any existing implementation of the lazy APIs
    to avoid conflicts/breaking changes in case they will be reintroduced to the
    spec in future.
- Provide clear definitions for readable and read/write span interfaces in the
  SDK
  ([#669](https://github.com/open-telemetry/opentelemetry-specification/pull/669))
  * SpanProcessors must provide read/write access at least in OnStart.
- Specify how `Probability` sampler is used with `ParentOrElse` sampler.
- Clarify event timestamp origin and range
  ([#839](https://github.com/open-telemetry/opentelemetry-specification/pull/839))
- Clean up api-propagators.md, by extending documentation and removing redundant
  sections
  ([#577](https://github.com/open-telemetry/opentelemetry-specification/pull/577))
- Rename HTTPText propagator to TextMap
  ([#793](https://github.com/open-telemetry/opentelemetry-specification/pull/793))
- Rename ParentOrElse sampler to ParentBased and add multiple delegate samplers
  ([#610](https://github.com/open-telemetry/opentelemetry-specification/pull/610))
- Rename ProbabilitySampler to TraceIdRatioBasedSampler and add requirements
  ([#611](https://github.com/open-telemetry/opentelemetry-specification/pull/611))
- Version attributes no longer have a prefix such as semver:
  ([#873](https://github.com/open-telemetry/opentelemetry-specification/pull/873))
- Add semantic conventions for process runtime
  ([#882](https://github.com/open-telemetry/opentelemetry-specification/pull/882),
   [#1137](https://github.com/open-telemetry/opentelemetry-specification/pull/1137))
- Use hex encoding for trace id and span id fields in OTLP JSON encoding:
  ([#911](https://github.com/open-telemetry/opentelemetry-specification/pull/911))
- Explicitly specify the SpanContext APIs IsValid and IsRemote as required
  ([#914](https://github.com/open-telemetry/opentelemetry-specification/pull/914))
- A full `Context` is the only way to specify a parent of a `Span`.
  `SpanContext` or even `Span` are not allowed anymore.
  ([#875](https://github.com/open-telemetry/opentelemetry-specification/pull/875))
- Remove obsolete `http.status_text` from semantic conventions
  ([#972](https://github.com/open-telemetry/opentelemetry-specification/pull/972))
- Define `null` as an invalid value for attributes and declare attempts to set
  `null` as undefined behavior
  ([#992](https://github.com/open-telemetry/opentelemetry-specification/pull/992))
- SDK: Rename the `Decision` values for `SamplingResult`s to `DROP`, `RECORD_ONLY`
  and `RECORD_AND_SAMPLE` for consistency
  ([#938](https://github.com/open-telemetry/opentelemetry-specification/pull/938),
  [#956](https://github.com/open-telemetry/opentelemetry-specification/pull/956))
- Metrics API: Replace "Additive" with "Adding", "Non-Additive" with "Grouping"
  ([#983](https://github.com/open-telemetry/opentelemetry-specification/pull/983)
- Move active span interaction in the Trace API to a separate class
  ([#923](https://github.com/open-telemetry/opentelemetry-specification/pull/923))
- Metrics SDK: Specify LastValue default aggregation for ValueObserver
  ([#984](https://github.com/open-telemetry/opentelemetry-specification/pull/984)
- Metrics SDK: Specify TBD default aggregation for ValueRecorder
  ([#984](https://github.com/open-telemetry/opentelemetry-specification/pull/984)
- Trace SDK: Sampler.ShouldSample gets parent Context instead of SpanContext
  ([#881](https://github.com/open-telemetry/opentelemetry-specification/pull/881))
- SDK: Specify known values, as well as basic error handling for OTEL_PROPAGATORS.
  ([#962](https://github.com/open-telemetry/opentelemetry-specification/pull/962))
  ([#995](https://github.com/open-telemetry/opentelemetry-specification/pull/995))
- SDK: Specify when to generate new IDs with sampling
  ([#1225](https://github.com/open-telemetry/opentelemetry-specification/pull/1225))
- Remove custom header name for Baggage, use official header
  ([#993](https://github.com/open-telemetry/opentelemetry-specification/pull/993))
- Trace API: Clarifications for `Span.End`, e.g. IsRecording becomes false after End
  ([#1011](https://github.com/open-telemetry/opentelemetry-specification/pull/1011))
- Update semantic conventions for gRPC for new Span Status
  ([#1156](https://github.com/open-telemetry/opentelemetry-specification/pull/1156))

## v0.6.0 (2020-07-01)

New:

- Add span attribute to indicate cold starts of Function as a Service executions
  ([#650](https://github.com/open-telemetry/opentelemetry-specification/pull/650))
- Add conventions for naming of exporter packages
  ([#629](https://github.com/open-telemetry/opentelemetry-specification/pull/629))
- Add semantic conventions for container id
  ([#673](https://github.com/open-telemetry/opentelemetry-specification/pull/673))
- Add semantic conventions for HTTP content length
  ([#641](https://github.com/open-telemetry/opentelemetry-specification/pull/641))
- Add semantic conventions for process resource
  ([#635](https://github.com/open-telemetry/opentelemetry-specification/pull/635))
- Add peer.service to provide a user-configured name for a remote service
  ([#652](https://github.com/open-telemetry/opentelemetry-specification/pull/652))

Updates:

- Improve root Span description
  ([#645](https://github.com/open-telemetry/opentelemetry-specification/pull/645))
- Extend semantic conventions for RPC and allow non-gRPC calls
  ([#604](https://github.com/open-telemetry/opentelemetry-specification/pull/604))
- Revise and extend semantic conventions for databases
  ([#575](https://github.com/open-telemetry/opentelemetry-specification/pull/575))
- Clarify Tracer vs TracerProvider in tracing API and SDK spec.
  ([#619](https://github.com/open-telemetry/opentelemetry-specification/pull/619))
  Most importantly:
  * Configuration should be stored not per Tracer but in the TracerProvider.
  * Active spans are not per Tracer.
- Do not set any value in Context upon failed extraction
  ([#671](https://github.com/open-telemetry/opentelemetry-specification/pull/671))
- Clarify semantic conventions around span start and end time
  ([#592](https://github.com/open-telemetry/opentelemetry-specification/pull/592))

## v0.5.0 (06-02-2020)

- Define Log Data Model.
- Remove SpanId from Sampler input.
- Clarify what it will mean for a vendor to "support OpenTelemetry".
- Clarify Tracers should reference an InstrumentationLibrary rather than a
  Resource.
- Replace ALWAYS_PARENT sampler with a composite ParentOrElse sampler.
- Incorporate old content on metrics calling conventions, label sets.
- Update api-metrics-user.md and api-metrics-meter.md with the latest metrics
  API.
- Normalize Instrumentation term for instrumentations.
- Change w3c correlation context to custom header.

## v0.4.0 (2020-05-12)

- [OTEP-83](https://github.com/open-telemetry/oteps/blob/main/text/0083-component.md)
  Introduce the notion of InstrumentationLibrary.
- [OTEP-88](https://github.com/open-telemetry/oteps/blob/main/text/metrics/0088-metric-instrument-optional-refinements.md)
  Metrics API instrument foundation.
- [OTEP-91](https://github.com/open-telemetry/oteps/blob/main/text/logs/0091-logs-vocabulary.md)
  Logs vocabulary.
- [OTEP-92](https://github.com/open-telemetry/oteps/blob/main/text/logs/0092-logs-vision.md)
  Logs Vision.
- [OTEP-90](https://github.com/open-telemetry/oteps/blob/main/text/metrics/0090-remove-labelset-from-metrics-api.md)
  Remove LabelSet from the metrics API.
- [OTEP-98](https://github.com/open-telemetry/oteps/blob/main/text/metrics/0098-metric-instruments-explained.md)
  Explain the metric instruments.
- [OTEP-99](https://github.com/open-telemetry/oteps/blob/main/text/0099-otlp-http.md)
  OTLP/HTTP: HTTP Transport Extension for OTLP.
- Define handling of null and empty attribute values.
- Rename Setter.put to Setter.set
- Add glossary for typically misused terms.
- Clarify that resources are immutable.
- Clarify that SpanContext.IsRemote is false on remote children.
- Move specifications into sub-directories per signal.
- Remove references to obsolete `peer.*` attributes.
- Span semantic conventions for for messaging systems.
- Span semantic conventions for function as a service.
- Remove the handling of retries from trace exporters.
- Remove Metrics' default keys.
- Add some clarifying language to the semantics of metric instrument naming.
- Allow injectors and extractors to be separate interfaces.
- Add an explanation on why Context Restore operation is needed.
- Document special Zipkin conversion cases.

## v0.3.0 (2020-02-21)

- [OTEP-0059](https://github.com/open-telemetry/oteps/blob/main/text/trace/0059-otlp-trace-data-format.md)
  Add OTLP Trace Data Format specification.
- [OTEP-0066](https://github.com/open-telemetry/oteps/blob/main/text/0066-separate-context-propagation.md)
  Separate Layer for Context Propagation.
- [OTEP-0070](https://github.com/open-telemetry/oteps/blob/main/text/metrics/0070-metric-bound-instrument.md)
  Rename metric instrument "Handles" to "Bound Instruments".
- [OTEP-0072](https://github.com/open-telemetry/oteps/blob/main/text/metrics/0072-metric-observer.md)
  Metric Observer instrument specification (refinement).
- [OTEP-0080](https://github.com/open-telemetry/oteps/blob/main/text/metrics/0080-remove-metric-gauge.md)
  Remove the Metric Gauge instrument, recommend use of other instruments.
- Update 0003-measure-metric-type to match current Specification.
- Update 0009-metric-handles to match current Specification.
- Clarify named tracers and meters.
- Remove SamplingHint from the Sampling OTEP (OTEP-0006).
- Remove component attribute.
- Allow non-string Resource label values.
- Allow array values for attributes.
- Add service version to Resource attributes.
- Add general, general identity, network and VM image attribute conventions.
- Add a section on transformation to Zipkin Spans.
- Add a section on SDK default configuration.
- Enhance semantic conventions for HTTP/RPC.
- Provide guidelines for low-cardinality span names.
- SDK Tracer: Replace TracerFactory with TracerProvider.
- Update Resource to be in the SDK.

## v0.2.0 (2019-10-22)

- [OTEP-0001](https://github.com/open-telemetry/oteps/blob/main/text/0001-telemetry-without-manual-instrumentation.md)
  Added Auto-Instrumentation.
- [OTEP-0002](https://github.com/open-telemetry/oteps/blob/main/text/trace/0002-remove-spandata.md):
  Removed SpanData interface in favor of Span Start and End options.
- [OTEP-0003](https://github.com/open-telemetry/oteps/blob/main/text/metrics/0003-measure-metric-type.md)
  Consolidatesd pre-aggregated and raw metrics APIs.
- [OTEP-0008](https://github.com/open-telemetry/oteps/blob/main/text/metrics/0008-metric-observer.md)
  Added Metrics Observers API.
- [OTEP-0009](https://github.com/open-telemetry/oteps/blob/main/text/metrics/0009-metric-handles.md)
  Added Metrics Handle API.
- [OTEP-0010](https://github.com/open-telemetry/oteps/blob/main/text/metrics/0010-cumulative-to-counter.md)
  Rename "Cumulative" to "Counter" in the Metrics API.
- [OTEP-006](https://github.com/open-telemetry/oteps/blob/main/text/trace/0006-sampling.md)
  Moved sampling from the API tp the SDK.
- [OTEP-0007](https://github.com/open-telemetry/oteps/blob/main/text/0007-no-out-of-band-reporting.md)
  Moved support for out-of-band telemetry from the API to the SDK.
- [OTEP-0016](https://github.com/open-telemetry/oteps/blob/main/text/0016-named-tracers.md)
  Added named providers for Tracers and Meters.
- Added design goals and requirements for a telemetry data exchange protocol.
- Added a Span Processor interface for intercepting span start and end
  invocations.
- Added a Span Exporter interface for processing batches of spans.
- Replaced DistributedContext.GetIterator with GetEntries.
- Added clarifications and adjustments to improve cross-language applicability.
- Added a specification for SDK configuration.

## v0.1.0 (2019-06-21)

- Added API proposal for the converged OpenTracing/OpenCensus project is
  complete.<|MERGE_RESOLUTION|>--- conflicted
+++ resolved
@@ -98,11 +98,7 @@
 
 ### Compatibility
 
-<<<<<<< HEAD
-- No changes.
-=======
 - Add Tracer.Close() to the OpenTracing Shim layer.
->>>>>>> b45fa5e7
 
 ### OpenTelemetry Protocol
 
