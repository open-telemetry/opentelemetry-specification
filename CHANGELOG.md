# Changelog

Please update changelog as part of any significant pull request. Place short
description of your change into "Unreleased" section. As part of release process
content of "Unreleased" section content will generate release notes for the
release.

## Unreleased

### Context

### Traces

### Metrics

### Logs

### Resource

### OpenTelemetry Protocol

### Compatibility

### SDK Configuration

### Common

### Supplementary Guidelines

## v1.30.0 (2024-02-15)

### Context

- No changes.

### Traces

- No changes.

### Metrics

- Clarify metric view measurement processing.
  ([#3842](https://github.com/open-telemetry/opentelemetry-specification/pull/3842))
- Expose `ExemplarReservoir` as configuration parameter for views.
  Remove `ExemplarFilter` as an interface, now it is only configuration
  parameter.
  ([#3820](https://github.com/open-telemetry/opentelemetry-specification/pull/3820))

### Logs

- Fix `Resource` field type in Logs Data Model.
  ([#3826](https://github.com/open-telemetry/opentelemetry-specification/pull/3826))
- Remove confusing description from `Body` field in Logs Data Model to make it clear the Bridge API must support a structured body.
  ([#3827](https://github.com/open-telemetry/opentelemetry-specification/pull/3827))
- Deconstruct number scalar type to double and signed integer.
  ([#3854](https://github.com/open-telemetry/opentelemetry-specification/pull/3854))
- Remove use of Object-Oriented term `class` in log signal.
  ([#3882](https://github.com/open-telemetry/opentelemetry-specification/pull/3882))

### Resource

- No changes.

### OpenTelemetry Protocol

- Use `TracesData`, `MetricsData` and `LogsData` proto messages for file exporter.
  ([#3809](https://github.com/open-telemetry/opentelemetry-specification/pull/3809))

### Compatibility

- No changes.

### SDK Configuration

- Add file configuration section to spec compliance matrix.
  ([#3804](https://github.com/open-telemetry/opentelemetry-specification/pull/3804))
- Define mechanism for SDK extension components.
  ([#3802](https://github.com/open-telemetry/opentelemetry-specification/pull/3802))

### Common

<<<<<<< HEAD
- Tighten stability requirements for enum attribute values
  ([#3879](https://github.com/open-telemetry/opentelemetry-specification/pull/3879))
=======
- No changes.
>>>>>>> 5d9cef81

### Supplementary Guidelines

- No changes.

## v1.29.0 (2024-01-10)

### Context & Baggage

- Align definition of Baggage with W3C Specification.
  ([#3800](https://github.com/open-telemetry/opentelemetry-specification/pull/3800))

### Traces

- Update OpenTelemetry to Zipkin Transformation to handle attributes from older semantic conventions in a backwards compatible way.
  ([#3794](https://github.com/open-telemetry/opentelemetry-specification/pull/3794))

### Metrics

- Define experimental MetricFilter as a mechanism to filter collected metrics by the MetricReader
  ([#3566](https://github.com/open-telemetry/opentelemetry-specification/pull/3566))
- Add optional configuration for Prometheus exporters to optionally remove unit and type suffixes.
  ([#3777](https://github.com/open-telemetry/opentelemetry-specification/pull/3777))
- Add optional configuration for Prometheus exporters to optionally drop `otel_scope_info` metric.
  ([#3796](https://github.com/open-telemetry/opentelemetry-specification/pull/3796))

### Logs

### Resource

### OpenTelemetry Protocol

### Compatibility

### SDK Configuration

- Define file configuration file format and env var substitution
  ([#3744](https://github.com/open-telemetry/opentelemetry-specification/pull/3744))

### Common

- Clarify that attribute keys are case-sensitive.
  ([#3784](https://github.com/open-telemetry/opentelemetry-specification/pull/3784))

### Supplementary Guidelines

## v1.28.0 (2023-12-07)

### Context

- No changes.

### Traces

- Stabilize how exceptions are recorded using the Trace SDK.
  ([#3769](https://github.com/open-telemetry/opentelemetry-specification/pull/3769))
- Add definition for standard output span exporter.
  ([#3740](https://github.com/open-telemetry/opentelemetry-specification/pull/3740))

### Metrics

- Add optional configuration for Prometheus exporters to promote resource attributes to metric attributes
  ([#3761](https://github.com/open-telemetry/opentelemetry-specification/pull/3761))
- Clarifications and flexibility in Exemplar speicification.
  ([#3760](https://github.com/open-telemetry/opentelemetry-specification/pull/3760))

### Logs

- Add definition for standard output log record exporter.
  ([#3741](https://github.com/open-telemetry/opentelemetry-specification/pull/3741))
- BREAKING: Change `event.name` definition to include `namespace` and removed `event.domain` from log event attributes.
  ([#3749](https://github.com/open-telemetry/opentelemetry-specification/pull/3749))
- BREAKING: Refine the arguments of the emit Event API. Instead of accepting
  a `LogRecord`, the individual arguments are enumerated along with the
  implementation requirements on how those arguments map to `LogRecord`.
  ([#3772](https://github.com/open-telemetry/opentelemetry-specification/pull/3772))

### Resource

- No changes.

### OpenTelemetry Protocol

- Clarify HTTP endpoint configuration option handling.
  ([#3739](https://github.com/open-telemetry/opentelemetry-specification/pull/3739))

### Compatibility

- No changes.

### SDK Configuration

- Add `console` as an exporter type that is supported via environment variable configuration.
  ([#3742](https://github.com/open-telemetry/opentelemetry-specification/pull/3742))

### Common

- No changes.

### Supplementary Guidelines

- No changes.

## v1.27.0 (2023-11-08)

### Context

- No changes.

### Traces

- Add a new AddLink() operation to Span (experimental).
  ([#3678](https://github.com/open-telemetry/opentelemetry-specification/pull/3678))

### Metrics

- No changes.

### Logs

- No changes.

### Resource

- No changes.

### OpenTelemetry Protocol

- New exporter implementations do not need to support
  `OTEL_EXPORTER_OTLP_SPAN_INSECURE` and `OTEL_EXPORTER_OTLP_METRIC_INSECURE`.
  ([#3719](https://github.com/open-telemetry/opentelemetry-specification/pull/3719))

### Compatibility

- No changes.

### SDK Configuration

- Define file configuration parse and create operations.
  ([#3437](https://github.com/open-telemetry/opentelemetry-specification/pull/3437))
- Add environment variable implementation guidelines.
  ([#3738](https://github.com/open-telemetry/opentelemetry-specification/pull/3738))

### Common

- Rename/replace `(client|server).socket.(address|port)` attributes with `network.(peer|local).(address|port)`.
  ([#3713](https://github.com/open-telemetry/opentelemetry-specification/pull/3713))

### Supplementary Guidelines

- No changes.

## v1.26.0 (2023-10-10)

### Context

- No changes.

### Traces

- `ParentBased` sampler is a decorator (not a composite).
  ([#3706](https://github.com/open-telemetry/opentelemetry-specification/pull/3706))

### Metrics

- Consistently use "advisory parameters" instead of "advice parameters".
  ([#3693](https://github.com/open-telemetry/opentelemetry-specification/pull/3693))
- Stabilize `ExplicitBucketBoundaries` instrument advisory parameter.
  ([#3694](https://github.com/open-telemetry/opentelemetry-specification/pull/3694))

### Logs

- Update two apache access logs mappings.
  ([#3712](https://github.com/open-telemetry/opentelemetry-specification/pull/3712))

### Resource

- No changes.

### OpenTelemetry Protocol

- No changes.

### Compatibility

- Prometheus exporters omit empty resources and scopes without attributes.
  ([#3660](https://github.com/open-telemetry/opentelemetry-specification/pull/3660))

### SDK Configuration

- Fix description of OTEL_ATTRIBUTE_COUNT_LIMIT
  ([#3714](https://github.com/open-telemetry/opentelemetry-specification/pull/3714))

### Common

- Add upgrading and version management documentation
  ([#3695](https://github.com/open-telemetry/opentelemetry-specification/pull/3695))

### Supplementary Guidelines

- No changes.

## v1.25.0 (2023-09-13)

### Context

- No changes.

### Traces

- No changes.

### Metrics

- Increase metric name maximum length from 63 to 255 characters.
  ([#3648](https://github.com/open-telemetry/opentelemetry-specification/pull/3648))
- MetricReader.Collect ignores Resource from MetricProducer.Produce.
  ([#3636](https://github.com/open-telemetry/opentelemetry-specification/pull/3636))
- Attribute sets not observed during async callbacks are not exported.
  ([#3242](https://github.com/open-telemetry/opentelemetry-specification/pull/3242))
- Promote MetricProducer specification to feature-freeze.
  ([#3655](https://github.com/open-telemetry/opentelemetry-specification/pull/3655))
- Add synchronous gauge instrument, clarify temporality selection influence on
  metric point persistence.
  ([#3540](https://github.com/open-telemetry/opentelemetry-specification/pull/3540))
- Clarify that advice is non-identifying.
  ([#3661](https://github.com/open-telemetry/opentelemetry-specification/pull/3661))
- Define the default size of the `SimpleFixedSizeExemplarReservoir` to be `1`.
  ([#3670](https://github.com/open-telemetry/opentelemetry-specification/pull/3670))
- Rename "advice" to "advisory parameters".
  ([#3662](https://github.com/open-telemetry/opentelemetry-specification/pull/3662))
- Clarify the minimal implementation of a `View`'s `attribute_keys` is an allow-list.
  ([#3680](https://github.com/open-telemetry/opentelemetry-specification/pull/3680))
- Add "/" to valid characters for instrument names
  ([#3684](https://github.com/open-telemetry/opentelemetry-specification/pull/3684))
- Stabilize the `MetricProducer`.
  ([#3685](https://github.com/open-telemetry/opentelemetry-specification/pull/3685))

### Logs

- Update GCP data model to use `TraceFlags` instead of
  `gcp.trace_sampled`. ([#3629](https://github.com/open-telemetry/opentelemetry-specification/pull/3629))

### Resource

- No changes.

### OpenTelemetry Protocol

- Fix and clarify definition of "transient error" in the OTLP exporter specification.
  ([#3653](https://github.com/open-telemetry/opentelemetry-specification/pull/3653))

### Compatibility

- OpenTracing Shim: Allow invalid but sampled SpanContext to be returned.
  ([#3471](https://github.com/open-telemetry/opentelemetry-specification/pull/3471))
- Prometheus: Allow changing metric names by default when translating from Prometheus to OpenTelemetry.
  ([#3679](https://github.com/open-telemetry/opentelemetry-specification/pull/3679))

### SDK Configuration

- No changes.

### Common

- No changes.

### Supplemenatary Guidelines

- No changes.

## v1.24.0 (2023-08-10)

### Context

- No changes.

### Traces

- No changes.

### Metrics

- Specify how to handle instrument name conflicts.
  ([#3626](https://github.com/open-telemetry/opentelemetry-specification/pull/3626))
- Add experimental metric attributes advice API.
  ([#3546](https://github.com/open-telemetry/opentelemetry-specification/pull/3546))
- Revise the exemplar default reservoirs.
  ([#3627](https://github.com/open-telemetry/opentelemetry-specification/pull/3627))
- Mark the default aggregation cardinality Experimental in MetricReader.
  ([#3619](https://github.com/open-telemetry/opentelemetry-specification/pull/3619))
- Mark Metric No-Op API as stable.
  ([#3642](https://github.com/open-telemetry/opentelemetry-specification/pull/3642))
- MetricProducers are provided as config to MetricReaders instead of through a RegisterProducer operation.
  ([#3613](https://github.com/open-telemetry/opentelemetry-specification/pull/3613))
- Refine `MetricProvider.ForceFlush` and define `ForceFlush` for periodic exporting MetricReader.
  ([#3563](https://github.com/open-telemetry/opentelemetry-specification/pull/3563))

### Logs

- Clarify how log appender use Scope name and attributes.
  ([#3583](https://github.com/open-telemetry/opentelemetry-specification/pull/3583))
- Mark No-Op Logs Bridge API as stable.
  ([#3642](https://github.com/open-telemetry/opentelemetry-specification/pull/3642))

### Resource

- No changes.

### Compatibility

- Prometheus exporters SHOULD provide configuration to disable the addition of `_total` suffixes.
  ([#3590](https://github.com/open-telemetry/opentelemetry-specification/pull/3590))

### SDK Configuration

- No changes.

### Common

- No changes.

### Supplemenatary Guidelines

- No changes.

## v1.23.0 (2023-07-12)

### Context

- No changes.

### Traces

- Refine SDK TracerProvider configuration section.
  ([#3559](https://github.com/open-telemetry/opentelemetry-specification/pull/3559))
- Make SDK Tracer Creation more normative.
  ([#3529](https://github.com/open-telemetry/opentelemetry-specification/pull/3529))

### Metrics

- Refine SDK MeterProvider configuration section.
  ([#3522](https://github.com/open-telemetry/opentelemetry-specification/pull/3522))
- Clarify metric view requirements and recommendations.
  ([#3524](https://github.com/open-telemetry/opentelemetry-specification/pull/3524))
- Change the view name to be the view's stream configuration name.
  ([#3524](https://github.com/open-telemetry/opentelemetry-specification/pull/3524))
- Make SDK Meter Creation more normative.
  ([#3529](https://github.com/open-telemetry/opentelemetry-specification/pull/3529))
- Clarify duplicate instrument registration scope to be a MeterProvider.
  ([#3538](https://github.com/open-telemetry/opentelemetry-specification/pull/3538))
- Clarify identical instrument definition for SDK.
  ([#3585](https://github.com/open-telemetry/opentelemetry-specification/pull/3585))

### Logs

- Refine SDK LoggerProvider configuration section.
  ([#3559](https://github.com/open-telemetry/opentelemetry-specification/pull/3559))
- Make SDK Logger Creation more normative.
  ([#3529](https://github.com/open-telemetry/opentelemetry-specification/pull/3529))

### Resource

- No changes.

### Compatibility

- NOTICE: Remove the Jaeger Exporter
  ([#3567](https://github.com/open-telemetry/opentelemetry-specification/pull/3567))
- Prometheus: Do not add `_total` suffix if the metric already ends in `_total`.
  ([#3581](https://github.com/open-telemetry/opentelemetry-specification/pull/3581))
- Prometheus type and unit suffixes are not trimmed by default.
  ([#3580](https://github.com/open-telemetry/opentelemetry-specification/pull/3580))

### SDK Configuration

- Extract Exemplar section and mark it as Experimental.
  ([#3533](https://github.com/open-telemetry/opentelemetry-specification/pull/3533))

### Common

- No changes.

### Supplemenatary Guidelines

- No changes.

## v1.22.0 (2023-06-09)

### Context

- No changes.

### Traces

- No changes.

### Metrics

- Make recommendation to reserve aggregator normative.
  ([#3526](https://github.com/open-telemetry/opentelemetry-specification/pull/3526))

### Logs

- No changes.

### Resource

- No changes.

### Compatibility

- No changes.

### OpenTelemetry Protocol

- Move OTLP specification to github.com/open-telemetry/opentelemetry-proto.
  ([#3454](https://github.com/open-telemetry/opentelemetry-specification/pull/3454))

### SDK Configuration

- No changes.

### Telemetry Schemas

- No changes.

### Common

- Explain why custom attributes are not recommended to be placed in OTel
  namespaces.
  ([#3507](https://github.com/open-telemetry/opentelemetry-specification/pull/3507))

### Supplemenatary Guidelines

- No changes.

## v1.21.0 (2023-05-09)

### Context

- No changes.

### Traces

- No changes.

### Metrics

- Add experimental histogram advice API.
  ([#3216](https://github.com/open-telemetry/opentelemetry-specification/pull/3216))
- Recommended non-prefixed units for metric instrument semantic conventions.
  ([#3312](https://github.com/open-telemetry/opentelemetry-specification/pull/3312))
- Recommended cardinality limits to protect metrics pipelines against
  excessive data production from a single instrument.
  ([#2960](https://github.com/open-telemetry/opentelemetry-specification/pull/2960))
- Specify second unit (`s`) and advice bucket boundaries of `[]`
  for `process.runtime.jvm.gc.duration`.
  ([#3458](https://github.com/open-telemetry/opentelemetry-specification/pull/3458))
- Add links to the JMX APIs that are the JVM runtime metric sources.
  ([#3463](https://github.com/open-telemetry/opentelemetry-specification/pull/3463))

### Logs

- Clarify parameters for emitting a log record.
  ([#3345](https://github.com/open-telemetry/opentelemetry-specification/pull/3354))
- Drop logger include_trace_context parameter.
  ([#3397](https://github.com/open-telemetry/opentelemetry-specification/pull/3397))
- Clarify how ObservedTimestamp field is set if unspecified
  ([#3385](https://github.com/open-telemetry/opentelemetry-specification/pull/3385))
- Mark logs bridge API / SDK as stable.
  ([#3376](https://github.com/open-telemetry/opentelemetry-specification/pull/3376))
- Mark LogRecord Environment Variables as stable.
  ([#3449](https://github.com/open-telemetry/opentelemetry-specification/pull/3449))

### Resource

### Semantic Conventions

- The Semantic Conventions have moved to a separate repository
  [github.com/open-telemetry/semantic-conventions](https://github.com/open-telemetry/semantic-conventions).
  There will be no future semantic conventions release from this repository.
  ([#3489](https://github.com/open-telemetry/opentelemetry-specification/pull/3489))

### Compatibility

- Mark OpenCensus compatibility spec as stable
  ([#3425](https://github.com/open-telemetry/opentelemetry-specification/pull/3425))

### OpenTelemetry Protocol

- No changes.

### SDK Configuration

- Lay initial groundwork for file configuration
  ([#3360](https://github.com/open-telemetry/opentelemetry-specification/pull/3360))
- Move file configuration schema to `opentelemetry-configuration`.
  ([#3412](https://github.com/open-telemetry/opentelemetry-specification/pull/3412))
- Move `sdk-configuration.md` and `sdk-environment-variables.md`
  to `/specification/configuration/`.
  ([#3434](https://github.com/open-telemetry/opentelemetry-specification/pull/3434))

### Telemetry Schemas

- No changes.

### Common

- Add log entries to specification README.md contents.
  ([#3435](https://github.com/open-telemetry/opentelemetry-specification/pull/3435))

### Supplemenatary Guidelines

- Add guidance to use service-supported propagation formats as default for AWS SDK client calls.
  ([#3212](https://github.com/open-telemetry/opentelemetry-specification/pull/3212))

## v1.20.0 (2023-04-07)

### Context

- No changes.

### Traces

- Clarify required parent information in ReadableSpan. Technically a relaxation,
  but previously it was easy to overlook certain properties were required.
  [#3257](https://github.com/open-telemetry/opentelemetry-specification/pull/3257)
- Remove underspecified and unused Span decorator from Trace SDK.
  ([#3363](https://github.com/open-telemetry/opentelemetry-specification/pull/3363))

### Metrics

- Clarify that units should use UCUM case sensitive variant.
  ([#3306](https://github.com/open-telemetry/opentelemetry-specification/pull/3306))
- Remove No-Op instrument and Meter creation requirements.
  ([#3322](https://github.com/open-telemetry/opentelemetry-specification/pull/3322))
- Fixed attributes requirement level in semantic conventions for hardware metrics
  ([#3258](https://github.com/open-telemetry/opentelemetry-specification/pull/3258))

### Logs

- Update log readme "request context" to "trace context".
  ([#3332](https://github.com/open-telemetry/opentelemetry-specification/pull/3332))
- Remove log readme document status.
  ([#3334](https://github.com/open-telemetry/opentelemetry-specification/pull/3334))
- Break out compatibility document on recording trace context in non-OTLP Log Format
  ([#3331](https://github.com/open-telemetry/opentelemetry-specification/pull/3331))
- Ensure Logs Bridge API doesn't contain SDK implementation details
  ([#3275](https://github.com/open-telemetry/opentelemetry-specification/pull/3275))
- Add Log Bridge API artifact naming guidance
  ([#3346](https://github.com/open-telemetry/opentelemetry-specification/pull/3346))
- Add log appender / bridge to glossary.
  ([#3335](https://github.com/open-telemetry/opentelemetry-specification/pull/3335))

### Resource

- No changes.

### Semantic Conventions

- Clarify that attribute requirement levels apply to the instrumentation library
  ([#3289](https://github.com/open-telemetry/opentelemetry-specification/pull/3289))
- Fix grammatical number of metric units.
  ([#3298](https://github.com/open-telemetry/opentelemetry-specification/pull/3298))
- Rename `net.app.protocol.(name|version)` to `net.protocol.(name|version)`
  ([#3272](https://github.com/open-telemetry/opentelemetry-specification/pull/3272))
- Replace `http.flavor` with `net.protocol.(name|version)`
  ([#3272](https://github.com/open-telemetry/opentelemetry-specification/pull/3272))
- Metric requirement levels are now stable
  ([#3271](https://github.com/open-telemetry/opentelemetry-specification/pull/3271))
- BREAKING: remove `messaging.destination.kind` and `messaging.source.kind`.
  ([#3214](https://github.com/open-telemetry/opentelemetry-specification/pull/3214),
  [#3348](https://github.com/open-telemetry/opentelemetry-specification/pull/3348))
- Define attributes collected for `cosmosdb` by Cosmos DB SDK
  ([#3097](https://github.com/open-telemetry/opentelemetry-specification/pull/3097))
- Clarify stability requirements of semantic conventions
  ([#3225](https://github.com/open-telemetry/opentelemetry-specification/pull/3225))
- BREAKING: Change span statuses for gRPC server spans.
  ([#3333](https://github.com/open-telemetry/opentelemetry-specification/pull/3333))
- Stabilize key components of `service.*` and `telemetry.sdk.*` resource
  semantic conventions.
  ([#3202](https://github.com/open-telemetry/opentelemetry-specification/pull/3202))
- Fixed attributes requirement level in semantic conventions for hardware metrics
  ([#3258](https://github.com/open-telemetry/opentelemetry-specification/pull/3258))
- Added AWS S3 semantic conventions.
  ([#3251](https://github.com/open-telemetry/opentelemetry-specification/pull/3251))
- Fix units in the Kafka metric semantic conventions.
  ([#3300](https://github.com/open-telemetry/opentelemetry-specification/pull/3300))
- Add Trino to Database specific conventions
  ([#3347](https://github.com/open-telemetry/opentelemetry-specification/pull/3347))
- Change `db.statement` to only be collected if there is sanitization.
  ([#3127](https://github.com/open-telemetry/opentelemetry-specification/pull/3127))
- BREAKING: Remove `http.status_code` attribute from the
  `http.server.active_requests` metric.
  ([#3366](https://github.com/open-telemetry/opentelemetry-specification/pull/3366))
- Mark attribute requirement levels as stable
  ([#3368](https://github.com/open-telemetry/opentelemetry-specification/pull/3368))

### Compatibility

- No changes.

### OpenTelemetry Protocol

- Declare OTLP stable.
  ([#3274](https://github.com/open-telemetry/opentelemetry-specification/pull/3274))

### SDK Configuration

- No changes.

### Telemetry Schemas

- No changes.

### Common

- No changes.

## v1.19.0 (2023-03-06)

### Context

- No changes.

### Traces

- No changes.

### Metrics

- Add unit to View's Instrument selection criteria.
  ([#3184](https://github.com/open-telemetry/opentelemetry-specification/pull/3184))
- Add metric requirement levels "Required", "Recommended", and "Opt-In".
  ([#3237](https://github.com/open-telemetry/opentelemetry-specification/pull/3237))

### Logs

- Rename Logs API to Logs Bridge API to prevent confusion.
  ([#3197](https://github.com/open-telemetry/opentelemetry-specification/pull/3197))
- Move event language from log README to event-api.
  ([#3252](https://github.com/open-telemetry/opentelemetry-specification/pull/3252))

### Resource

- Clarify how to collect `host.id` for non-containerized systems.
  ([#3173](https://github.com/open-telemetry/opentelemetry-specification/pull/3173))

### Semantic Conventions

- Move X-Ray Env Variable propagation to span link instead of parent for AWS Lambda.
  ([#3166](https://github.com/open-telemetry/opentelemetry-specification/pull/3166))
- Add heroku resource semantic conventions.
  [#3075](https://github.com/open-telemetry/opentelemetry-specification/pull/3075)
- BREAKING: Rename faas.execution to faas.invocation_id
  ([#3209](https://github.com/open-telemetry/opentelemetry-specification/pull/3209))
- BREAKING: Change faas.max_memory units to Bytes instead of MB
  ([#3209](https://github.com/open-telemetry/opentelemetry-specification/pull/3209))
- BREAKING: Expand scope of faas.id to cloud.resource_id
  ([#3188](https://github.com/open-telemetry/opentelemetry-specification/pull/3188))
- Add Connect RPC specific conventions
  ([#3116](https://github.com/open-telemetry/opentelemetry-specification/pull/3116))
- Rename JVM metric attribute value from `nonheap` to `non_heap`
  ([#3250](https://github.com/open-telemetry/opentelemetry-specification/pull/3250))
- Mark the attribute naming guidelines in the specification as stable.
  ([#3220](https://github.com/open-telemetry/opentelemetry-specification/pull/3220))
- Mark telemetry schema readme stable.
  ([#3221](https://github.com/open-telemetry/opentelemetry-specification/pull/3221))
- Remove mention of `net.transport` from HTTP semantic conventions
  ([#3244](https://github.com/open-telemetry/opentelemetry-specification/pull/3244))
- Clarifies that if an HTTP client request is explicitly made to an IP address,
  e.g. `http://x.x.x.x:8080`, then `net.peer.name` SHOULD be the IP address `x.x.x.x`
  ([#3276](https://github.com/open-telemetry/opentelemetry-specification/pull/3276))
- Mark `net.sock.host.port` as conditionally required.
  ([#3246](https://github.com/open-telemetry/opentelemetry-specification/pull/3246))
- Rename Optional attribute requirement level to Opt-In.
  ([#3228](https://github.com/open-telemetry/opentelemetry-specification/pull/3228))
- Rename `http.user_agent` to `user_agent.original`.
  ([#3190](https://github.com/open-telemetry/opentelemetry-specification/pull/3190))
- Expand the declaration of `pool.name`.
  ([#3050](https://github.com/open-telemetry/opentelemetry-specification/pull/3050))

### Compatibility

- Update Zipkin remoteEndpoint preferences.
  ([#3087](https://github.com/open-telemetry/opentelemetry-specification/pull/3087))

### OpenTelemetry Protocol

- Declare OTLP/JSON Stable.
  ([#2930](https://github.com/open-telemetry/opentelemetry-specification/pull/2930))

### SDK Configuration

- No changes.

### Telemetry Schemas

- No changes.

### Common

- No changes.

## v1.18.0 (2023-02-09)

### Context

- No changes.

### Traces

- Clarify guidance regarding excessive logging when attributes are dropped
  or truncated.
  ([#3151](https://github.com/open-telemetry/opentelemetry-specification/pull/3151))

### Metrics

- No changes.

### Logs

- Define BatchLogRecordProcessor default configuration values.
  ([#3002](https://github.com/open-telemetry/opentelemetry-specification/pull/3002))
- Clarify guidance regarding excessive logging when attributes are dropped
  or truncated.
  ([#3151](https://github.com/open-telemetry/opentelemetry-specification/pull/3151))

### Resource

- No changes.

### Semantic Conventions

- Add Cloud Spanner and Microsoft SQL Server Compact to db.system semantic conventions
  ([#3105](https://github.com/open-telemetry/opentelemetry-specification/pull/3105)).
- Enable semantic convention tooling for metrics in spec
  ([#3119](https://github.com/open-telemetry/opentelemetry-specification/pull/3119))
- Rename google openshift platform attribute from `google_cloud_openshift` to `gcp_openshift`
  to match the existing `cloud.provider` prefix.
  ([#3095](https://github.com/open-telemetry/opentelemetry-specification/pull/3095))
- Changes http server span names from `{http.route}` to `{http.method} {http.route}`
  (when route is available), and from `HTTP {http.method}` to `{http.method}` (when
  route is not available).
  Changes http client span names from `HTTP {http.method}` to `{http.method}`.
  ([#3165](https://github.com/open-telemetry/opentelemetry-specification/pull/3165))
- Mark `http.server.duration` and `http.client.duration` metrics as required, and mark
  all other HTTP metrics as optional.
  [#3158](https://github.com/open-telemetry/opentelemetry-specification/pull/3158)
- Add `net.host.port` to `http.server.active_requests` metrics attributes.
  [#3158](https://github.com/open-telemetry/opentelemetry-specification/pull/3158)
- `http.route` SHOULD contain the "application root" if there is one.
  ([#3164](https://github.com/open-telemetry/opentelemetry-specification/pull/3164))

### Compatibility

- Add condition with sum and count for Prometheus summaries
  ([3059](https://github.com/open-telemetry/opentelemetry-specification/pull/3059)).
- Clarify prometheus unit conversions
  ([#3066](https://github.com/open-telemetry/opentelemetry-specification/pull/3066)).
- Define conversion mapping from OTel Exponential Histograms to Prometheus Native
  Histograms.
  ([#3079](https://github.com/open-telemetry/opentelemetry-specification/pull/3079))
- Fix Prometheus histogram metric suffixes. Bucket series end in `_bucket`
  ([#3018](https://github.com/open-telemetry/opentelemetry-specification/pull/3018)).

### OpenTelemetry Protocol

- No changes.

### SDK Configuration

- Add log-specific attribute limit configuration and clarify that general
  attribute limit configuration also apply to log records
  ([#2861](https://github.com/open-telemetry/opentelemetry-specification/pull/2861)).

### Telemetry Schemas

- No changes.

### Common

- No changes.

## v1.17.0 (2023-01-17)

### Context

- No changes.

### Traces

- Clarify that the BatchSpanProcessor should export batches when the queue reaches the batch size
  ([#3024](https://github.com/open-telemetry/opentelemetry-specification/pull/3024))
- Deprecate jaeger exporter, scheduled for spec removal in July 2023.
  [#2858](https://github.com/open-telemetry/opentelemetry-specification/pull/2858)

### Metrics

- Rename built-in ExemplarFilters to AlwaysOn, AlwaysOff and TraceBased.
  ([#2919](https://github.com/open-telemetry/opentelemetry-specification/pull/2919))
- Add `MaxScale` config option to Exponential Bucket Histogram Aggregation.
  ([#3017](https://github.com/open-telemetry/opentelemetry-specification/pull/3017))
- Rename exponential bucket histogram aggregation to base 2 exponential histogram
  aggregation. Rename "OTEL_EXPORTER_OTLP_METRICS_DEFAULT_HISTOGRAM_AGGREGATION"
  value from "exponential_bucket_histogram" to
  "base2_exponential_bucket_histogram". Mark exponential histogram data model and
  base2 exponential histogram aggregation as stable.
  ([#3041](https://github.com/open-telemetry/opentelemetry-specification/pull/3041))

### Logs

- Clarify usage of log body for structured logs
  ([#3023](https://github.com/open-telemetry/opentelemetry-specification/pull/3023))
- Move appendices from Data Model to new Data Model Appendix document
  ([#3207](https://github.com/open-telemetry/opentelemetry-specification/pull/3207))

### Resource

- No changes.

### Semantic Conventions

- Clarify common HTTP attributes apply to both clients and servers
  ([#3044](https://github.com/open-telemetry/opentelemetry-specification/pull/3044))
- Add `code.lineno` source code attribute
  ([#3029](https://github.com/open-telemetry/opentelemetry-specification/pull/3029))
- Add ClickHouse to db.system semantic conventions
  ([#3011](https://github.com/open-telemetry/opentelemetry-specification/pull/3011))
- Refactor messaging attributes and per-message attributes in batching scenarios.
  ([#2957](https://github.com/open-telemetry/opentelemetry-specification/pull/2957)).
  BREAKING: rename `messaging.consumer_id` to `messaging.consumer.id`,
  `messaging.destination` to `messaging.destination.name`,
  `messaging.temp_destination` to `messaging.destination.temporary`,
  `messaging.destination_kind` to `messaging.destination.kind`,
  `messaging.message_id` to `messaging.message.id`,
  `messaging.protocol` to `net.app.protocol.name`,
  `messaging.protocol_version`, `net.app.protocol.version`,
  `messaging.conversation_id` to `messaging.message.conversation_id`,
  `messaging.message_payload_size_bytes` to `messaging.message.payload_size_bytes`,
  `messaging.message_payload_compressed_size_bytes` to `messaging.message.payload_compressed_size_bytes`,
  `messaging.rabbitmq.routing_key`: `messaging.rabbitmq.destination.routing_key`,
  `messaging.kafka.message_key` to `messaging.kafka.message.key`,
  `messaging.kafka.consumer_group` to `messaging.kafka.consumer.group`,
  `messaging.kafka.partition` to `messaging.kafka.destination.partition`,
  `messaging.kafka.tombstone` to `messaging.kafka.message.tombstone`,
  `messaging.rocketmq.message_type` to `messaging.rocketmq.message.type`,
  `messaging.rocketmq.message_tag` to `messaging.rocketmq.message.tag`,
  `messaging.rocketmq.message_keys` to `messaging.rocketmq.message.keys`;
  Removed `messaging.url`;
  Renamed `send` operation to `publish`;
  Split `destination` and `source` namespaces and clarify per-message attributes in batching scenarios.

### Compatibility

- Add Tracer.Close() to the OpenTracing Shim layer.
- Add OpenCensus migration guide and add BinaryPropagation as an option to gRPC
  instrumentation for OpenCensus compatibility
  ([#3015](https://github.com/open-telemetry/opentelemetry-specification/pull/3015)).

### OpenTelemetry Protocol

- Add table for OTLP/HTTP response code and client retry recommendation
  ([#3028](https://github.com/open-telemetry/opentelemetry-specification/pull/3028))
- Remove spaces from example exporter User-Agent header to conform to RFC7231 & RFC7230.
  [#3052](https://github.com/open-telemetry/opentelemetry-specification/pull/3052)

### SDK Configuration

- Rename knowns values for "OTEL_METRICS_EXEMPLAR_FILTER" to "always_on",
  "always_off" and "trace_based".
  ([#2919](https://github.com/open-telemetry/opentelemetry-specification/pull/2919))

### Telemetry Schemas

- No changes.

### Common

- No changes.

## v1.16.0 (2022-12-08)

### Context

- No changes.

### Traces

- No changes.

### Metrics

- Define Experimental MetricProducer as a third-party provider of metric data to MetricReaders.
  ([#2951](https://github.com/open-telemetry/opentelemetry-specification/pull/2951))
- Add OTLP exporter temporality preference named "LowMemory" which
  configures Synchronous Counter and Histogram instruments to use
  Delta aggregation temporality, which allows them to shed memory
  following a cardinality explosion, thus use less memory.
  ([#2961](https://github.com/open-telemetry/opentelemetry-specification/pull/2961))

### Logs

- Clarification on what an Event is, and what the event.domain and event.name attributes represent
  ([#2848](https://github.com/open-telemetry/opentelemetry-specification/pull/2848))
- Move `event.domain` from InstrumentationScope attributes to LogRecord
  attributes.
  ([#2940](https://github.com/open-telemetry/opentelemetry-specification/pull/2940))
- Split out Event API from Log API
  ([#2941](https://github.com/open-telemetry/opentelemetry-specification/pull/2941))
- Clarify data modification in `LogRecordProcessor`.
  ([#2969](https://github.com/open-telemetry/opentelemetry-specification/pull/2969))
- Make sure it is very clear we are not building a Logging API.
  ([#2966](https://github.com/open-telemetry/opentelemetry-specification/pull/2966))

### Resource

- Extend Cloud Platform Enum with OpenShift entry for all supported cloud providers.
  ([#2985](https://github.com/open-telemetry/opentelemetry-specification/pull/2985))

### Semantic Conventions

- Add `process.runtime.jvm.gc.duration` metric to semantic conventions.
  ([#2903](https://github.com/open-telemetry/opentelemetry-specification/pull/2903))
- Make http.status_code metric attribute an int.
  ([#2943](https://github.com/open-telemetry/opentelemetry-specification/pull/2943))
- Add IBM Cloud as a cloud provider.
  ([#2965](https://github.com/open-telemetry/opentelemetry-specification/pull/2965))
- Add semantic conventions for Feature Flags
  ([#2529](https://github.com/open-telemetry/opentelemetry-specification/pull/2529))
- Rename `rpc.request.metadata.<key>` and `rpc.response.metadata.<key>` to
  `rpc.grpc.request.metadata.<key>` and `rpc.grpc.response.metadata.<key>`
  ([#2981](https://github.com/open-telemetry/opentelemetry-specification/pull/2981))
- List the machine-id as potential source for a unique host.id
  ([#2978](https://github.com/open-telemetry/opentelemetry-specification/pull/2978))
- Add `messaging.kafka.message.offset` attribute.
  ([#2982](https://github.com/open-telemetry/opentelemetry-specification/pull/2982))
- Update hardware metrics to use `direction` as per general semantic conventions
  ([#2942](https://github.com/open-telemetry/opentelemetry-specification/pull/2942))

### Compatibility

- Add OpenCensus metric bridge specification.
  ([#2979](https://github.com/open-telemetry/opentelemetry-specification/pull/2979))

### OpenTelemetry Protocol

- No changes.

### SDK Configuration

- Specify handling of invalid numeric environment variables
  ([#2963](https://github.com/open-telemetry/opentelemetry-specification/pull/2963))

### Telemetry Schemas

- No changes.

### Common

- No changes.

## v1.15.0 (2022-11-09)

### Context

- No changes.

### Traces

- Rename `http.retry_count` to `http.resend_count` and clarify its meaning.
  ([#2743](https://github.com/open-telemetry/opentelemetry-specification/pull/2743))

### Metrics

- Handle duplicate description comments during Prometheus conversion.
  ([#2890](https://github.com/open-telemetry/opentelemetry-specification/pull/2890))
- Allow to configure min/max recording in the exponential histogram aggregation.
  ([#2904](https://github.com/open-telemetry/opentelemetry-specification/pull/2904))
- Add table of instrument additive property
  ([#2906](https://github.com/open-telemetry/opentelemetry-specification/pull/2906))

### Logs

- Add `Context` as argument to `LogRecordProcessor#onEmit`.
  ([#2927](https://github.com/open-telemetry/opentelemetry-specification/pull/2927))

### Resource

- No changes.

### Semantic Conventions

- Change to messaging.kafka.max.lag from UpDownCounter to Gauge (and rename it)
  ([#2837](https://github.com/open-telemetry/opentelemetry-specification/pull/2837))
- Add daemon attribute to jvm threads metric
  ([#2828](https://github.com/open-telemetry/opentelemetry-specification/pull/2828))
- Add gRPC request and response metadata semantic conventions
  ([#2874](https://github.com/open-telemetry/opentelemetry-specification/pull/2874))
- Add `process.paging.faults` metric to semantic conventions
  ([#2827](https://github.com/open-telemetry/opentelemetry-specification/pull/2827))
- Define semantic conventions yaml for non-otlp conventions
  ([#2850](https://github.com/open-telemetry/opentelemetry-specification/pull/2850))
- Add more semantic convetion attributes of Apache RocketMQ
  ([#2881](https://github.com/open-telemetry/opentelemetry-specification/pull/2881))
- Add `process.runtime.jvm.memory.usage_after_last_gc` metric to semantic conventions.
  ([#2901](https://github.com/open-telemetry/opentelemetry-specification/pull/2901))

### Compatibility

- Specify how Prometheus exporters and receivers handle instrumentation scope.
  ([#2703](https://github.com/open-telemetry/opentelemetry-specification/pull/2703)).

### OpenTelemetry Protocol

- Clarify that lowerCamelCase field names MUST be used for OTLP/JSON
  ([#2829](https://github.com/open-telemetry/opentelemetry-specification/pull/2829))

### SDK Configuration

- No changes.

### Telemetry Schemas

- No changes.

### Common

- Clarify that Scope is defined at build time
  ([#2878](https://github.com/open-telemetry/opentelemetry-specification/pull/2878))

## v1.14.0 (2022-10-04)

### Context

- No changes.

### Traces

- No changes.

### Metrics

- Changed the default buckets for Explicit Bucket Histogram to better match the
  official Prometheus clients.
  ([#2770](https://github.com/open-telemetry/opentelemetry-specification/pull/2770)).
- Fix OpenMetrics valid label keys, and specify prometheus conversion for metric name.
  ([#2788](https://github.com/open-telemetry/opentelemetry-specification/pull/2788))

### Logs

- Add environment variables for configuring the `BatchLogRecordProcessor`.
  ([#2785](https://github.com/open-telemetry/opentelemetry-specification/pull/2785))
- Fix inconsistencies in log README
  ([#2800](https://github.com/open-telemetry/opentelemetry-specification/pull/2800)).

### Resource

- Add `browser.mobile` and `browser.language` resource attributes
  ([#2761](https://github.com/open-telemetry/opentelemetry-specification/pull/2761))

### Semantic Conventions

- Add `process.context_switches`, and `process.open_file_descriptors`, to the
  metrics semantic conventions
  ([#2706](https://github.com/open-telemetry/opentelemetry-specification/pull/2706))
- Add exceptions to the logs semantic conventions
  ([#2819](https://github.com/open-telemetry/opentelemetry-specification/pull/2819))
- Make context propagation requirements explicit for messaging semantic conventions
  ([#2750](https://github.com/open-telemetry/opentelemetry-specification/pull/2750)).
- Update http metrics to use `http.route` instead of `http.target` for servers,
  drop `http.url` for clients
  ([#2818](https://github.com/open-telemetry/opentelemetry-specification/pull/2818)).

### Compatibility

- No changes.

### OpenTelemetry Protocol

- Add user agent to OTLP exporter specification
  ([#2684](https://github.com/open-telemetry/opentelemetry-specification/pull/2684))
- Prohibit usage of enum value name strings in OTLP/JSON
  ([#2758](https://github.com/open-telemetry/opentelemetry-specification/pull/2758))
- Clarify that unknown fields must be ignored when receiving OTLP/JSON
  ([#2816](https://github.com/open-telemetry/opentelemetry-specification/pull/2816))
- Add OTLP exporter user agent to the spec compliance matrix
  ([#2842](https://github.com/open-telemetry/opentelemetry-specification/pull/2842)).

### SDK Configuration

- Add the OTEL_SDK_DISABLED environment variable to the SDK configuration.
  ([2679](https://github.com/open-telemetry/opentelemetry-specification/pull/2679))
- Add the definition of a Boolean environment variable
  ([#2755](https://github.com/open-telemetry/opentelemetry-specification/pull/2755)).

### Telemetry Schemas

- No changes.

### Common

- No changes.

## v1.13.0 (2022-09-19)

### Context

- No changes.

### Traces

- Clarify the return of `Export(batch)` in the Batch Span Processor and exporter concurrency
  ([#2452](https://github.com/open-telemetry/opentelemetry-specification/pull/2452))
- Clarify that Context should not be mutable when setting a span
  ([#2637](https://github.com/open-telemetry/opentelemetry-specification/pull/2637))
- Clarify that `ForceFlush` is a required method on `SpanExporter` interface
  ([#2654](https://github.com/open-telemetry/opentelemetry-specification/pull/2654))

### Metrics

- Add experimental `OTEL_EXPORTER_OTLP_DEFAULT_HISTOGRAM_AGGREGATION` variable for
  configuring default histogram aggregation of OTLP metric exporter
  ([#2619](https://github.com/open-telemetry/opentelemetry-specification/pull/2619))
- Clarify async instrument callback identity
  ([#2538](https://github.com/open-telemetry/opentelemetry-specification/pull/2538))
- Prometheus export: Only monotonic sum are counters (with `_total`)
  ([#2644](https://github.com/open-telemetry/opentelemetry-specification/pull/2644))
- [OM/OTLP] Use `_created` for StartTimeUnixNano and vice-versa
  ([#2645](https://github.com/open-telemetry/opentelemetry-specification/pull/2645))
- Prometheus compatibility: use target_info metric instead of "target" info MF
  ([#2701](https://github.com/open-telemetry/opentelemetry-specification/pull/2701))
- Add optional Zero Threshold for Exponential Histograms to the metrics data model
  ([#2665](https://github.com/open-telemetry/opentelemetry-specification/pull/2665))
- Change the inclusivity of exponential histogram bounds
  ([#2633](https://github.com/open-telemetry/opentelemetry-specification/pull/2633))
- Add `process.threads` host metric semantic convention.
  ([#2705](https://github.com/open-telemetry/opentelemetry-specification/pull/2705)).

### Logs

- Update log SDK to allow log processors to mutate log records
  ([#2681](https://github.com/open-telemetry/opentelemetry-specification/pull/2681)).
- Add experimental Events and Logs API specification
  ([#2676](https://github.com/open-telemetry/opentelemetry-specification/pull/2676))
- Align log SDK and API component naming
  ([#2768](https://github.com/open-telemetry/opentelemetry-specification/pull/2768)).
- Add the signal-specific OTEL_EXPORTER_OTLP_LOGS_* environment variables
  ([#2782](https://github.com/open-telemetry/opentelemetry-specification/pull/2782)).

### Resource

- Update the version of the W3C Baggage specification used for `OTEL_RESOURCE_ATTRIBUTES`
  ([#2670](https://github.com/open-telemetry/opentelemetry-specification/pull/2670))

### Semantic Conventions

- Add `net.app.protocol.*` attributes
  ([#2602](https://github.com/open-telemetry/opentelemetry-specification/pull/2602))
- Add network metrics to process semantic conventions
  ([#2556](https://github.com/open-telemetry/opentelemetry-specification/pull/2556))
- Adopt attribute requirement levels in semantic conventions
  ([#2594](https://github.com/open-telemetry/opentelemetry-specification/pull/2594))
- Add semantic conventions for GraphQL
  ([#2456](https://github.com/open-telemetry/opentelemetry-specification/pull/2456))
- Change `cloudevents.event_spec_version` and `cloudevents.event_type` level from `required` to `recommended`
  ([#2618](https://github.com/open-telemetry/opentelemetry-specification/pull/2618))
- Change `faas.document.time` and `faas.time` level from `required` to `recommended`
  ([#2627](https://github.com/open-telemetry/opentelemetry-specification/pull/2627))
- Add `rpc.grpc.status_code` to RPC metric semantic conventions
  ([#2604](https://github.com/open-telemetry/opentelemetry-specification/pull/2604))
- Add `http.*.*.size` metric semantic conventions for tracking size of requests
  / responses for http servers / clients
  ([#2588](https://github.com/open-telemetry/opentelemetry-specification/pull/2588))
- BREAKING: rename `net.peer.ip` to `net.sock.peer.addr`, `net.host.ip` to `net.sock.host.addr`,
  `net.peer.name` to `net.sock.peer.name` for socket-level instrumentation.
  Define socket-level attributes and clarify logical peer and host attributes meaning
  ([#2594](https://github.com/open-telemetry/opentelemetry-specification/pull/2594))
- Add semantic conventions for JVM buffer pool usage
  ([#2650](https://github.com/open-telemetry/opentelemetry-specification/pull/2650))
- Improve the definition of `state` attribute for metric `system.network.connections`
  ([#2663](https://github.com/open-telemetry/opentelemetry-specification/pull/2663))
- Add `process.parent_pid` attribute for use in reporting parent process id (PID)
  ([#2691](https://github.com/open-telemetry/opentelemetry-specification/pull/2691))
- Add OpenSearch to db.system semantic conventions
  ([#2718](https://github.com/open-telemetry/opentelemetry-specification/pull/2718))
- Clarify when "count" is used instead of pluralization
  ([#2613](https://github.com/open-telemetry/opentelemetry-specification/pull/2613))
- Add the convention 'type' to the YAML definitions for all existing semantic conventions
  ([#2693](https://github.com/open-telemetry/opentelemetry-specification/pull/2693))
- Remove alternative attribute sets from HTTP semantic conventions
  ([#2469](https://github.com/open-telemetry/opentelemetry-specification/pull/2469))

### Compatibility

- No changes.

### OpenTelemetry Protocol

- Add support for partial success in an OTLP export response
  ([#2696](https://github.com/open-telemetry/opentelemetry-specification/pull/2696))

### SDK Configuration

- Mark `OTEL_METRIC_EXPORT_INTERVAL`, `OTEL_METRIC_EXPORT_TIMEOUT`
  environment variables as Stable
  ([#2658](https://github.com/open-telemetry/opentelemetry-specification/pull/2658))

### Telemetry Schemas

- Introduce "split" metric schema transformation
  ([#2653](https://github.com/open-telemetry/opentelemetry-specification/pull/2653))

### Common

- Introduce Instrumentation Scope Attributes
  ([#2579](https://github.com/open-telemetry/opentelemetry-specification/pull/2579))
  - Define Instrumentation Scope Attributes as non identifiers
    ([#2789](https://github.com/open-telemetry/opentelemetry-specification/pull/2789))

## v1.12.0 (2022-06-10)

### Context

- No changes.

### Traces

- No changes.

### Metrics

- Clarify that API support for multi-instrument callbacks is permitted.
  ([#2263](https://github.com/open-telemetry/opentelemetry-specification/pull/2263)).
- Clarify SDK behavior when view conflicts are present
  ([#2462](https://github.com/open-telemetry/opentelemetry-specification/pull/2462)).
- Clarify MetricReader.Collect result
  ([#2495](https://github.com/open-telemetry/opentelemetry-specification/pull/2495)).
- Specify optional support for an Exponential Histogram Aggregation.
  ([#2252](https://github.com/open-telemetry/opentelemetry-specification/pull/2252))
- Update Prometheus Sums for handling delta counter case
  ([#2570](https://github.com/open-telemetry/opentelemetry-specification/pull/2570)).
- Supplementary guidance for metrics additive property
  ([#2571](https://github.com/open-telemetry/opentelemetry-specification/pull/2571)).

### Logs

- OTLP Logs are now Stable
  ([#2565](https://github.com/open-telemetry/opentelemetry-specification/pull/2565))

### Resource

- No changes.

### Semantic Conventions

- Add semantic conventions for JVM CPU metrics
  ([#2292](https://github.com/open-telemetry/opentelemetry-specification/pull/2292))
- Add details for FaaS conventions for Azure Functions and allow FaaS/Cloud
  resources as span attributes on incoming FaaS spans
  ([#2502](https://github.com/open-telemetry/opentelemetry-specification/pull/2502))
- Define attribute requirement levels
  ([#2522](https://github.com/open-telemetry/opentelemetry-specification/pull/2522))
- Initial addition of Kafka metrics
  ([#2485](https://github.com/open-telemetry/opentelemetry-specification/pull/2485)).
- Add semantic conventions for Kafka consumer metrics
  ([#2536](https://github.com/open-telemetry/opentelemetry-specification/pull/2536))
- Add database connection pool metrics semantic conventions
  ([#2273](https://github.com/open-telemetry/opentelemetry-specification/pull/2273)).
- Specify how to obtain a Ruby thread's id
  ([#2508](https://github.com/open-telemetry/opentelemetry-specification/pull/2508)).
- Refactor jvm classes semantic conventions
  ([#2550](https://github.com/open-telemetry/opentelemetry-specification/pull/2550)).
- Add browser.* attributes
  ([#2353](https://github.com/open-telemetry/opentelemetry-specification/pull/2353)).
- Change JVM runtime metric `process.runtime.jvm.memory.max`
  to `process.runtime.jvm.memory.limit`
  ([#2605](https://github.com/open-telemetry/opentelemetry-specification/pull/2605)).
- Add semantic conventions for hardware metrics
  ([#2518](https://github.com/open-telemetry/opentelemetry-specification/pull/2518)).

### Compatibility

- No changes.

### OpenTelemetry Protocol

- No changes.

### SDK Configuration

- No changes.

### Telemetry Schemas

- No changes.

### Common

- Move non-otlp.md to common directory
  ([#2587](https://github.com/open-telemetry/opentelemetry-specification/pull/2587)).

## v1.11.0 (2022-05-04)

### Context

- No changes.

### Traces

- No changes.

### Metrics

- Clarify that API support for multi-instrument callbacks is permitted.
  ([#2263](https://github.com/open-telemetry/opentelemetry-specification/pull/2263)).
- Drop histogram aggregation, default to explicit bucket histogram
  ([#2429](https://github.com/open-telemetry/opentelemetry-specification/pull/2429))
- Clarify SDK behavior when view conflicts are present
  ([#2462](https://github.com/open-telemetry/opentelemetry-specification/pull/2462)).
- Add support for exemplars on OpenMetrics counters
  ([#2483](https://github.com/open-telemetry/opentelemetry-specification/pull/2483))
- Clarify MetricReader.Collect result
  ([#2495](https://github.com/open-telemetry/opentelemetry-specification/pull/2495)).
- Add database connection pool metrics semantic conventions
  ([#2273](https://github.com/open-telemetry/opentelemetry-specification/pull/2273)).

### Logs

- Update `com.google.*` to `gcp.*` in logs data model
  ([#2514](https://github.com/open-telemetry/opentelemetry-specification/pull/2514)).

### Resource

- No changes.

### Semantic Conventions

- Note added that `net.peer.name` SHOULD NOT be set if capturing it would require an
  extra reverse DNS lookup. And moved `net.peer.name` from common http attributes to
  just client http attributes.
  ([#2446](https://github.com/open-telemetry/opentelemetry-specification/pull/2446))
- Add `net.host.name` and `net.host.ip` conventions for rpc server spans.
  ([#2447](https://github.com/open-telemetry/opentelemetry-specification/pull/2447))
- Allow all metric conventions to be either synchronous or asynchronous.
  ([#2458](https://github.com/open-telemetry/opentelemetry-specification/pull/2458)
- Update JVM metrics with JMX Gatherer values
  ([#2478](https://github.com/open-telemetry/opentelemetry-specification/pull/2478))
- Add HTTP/3
  ([#2507](https://github.com/open-telemetry/opentelemetry-specification/pull/2507))
- Map SunOS to solaris for os.type resource attribute
  ([#2509](https://github.com/open-telemetry/opentelemetry-specification/pull/2509))

### Compatibility

- No changes.

### OpenTelemetry Protocol

- Clarify gRPC insecure option ([#2476](https://github.com/open-telemetry/opentelemetry-specification/pull/2476))
- Specify that OTLP/gRPC clients should retry on `RESOURCE_EXHAUSTED` code only if the server signals backpressure to indicate a possible recovery.
  ([#2480](https://github.com/open-telemetry/opentelemetry-specification/pull/2480))

### SDK Configuration

- No changes.

### Telemetry Schemas

- No changes.

### Common

- Define semantic conventions and instrumentation stability.
  ([#2180](https://github.com/open-telemetry/opentelemetry-specification/pull/2180))
- Loosen requirement for a major version bump
  ([#2510](https://github.com/open-telemetry/opentelemetry-specification/pull/2510)).

## v1.10.0 (2022-04-01)

### Context

- No changes.

### Traces

- Introduce the concept of Instrumentation Scope to replace/extend Instrumentation
  Library. The Tracer is now associated with Instrumentation Scope
  ([#2276](https://github.com/open-telemetry/opentelemetry-specification/pull/2276)).
- Add `OTEL_EXPORTER_JAEGER_PROTOCOL` environment variable to select the protocol
  used by the Jaeger exporter.
  ([#2341](https://github.com/open-telemetry/opentelemetry-specification/pull/2341))
- Add documentation REQUIREMENT for adding attributes at span creation.
  ([#2383](https://github.com/open-telemetry/opentelemetry-specification/pull/2383)).

### Metrics

- Initial Prometheus <-> OTLP datamodel specification
  ([#2266](https://github.com/open-telemetry/opentelemetry-specification/pull/2266))
- Introduce the concept of Instrumentation Scope to replace/extend Instrumentation
  Library. The Meter is now associated with Instrumentation Scope
  ([#2276](https://github.com/open-telemetry/opentelemetry-specification/pull/2276)).
- Specify the behavior of duplicate instrumentation registration in the API, specify
  duplicate conflicts in the data model, specify how the SDK is meant to report and
  assist the user when these conflicts arise.
  ([#2317](https://github.com/open-telemetry/opentelemetry-specification/pull/2317)).
- Clarify that expectations for user callback behavior are documentation REQUIREMENTs.
  ([#2361](https://github.com/open-telemetry/opentelemetry-specification/pull/2361)).
- Specify how to handle prometheus exemplar timestamp and attributes
  ([#2376](https://github.com/open-telemetry/opentelemetry-specification/pull/2376))
- Clarify that the periodic metric reader is the default metric reader to be
  paired with push metric exporters (OTLP, stdout, in-memory)
  ([#2379](https://github.com/open-telemetry/opentelemetry-specification/pull/2379)).
- Convert OpenMetrics Info and StateSet metrics to non-monotonic sums
  ([#2380](https://github.com/open-telemetry/opentelemetry-specification/pull/2380))
- Clarify that MetricReader has one-to-one mapping to MeterProvider.
  ([#2406](https://github.com/open-telemetry/opentelemetry-specification/pull/2406)).
- For prometheus metrics without sums, leave the sum unset
  ([#2413](https://github.com/open-telemetry/opentelemetry-specification/pull/2413))
- Specify default configuration for a periodic metric reader that is associated with
  the stdout metric exporter.
  ([#2415](https://github.com/open-telemetry/opentelemetry-specification/pull/2415)).
- Clarify the manner in which aggregation and temporality preferences
  are encoded via MetricReader parameters "on the basis of instrument
  kind".  Rename the environment variable
  `OTEL_EXPORTER_OTLP_METRICS_TEMPORALITY_PREFERENCE` used to set the
  preference to be used when auto-configuring an OTLP Exporter,
  defaults to CUMULATIVE, with DELTA an option that makes Counter,
  Asynchronous Counter, and Histogram instruments choose Delta
  temporality by default.
  ([#2404](https://github.com/open-telemetry/opentelemetry-specification/pull/2404)).
- Clarify that instruments are enabled by default, even when Views are configured.
  Require support for the match-all View expression having `name=*` to support
  disabling instruments by default.
  ([#2417](https://github.com/open-telemetry/opentelemetry-specification/pull/2417)).
- Mark Metrics SDK spec as Mixed, with most components moving to Stable, while
  Exemplar remaining Feature-freeze.
  ([#2304](https://github.com/open-telemetry/opentelemetry-specification/pull/2304))
- Clarify how metric metadata and type suffixes are handled
  ([#2440](https://github.com/open-telemetry/opentelemetry-specification/pull/2440))

### Logs

- Add draft logging library SDK specification
  ([#2328](https://github.com/open-telemetry/opentelemetry-specification/pull/2328))
- Add InstrumentationScope/Logger Name to log data model
  ([#2359](https://github.com/open-telemetry/opentelemetry-specification/pull/2359))
- Remove `flush` method on LogEmitter
  ([#2405](https://github.com/open-telemetry/opentelemetry-specification/pull/2405))
- Declare Log Data Model Stable
  ([#2387](https://github.com/open-telemetry/opentelemetry-specification/pull/2387))

### Resource

- No changes.

### Semantic Conventions

- Define span structure for HTTP retries and redirects.
  ([#2078](https://github.com/open-telemetry/opentelemetry-specification/pull/2078))
- Changed `rpc.system` to an enum (allowing custom values), and changed the
  `rpc.system` value for .NET WCF from `wcf` to `dotnet_wcf`.
  ([#2377](https://github.com/open-telemetry/opentelemetry-specification/pull/2377))
- Define JavaScript runtime semantic conventions.
  ([#2290](https://github.com/open-telemetry/opentelemetry-specification/pull/2290))
- Add semantic conventions for [CloudEvents](https://cloudevents.io).
  ([#1978](https://github.com/open-telemetry/opentelemetry-specification/pull/1978))
- Add `process.cpu.utilization` metric.
  ([#2436](https://github.com/open-telemetry/opentelemetry-specification/pull/2436))
- Add `rpc.system` value for Apache Dubbo.
  ([#2453](https://github.com/open-telemetry/opentelemetry-specification/pull/2453))

### Compatibility

- Mark the OpenTracing compatibility section as stable.
  ([#2327](https://github.com/open-telemetry/opentelemetry-specification/pull/2327))

### OpenTelemetry Protocol

- Add experimental JSON serialization format
  ([#2235](https://github.com/open-telemetry/opentelemetry-specification/pull/2235))
- Parameters for private key and its chain added
  ([#2370](https://github.com/open-telemetry/opentelemetry-specification/pull/2370))

### SDK Configuration

- No changes.

### Telemetry Schemas

- No changes.

### Common

- Describe how to convert non-string primitives for protocols which only support strings
  ([#2343](https://github.com/open-telemetry/opentelemetry-specification/pull/2343))
- Add "Mapping Arbitrary Data to OTLP AnyValue" document.
  ([#2385](https://github.com/open-telemetry/opentelemetry-specification/pull/2385))

## v1.9.0 (2022-02-10)

### Context

- No changes.

### Traces

- Clarify `StartSpan` returning the parent as a non-recording Span when no SDK
  is in use.
  ([#2121](https://github.com/open-telemetry/opentelemetry-specification/pull/2121))
- Align Jaeger remote sampler endpoint with OTLP endpoint.
  ([#2246](https://github.com/open-telemetry/opentelemetry-specification/pull/2246))
- Add JaegerRemoteSampler spec.
  ([#2222](https://github.com/open-telemetry/opentelemetry-specification/pull/2222))
- Add support for probability sampling in the OpenTelemetry `tracestate` entry and
  add optional specification for consistent probability sampling.
  ([#2047](https://github.com/open-telemetry/opentelemetry-specification/pull/2047))
- Change description and default value of `OTEL_EXPORTER_JAEGER_ENDPOINT` environment
  variable to point to the correct HTTP port and correct description of
  `OTEL_TRACES_EXPORTER`.
  ([#2333](https://github.com/open-telemetry/opentelemetry-specification/pull/2333))

### Metrics

- Rename None aggregation to Drop.
  ([#2101](https://github.com/open-telemetry/opentelemetry-specification/pull/2101))
- Add details to the Prometheus Exporter requirements.
  ([#2124](https://github.com/open-telemetry/opentelemetry-specification/pull/2124))
- Consolidate the aggregation/aggregator term.
  ([#2153](https://github.com/open-telemetry/opentelemetry-specification/pull/2153))
- Remove the concept of supported temporality, keep preferred.
  ([#2154](https://github.com/open-telemetry/opentelemetry-specification/pull/2154))
- Rename extra dimensions to extra attributes.
  ([#2162](https://github.com/open-telemetry/opentelemetry-specification/pull/2162))
- Mark In-memory, OTLP and Stdout exporter specs as Stable.
  ([#2175](https://github.com/open-telemetry/opentelemetry-specification/pull/2175))
- Remove usage of baggage in View from initial SDK specification.
  ([#2215](https://github.com/open-telemetry/opentelemetry-specification/pull/2215))
- Add to the supplemental guidelines for metric SDK authors text about implementing
  attribute-removal Views for asynchronous instruments.
  ([#2208](https://github.com/open-telemetry/opentelemetry-specification/pull/2208))
- Clarify integer count instrument units.
  ([#2210](https://github.com/open-telemetry/opentelemetry-specification/pull/2210))
- Use UCUM units in Metrics Semantic Conventions.
  ([#2199](https://github.com/open-telemetry/opentelemetry-specification/pull/2199))
- Add semantic conventions for process metrics.
  [#2032](https://github.com/open-telemetry/opentelemetry-specification/pull/2061)
- Changed default Prometheus Exporter host from `0.0.0.0` to `localhost`.
  ([#2282](https://github.com/open-telemetry/opentelemetry-specification/pull/2282))
- Clarified wildcard and predicate support in metrics SDK View API.
  ([#2325](https://github.com/open-telemetry/opentelemetry-specification/pull/2325))
- Changed the Exemplar wording, exemplar should be turned off by default.
  ([#2414](https://github.com/open-telemetry/opentelemetry-specification/pull/2414))

### Logs

- Fix attributes names in Google Cloud Logging mapping.
  ([#2093](https://github.com/open-telemetry/opentelemetry-specification/pull/2093))
- Add OTEL_LOGS_EXPORTER environment variable.
  ([#2196](https://github.com/open-telemetry/opentelemetry-specification/pull/2196))
- Added ObservedTimestamp to the Log Data Model.
  ([#2184](https://github.com/open-telemetry/opentelemetry-specification/pull/2184))
- Change mapping for log_name of Google Cloud Logging.
  ([#2092](https://github.com/open-telemetry/opentelemetry-specification/pull/2092))
- Drop Log name.
  field ([#2271](https://github.com/open-telemetry/opentelemetry-specification/pull/2271))

### Resource

- No changes.

### Semantic Conventions

- Align runtime metric and resource namespaces
  ([#2112](https://github.com/open-telemetry/opentelemetry-specification/pull/2112))
- Prohibit usage of retired names in semantic conventions.
  ([#2191](https://github.com/open-telemetry/opentelemetry-specification/pull/2191))
- Add `device.manufacturer` to describe mobile device manufacturers.
  ([2100](https://github.com/open-telemetry/opentelemetry-specification/pull/2100))
- Change golang namespace to 'go', rather than 'gc'
  ([#2262](https://github.com/open-telemetry/opentelemetry-specification/pull/2262))
- Add JVM memory runtime semantic
  conventions. ([#2272](https://github.com/open-telemetry/opentelemetry-specification/pull/2272))
- Add opentracing.ref_type semantic convention.
  ([#2297](https://github.com/open-telemetry/opentelemetry-specification/pull/2297))

### Compatibility

- Simplify Baggage handling in the OpenTracing Shim layer.
  ([#2194](https://github.com/open-telemetry/opentelemetry-specification/pull/2194))
- State that ONLY error mapping can happen in the OpenTracing Shim layer.
  ([#2148](https://github.com/open-telemetry/opentelemetry-specification/pull/2148))
- Define the instrumentation library name for the OpenTracing Shim.
  ([#2227](https://github.com/open-telemetry/opentelemetry-specification/pull/2227))
- Add a Start Span section to the OpenTracing Shim.
  ([#2228](https://github.com/open-telemetry/opentelemetry-specification/pull/2228))

### OpenTelemetry Protocol

- Rename `OTEL_EXPORTER_OTLP_SPAN_INSECURE` to `OTEL_EXPORTER_OTLP_TRACES_INSECURE` and
  `OTEL_EXPORTER_OTLP_METRIC_INSECURE` to `OTEL_EXPORTER_OTLP_METRICS_INSECURE`
  so they match the naming of all other OTLP environment variables.
  ([#2240](https://github.com/open-telemetry/opentelemetry-specification/pull/2240))

### SDK Configuration

- No changes.

### Telemetry Schemas

- No changes.

## v1.8.0 (2021-11-12)

### Context

- Add a section for OTel specific values in TraceState.
  ([#1852](https://github.com/open-telemetry/opentelemetry-specification/pull/1852))
- Add `none` as a possible value for `OTEL_PROPAGATORS` to disable context
  propagation.
  ([#2052](https://github.com/open-telemetry/opentelemetry-specification/pull/2052))

### Traces

- No changes.

### Metrics

- Add optional min / max fields to histogram data model.
  ([#1915](https://github.com/open-telemetry/opentelemetry-specification/pull/1915),
  [#1983](https://github.com/open-telemetry/opentelemetry-specification/pull/1983))
- Add exponential histogram to the metrics data model.
  ([#1935](https://github.com/open-telemetry/opentelemetry-specification/pull/1935))
- Add clarifications on how to handle numerical limits.
  ([#2007](https://github.com/open-telemetry/opentelemetry-specification/pull/2007))
- Add environment variables for Periodic exporting MetricReader.
  ([#2038](https://github.com/open-telemetry/opentelemetry-specification/pull/2038))
- Specify that the SDK must support exporters to access meter information.
  ([#2040](https://github.com/open-telemetry/opentelemetry-specification/pull/2040))
- Add clarifications on how to determine aggregation temporality.
  ([#2013](https://github.com/open-telemetry/opentelemetry-specification/pull/2013),
  [#2032](https://github.com/open-telemetry/opentelemetry-specification/pull/2032))
- Mark Metrics API spec as Stable.
  ([#2104](https://github.com/open-telemetry/opentelemetry-specification/pull/2104))
- Clarify, fix and expand documentation sections:
  ([#1966](https://github.com/open-telemetry/opentelemetry-specification/pull/1966)),
  ([#1981](https://github.com/open-telemetry/opentelemetry-specification/pull/1981)),
  ([#1995](https://github.com/open-telemetry/opentelemetry-specification/pull/1995)),
  ([#2002](https://github.com/open-telemetry/opentelemetry-specification/pull/2002)),
  ([#2010](https://github.com/open-telemetry/opentelemetry-specification/pull/2010))

### Logs

- Fix Syslog severity number mapping in the example.
  ([#2091](https://github.com/open-telemetry/opentelemetry-specification/pull/2091))
- Add log.* attributes.
  ([#2022](https://github.com/open-telemetry/opentelemetry-specification/pull/2022))

### Resource

- No changes.

### Semantic Conventions

- Add `k8s.container.restart_count` Resource attribute.
  ([#1945](https://github.com/open-telemetry/opentelemetry-specification/pull/1945))
- Add "IBM z/Architecture" (`s390x`) to `host.arch`
  ([#2055](https://github.com/open-telemetry/opentelemetry-specification/pull/2055))
- BREAKING: Remove db.cassandra.keyspace and db.hbase.namespace, and clarify db.name
  ([#1973](https://github.com/open-telemetry/opentelemetry-specification/pull/1973))
- Add AWS App Runner as a cloud platform
  ([#2004](https://github.com/open-telemetry/opentelemetry-specification/pull/2004))
- Add Tencent Cloud as a cloud provider.
  ([#2006](https://github.com/open-telemetry/opentelemetry-specification/pull/2006))
- Don't set Span.Status for 4xx http status codes for SERVER spans.
  ([#1998](https://github.com/open-telemetry/opentelemetry-specification/pull/1998))
- Add attributes for Apache RocketMQ.
  ([#1904](https://github.com/open-telemetry/opentelemetry-specification/pull/1904))
- Define http tracing attributes provided at span creation time
  ([#1916](https://github.com/open-telemetry/opentelemetry-specification/pull/1916))
- Change meaning and discourage use of `faas.trigger` for FaaS clients (outgoing).
  ([#1921](https://github.com/open-telemetry/opentelemetry-specification/pull/1921))
- Clarify difference between container.name and k8s.container.name
  ([#1980](https://github.com/open-telemetry/opentelemetry-specification/pull/1980))

### Compatibility

- No changes.

### OpenTelemetry Protocol

- Clarify default for OTLP endpoint should, not must, be https
  ([#1997](https://github.com/open-telemetry/opentelemetry-specification/pull/1997))
- Specify the behavior of the OTLP endpoint variables for OTLP/HTTP more strictly
  ([#1975](https://github.com/open-telemetry/opentelemetry-specification/pull/1975),
  [#1985](https://github.com/open-telemetry/opentelemetry-specification/pull/1985))
- Make OTLP/HTTP the recommended default transport ([#1969](https://github.com/open-telemetry/opentelemetry-specification/pull/1969))

### SDK Configuration

- Unset and empty environment variables are equivalent.
  ([#2045](https://github.com/open-telemetry/opentelemetry-specification/pull/2045))

### Telemetry Schemas

Added telemetry schemas documents to the specification ([#2008](https://github.com/open-telemetry/opentelemetry-specification/pull/2008))

## v1.7.0 (2021-09-30)

### Context

- No changes.

### Traces

- Prefer global user defined limits over model-specific default values.
  ([#1893](https://github.com/open-telemetry/opentelemetry-specification/pull/1893))
- Generalize the "message" event to apply to all RPC systems not just gRPC
  ([#1914](https://github.com/open-telemetry/opentelemetry-specification/pull/1914))

### Metrics

- Added Experimental Metrics SDK specification.
  ([#1673](https://github.com/open-telemetry/opentelemetry-specification/pull/1673),
  [#1730](https://github.com/open-telemetry/opentelemetry-specification/pull/1730),
  [#1840](https://github.com/open-telemetry/opentelemetry-specification/pull/1840),
  [#1842](https://github.com/open-telemetry/opentelemetry-specification/pull/1842),
  [#1864](https://github.com/open-telemetry/opentelemetry-specification/pull/1864),
  [#1828](https://github.com/open-telemetry/opentelemetry-specification/pull/1828),
  [#1888](https://github.com/open-telemetry/opentelemetry-specification/pull/1888),
  [#1912](https://github.com/open-telemetry/opentelemetry-specification/pull/1912),
  [#1913](https://github.com/open-telemetry/opentelemetry-specification/pull/1913),
  [#1938](https://github.com/open-telemetry/opentelemetry-specification/pull/1938),
  [#1958](https://github.com/open-telemetry/opentelemetry-specification/pull/1958))
- Add FaaS metrics semantic conventions ([#1736](https://github.com/open-telemetry/opentelemetry-specification/pull/1736))
- Update env variable values to match other env variables
  ([#1965](https://github.com/open-telemetry/opentelemetry-specification/pull/1965))

### Logs

- No changes.

### Resource

- Exempt Resource from attribute limits.
  ([#1892](https://github.com/open-telemetry/opentelemetry-specification/pull/1892))

### Semantic Conventions

- BREAKING: Change enum member IDs to lowercase without spaces, not starting with numbers.
  Change values of `net.host.connection.subtype` to match.
  ([#1863](https://github.com/open-telemetry/opentelemetry-specification/pull/1863))
- Lambda instrumentations should check if X-Ray parent context is valid
  ([#1867](https://github.com/open-telemetry/opentelemetry-specification/pull/1867))
- Update YAML definitions for events
  ([#1843](https://github.com/open-telemetry/opentelemetry-specification/pull/1843)):
  - Mark exception as semconv type "event".
  - Add YAML definitions for grpc events.
- Add `messaging.consumer_id` to differentiate between message consumers.
  ([#1810](https://github.com/open-telemetry/opentelemetry-specification/pull/1810))
- Clarifications for `http.client_ip` and `http.host`.
  ([#1890](https://github.com/open-telemetry/opentelemetry-specification/pull/1890))
- Add HTTP request and response headers semantic conventions.
  ([#1898](https://github.com/open-telemetry/opentelemetry-specification/pull/1898))

### Compatibility

- No changes.

### OpenTelemetry Protocol

- Add environment variables for configuring the OTLP exporter protocol (`grpc`, `http/protobuf`, `http/json`) ([#1880](https://github.com/open-telemetry/opentelemetry-specification/pull/1880))
- Allow implementations to use their own default for OTLP compression, with `none` denotating no compression
  ([#1923](https://github.com/open-telemetry/opentelemetry-specification/pull/1923))
- Clarify OTLP server components MUST support none/gzip compression
  ([#1955](https://github.com/open-telemetry/opentelemetry-specification/pull/1955))
- Change OTLP/HTTP port from 4317 to 4318 ([#1970](https://github.com/open-telemetry/opentelemetry-specification/pull/1970))

### SDK Configuration

- Change default value for OTEL_EXPORTER_JAEGER_AGENT_PORT to 6831.
  ([#1812](https://github.com/open-telemetry/opentelemetry-specification/pull/1812))
- See also the changes for OTLP configuration listed under "OpenTelemetry Protocol" above.

## v1.6.0 (2021-08-06)

### Context

- No changes.

### Traces

- Add generalized attribute count and attribute value length limits and relevant
  environment variables.
  ([#1130](https://github.com/open-telemetry/opentelemetry-specification/pull/1130))
- Adding environment variables for event and link attribute limits. ([#1751](https://github.com/open-telemetry/opentelemetry-specification/pull/1751))
- Adding SDK configuration for Jaeger remote sampler ([#1791](https://github.com/open-telemetry/opentelemetry-specification/pull/1791))

### Metrics

- Metrics API specification Feature-freeze.
  ([#1833](https://github.com/open-telemetry/opentelemetry-specification/pull/1833))
- Remove MetricProcessor from the SDK spec (for now)
  ([#1840](https://github.com/open-telemetry/opentelemetry-specification/pull/1840))

### Logs

- No changes.

### Resource

- No changes.

### Semantic Conventions

- Add mobile-related network state: `net.host.connection.type`, `net.host.connection.subtype` & `net.host.carrier.*` [#1647](https://github.com/open-telemetry/opentelemetry-specification/issues/1647)
- Adding alibaba cloud as a cloud provider.
  ([#1831](https://github.com/open-telemetry/opentelemetry-specification/pull/1831))

### Compatibility

- No changes.

### OpenTelemetry Protocol

- Allow for OTLP/gRPC exporters to handle endpoint configuration without a scheme while still requiring them to support an endpoint configuration that includes a scheme of `http` or `https`. Reintroduce the insecure configuration option for OTLP/gRPC exporters. ([#1729](https://github.com/open-telemetry/opentelemetry-specification/pull/1729))
- Adding requirement to implement at least one of two transports: `grpc` or `http/protobuf`.
  ([#1790](https://github.com/open-telemetry/opentelemetry-specification/pull/1790/files))

### SDK Configuration

- No changes.

## v1.5.0 (2021-07-08)

### Context

- No changes.

### Traces

- Adding environment variables for event and link attribute limits.
  ([#1751](https://github.com/open-telemetry/opentelemetry-specification/pull/1751))
- Clarify some details about span kind and the meanings of the values.
  ([#1738](https://github.com/open-telemetry/opentelemetry-specification/pull/1738))
- Clarify meaning of the Certificate File option.
  ([#1803](https://github.com/open-telemetry/opentelemetry-specification/pull/1803))
- Adding environment variables for event and link attribute limits. ([#1751](https://github.com/open-telemetry/opentelemetry-specification/pull/1751))

### Metrics

- Clarify the limit on the instrument unit.
  ([#1762](https://github.com/open-telemetry/opentelemetry-specification/pull/1762))

### Logs

- Declare OTLP Logs Beta. ([#1741](https://github.com/open-telemetry/opentelemetry-specification/pull/1741))

### Resource

- No changes.

### Semantic Conventions

- Clean up FaaS semantic conventions, add `aws.lambda.invoked_arn`.
  ([#1781](https://github.com/open-telemetry/opentelemetry-specification/pull/1781))
- Remove `rpc.jsonrpc.method`, clarify that `rpc.method` should be used instead.
  ([#1748](https://github.com/open-telemetry/opentelemetry-specification/pull/1748))

### Compatibility

- No changes.

### OpenTelemetry Protocol

- No changes.

### SDK Configuration

- Allow selecting multiple exporters via `OTEL_TRACES_EXPORTER` and `OTEL_METRICS_EXPORTER`
  by using a comma-separated list. ([#1758](https://github.com/open-telemetry/opentelemetry-specification/pull/1758))

## v1.4.0 (2021-06-07)

### Context

- No changes.

### Traces

- Add schema_url support to `Tracer`. ([#1666](https://github.com/open-telemetry/opentelemetry-specification/pull/1666))
- Add Dropped Links Count to non-otlp exporters section ([#1697](https://github.com/open-telemetry/opentelemetry-specification/pull/1697))
- Add note about reporting dropped counts for attributes, events, links. ([#1699](https://github.com/open-telemetry/opentelemetry-specification/pull/1699))

### Metrics

- Add schema_url support to `Meter`. ([#1666](https://github.com/open-telemetry/opentelemetry-specification/pull/1666))
- Adds detail about when to use `StartTimeUnixNano` and handling of unknown start-time resets. ([#1646](https://github.com/open-telemetry/opentelemetry-specification/pull/1646))
- Expand `Gauge` metric description in the data model ([#1661](https://github.com/open-telemetry/opentelemetry-specification/pull/1661))
- Expand `Histogram` metric description in the data model ([#1664](https://github.com/open-telemetry/opentelemetry-specification/pull/1664))
- Added Experimental Metrics API specification.
  ([#1401](https://github.com/open-telemetry/opentelemetry-specification/pull/1401),
  [#1557](https://github.com/open-telemetry/opentelemetry-specification/pull/1557),
  [#1578](https://github.com/open-telemetry/opentelemetry-specification/pull/1578),
  [#1590](https://github.com/open-telemetry/opentelemetry-specification/pull/1590),
  [#1594](https://github.com/open-telemetry/opentelemetry-specification/pull/1594),
  [#1617](https://github.com/open-telemetry/opentelemetry-specification/pull/1617),
  [#1645](https://github.com/open-telemetry/opentelemetry-specification/pull/1645),
  [#1657](https://github.com/open-telemetry/opentelemetry-specification/pull/1657),
  [#1665](https://github.com/open-telemetry/opentelemetry-specification/pull/1665),
  [#1672](https://github.com/open-telemetry/opentelemetry-specification/pull/1672),
  [#1674](https://github.com/open-telemetry/opentelemetry-specification/pull/1674),
  [#1675](https://github.com/open-telemetry/opentelemetry-specification/pull/1675),
  [#1703](https://github.com/open-telemetry/opentelemetry-specification/pull/1703),
  [#1704](https://github.com/open-telemetry/opentelemetry-specification/pull/1704),
  [#1731](https://github.com/open-telemetry/opentelemetry-specification/pull/1731),
  [#1733](https://github.com/open-telemetry/opentelemetry-specification/pull/1733))
- Mark relevant portions of Metrics Data Model stable ([#1728](https://github.com/open-telemetry/opentelemetry-specification/pull/1728))

### Logs

- No changes.

### Resource

- Add schema_url support to `Resource`. ([#1692](https://github.com/open-telemetry/opentelemetry-specification/pull/1692))
- Clarify result of Resource merging and ResourceDetector aggregation in case of error. ([#1726](https://github.com/open-telemetry/opentelemetry-specification/pull/1726))

### Semantic Conventions

- Add JSON RPC specific conventions ([#1643](https://github.com/open-telemetry/opentelemetry-specification/pull/1643)).
- Add Memcached to Database specific conventions ([#1689](https://github.com/open-telemetry/opentelemetry-specification/pull/1689)).
- Add semantic convention attributes for the host device and added OS name and version ([#1596](https://github.com/open-telemetry/opentelemetry-specification/pull/1596)).
- Add CockroachDB to Database specific conventions ([#1725](https://github.com/open-telemetry/opentelemetry-specification/pull/1725)).

### Compatibility

- No changes.

### OpenTelemetry Protocol

- No changes.

### SDK Configuration

- Add `OTEL_SERVICE_NAME` environment variable. ([#1677](https://github.com/open-telemetry/opentelemetry-specification/pull/1677))

## v1.3.0 (2021-05-05)

### Context

- No changes.

### Traces

- `Get Tracer` should use an empty string if the specified `name` is null. ([#1654](https://github.com/open-telemetry/opentelemetry-specification/pull/1654))
- Clarify how to record dropped attribute count in non-OTLP formats. ([#1662](https://github.com/open-telemetry/opentelemetry-specification/pull/1662))

### Metrics

- Expand description of Event Model and Instruments. ([#1614](https://github.com/open-telemetry/opentelemetry-specification/pull/1614))
- Flesh out metric identity and single-write principle. ([#1574](https://github.com/open-telemetry/opentelemetry-specification/pull/1574))
- Expand `Sum` metric description in the data model and delta-to-cumulative handling. ([#1618](https://github.com/open-telemetry/opentelemetry-specification/pull/1618))
- Remove the "Func" name, use "Asynchronous" and "Observable". ([#1645](https://github.com/open-telemetry/opentelemetry-specification/pull/1645))
- Add details to UpDownCounter API. ([#1665](https://github.com/open-telemetry/opentelemetry-specification/pull/1665))
- Add details to Histogram API. ([#1657](https://github.com/open-telemetry/opentelemetry-specification/pull/1657))

### Logs

- Clarify "key/value pair list" vs "map" in Log Data Model. ([#1604](https://github.com/open-telemetry/opentelemetry-specification/pull/1604))

### Semantic Conventions

- Fix the inconsistent formatting of semantic convention enums. ([#1598](https://github.com/open-telemetry/opentelemetry-specification/pull/1598/))
- Add details for filling resource for AWS Lambda. ([#1610](https://github.com/open-telemetry/opentelemetry-specification/pull/1610))
- Add already specified `messaging.rabbitmq.routing_key` span attribute key to the respective YAML file. ([#1651](https://github.com/open-telemetry/opentelemetry-specification/pull/1651))
- Clarify usage of "otel." attribute namespace. ([#1640](https://github.com/open-telemetry/opentelemetry-specification/pull/1640))
- Add possibility to disable `db.statement` via instrumentation configuration. ([#1659](https://github.com/open-telemetry/opentelemetry-specification/pull/1659))

### Compatibility

- No changes.

### OpenTelemetry Protocol

- Fix incorrect table of transient errors. ([#1642](https://github.com/open-telemetry/opentelemetry-specification/pull/1642))
- Clarify that 64 bit integer numbers are decimal strings in OTLP/JSON. ([#1637](https://github.com/open-telemetry/opentelemetry-specification/pull/1637))

### SDK Configuration

- Add `OTEL_EXPORTER_JAEGER_TIMEOUT` environment variable. ([#1612](https://github.com/open-telemetry/opentelemetry-specification/pull/1612))
- Add `OTEL_EXPORTER_ZIPKIN_TIMEOUT` environment variable. ([#1636](https://github.com/open-telemetry/opentelemetry-specification/pull/1636))

## v1.2.0 (2021-04-14)

### Context

- Clarify composite `TextMapPropagator` method required and optional arguments. ([#1541](https://github.com/open-telemetry/opentelemetry-specification/pull/1541))
- Clarify B3 requirements and configuration. ([#1570](https://github.com/open-telemetry/opentelemetry-specification/pull/1570))

### Traces

- Add `ForceFlush` to `Span Exporter` interface ([#1467](https://github.com/open-telemetry/opentelemetry-specification/pull/1467))
- Clarify the description for the `TraceIdRatioBased` sampler needs to include the sampler's sampling ratio. ([#1536](https://github.com/open-telemetry/opentelemetry-specification/pull/1536))
- Define the fallback tracer name for invalid values.
  ([#1534](https://github.com/open-telemetry/opentelemetry-specification/pull/1534))
- Clarify non-blocking requirement from span API End. ([#1555](https://github.com/open-telemetry/opentelemetry-specification/pull/1555))
- Remove the Included Propagators section from trace API specification that was a duplicate of the Propagators Distribution of the context specification. ([#1556](https://github.com/open-telemetry/opentelemetry-specification/pull/1556))
- Remove the Baggage API propagator notes that conflict with the API Propagators Operations section and fix [#1526](https://github.com/open-telemetry/opentelemetry-specification/issues/1526). ([#1575](https://github.com/open-telemetry/opentelemetry-specification/pull/1575))

### Metrics

- Adds new metric data model specification ([#1512](https://github.com/open-telemetry/opentelemetry-specification/pull/1512))

### Semantic Conventions

- Add semantic conventions for AWS SDK operations and DynamoDB ([#1422](https://github.com/open-telemetry/opentelemetry-specification/pull/1422))
- Add details for filling semantic conventions for AWS Lambda ([#1442](https://github.com/open-telemetry/opentelemetry-specification/pull/1442))
- Update semantic conventions to distinguish between int and double ([#1550](https://github.com/open-telemetry/opentelemetry-specification/pull/1550))
- Add semantic convention for AWS ECS task revision ([#1581](https://github.com/open-telemetry/opentelemetry-specification/pull/1581))

### Compatibility

- Add initial OpenTracing compatibility section.
  ([#1101](https://github.com/open-telemetry/opentelemetry-specification/pull/1101))

## v1.1.0 (2021-03-11)

### Traces

- Implementations can ignore links with invalid SpanContext([#1492](https://github.com/open-telemetry/opentelemetry-specification/pull/1492))
- Add `none` as a possible value for OTEL_TRACES_EXPORTER to disable export
  ([#1439](https://github.com/open-telemetry/opentelemetry-specification/pull/1439))
- Add [`ForceFlush`](/specification/trace/sdk.md#forceflush) to SDK's `TracerProvider` ([#1452](https://github.com/open-telemetry/opentelemetry-specification/pull/1452))

### Metrics

- Add `none` as a possible value for OTEL_METRICS_EXPORTER to disable export
  ([#1439](https://github.com/open-telemetry/opentelemetry-specification/pull/1439))

### Logs

### Semantic Conventions

- Add `elasticsearch` to `db.system` semantic conventions ([#1463](https://github.com/open-telemetry/opentelemetry-specification/pull/1463))
- Add `arch` to `host` semantic conventions ([#1483](https://github.com/open-telemetry/opentelemetry-specification/pull/1483))
- Add `runtime` to `container` semantic conventions ([#1482](https://github.com/open-telemetry/opentelemetry-specification/pull/1482))
- Rename `gcp_gke` to `gcp_kubernetes_engine` to have consistency with other
Google products under `cloud.infrastructure_service` ([#1496](https://github.com/open-telemetry/opentelemetry-specification/pull/1496))
- `http.url` MUST NOT contain credentials ([#1502](https://github.com/open-telemetry/opentelemetry-specification/pull/1502))
- Add `aws.eks.cluster.arn` to EKS specific semantic conventions ([#1484](https://github.com/open-telemetry/opentelemetry-specification/pull/1484))
- Rename `zone` to `availability_zone` in `cloud` semantic conventions ([#1495](https://github.com/open-telemetry/opentelemetry-specification/pull/1495))
- Rename `cloud.infrastructure_service` to `cloud.platform` ([#1530](https://github.com/open-telemetry/opentelemetry-specification/pull/1530))
- Add section describing that libraries and the collector should autogenerate
the semantic convention keys. ([#1515](https://github.com/open-telemetry/opentelemetry-specification/pull/1515))

## v1.0.1 (2021-02-11)

- Fix rebase issue for span limit default values ([#1429](https://github.com/open-telemetry/opentelemetry-specification/pull/1429))

## v1.0.0 (2021-02-10)

New:

- Add `cloud.infrastructure_service` resource attribute
  ([#1112](https://github.com/open-telemetry/opentelemetry-specification/pull/1112))
- Add `SpanLimits` as a configuration for the TracerProvider([#1416](https://github.com/open-telemetry/opentelemetry-specification/pull/1416))

Updates:

- Add `http.server.active_requests` to count in-flight HTTP requests
  ([#1378](https://github.com/open-telemetry/opentelemetry-specification/pull/1378))
- Update default limit for span attributes, events, links to 128([#1419](https://github.com/open-telemetry/opentelemetry-specification/pull/1419))
- Update OT Trace propagator environment variable to match latest name([#1406](https://github.com/open-telemetry/opentelemetry-specification/pull/1406))
- Remove Metrics SDK specification to avoid confusion, clarify that Metrics API
  specification is not recommended for client implementation
  ([#1401](https://github.com/open-telemetry/opentelemetry-specification/pull/1401))
- Rename OTEL_TRACE_SAMPLER and OTEL_TRACE_SAMPLER_ARG env variables to OTEL_TRACES_SAMPLER and OTEL_TRACES_SAMPLER_ARG
  ([#1382](https://github.com/open-telemetry/opentelemetry-specification/pull/1382))
- Mark some entries in compliance matrix as optional([#1359](https://github.com/open-telemetry/opentelemetry-specification/pull/1359))
  SDKs are free to provide support at their discretion.
- Rename signal-specific variables for `OTLP_EXPORTER_*` to `OTLP_EXPORTER_TRACES_*` and `OTLP_EXPORTER_METRICS_*`([#1362](https://github.com/open-telemetry/opentelemetry-specification/pull/1362))
- Versioning and stability guarantees for OpenTelemetry clients([#1291](https://github.com/open-telemetry/opentelemetry-specification/pull/1291))
- Additional Cassandra semantic attributes
  ([#1217](https://github.com/open-telemetry/opentelemetry-specification/pull/1217))
- OTEL_EXPORTER environment variable replaced with OTEL_TRACES_EXPORTER and
  OTEL_METRICS_EXPORTER which each accept only a single value, not a list.
  ([#1318](https://github.com/open-telemetry/opentelemetry-specification/pull/1318))
- `process.runtime.description` resource convention: Add `java.vm.name`
  ([#1242](https://github.com/open-telemetry/opentelemetry-specification/pull/1242))
- Refine span name guideline for SQL database spans
  ([#1219](https://github.com/open-telemetry/opentelemetry-specification/pull/1219))
- Add RPC semantic conventions for metrics
  ([#1162](https://github.com/open-telemetry/opentelemetry-specification/pull/1162))
- Clarify `Description` usage on `Status` API
  ([#1257](https://github.com/open-telemetry/opentelemetry-specification/pull/1257))
- Add/Update `Status` + `error` mapping for Jaeger & Zipkin Exporters
  ([#1257](https://github.com/open-telemetry/opentelemetry-specification/pull/1257))
- Resource's service.name MUST have a default value, service.instance.id is not
  required.
  ([#1269](https://github.com/open-telemetry/opentelemetry-specification/pull/1269))
  - Clarified in [#1294](https://github.com/open-telemetry/opentelemetry-specification/pull/1294)
- Add requirement that the SDK allow custom generation of Trace IDs and Span IDs
  ([#1006](https://github.com/open-telemetry/opentelemetry-specification/pull/1006))
- Add default ratio when TraceIdRatioSampler is specified by environment variable but
  no ratio is.
  ([#1322](https://github.com/open-telemetry/opentelemetry-specification/pull/1322))
- Require schemed endpoints for OTLP exporters
  ([1234](https://github.com/open-telemetry/opentelemetry-specification/pull/1234))
- Resource SDK: Reverse (suggested) order of Resource.Merge parameters, remove
  special case for empty strings
  ([#1345](https://github.com/open-telemetry/opentelemetry-specification/pull/1345))
- Resource attributes: lowerecased the allowed values of the `aws.ecs.launchtype`
  attribute
  ([#1339](https://github.com/open-telemetry/opentelemetry-specification/pull/1339))
- Trace Exporters: Fix TODOs in Jaeger exporter spec
  ([#1374](https://github.com/open-telemetry/opentelemetry-specification/pull/1374))
- Clarify that Jaeger/Zipkin exporters must rely on the default Resource to
  get service.name if none was specified.
  ([#1386](https://github.com/open-telemetry/opentelemetry-specification/pull/1386))
- Modify OTLP/Zipkin Exporter format variables for 1.0 (allowing further specification post 1.0)
  ([#1358](https://github.com/open-telemetry/opentelemetry-specification/pull/1358))
- Add `k8s.node` semantic conventions ([#1390](https://github.com/open-telemetry/opentelemetry-specification/pull/1390))
- Clarify stability for both OTLP/HTTP and signals in OTLP.
  ([#1400](https://github.com/open-telemetry/opentelemetry-specification/pull/1400/files))

## v0.7.0 (11-18-2020)

New:

- Document service name mapping for Jaeger exporters
  ([1222](https://github.com/open-telemetry/opentelemetry-specification/pull/1222))
- Change default OTLP port number
  ([#1221](https://github.com/open-telemetry/opentelemetry-specification/pull/1221))
- Add performance benchmark specification
  ([#748](https://github.com/open-telemetry/opentelemetry-specification/pull/748))
- Enforce that the Baggage API must be fully functional, even without an installed SDK.
  ([#1103](https://github.com/open-telemetry/opentelemetry-specification/pull/1103))
- Rename "Canonical status code" to "Status code"
  ([#1081](https://github.com/open-telemetry/opentelemetry-specification/pull/1081))
- Add Metadata for Baggage entries, and clarify W3C Baggage Propagator implementation
  ([#1066](https://github.com/open-telemetry/opentelemetry-specification/pull/1066))
- Change Status to be consistent with Link and Event
  ([#1067](https://github.com/open-telemetry/opentelemetry-specification/pull/1067))
- Clarify env variables in otlp exporter
  ([#975](https://github.com/open-telemetry/opentelemetry-specification/pull/975))
- Add Prometheus exporter environment variables
  ([#1021](https://github.com/open-telemetry/opentelemetry-specification/pull/1021))
- Default propagators in un-configured API must be no-op
  ([#930](https://github.com/open-telemetry/opentelemetry-specification/pull/930))
- Define resource mapping for Jaeger exporters
  ([#891](https://github.com/open-telemetry/opentelemetry-specification/pull/891))
- Add resource semantic conventions for operating systems
  ([#693](https://github.com/open-telemetry/opentelemetry-specification/pull/693))
- Add semantic convention for source code attributes
  ([#901](https://github.com/open-telemetry/opentelemetry-specification/pull/901))
- Add semantic conventions for outgoing Function as a Service (FaaS) invocations
  ([#862](https://github.com/open-telemetry/opentelemetry-specification/pull/862))
- Add resource semantic convention for deployment environment
  ([#606](https://github.com/open-telemetry/opentelemetry-specification/pull/606/))
- Refine semantic conventions for messaging systems and add specific attributes for Kafka
  ([#1027](https://github.com/open-telemetry/opentelemetry-specification/pull/1027))
- Clarification of the behavior of the Trace API, re: context propagation, in
  the absence of an installed SDK
- Add API and semantic conventions for recording exceptions as Span Events
  ([#697](https://github.com/open-telemetry/opentelemetry-specification/pull/697))
  * API was extended to allow adding arbitrary event attributes ([#874](https://github.com/open-telemetry/opentelemetry-specification/pull/874))
  * `exception.escaped` semantic span event attribute was added
    ([#784](https://github.com/open-telemetry/opentelemetry-specification/pull/784),
    [#946](https://github.com/open-telemetry/opentelemetry-specification/pull/946))
- Allow samplers to modify tracestate
  ([#988](https://github.com/open-telemetry/opentelemetry-specification/pull/988/))
- Update the header name for otel baggage, and version date
  ([#981](https://github.com/open-telemetry/opentelemetry-specification/pull/981))
- Define PropagationOnly Span to simplify active Span logic in Context
  ([#994](https://github.com/open-telemetry/opentelemetry-specification/pull/994))
- Add limits to the number of attributes, events, and links in SDK Spans
  ([#942](https://github.com/open-telemetry/opentelemetry-specification/pull/942))
- Add Metric SDK specification (partial): covering terminology and Accumulator component
  ([#626](https://github.com/open-telemetry/opentelemetry-specification/pull/626))
- Clarify context interaction for trace module
  ([#1063](https://github.com/open-telemetry/opentelemetry-specification/pull/1063))
- Add `Shutdown` function to `*Provider` SDK
  ([#1074](https://github.com/open-telemetry/opentelemetry-specification/pull/1074))
- Add semantic conventions for system metrics
  ([#937](https://github.com/open-telemetry/opentelemetry-specification/pull/937))
- Add `db.sql.table` to semantic conventions, allow `db.operation` for SQL
  ([#1141](https://github.com/open-telemetry/opentelemetry-specification/pull/1141))
- Add OTEL_TRACE_SAMPLER env variable definition
  ([#1136](https://github.com/open-telemetry/opentelemetry-specification/pull/1136/))
- Add guidelines for OpenMetrics interoperability
  ([#1154](https://github.com/open-telemetry/opentelemetry-specification/pull/1154))
- Add OTEL_TRACE_SAMPLER_ARG env variable definition
  ([#1202](https://github.com/open-telemetry/opentelemetry-specification/pull/1202))

Updates:

- Clarify null SHOULD NOT be allowed even in arrays
  ([#1214](https://github.com/open-telemetry/opentelemetry-specification/pull/1214))
- Remove ordering SHOULD-requirement for attributes
  ([#1212](https://github.com/open-telemetry/opentelemetry-specification/pull/1212))
- Make `process.pid` optional, split `process.command_args` from `command_line`
  ([#1137](https://github.com/open-telemetry/opentelemetry-specification/pull/1137))
- Renamed `CorrelationContext` to `Baggage`:
  ([#857](https://github.com/open-telemetry/opentelemetry-specification/pull/857))
- Add semantic convention for NGINX custom HTTP 499 status code.
- Adapt semantic conventions for the span name of messaging systems
  ([#690](https://github.com/open-telemetry/opentelemetry-specification/pull/690))
- Remove lazy Event and Link API from Span interface
  ([#840](https://github.com/open-telemetry/opentelemetry-specification/pull/840))
  * SIGs are recommended to remove any existing implementation of the lazy APIs
    to avoid conflicts/breaking changes in case they will be reintroduced to the
    spec in future.
- Provide clear definitions for readable and read/write span interfaces in the
  SDK
  ([#669](https://github.com/open-telemetry/opentelemetry-specification/pull/669))
  * SpanProcessors must provide read/write access at least in OnStart.
- Specify how `Probability` sampler is used with `ParentOrElse` sampler.
- Clarify event timestamp origin and range
  ([#839](https://github.com/open-telemetry/opentelemetry-specification/pull/839))
- Clean up api-propagators.md, by extending documentation and removing redundant
  sections
  ([#577](https://github.com/open-telemetry/opentelemetry-specification/pull/577))
- Rename HTTPText propagator to TextMap
  ([#793](https://github.com/open-telemetry/opentelemetry-specification/pull/793))
- Rename ParentOrElse sampler to ParentBased and add multiple delegate samplers
  ([#610](https://github.com/open-telemetry/opentelemetry-specification/pull/610))
- Rename ProbabilitySampler to TraceIdRatioBasedSampler and add requirements
  ([#611](https://github.com/open-telemetry/opentelemetry-specification/pull/611))
- Version attributes no longer have a prefix such as semver:
  ([#873](https://github.com/open-telemetry/opentelemetry-specification/pull/873))
- Add semantic conventions for process runtime
  ([#882](https://github.com/open-telemetry/opentelemetry-specification/pull/882),
   [#1137](https://github.com/open-telemetry/opentelemetry-specification/pull/1137))
- Use hex encoding for trace id and span id fields in OTLP JSON encoding:
  ([#911](https://github.com/open-telemetry/opentelemetry-specification/pull/911))
- Explicitly specify the SpanContext APIs IsValid and IsRemote as required
  ([#914](https://github.com/open-telemetry/opentelemetry-specification/pull/914))
- A full `Context` is the only way to specify a parent of a `Span`.
  `SpanContext` or even `Span` are not allowed anymore.
  ([#875](https://github.com/open-telemetry/opentelemetry-specification/pull/875))
- Remove obsolete `http.status_text` from semantic conventions
  ([#972](https://github.com/open-telemetry/opentelemetry-specification/pull/972))
- Define `null` as an invalid value for attributes and declare attempts to set
  `null` as undefined behavior
  ([#992](https://github.com/open-telemetry/opentelemetry-specification/pull/992))
- SDK: Rename the `Decision` values for `SamplingResult`s to `DROP`, `RECORD_ONLY`
  and `RECORD_AND_SAMPLE` for consistency
  ([#938](https://github.com/open-telemetry/opentelemetry-specification/pull/938),
  [#956](https://github.com/open-telemetry/opentelemetry-specification/pull/956))
- Metrics API: Replace "Additive" with "Adding", "Non-Additive" with "Grouping"
  ([#983](https://github.com/open-telemetry/opentelemetry-specification/pull/983)
- Move active span interaction in the Trace API to a separate class
  ([#923](https://github.com/open-telemetry/opentelemetry-specification/pull/923))
- Metrics SDK: Specify LastValue default aggregation for ValueObserver
  ([#984](https://github.com/open-telemetry/opentelemetry-specification/pull/984)
- Metrics SDK: Specify TBD default aggregation for ValueRecorder
  ([#984](https://github.com/open-telemetry/opentelemetry-specification/pull/984)
- Trace SDK: Sampler.ShouldSample gets parent Context instead of SpanContext
  ([#881](https://github.com/open-telemetry/opentelemetry-specification/pull/881))
- SDK: Specify known values, as well as basic error handling for OTEL_PROPAGATORS.
  ([#962](https://github.com/open-telemetry/opentelemetry-specification/pull/962))
  ([#995](https://github.com/open-telemetry/opentelemetry-specification/pull/995))
- SDK: Specify when to generate new IDs with sampling
  ([#1225](https://github.com/open-telemetry/opentelemetry-specification/pull/1225))
- Remove custom header name for Baggage, use official header
  ([#993](https://github.com/open-telemetry/opentelemetry-specification/pull/993))
- Trace API: Clarifications for `Span.End`, e.g. IsRecording becomes false after End
  ([#1011](https://github.com/open-telemetry/opentelemetry-specification/pull/1011))
- Update semantic conventions for gRPC for new Span Status
  ([#1156](https://github.com/open-telemetry/opentelemetry-specification/pull/1156))

## v0.6.0 (2020-07-01)

New:

- Add span attribute to indicate cold starts of Function as a Service executions
  ([#650](https://github.com/open-telemetry/opentelemetry-specification/pull/650))
- Add conventions for naming of exporter packages
  ([#629](https://github.com/open-telemetry/opentelemetry-specification/pull/629))
- Add semantic conventions for container id
  ([#673](https://github.com/open-telemetry/opentelemetry-specification/pull/673))
- Add semantic conventions for HTTP content length
  ([#641](https://github.com/open-telemetry/opentelemetry-specification/pull/641))
- Add semantic conventions for process resource
  ([#635](https://github.com/open-telemetry/opentelemetry-specification/pull/635))
- Add peer.service to provide a user-configured name for a remote service
  ([#652](https://github.com/open-telemetry/opentelemetry-specification/pull/652))

Updates:

- Improve root Span description
  ([#645](https://github.com/open-telemetry/opentelemetry-specification/pull/645))
- Extend semantic conventions for RPC and allow non-gRPC calls
  ([#604](https://github.com/open-telemetry/opentelemetry-specification/pull/604))
- Revise and extend semantic conventions for databases
  ([#575](https://github.com/open-telemetry/opentelemetry-specification/pull/575))
- Clarify Tracer vs TracerProvider in tracing API and SDK spec.
  ([#619](https://github.com/open-telemetry/opentelemetry-specification/pull/619))
  Most importantly:
  * Configuration should be stored not per Tracer but in the TracerProvider.
  * Active spans are not per Tracer.
- Do not set any value in Context upon failed extraction
  ([#671](https://github.com/open-telemetry/opentelemetry-specification/pull/671))
- Clarify semantic conventions around span start and end time
  ([#592](https://github.com/open-telemetry/opentelemetry-specification/pull/592))

## v0.5.0 (06-02-2020)

- Define Log Data Model.
- Remove SpanId from Sampler input.
- Clarify what it will mean for a vendor to "support OpenTelemetry".
- Clarify Tracers should reference an InstrumentationLibrary rather than a
  Resource.
- Replace ALWAYS_PARENT sampler with a composite ParentOrElse sampler.
- Incorporate old content on metrics calling conventions, label sets.
- Update api-metrics-user.md and api-metrics-meter.md with the latest metrics
  API.
- Normalize Instrumentation term for instrumentations.
- Change w3c correlation context to custom header.

## v0.4.0 (2020-05-12)

- [OTEP-83](https://github.com/open-telemetry/oteps/blob/main/text/0083-component.md)
  Introduce the notion of InstrumentationLibrary.
- [OTEP-88](https://github.com/open-telemetry/oteps/blob/main/text/metrics/0088-metric-instrument-optional-refinements.md)
  Metrics API instrument foundation.
- [OTEP-91](https://github.com/open-telemetry/oteps/blob/main/text/logs/0091-logs-vocabulary.md)
  Logs vocabulary.
- [OTEP-92](https://github.com/open-telemetry/oteps/blob/main/text/logs/0092-logs-vision.md)
  Logs Vision.
- [OTEP-90](https://github.com/open-telemetry/oteps/blob/main/text/metrics/0090-remove-labelset-from-metrics-api.md)
  Remove LabelSet from the metrics API.
- [OTEP-98](https://github.com/open-telemetry/oteps/blob/main/text/metrics/0098-metric-instruments-explained.md)
  Explain the metric instruments.
- [OTEP-99](https://github.com/open-telemetry/oteps/blob/main/text/0099-otlp-http.md)
  OTLP/HTTP: HTTP Transport Extension for OTLP.
- Define handling of null and empty attribute values.
- Rename Setter.put to Setter.set
- Add glossary for typically misused terms.
- Clarify that resources are immutable.
- Clarify that SpanContext.IsRemote is false on remote children.
- Move specifications into sub-directories per signal.
- Remove references to obsolete `peer.*` attributes.
- Span semantic conventions for for messaging systems.
- Span semantic conventions for function as a service.
- Remove the handling of retries from trace exporters.
- Remove Metrics' default keys.
- Add some clarifying language to the semantics of metric instrument naming.
- Allow injectors and extractors to be separate interfaces.
- Add an explanation on why Context Restore operation is needed.
- Document special Zipkin conversion cases.

## v0.3.0 (2020-02-21)

- [OTEP-0059](https://github.com/open-telemetry/oteps/blob/main/text/trace/0059-otlp-trace-data-format.md)
  Add OTLP Trace Data Format specification.
- [OTEP-0066](https://github.com/open-telemetry/oteps/blob/main/text/0066-separate-context-propagation.md)
  Separate Layer for Context Propagation.
- [OTEP-0070](https://github.com/open-telemetry/oteps/blob/main/text/metrics/0070-metric-bound-instrument.md)
  Rename metric instrument "Handles" to "Bound Instruments".
- [OTEP-0072](https://github.com/open-telemetry/oteps/blob/main/text/metrics/0072-metric-observer.md)
  Metric Observer instrument specification (refinement).
- [OTEP-0080](https://github.com/open-telemetry/oteps/blob/main/text/metrics/0080-remove-metric-gauge.md)
  Remove the Metric Gauge instrument, recommend use of other instruments.
- Update 0003-measure-metric-type to match current Specification.
- Update 0009-metric-handles to match current Specification.
- Clarify named tracers and meters.
- Remove SamplingHint from the Sampling OTEP (OTEP-0006).
- Remove component attribute.
- Allow non-string Resource label values.
- Allow array values for attributes.
- Add service version to Resource attributes.
- Add general, general identity, network and VM image attribute conventions.
- Add a section on transformation to Zipkin Spans.
- Add a section on SDK default configuration.
- Enhance semantic conventions for HTTP/RPC.
- Provide guidelines for low-cardinality span names.
- SDK Tracer: Replace TracerFactory with TracerProvider.
- Update Resource to be in the SDK.

## v0.2.0 (2019-10-22)

- [OTEP-0001](https://github.com/open-telemetry/oteps/blob/main/text/0001-telemetry-without-manual-instrumentation.md)
  Added Auto-Instrumentation.
- [OTEP-0002](https://github.com/open-telemetry/oteps/blob/main/text/trace/0002-remove-spandata.md):
  Removed SpanData interface in favor of Span Start and End options.
- [OTEP-0003](https://github.com/open-telemetry/oteps/blob/main/text/metrics/0003-measure-metric-type.md)
  Consolidatesd pre-aggregated and raw metrics APIs.
- [OTEP-0008](https://github.com/open-telemetry/oteps/blob/main/text/metrics/0008-metric-observer.md)
  Added Metrics Observers API.
- [OTEP-0009](https://github.com/open-telemetry/oteps/blob/main/text/metrics/0009-metric-handles.md)
  Added Metrics Handle API.
- [OTEP-0010](https://github.com/open-telemetry/oteps/blob/main/text/metrics/0010-cumulative-to-counter.md)
  Rename "Cumulative" to "Counter" in the Metrics API.
- [OTEP-006](https://github.com/open-telemetry/oteps/blob/main/text/trace/0006-sampling.md)
  Moved sampling from the API tp the SDK.
- [OTEP-0007](https://github.com/open-telemetry/oteps/blob/main/text/0007-no-out-of-band-reporting.md)
  Moved support for out-of-band telemetry from the API to the SDK.
- [OTEP-0016](https://github.com/open-telemetry/oteps/blob/main/text/0016-named-tracers.md)
  Added named providers for Tracers and Meters.
- Added design goals and requirements for a telemetry data exchange protocol.
- Added a Span Processor interface for intercepting span start and end
  invocations.
- Added a Span Exporter interface for processing batches of spans.
- Replaced DistributedContext.GetIterator with GetEntries.
- Added clarifications and adjustments to improve cross-language applicability.
- Added a specification for SDK configuration.

## v0.1.0 (2019-06-21)

- Added API proposal for the converged OpenTracing/OpenCensus project is
  complete.<|MERGE_RESOLUTION|>--- conflicted
+++ resolved
@@ -24,6 +24,9 @@
 ### SDK Configuration
 
 ### Common
+
+- Tighten stability requirements for enum attribute values
+  ([#3879](https://github.com/open-telemetry/opentelemetry-specification/pull/3879))
 
 ### Supplementary Guidelines
 
@@ -79,12 +82,7 @@
 
 ### Common
 
-<<<<<<< HEAD
-- Tighten stability requirements for enum attribute values
-  ([#3879](https://github.com/open-telemetry/opentelemetry-specification/pull/3879))
-=======
-- No changes.
->>>>>>> 5d9cef81
+- No changes.
 
 ### Supplementary Guidelines
 
