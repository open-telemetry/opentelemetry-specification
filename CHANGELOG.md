# Changelog

Please update changelog as part of any significant pull request. Place short
description of your change into "Unreleased" section. As part of release process
content of "Unreleased" section content will generate release notes for the
release.

## Unreleased

### Context

### Traces

- Introduce the concept of Instrumentation Scope to replace/extend Instrumentation
  Library. The Tracer is now associated with Instrumentation Scope
  ([#2276](https://github.com/open-telemetry/opentelemetry-specification/pull/2276)).
- Add documentation REQUIREMENT for adding attributes at span creation.
  ([#2383](https://github.com/open-telemetry/opentelemetry-specification/pull/2383)).

### Metrics

- Introduce the concept of Instrumentation Scope to replace/extend Instrumentation
  Library. The Meter is now associated with Instrumentation Scope
  ([#2276](https://github.com/open-telemetry/opentelemetry-specification/pull/2276)).
- Specify the behavior of duplicate instrumentation registration in the API, specify
  duplicate conflicts in the data model, specify how the SDK is meant to report and
  assist the user when these conflicts arise.
  ([#2317](https://github.com/open-telemetry/opentelemetry-specification/pull/2317)).
- Clarify that expectations for user callback behavior are documentation REQUIREMENTs.
  ([#2361](https://github.com/open-telemetry/opentelemetry-specification/pull/2361)).
- Clarify that the periodic metric reader is the default metric reader to be
  paired with push metric exporters (OTLP, stdout, in-memory)
  ([#2379](https://github.com/open-telemetry/opentelemetry-specification/pull/2379)).
- Clarify that MetricReader has one-to-one mapping to MeterProvider.
  ([#2406](https://github.com/open-telemetry/opentelemetry-specification/pull/2406)).
<<<<<<< HEAD
- Clarify that instruments are enabled by default, even when Views are configured.
  Require support for the match-all View expression having `name=*` to support 
  disabling instruments by default.
  ([#2417](https://github.com/open-telemetry/opentelemetry-specification/pull/2417)).
=======
- Specify default configuration for a periodic metric reader that is associated with
  the stdout metric exporter.
  ([#2415](https://github.com/open-telemetry/opentelemetry-specification/pull/2415)).
- Clarify the manner in which aggregation and temporality preferences
  are encoded via MetricReader parameters "on the basis of instrument
  kind".  Rename the environment variable
  `OTEL_EXPORTER_OTLP_METRICS_TEMPORALITY_PREFERENCE` used to set the
  preference to be used when auto-configuring an OTLP Exporter,
  defaults to CUMULATIVE, with DELTA an option that makes Counter,
  Asynchronous Counter, and Histogram instruments choose Delta
  temporality by default.
  ([#2404](https://github.com/open-telemetry/opentelemetry-specification/pull/2404)).
>>>>>>> 7a2d4513

### Logs

- Remove `flush` method on LogEmitter
  ([#2405](https://github.com/open-telemetry/opentelemetry-specification/pull/2405))

### Resource

### Semantic Conventions

- Changed `rpc.system` to an enum (allowing custom values), and changed the
  `rpc.system` value for .NET WCF from `wcf` to `dotnet_wcf`.
  ([#2377](https://github.com/open-telemetry/opentelemetry-specification/pull/2377))
- Define JavaScript runtime semantic conventions.
  ([#2290](https://github.com/open-telemetry/opentelemetry-specification/pull/2290))
- Add semantic conventions for [CloudEvents](https://cloudevents.io).
  ([#1978](https://github.com/open-telemetry/opentelemetry-specification/pull/1978))

### Compatibility

### OpenTelemetry Protocol

### SDK Configuration

### Telemetry Schemas

### Common

- Add "Mapping Arbitrary Data to OTLP AnyValue" document.
  ([#2385](https://github.com/open-telemetry/opentelemetry-specification/pull/2385))

## v1.9.0 (2021-02-10)

### Context

- No changes.

### Traces

- Clarify `StartSpan` returning the parent as a non-recording Span when no SDK
  is in use.
  ([#2121](https://github.com/open-telemetry/opentelemetry-specification/pull/2121))
- Align Jaeger remote sampler endpoint with OTLP endpoint.
  ([#2246](https://github.com/open-telemetry/opentelemetry-specification/pull/2246))
- Add JaegerRemoteSampler spec.
  ([#2222](https://github.com/open-telemetry/opentelemetry-specification/pull/2222))
- Add support for probability sampling in the OpenTelemetry `tracestate` entry and
  add optional specification for consistent probability sampling.
  ([#2047](https://github.com/open-telemetry/opentelemetry-specification/pull/2047))
- Change description and default value of `OTEL_EXPORTER_JAEGER_ENDPOINT` environment
  variable to point to the correct HTTP port and correct description of
  `OTEL_TRACES_EXPORTER`.
  ([#2333](https://github.com/open-telemetry/opentelemetry-specification/pull/2333))
- Add `OTEL_EXPORTER_JAEGER_PROTOCOL` environment variable to select the protocol
  used by the Jaeger exporter.
  ([#2341](https://github.com/open-telemetry/opentelemetry-specification/pull/2341))

### Metrics

- Rename None aggregation to Drop.
  ([#2101](https://github.com/open-telemetry/opentelemetry-specification/pull/2101))
- Add details to the Prometheus Exporter requirements.
  ([#2124](https://github.com/open-telemetry/opentelemetry-specification/pull/2124))
- Consolidate the aggregation/aggregator term.
  ([#2153](https://github.com/open-telemetry/opentelemetry-specification/pull/2153))
- Remove the concept of supported temporality, keep preferred.
  ([#2154](https://github.com/open-telemetry/opentelemetry-specification/pull/2154))
- Rename extra dimensions to extra attributes.
  ([#2162](https://github.com/open-telemetry/opentelemetry-specification/pull/2162))
- Mark In-memory, OTLP and Stdout exporter specs as Stable.
  ([#2175](https://github.com/open-telemetry/opentelemetry-specification/pull/2175))
- Remove usage of baggage in View from initial SDK specification.
  ([#2215](https://github.com/open-telemetry/opentelemetry-specification/pull/2215))
- Add to the supplemental guidelines for metric SDK authors text about implementing
  attribute-removal Views for asynchronous instruments.
  ([#2208](https://github.com/open-telemetry/opentelemetry-specification/pull/2208))
- Clarify integer count instrument units.
  ([#2210](https://github.com/open-telemetry/opentelemetry-specification/pull/2210))
- Use UCUM units in Metrics Semantic Conventions.
  ([#2199](https://github.com/open-telemetry/opentelemetry-specification/pull/2199))
- Add semantic conventions for process metrics.
  [#2032](https://github.com/open-telemetry/opentelemetry-specification/pull/2061)
- Changed default Prometheus Exporter host from `0.0.0.0` to `localhost`.
  ([#2282](https://github.com/open-telemetry/opentelemetry-specification/pull/2282))
- Clarified wildcard and predicate support in metrics SDK View API.
  ([#2325](https://github.com/open-telemetry/opentelemetry-specification/pull/2325))
- Changed the Exemplar wording, exemplar should be turned off by default.
  ([#2414](https://github.com/open-telemetry/opentelemetry-specification/pull/2414))

### Logs

- Fix attributes names in Google Cloud Logging mapping.
  ([#2093](https://github.com/open-telemetry/opentelemetry-specification/pull/2093))
- Add OTEL_LOGS_EXPORTER environment variable.
  ([#2196](https://github.com/open-telemetry/opentelemetry-specification/pull/2196))
- Added ObservedTimestamp to the Log Data Model.
  ([#2184](https://github.com/open-telemetry/opentelemetry-specification/pull/2184))
- Change mapping for log_name of Google Cloud Logging.
  ([#2092](https://github.com/open-telemetry/opentelemetry-specification/pull/2092))
- Drop Log name.
  field ([#2271](https://github.com/open-telemetry/opentelemetry-specification/pull/2271))

### Resource

- No changes.

### Semantic Conventions

- Align runtime metric and resource namespaces
  ([#2112](https://github.com/open-telemetry/opentelemetry-specification/pull/2112))
- Prohibit usage of retired names in semantic conventions.
  ([#2191](https://github.com/open-telemetry/opentelemetry-specification/pull/2191))
- Add `device.manufacturer` to describe mobile device manufacturers.
  ([2100](https://github.com/open-telemetry/opentelemetry-specification/pull/2100))
- Change golang namespace to 'go', rather than 'gc'
  ([#2262](https://github.com/open-telemetry/opentelemetry-specification/pull/2262))
- Add JVM memory runtime semantic
  conventions. ([#2272](https://github.com/open-telemetry/opentelemetry-specification/pull/2272))
- Add opentracing.ref_type semantic convention.
  ([#2297](https://github.com/open-telemetry/opentelemetry-specification/pull/2297))

### Compatibility

- Simplify Baggage handling in the OpenTracing Shim layer.
  ([#2194](https://github.com/open-telemetry/opentelemetry-specification/pull/2194))
- State that ONLY error mapping can happen in the OpenTracing Shim layer.
  ([#2148](https://github.com/open-telemetry/opentelemetry-specification/pull/2148))
- Define the instrumentation library name for the OpenTracing Shim.
  ([#2227](https://github.com/open-telemetry/opentelemetry-specification/pull/2227))
- Add a Start Span section to the OpenTracing Shim.
  ([#2228](https://github.com/open-telemetry/opentelemetry-specification/pull/2228))

### OpenTelemetry Protocol

- Rename `OTEL_EXPORTER_OTLP_SPAN_INSECURE` to `OTEL_EXPORTER_OTLP_TRACES_INSECURE` and
  `OTEL_EXPORTER_OTLP_METRIC_INSECURE` to `OTEL_EXPORTER_OTLP_METRICS_INSECURE`
  so they match the naming of all other OTLP environment variables.
  ([#2240](https://github.com/open-telemetry/opentelemetry-specification/pull/2240))

### SDK Configuration

- No changes.

### Telemetry Schemas

- No changes.

## v1.8.0 (2021-11-12)

### Context

- Add a section for OTel specific values in TraceState.
  ([#1852](https://github.com/open-telemetry/opentelemetry-specification/pull/1852))
- Add `none` as a possible value for `OTEL_PROPAGATORS` to disable context
  propagation.
  ([#2052](https://github.com/open-telemetry/opentelemetry-specification/pull/2052))

### Traces

- No changes.

### Metrics

- Add optional min / max fields to histogram data model.
  ([#1915](https://github.com/open-telemetry/opentelemetry-specification/pull/1915),
  [#1983](https://github.com/open-telemetry/opentelemetry-specification/pull/1983))
- Add exponential histogram to the metrics data model.
  ([#1935](https://github.com/open-telemetry/opentelemetry-specification/pull/1935))
- Add clarifications on how to handle numerical limits.
  ([#2007](https://github.com/open-telemetry/opentelemetry-specification/pull/2007))
- Add environment variables for Periodic exporting MetricReader.
  ([#2038](https://github.com/open-telemetry/opentelemetry-specification/pull/2038))
- Specify that the SDK must support exporters to access meter information.
  ([#2040](https://github.com/open-telemetry/opentelemetry-specification/pull/2040))
- Add clarifications on how to determine aggregation temporality.
  ([#2013](https://github.com/open-telemetry/opentelemetry-specification/pull/2013),
  [#2032](https://github.com/open-telemetry/opentelemetry-specification/pull/2032))
- Mark Metrics API spec as Stable.
  ([#2104](https://github.com/open-telemetry/opentelemetry-specification/pull/2104))
- Clarify, fix and expand documentation sections:
  ([#1966](https://github.com/open-telemetry/opentelemetry-specification/pull/1966)),
  ([#1981](https://github.com/open-telemetry/opentelemetry-specification/pull/1981)),
  ([#1995](https://github.com/open-telemetry/opentelemetry-specification/pull/1995)),
  ([#2002](https://github.com/open-telemetry/opentelemetry-specification/pull/2002)),
  ([#2010](https://github.com/open-telemetry/opentelemetry-specification/pull/2010))

### Logs

- Fix Syslog severity number mapping in the example.
  ([#2091](https://github.com/open-telemetry/opentelemetry-specification/pull/2091))
- Add log.* attributes.
  ([#2022](https://github.com/open-telemetry/opentelemetry-specification/pull/2022))

### Resource

- No changes.

### Semantic Conventions

- Add `k8s.container.restart_count` Resource attribute.
  ([#1945](https://github.com/open-telemetry/opentelemetry-specification/pull/1945))
- Add "IBM z/Architecture" (`s390x`) to `host.arch`
  ([#2055](https://github.com/open-telemetry/opentelemetry-specification/pull/2055))
- BREAKING: Remove db.cassandra.keyspace and db.hbase.namespace, and clarify db.name
  ([#1973](https://github.com/open-telemetry/opentelemetry-specification/pull/1973))
- Add AWS App Runner as a cloud platform
  ([#2004](https://github.com/open-telemetry/opentelemetry-specification/pull/2004))
- Add Tencent Cloud as a cloud provider.
  ([#2006](https://github.com/open-telemetry/opentelemetry-specification/pull/2006))
- Don't set Span.Status for 4xx http status codes for SERVER spans.
  ([#1998](https://github.com/open-telemetry/opentelemetry-specification/pull/1998))
- Add attributes for Apache RocketMQ.
  ([#1904](https://github.com/open-telemetry/opentelemetry-specification/pull/1904))
- Define http tracing attributes provided at span creation time
  ([#1916](https://github.com/open-telemetry/opentelemetry-specification/pull/1916))
- Change meaning and discourage use of `faas.trigger` for FaaS clients (outgoing).
  ([#1921](https://github.com/open-telemetry/opentelemetry-specification/pull/1921))
- Define span structure for HTTP retries and redirects.
  ([#2078](https://github.com/open-telemetry/opentelemetry-specification/pull/2078))
- Clarify difference between container.name and k8s.container.name
  ([#1980](https://github.com/open-telemetry/opentelemetry-specification/pull/1980))

### Compatibility

- No changes.

### OpenTelemetry Protocol

- Clarify default for OTLP endpoint should, not must, be https
  ([#1997](https://github.com/open-telemetry/opentelemetry-specification/pull/1997))
- Specify the behavior of the OTLP endpoint variables for OTLP/HTTP more strictly
  ([#1975](https://github.com/open-telemetry/opentelemetry-specification/pull/1975),
  [#1985](https://github.com/open-telemetry/opentelemetry-specification/pull/1985))
- Make OTLP/HTTP the recommended default transport ([#1969](https://github.com/open-telemetry/opentelemetry-specification/pull/1969))

### SDK Configuration

- Unset and empty environment variables are equivalent.
  ([#2045](https://github.com/open-telemetry/opentelemetry-specification/pull/2045))

### Telemetry Schemas

Added telemetry schemas documents to the specification ([#2008](https://github.com/open-telemetry/opentelemetry-specification/pull/2008))

## v1.7.0 (2021-09-30)

### Context

- No changes.

### Traces

- Prefer global user defined limits over model-sepcific default values.
  ([#1893](https://github.com/open-telemetry/opentelemetry-specification/pull/1893))
- Generalize the "message" event to apply to all RPC systems not just gRPC
  ([#1914](https://github.com/open-telemetry/opentelemetry-specification/pull/1914))

### Metrics

- Added Experimental Metrics SDK specification.
  ([#1673](https://github.com/open-telemetry/opentelemetry-specification/pull/1673),
  [#1730](https://github.com/open-telemetry/opentelemetry-specification/pull/1730),
  [#1840](https://github.com/open-telemetry/opentelemetry-specification/pull/1840),
  [#1842](https://github.com/open-telemetry/opentelemetry-specification/pull/1842),
  [#1864](https://github.com/open-telemetry/opentelemetry-specification/pull/1864),
  [#1828](https://github.com/open-telemetry/opentelemetry-specification/pull/1828),
  [#1888](https://github.com/open-telemetry/opentelemetry-specification/pull/1888),
  [#1912](https://github.com/open-telemetry/opentelemetry-specification/pull/1912),
  [#1913](https://github.com/open-telemetry/opentelemetry-specification/pull/1913),
  [#1938](https://github.com/open-telemetry/opentelemetry-specification/pull/1938),
  [#1958](https://github.com/open-telemetry/opentelemetry-specification/pull/1958))
- Add FaaS metrics semantic conventions ([#1736](https://github.com/open-telemetry/opentelemetry-specification/pull/1736))
- Update env variable values to match other env variables
  ([#1965](https://github.com/open-telemetry/opentelemetry-specification/pull/1965))

### Logs

- No changes.

### Resource

- Exempt Resource from attribute limits.
  ([#1892](https://github.com/open-telemetry/opentelemetry-specification/pull/1892))

### Semantic Conventions

- BREAKING: Change enum member IDs to lowercase without spaces, not starting with numbers.
  Change values of `net.host.connection.subtype` to match.
  ([#1863](https://github.com/open-telemetry/opentelemetry-specification/pull/1863))
- Lambda instrumentations should check if X-Ray parent context is valid
  ([#1867](https://github.com/open-telemetry/opentelemetry-specification/pull/1867))
- Update YAML definitions for events
  ([#1843](https://github.com/open-telemetry/opentelemetry-specification/pull/1843)):
  - Mark exception as semconv type "event".
  - Add YAML definitions for grpc events.
- Add `messaging.consumer_id` to differentiate between message consumers.
  ([#1810](https://github.com/open-telemetry/opentelemetry-specification/pull/1810))
- Clarifications for `http.client_ip` and `http.host`.
  ([#1890](https://github.com/open-telemetry/opentelemetry-specification/pull/1890))
- Add HTTP request and response headers semantic conventions.
  ([#1898](https://github.com/open-telemetry/opentelemetry-specification/pull/1898))

### Compatibility

- No changes.

### OpenTelemetry Protocol

- Add environment variables for configuring the OTLP exporter protocol (`grpc`, `http/protobuf`, `http/json`) ([#1880](https://github.com/open-telemetry/opentelemetry-specification/pull/1880))
- Allow implementations to use their own default for OTLP compression, with `none` denotating no compression
  ([#1923](https://github.com/open-telemetry/opentelemetry-specification/pull/1923))
- Clarify OTLP server components MUST support none/gzip compression
  ([#1955](https://github.com/open-telemetry/opentelemetry-specification/pull/1955))
- Change OTLP/HTTP port from 4317 to 4318 ([#1970](https://github.com/open-telemetry/opentelemetry-specification/pull/1970))

### SDK Configuration

- Change default value for OTEL_EXPORTER_JAEGER_AGENT_PORT to 6831.
  ([#1812](https://github.com/open-telemetry/opentelemetry-specification/pull/1812))
- See also the changes for OTLP configuration listed under "OpenTelemetry Protocol" above.

## v1.6.0 (2021-08-06)

### Context

- No changes.

### Traces

- Add generalized attribute count and attribute value length limits and relevant
  environment variables.
  ([#1130](https://github.com/open-telemetry/opentelemetry-specification/pull/1130))
- Adding environment variables for event and link attribute limits. ([#1751](https://github.com/open-telemetry/opentelemetry-specification/pull/1751))
- Adding SDK configuration for Jaeger remote sampler ([#1791](https://github.com/open-telemetry/opentelemetry-specification/pull/1791))

### Metrics

- Metrics API specification Feature-freeze.
  ([#1833](https://github.com/open-telemetry/opentelemetry-specification/pull/1833))
- Remove MetricProcessor from the SDK spec (for now)
  ([#1840](https://github.com/open-telemetry/opentelemetry-specification/pull/1840))

### Logs

- No changes.

### Resource

- No changes.

### Semantic Conventions

- Add mobile-related network state: `net.host.connection.type`, `net.host.connection.subtype` & `net.host.carrier.*` [#1647](https://github.com/open-telemetry/opentelemetry-specification/issues/1647)
- Adding alibaba cloud as a cloud provider.
  ([#1831](https://github.com/open-telemetry/opentelemetry-specification/pull/1831))

### Compatibility

- No changes.

### OpenTelemetry Protocol

- Allow for OTLP/gRPC exporters to handle endpoint configuration without a scheme while still requiring them to support an endpoint configuration that includes a scheme of `http` or `https`. Reintroduce the insecure configuration option for OTLP/gRPC exporters. ([#1729](https://github.com/open-telemetry/opentelemetry-specification/pull/1729))
- Adding requirement to implement at least one of two transports: `grpc` or `http/protobuf`.
  ([#1790](https://github.com/open-telemetry/opentelemetry-specification/pull/1790/files))

### SDK Configuration

- No changes.

## v1.5.0 (2021-07-08)

### Context

- No changes.

### Traces

- Adding environment variables for event and link attribute limits.
  ([#1751](https://github.com/open-telemetry/opentelemetry-specification/pull/1751))
- Clarify some details about span kind and the meanings of the values.
  ([#1738](https://github.com/open-telemetry/opentelemetry-specification/pull/1738))
- Clarify meaning of the Certificate File option.
  ([#1803](https://github.com/open-telemetry/opentelemetry-specification/pull/1803))
- Adding environment variables for event and link attribute limits. ([#1751](https://github.com/open-telemetry/opentelemetry-specification/pull/1751))

### Metrics

- Clarify the limit on the instrument unit.
  ([#1762](https://github.com/open-telemetry/opentelemetry-specification/pull/1762))

### Logs

- Declare OTLP Logs Beta. ([#1741](https://github.com/open-telemetry/opentelemetry-specification/pull/1741))

### Resource

- No changes.

### Semantic Conventions

- Clean up FaaS semantic conventions, add `aws.lambda.invoked_arn`.
  ([#1781](https://github.com/open-telemetry/opentelemetry-specification/pull/1781))
- Remove `rpc.jsonrpc.method`, clarify that `rpc.method` should be used instead.
  ([#1748](https://github.com/open-telemetry/opentelemetry-specification/pull/1748))

### Compatibility

- No changes.

### OpenTelemetry Protocol

- No changes.

### SDK Configuration

- Allow selecting multiple exporters via `OTEL_TRACES_EXPORTER` and `OTEL_METRICS_EXPORTER`
  by using a comma-separated list. ([#1758](https://github.com/open-telemetry/opentelemetry-specification/pull/1758))

## v1.4.0 (2021-06-07)

### Context

- No changes.

### Traces

- Add schema_url support to `Tracer`. ([#1666](https://github.com/open-telemetry/opentelemetry-specification/pull/1666))
- Add Dropped Links Count to non-otlp exporters section ([#1697](https://github.com/open-telemetry/opentelemetry-specification/pull/1697))
- Add note about reporting dropped counts for attributes, events, links. ([#1699](https://github.com/open-telemetry/opentelemetry-specification/pull/1699))

### Metrics

- Add schema_url support to `Meter`. ([#1666](https://github.com/open-telemetry/opentelemetry-specification/pull/1666))
- Adds detail about when to use `StartTimeUnixNano` and handling of unknown start-time resets. ([#1646](https://github.com/open-telemetry/opentelemetry-specification/pull/1646))
- Expand `Gauge` metric description in the data model ([#1661](https://github.com/open-telemetry/opentelemetry-specification/pull/1661))
- Expand `Histogram` metric description in the data model ([#1664](https://github.com/open-telemetry/opentelemetry-specification/pull/1664))
- Added Experimental Metrics API specification.
  ([#1401](https://github.com/open-telemetry/opentelemetry-specification/pull/1401),
  [#1557](https://github.com/open-telemetry/opentelemetry-specification/pull/1557),
  [#1578](https://github.com/open-telemetry/opentelemetry-specification/pull/1578),
  [#1590](https://github.com/open-telemetry/opentelemetry-specification/pull/1590),
  [#1594](https://github.com/open-telemetry/opentelemetry-specification/pull/1594),
  [#1617](https://github.com/open-telemetry/opentelemetry-specification/pull/1617),
  [#1645](https://github.com/open-telemetry/opentelemetry-specification/pull/1645),
  [#1657](https://github.com/open-telemetry/opentelemetry-specification/pull/1657),
  [#1665](https://github.com/open-telemetry/opentelemetry-specification/pull/1665),
  [#1672](https://github.com/open-telemetry/opentelemetry-specification/pull/1672),
  [#1674](https://github.com/open-telemetry/opentelemetry-specification/pull/1674),
  [#1675](https://github.com/open-telemetry/opentelemetry-specification/pull/1675),
  [#1703](https://github.com/open-telemetry/opentelemetry-specification/pull/1703),
  [#1704](https://github.com/open-telemetry/opentelemetry-specification/pull/1704),
  [#1731](https://github.com/open-telemetry/opentelemetry-specification/pull/1731),
  [#1733](https://github.com/open-telemetry/opentelemetry-specification/pull/1733))
- Mark relevant portions of Metrics Data Model stable ([#1728](https://github.com/open-telemetry/opentelemetry-specification/pull/1728))

### Logs

- No changes.

### Resource

- Add schema_url support to `Resource`. ([#1692](https://github.com/open-telemetry/opentelemetry-specification/pull/1692))
- Clarify result of Resource merging and ResourceDetector aggregation in case of error. ([#1726](https://github.com/open-telemetry/opentelemetry-specification/pull/1726))

### Semantic Conventions

- Add JSON RPC specific conventions ([#1643](https://github.com/open-telemetry/opentelemetry-specification/pull/1643)).
- Add Memcached to Database specific conventions ([#1689](https://github.com/open-telemetry/opentelemetry-specification/pull/1689)).
- Add semantic convention attributes for the host device and added OS name and version ([#1596](https://github.com/open-telemetry/opentelemetry-specification/pull/1596)).
- Add CockroachDB to Database specific conventions ([#1725](https://github.com/open-telemetry/opentelemetry-specification/pull/1725)).

### Compatibility

- No changes.

### OpenTelemetry Protocol

- No changes.

### SDK Configuration

- Add `OTEL_SERVICE_NAME` environment variable. ([#1677](https://github.com/open-telemetry/opentelemetry-specification/pull/1677))

## v1.3.0 (2021-05-05)

### Context

- No changes.

### Traces

- `Get Tracer` should use an empty string if the specified `name` is null. ([#1654](https://github.com/open-telemetry/opentelemetry-specification/pull/1654))
- Clarify how to record dropped attribute count in non-OTLP formats. ([#1662](https://github.com/open-telemetry/opentelemetry-specification/pull/1662))

### Metrics

- Expand description of Event Model and Instruments. ([#1614](https://github.com/open-telemetry/opentelemetry-specification/pull/1614))
- Flesh out metric identity and single-write principle. ([#1574](https://github.com/open-telemetry/opentelemetry-specification/pull/1574))
- Expand `Sum` metric description in the data model and delta-to-cumulative handling. ([#1618](https://github.com/open-telemetry/opentelemetry-specification/pull/1618))
- Remove the "Func" name, use "Asynchronous" and "Observable". ([#1645](https://github.com/open-telemetry/opentelemetry-specification/pull/1645))
- Add details to UpDownCounter API. ([#1665](https://github.com/open-telemetry/opentelemetry-specification/pull/1665))
- Add details to Histogram API. ([#1657](https://github.com/open-telemetry/opentelemetry-specification/pull/1657))

### Logs

- Clarify "key/value pair list" vs "map" in Log Data Model. ([#1604](https://github.com/open-telemetry/opentelemetry-specification/pull/1604))

### Semantic Conventions

- Fix the inconsistent formatting of semantic convention enums. ([#1598](https://github.com/open-telemetry/opentelemetry-specification/pull/1598/))
- Add details for filling resource for AWS Lambda. ([#1610](https://github.com/open-telemetry/opentelemetry-specification/pull/1610))
- Add already specified `messaging.rabbitmq.routing_key` span attribute key to the respective YAML file. ([#1651](https://github.com/open-telemetry/opentelemetry-specification/pull/1651))
- Clarify usage of "otel." attribute namespace. ([#1640](https://github.com/open-telemetry/opentelemetry-specification/pull/1640))
- Add possibility to disable `db.statement` via instrumentation configuration. ([#1659](https://github.com/open-telemetry/opentelemetry-specification/pull/1659))

### Compatibility

- No changes.

### OpenTelemetry Protocol

- Fix incorrect table of transient errors. ([#1642](https://github.com/open-telemetry/opentelemetry-specification/pull/1642))
- Clarify that 64 bit integer numbers are decimal strings in OTLP/JSON. ([#1637](https://github.com/open-telemetry/opentelemetry-specification/pull/1637))

### SDK Configuration

- Add `OTEL_EXPORTER_JAEGER_TIMEOUT` environment variable. ([#1612](https://github.com/open-telemetry/opentelemetry-specification/pull/1612))
- Add `OTEL_EXPORTER_ZIPKIN_TIMEOUT` environment variable. ([#1636](https://github.com/open-telemetry/opentelemetry-specification/pull/1636))

## v1.2.0 (2021-04-14)

### Context

- Clarify composite `TextMapPropagator` method required and optional arguments. ([#1541](https://github.com/open-telemetry/opentelemetry-specification/pull/1541))
- Clarify B3 requirements and configuration. ([#1570](https://github.com/open-telemetry/opentelemetry-specification/pull/1570))

### Traces

- Add `ForceFlush` to `Span Exporter` interface ([#1467](https://github.com/open-telemetry/opentelemetry-specification/pull/1467))
- Clarify the description for the `TraceIdRatioBased` sampler needs to include the sampler's sampling ratio. ([#1536](https://github.com/open-telemetry/opentelemetry-specification/pull/1536))
- Define the fallback tracer name for invalid values.
  ([#1534](https://github.com/open-telemetry/opentelemetry-specification/pull/1534))
- Clarify non-blocking requirement from span API End. ([#1555](https://github.com/open-telemetry/opentelemetry-specification/pull/1555))
- Remove the Included Propagators section from trace API specification that was a duplicate of the Propagators Distribution of the context specification. ([#1556](https://github.com/open-telemetry/opentelemetry-specification/pull/1556))
- Remove the Baggage API propagator notes that conflict with the API Propagators Operations section and fix [#1526](https://github.com/open-telemetry/opentelemetry-specification/issues/1526). ([#1575](https://github.com/open-telemetry/opentelemetry-specification/pull/1575))

### Metrics

- Adds new metric data model specification ([#1512](https://github.com/open-telemetry/opentelemetry-specification/pull/1512))

### Semantic Conventions

- Add semantic conventions for AWS SDK operations and DynamoDB ([#1422](https://github.com/open-telemetry/opentelemetry-specification/pull/1422))
- Add details for filling semantic conventions for AWS Lambda ([#1442](https://github.com/open-telemetry/opentelemetry-specification/pull/1442))
- Update semantic conventions to distinguish between int and double ([#1550](https://github.com/open-telemetry/opentelemetry-specification/pull/1550))
- Add semantic convention for AWS ECS task revision ([#1581](https://github.com/open-telemetry/opentelemetry-specification/pull/1581))

### Compatibility

- Add initial OpenTracing compatibility section.
  ([#1101](https://github.com/open-telemetry/opentelemetry-specification/pull/1101))

## v1.1.0 (2021-03-11)

### Traces

- Implementations can ignore links with invalid SpanContext([#1492](https://github.com/open-telemetry/opentelemetry-specification/pull/1492))
- Add `none` as a possible value for OTEL_TRACES_EXPORTER to disable export
  ([#1439](https://github.com/open-telemetry/opentelemetry-specification/pull/1439))
- Add [`ForceFlush`](https://github.com/open-telemetry/opentelemetry-specification/blob/main/specification/trace/sdk.md#forceflush) to SDK's `TracerProvider` ([#1452](https://github.com/open-telemetry/opentelemetry-specification/pull/1452))

### Metrics

- Add `none` as a possible value for OTEL_METRICS_EXPORTER to disable export
  ([#1439](https://github.com/open-telemetry/opentelemetry-specification/pull/1439))

### Logs

### Semantic Conventions

- Add `elasticsearch` to `db.system` semantic conventions ([#1463](https://github.com/open-telemetry/opentelemetry-specification/pull/1463))
- Add `arch` to `host` semantic conventions ([#1483](https://github.com/open-telemetry/opentelemetry-specification/pull/1483))
- Add `runtime` to `container` semantic conventions ([#1482](https://github.com/open-telemetry/opentelemetry-specification/pull/1482))
- Rename `gcp_gke` to `gcp_kubernetes_engine` to have consistency with other
Google products under `cloud.infrastructure_service` ([#1496](https://github.com/open-telemetry/opentelemetry-specification/pull/1496))
- `http.url` MUST NOT contain credentials ([#1502](https://github.com/open-telemetry/opentelemetry-specification/pull/1502))
- Add `aws.eks.cluster.arn` to EKS specific semantic conventions ([#1484](https://github.com/open-telemetry/opentelemetry-specification/pull/1484))
- Rename `zone` to `availability_zone` in `cloud` semantic conventions ([#1495](https://github.com/open-telemetry/opentelemetry-specification/pull/1495))
- Rename `cloud.infrastructure_service` to `cloud.platform` ([#1530](https://github.com/open-telemetry/opentelemetry-specification/pull/1530))
- Add section describing that libraries and the collector should autogenerate
the semantic convention keys. ([#1515](https://github.com/open-telemetry/opentelemetry-specification/pull/1515))

## v1.0.1 (2021-02-11)

- Fix rebase issue for span limit default values ([#1429](https://github.com/open-telemetry/opentelemetry-specification/pull/1429))

## v1.0.0 (2021-02-10)

New:

- Add `cloud.infrastructure_service` resource attribute
  ([#1112](https://github.com/open-telemetry/opentelemetry-specification/pull/1112))
- Add `SpanLimits` as a configuration for the TracerProvider([#1416](https://github.com/open-telemetry/opentelemetry-specification/pull/1416))

Updates:

- Add `http.server.active_requests` to count in-flight HTTP requests
  ([#1378](https://github.com/open-telemetry/opentelemetry-specification/pull/1378))
- Update default limit for span attributes, events, links to 128([#1419](https://github.com/open-telemetry/opentelemetry-specification/pull/1419))
- Update OT Trace propagator environment variable to match latest name([#1406](https://github.com/open-telemetry/opentelemetry-specification/pull/1406))
- Remove Metrics SDK specification to avoid confusion, clarify that Metrics API
  specification is not recommended for client implementation
  ([#1401](https://github.com/open-telemetry/opentelemetry-specification/pull/1401))
- Rename OTEL_TRACE_SAMPLER and OTEL_TRACE_SAMPLER_ARG env variables to OTEL_TRACES_SAMPLER and OTEL_TRACES_SAMPLER_ARG
  ([#1382](https://github.com/open-telemetry/opentelemetry-specification/pull/1382))
- Mark some entries in compliance matrix as optional([#1359](https://github.com/open-telemetry/opentelemetry-specification/pull/1359))
  SDKs are free to provide support at their discretion.
- Rename signal-specific variables for `OTLP_EXPORTER_*` to `OTLP_EXPORTER_TRACES_*` and `OTLP_EXPORTER_METRICS_*`([#1362](https://github.com/open-telemetry/opentelemetry-specification/pull/1362))
- Versioning and stability guarantees for OpenTelemetry clients([#1291](https://github.com/open-telemetry/opentelemetry-specification/pull/1291))
- Additional Cassandra semantic attributes
  ([#1217](https://github.com/open-telemetry/opentelemetry-specification/pull/1217))
- OTEL_EXPORTER environment variable replaced with OTEL_TRACES_EXPORTER and
  OTEL_METRICS_EXPORTER which each accept only a single value, not a list.
  ([#1318](https://github.com/open-telemetry/opentelemetry-specification/pull/1318))
- `process.runtime.description` resource convention: Add `java.vm.name`
  ([#1242](https://github.com/open-telemetry/opentelemetry-specification/pull/1242))
- Refine span name guideline for SQL database spans
  ([#1219](https://github.com/open-telemetry/opentelemetry-specification/pull/1219))
- Add RPC semantic conventions for metrics
  ([#1162](https://github.com/open-telemetry/opentelemetry-specification/pull/1162))
- Clarify `Description` usage on `Status` API
  ([#1257](https://github.com/open-telemetry/opentelemetry-specification/pull/1257))
- Add/Update `Status` + `error` mapping for Jaeger & Zipkin Exporters
  ([#1257](https://github.com/open-telemetry/opentelemetry-specification/pull/1257))
- Resource's service.name MUST have a default value, service.instance.id is not
  required.
  ([#1269](https://github.com/open-telemetry/opentelemetry-specification/pull/1269))
  - Clarified in [#1294](https://github.com/open-telemetry/opentelemetry-specification/pull/1294)
- Add requirement that the SDK allow custom generation of Trace IDs and Span IDs
  ([#1006](https://github.com/open-telemetry/opentelemetry-specification/pull/1006))
- Add default ratio when TraceIdRatioSampler is specified by environment variable but
  no ratio is.
  ([#1322](https://github.com/open-telemetry/opentelemetry-specification/pull/1322))
- Require schemed endpoints for OTLP exporters
  ([1234](https://github.com/open-telemetry/opentelemetry-specification/pull/1234))
- Resource SDK: Reverse (suggested) order of Resource.Merge parameters, remove
  special case for empty strings
  ([#1345](https://github.com/open-telemetry/opentelemetry-specification/pull/1345))
- Resource attributes: lowerecased the allowed values of the `aws.ecs.launchtype`
  attribute
  ([#1339](https://github.com/open-telemetry/opentelemetry-specification/pull/1339))
- Trace Exporters: Fix TODOs in Jaeger exporter spec
  ([#1374](https://github.com/open-telemetry/opentelemetry-specification/pull/1374))
- Clarify that Jaeger/Zipkin exporters must rely on the default Resource to
  get service.name if none was specified.
  ([#1386](https://github.com/open-telemetry/opentelemetry-specification/pull/1386))
- Modify OTLP/Zipkin Exporter format variables for 1.0 (allowing further specification post 1.0)
  ([#1358](https://github.com/open-telemetry/opentelemetry-specification/pull/1358))
- Add `k8s.node` semantic conventions ([#1390](https://github.com/open-telemetry/opentelemetry-specification/pull/1390))
- Clarify stability for both OTLP/HTTP and signals in OTLP.
  ([#1400](https://github.com/open-telemetry/opentelemetry-specification/pull/1400/files))

## v0.7.0 (11-18-2020)

New:

- Document service name mapping for Jaeger exporters
  ([1222](https://github.com/open-telemetry/opentelemetry-specification/pull/1222))
- Change default OTLP port number
  ([#1221](https://github.com/open-telemetry/opentelemetry-specification/pull/1221))
- Add performance benchmark specification
  ([#748](https://github.com/open-telemetry/opentelemetry-specification/pull/748))
- Enforce that the Baggage API must be fully functional, even without an installed SDK.
  ([#1103](https://github.com/open-telemetry/opentelemetry-specification/pull/1103))
- Rename "Canonical status code" to "Status code"
  ([#1081](https://github.com/open-telemetry/opentelemetry-specification/pull/1081))
- Add Metadata for Baggage entries, and clarify W3C Baggage Propagator implementation
  ([#1066](https://github.com/open-telemetry/opentelemetry-specification/pull/1066))
- Change Status to be consistent with Link and Event
  ([#1067](https://github.com/open-telemetry/opentelemetry-specification/pull/1067))
- Clarify env variables in otlp exporter
  ([#975](https://github.com/open-telemetry/opentelemetry-specification/pull/975))
- Add Prometheus exporter environment variables
  ([#1021](https://github.com/open-telemetry/opentelemetry-specification/pull/1021))
- Default propagators in un-configured API must be no-op
  ([#930](https://github.com/open-telemetry/opentelemetry-specification/pull/930))
- Define resource mapping for Jaeger exporters
  ([#891](https://github.com/open-telemetry/opentelemetry-specification/pull/891))
- Add resource semantic conventions for operating systems
  ([#693](https://github.com/open-telemetry/opentelemetry-specification/pull/693))
- Add semantic convention for source code attributes
  ([#901](https://github.com/open-telemetry/opentelemetry-specification/pull/901))
- Add semantic conventions for outgoing Function as a Service (FaaS) invocations
  ([#862](https://github.com/open-telemetry/opentelemetry-specification/pull/862))
- Add resource semantic convention for deployment environment
  ([#606](https://github.com/open-telemetry/opentelemetry-specification/pull/606/))
- Refine semantic conventions for messaging systems and add specific attributes for Kafka
  ([#1027](https://github.com/open-telemetry/opentelemetry-specification/pull/1027))
- Clarification of the behavior of the Trace API, re: context propagation, in
  the absence of an installed SDK
- Add API and semantic conventions for recording exceptions as Span Events
  ([#697](https://github.com/open-telemetry/opentelemetry-specification/pull/697))
  * API was extended to allow adding arbitrary event attributes ([#874](https://github.com/open-telemetry/opentelemetry-specification/pull/874))
  * `exception.escaped` semantic span event attribute was added
    ([#784](https://github.com/open-telemetry/opentelemetry-specification/pull/784),
    [#946](https://github.com/open-telemetry/opentelemetry-specification/pull/946))
- Allow samplers to modify tracestate
  ([#988](https://github.com/open-telemetry/opentelemetry-specification/pull/988/))
- Update the header name for otel baggage, and version date
  ([#981](https://github.com/open-telemetry/opentelemetry-specification/pull/981))
- Define PropagationOnly Span to simplify active Span logic in Context
  ([#994](https://github.com/open-telemetry/opentelemetry-specification/pull/994))
- Add limits to the number of attributes, events, and links in SDK Spans
  ([#942](https://github.com/open-telemetry/opentelemetry-specification/pull/942))
- Add Metric SDK specification (partial): covering terminology and Accumulator component
  ([#626](https://github.com/open-telemetry/opentelemetry-specification/pull/626))
- Clarify context interaction for trace module
  ([#1063](https://github.com/open-telemetry/opentelemetry-specification/pull/1063))
- Add `Shutdown` function to `*Provider` SDK
  ([#1074](https://github.com/open-telemetry/opentelemetry-specification/pull/1074))
- Add semantic conventions for system metrics
  ([#937](https://github.com/open-telemetry/opentelemetry-specification/pull/937))
- Add `db.sql.table` to semantic conventions, allow `db.operation` for SQL
  ([#1141](https://github.com/open-telemetry/opentelemetry-specification/pull/1141))
- Add OTEL_TRACE_SAMPLER env variable definition
  ([#1136](https://github.com/open-telemetry/opentelemetry-specification/pull/1136/))
- Add guidelines for OpenMetrics interoperability
  ([#1154](https://github.com/open-telemetry/opentelemetry-specification/pull/1154))
- Add OTEL_TRACE_SAMPLER_ARG env variable definition
  ([#1202](https://github.com/open-telemetry/opentelemetry-specification/pull/1202))

Updates:

- Clarify null SHOULD NOT be allowed even in arrays
  ([#1214](https://github.com/open-telemetry/opentelemetry-specification/pull/1214))
- Remove ordering SHOULD-requirement for attributes
  ([#1212](https://github.com/open-telemetry/opentelemetry-specification/pull/1212))
- Make `process.pid` optional, split `process.command_args` from `command_line`
  ([#1137](https://github.com/open-telemetry/opentelemetry-specification/pull/1137))
- Renamed `CorrelationContext` to `Baggage`:
  ([#857](https://github.com/open-telemetry/opentelemetry-specification/pull/857))
- Add semantic convention for NGINX custom HTTP 499 status code.
- Adapt semantic conventions for the span name of messaging systems
  ([#690](https://github.com/open-telemetry/opentelemetry-specification/pull/690))
- Remove lazy Event and Link API from Span interface
  ([#840](https://github.com/open-telemetry/opentelemetry-specification/pull/840))
  * SIGs are recommended to remove any existing implementation of the lazy APIs
    to avoid conflicts/breaking changes in case they will be reintroduced to the
    spec in future.
- Provide clear definitions for readable and read/write span interfaces in the
  SDK
  ([#669](https://github.com/open-telemetry/opentelemetry-specification/pull/669))
  * SpanProcessors must provide read/write access at least in OnStart.
- Specify how `Probability` sampler is used with `ParentOrElse` sampler.
- Clarify event timestamp origin and range
  ([#839](https://github.com/open-telemetry/opentelemetry-specification/pull/839))
- Clean up api-propagators.md, by extending documentation and removing redundant
  sections
  ([#577](https://github.com/open-telemetry/opentelemetry-specification/pull/577))
- Rename HTTPText propagator to TextMap
  ([#793](https://github.com/open-telemetry/opentelemetry-specification/pull/793))
- Rename ParentOrElse sampler to ParentBased and add multiple delegate samplers
  ([#610](https://github.com/open-telemetry/opentelemetry-specification/pull/610))
- Rename ProbabilitySampler to TraceIdRatioBasedSampler and add requirements
  ([#611](https://github.com/open-telemetry/opentelemetry-specification/pull/611))
- Version attributes no longer have a prefix such as semver:
  ([#873](https://github.com/open-telemetry/opentelemetry-specification/pull/873))
- Add semantic conventions for process runtime
  ([#882](https://github.com/open-telemetry/opentelemetry-specification/pull/882),
   [#1137](https://github.com/open-telemetry/opentelemetry-specification/pull/1137))
- Use hex encoding for trace id and span id fields in OTLP JSON encoding:
  ([#911](https://github.com/open-telemetry/opentelemetry-specification/pull/911))
- Explicitly specify the SpanContext APIs IsValid and IsRemote as required
  ([#914](https://github.com/open-telemetry/opentelemetry-specification/pull/914))
- A full `Context` is the only way to specify a parent of a `Span`.
  `SpanContext` or even `Span` are not allowed anymore.
  ([#875](https://github.com/open-telemetry/opentelemetry-specification/pull/875))
- Remove obsolete `http.status_text` from semantic conventions
  ([#972](https://github.com/open-telemetry/opentelemetry-specification/pull/972))
- Define `null` as an invalid value for attributes and declare attempts to set
  `null` as undefined behavior
  ([#992](https://github.com/open-telemetry/opentelemetry-specification/pull/992))
- SDK: Rename the `Decision` values for `SamplingResult`s to `DROP`, `RECORD_ONLY`
  and `RECORD_AND_SAMPLE` for consistency
  ([#938](https://github.com/open-telemetry/opentelemetry-specification/pull/938),
  [#956](https://github.com/open-telemetry/opentelemetry-specification/pull/956))
- Metrics API: Replace "Additive" with "Adding", "Non-Additive" with "Grouping"
  ([#983](https://github.com/open-telemetry/opentelemetry-specification/pull/983)
- Move active span interaction in the Trace API to a separate class
  ([#923](https://github.com/open-telemetry/opentelemetry-specification/pull/923))
- Metrics SDK: Specify LastValue default aggregation for ValueObserver
  ([#984](https://github.com/open-telemetry/opentelemetry-specification/pull/984)
- Metrics SDK: Specify TBD default aggregation for ValueRecorder
  ([#984](https://github.com/open-telemetry/opentelemetry-specification/pull/984)
- Trace SDK: Sampler.ShouldSample gets parent Context instead of SpanContext
  ([#881](https://github.com/open-telemetry/opentelemetry-specification/pull/881))
- SDK: Specify known values, as well as basic error handling for OTEL_PROPAGATORS.
  ([#962](https://github.com/open-telemetry/opentelemetry-specification/pull/962))
  ([#995](https://github.com/open-telemetry/opentelemetry-specification/pull/995))
- SDK: Specify when to generate new IDs with sampling
  ([#1225](https://github.com/open-telemetry/opentelemetry-specification/pull/1225))
- Remove custom header name for Baggage, use official header
  ([#993](https://github.com/open-telemetry/opentelemetry-specification/pull/993))
- Trace API: Clarifications for `Span.End`, e.g. IsRecording becomes false after End
  ([#1011](https://github.com/open-telemetry/opentelemetry-specification/pull/1011))
- Update semantic conventions for gRPC for new Span Status
  ([#1156](https://github.com/open-telemetry/opentelemetry-specification/pull/1156))

## v0.6.0 (2020-07-01)

New:

- Add span attribute to indicate cold starts of Function as a Service executions
  ([#650](https://github.com/open-telemetry/opentelemetry-specification/pull/650))
- Add conventions for naming of exporter packages
  ([#629](https://github.com/open-telemetry/opentelemetry-specification/pull/629))
- Add semantic conventions for container id
  ([#673](https://github.com/open-telemetry/opentelemetry-specification/pull/673))
- Add semantic conventions for HTTP content length
  ([#641](https://github.com/open-telemetry/opentelemetry-specification/pull/641))
- Add semantic conventions for process resource
  ([#635](https://github.com/open-telemetry/opentelemetry-specification/pull/635))
- Add peer.service to provide a user-configured name for a remote service
  ([#652](https://github.com/open-telemetry/opentelemetry-specification/pull/652))

Updates:

- Improve root Span description
  ([#645](https://github.com/open-telemetry/opentelemetry-specification/pull/645))
- Extend semantic conventions for RPC and allow non-gRPC calls
  ([#604](https://github.com/open-telemetry/opentelemetry-specification/pull/604))
- Revise and extend semantic conventions for databases
  ([#575](https://github.com/open-telemetry/opentelemetry-specification/pull/575))
- Clarify Tracer vs TracerProvider in tracing API and SDK spec.
  ([#619](https://github.com/open-telemetry/opentelemetry-specification/pull/619))
  Most importantly:
  * Configuration should be stored not per Tracer but in the TracerProvider.
  * Active spans are not per Tracer.
- Do not set any value in Context upon failed extraction
  ([#671](https://github.com/open-telemetry/opentelemetry-specification/pull/671))
- Clarify semantic conventions around span start and end time
  ([#592](https://github.com/open-telemetry/opentelemetry-specification/pull/592))

## v0.5.0 (06-02-2020)

- Define Log Data Model.
- Remove SpanId from Sampler input.
- Clarify what it will mean for a vendor to "support OpenTelemetry".
- Clarify Tracers should reference an InstrumentationLibrary rather than a
  Resource.
- Replace ALWAYS_PARENT sampler with a composite ParentOrElse sampler.
- Incorporate old content on metrics calling conventions, label sets.
- Update api-metrics-user.md and api-metrics-meter.md with the latest metrics
  API.
- Normalize Instrumentation term for instrumentations.
- Change w3c correlation context to custom header.

## v0.4.0 (2020-05-12)

- [OTEP-83](https://github.com/open-telemetry/oteps/blob/main/text/0083-component.md)
  Introduce the notion of InstrumentationLibrary.
- [OTEP-88](https://github.com/open-telemetry/oteps/blob/main/text/metrics/0088-metric-instrument-optional-refinements.md)
  Metrics API instrument foundation.
- [OTEP-91](https://github.com/open-telemetry/oteps/blob/main/text/logs/0091-logs-vocabulary.md)
  Logs vocabulary.
- [OTEP-92](https://github.com/open-telemetry/oteps/blob/main/text/logs/0092-logs-vision.md)
  Logs Vision.
- [OTEP-90](https://github.com/open-telemetry/oteps/blob/main/text/metrics/0090-remove-labelset-from-metrics-api.md)
  Remove LabelSet from the metrics API.
- [OTEP-98](https://github.com/open-telemetry/oteps/blob/main/text/metrics/0098-metric-instruments-explained.md)
  Explain the metric instruments.
- [OTEP-99](https://github.com/open-telemetry/oteps/blob/main/text/0099-otlp-http.md)
  OTLP/HTTP: HTTP Transport Extension for OTLP.
- Define handling of null and empty attribute values.
- Rename Setter.put to Setter.set
- Add glossary for typically misused terms.
- Clarify that resources are immutable.
- Clarify that SpanContext.IsRemote is false on remote children.
- Move specifications into sub-directories per signal.
- Remove references to obsolete `peer.*` attributes.
- Span semantic conventions for for messaging systems.
- Span semantic conventions for function as a service.
- Remove the handling of retries from trace exporters.
- Remove Metrics' default keys.
- Add some clarifying language to the semantics of metric instrument naming.
- Allow injectors and extractors to be separate interfaces.
- Add an explanation on why Context Restore operation is needed.
- Document special Zipkin conversion cases.

## v0.3.0 (2020-02-21)

- [OTEP-0059](https://github.com/open-telemetry/oteps/blob/main/text/trace/0059-otlp-trace-data-format.md)
  Add OTLP Trace Data Format specification.
- [OTEP-0066](https://github.com/open-telemetry/oteps/blob/main/text/0066-separate-context-propagation.md)
  Separate Layer for Context Propagation.
- [OTEP-0070](https://github.com/open-telemetry/oteps/blob/main/text/metrics/0070-metric-bound-instrument.md)
  Rename metric instrument "Handles" to "Bound Instruments".
- [OTEP-0072](https://github.com/open-telemetry/oteps/blob/main/text/metrics/0072-metric-observer.md)
  Metric Observer instrument specification (refinement).
- [OTEP-0080](https://github.com/open-telemetry/oteps/blob/main/text/metrics/0080-remove-metric-gauge.md)
  Remove the Metric Gauge instrument, recommend use of other instruments.
- Update 0003-measure-metric-type to match current Specification.
- Update 0009-metric-handles to match current Specification.
- Clarify named tracers and meters.
- Remove SamplingHint from the Sampling OTEP (OTEP-0006).
- Remove component attribute.
- Allow non-string Resource label values.
- Allow array values for attributes.
- Add service version to Resource attributes.
- Add general, general identity, network and VM image attribute conventions.
- Add a section on transformation to Zipkin Spans.
- Add a section on SDK default configuration.
- Enhance semantic conventions for HTTP/RPC.
- Provide guidelines for low-cardinality span names.
- SDK Tracer: Replace TracerFactory with TracerProvider.
- Update Resource to be in the SDK.

## v0.2.0 (2019-10-22)

- [OTEP-0001](https://github.com/open-telemetry/oteps/blob/main/text/0001-telemetry-without-manual-instrumentation.md)
  Added Auto-Instrumentation.
- [OTEP-0002](https://github.com/open-telemetry/oteps/blob/main/text/trace/0002-remove-spandata.md):
  Removed SpanData interface in favor of Span Start and End options.
- [OTEP-0003](https://github.com/open-telemetry/oteps/blob/main/text/metrics/0003-measure-metric-type.md)
  Consolidatesd pre-aggregated and raw metrics APIs.
- [OTEP-0008](https://github.com/open-telemetry/oteps/blob/main/text/metrics/0008-metric-observer.md)
  Added Metrics Observers API.
- [OTEP-0009](https://github.com/open-telemetry/oteps/blob/main/text/metrics/0009-metric-handles.md)
  Added Metrics Handle API.
- [OTEP-0010](https://github.com/open-telemetry/oteps/blob/main/text/metrics/0010-cumulative-to-counter.md)
  Rename "Cumulative" to "Counter" in the Metrics API.
- [OTEP-006](https://github.com/open-telemetry/oteps/blob/main/text/trace/0006-sampling.md)
  Moved sampling from the API tp the SDK.
- [OTEP-0007](https://github.com/open-telemetry/oteps/blob/main/text/0007-no-out-of-band-reporting.md)
  Moved support for out-of-band telemetry from the API to the SDK.
- [OTEP-0016](https://github.com/open-telemetry/oteps/blob/main/text/0016-named-tracers.md)
  Added named providers for Tracers and Meters.
- Added design goals and requirements for a telemetry data exchange protocol.
- Added a Span Processor interface for intercepting span start and end
  invocations.
- Added a Span Exporter interface for processing batches of spans.
- Replaced DistributedContext.GetIterator with GetEntries.
- Added clarifications and adjustments to improve cross-language applicability.
- Added a specification for SDK configuration.

## v0.1.0 (2019-06-21)

- Added API proposal for the converged OpenTracing/OpenCensus project is
  complete.<|MERGE_RESOLUTION|>--- conflicted
+++ resolved
@@ -33,12 +33,6 @@
   ([#2379](https://github.com/open-telemetry/opentelemetry-specification/pull/2379)).
 - Clarify that MetricReader has one-to-one mapping to MeterProvider.
   ([#2406](https://github.com/open-telemetry/opentelemetry-specification/pull/2406)).
-<<<<<<< HEAD
-- Clarify that instruments are enabled by default, even when Views are configured.
-  Require support for the match-all View expression having `name=*` to support 
-  disabling instruments by default.
-  ([#2417](https://github.com/open-telemetry/opentelemetry-specification/pull/2417)).
-=======
 - Specify default configuration for a periodic metric reader that is associated with
   the stdout metric exporter.
   ([#2415](https://github.com/open-telemetry/opentelemetry-specification/pull/2415)).
@@ -51,7 +45,10 @@
   Asynchronous Counter, and Histogram instruments choose Delta
   temporality by default.
   ([#2404](https://github.com/open-telemetry/opentelemetry-specification/pull/2404)).
->>>>>>> 7a2d4513
+- Clarify that instruments are enabled by default, even when Views are configured.
+  Require support for the match-all View expression having `name=*` to support 
+  disabling instruments by default.
+  ([#2417](https://github.com/open-telemetry/opentelemetry-specification/pull/2417)).
 
 ### Logs
 
