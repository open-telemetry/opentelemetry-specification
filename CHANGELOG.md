# Changelog

Please update changelog as part of any significant pull request. Place short
description of your change into "Unreleased" section. As part of release process
content of "Unreleased" section content will generate release notes for the
release.

## Unreleased

### Context

### Traces

### Metrics

### Logs

### Resource

### Compatibility

### OpenTelemetry Protocol

### SDK Configuration

### Telemetry Schemas

### Common

### Supplemenatary Guidelines

## v1.21.0 (2023-05-09)

### Context

- No changes.

### Traces

- No changes.

### Metrics

- Add experimental histogram advice API.
  ([#3216](https://github.com/open-telemetry/opentelemetry-specification/pull/3216))
- Recommended non-prefixed units for metric instrument semantic conventions.
  ([#3312](https://github.com/open-telemetry/opentelemetry-specification/pull/3312))
- Recommended cardinality limits to protect metrics pipelines against
  excessive data production from a single instrument.
  ([#2960](https://github.com/open-telemetry/opentelemetry-specification/pull/2960))
- Specify second unit (`s`) and advice bucket boundaries of `[]`
  for `process.runtime.jvm.gc.duration`.
  ([#3458](https://github.com/open-telemetry/opentelemetry-specification/pull/3458))
- Add links to the JMX APIs that are the JVM runtime metric sources.
  ([#3463](https://github.com/open-telemetry/opentelemetry-specification/pull/3463))

### Logs

- Clarify parameters for emitting a log record.
  ([#3345](https://github.com/open-telemetry/opentelemetry-specification/pull/3354))
- Drop logger include_trace_context parameter.
  ([#3397](https://github.com/open-telemetry/opentelemetry-specification/pull/3397))
- Clarify how ObservedTimestamp field is set if unspecified
  ([#3385](https://github.com/open-telemetry/opentelemetry-specification/pull/3385))
- Mark logs bridge API / SDK as stable.
  ([#3376](https://github.com/open-telemetry/opentelemetry-specification/pull/3376))
- Mark LogRecord Environment Variables as stable.
  ([#3449](https://github.com/open-telemetry/opentelemetry-specification/pull/3449))

### Resource

<<<<<<< HEAD
- No changes.
=======
### Semantic Conventions

- The Semantic Conventions have moved to a separate repository
  [github.com/open-telemetry/semantic-conventions](https://github.com/open-telemetry/semantic-conventions).
  There will be no future semantic conventions release from this repository.
  ([#3489](https://github.com/open-telemetry/opentelemetry-specification/pull/3489))
>>>>>>> 14667ac9

### Compatibility

- Mark OpenCensus compatibility spec as stable
  ([#3425](https://github.com/open-telemetry/opentelemetry-specification/pull/3425))

### OpenTelemetry Protocol

- No changes.

### SDK Configuration

- Lay initial groundwork for file configuration
  ([#3360](https://github.com/open-telemetry/opentelemetry-specification/pull/3360))
- Move file configuration schema to `opentelemetry-configuration`.
  ([#3412](https://github.com/open-telemetry/opentelemetry-specification/pull/3412))
- Move `sdk-configuration.md` and `sdk-environment-variables.md`
  to `/specification/configuration/`.
  ([#3434](https://github.com/open-telemetry/opentelemetry-specification/pull/3434))

### Telemetry Schemas

- No changes.

### Common

- Add log entries to specification README.md contents.
  ([#3435](https://github.com/open-telemetry/opentelemetry-specification/pull/3435))

### Supplemenatary Guidelines

- Add guidance to use service-supported propagation formats as default for AWS SDK client calls.
  ([#3212](https://github.com/open-telemetry/opentelemetry-specification/pull/3212))

## v1.20.0 (2023-04-07)

### Context

- No changes.

### Traces

- Clarify required parent information in ReadableSpan. Technically a relaxation,
  but previously it was easy to overlook certain properties were required.
  [#3257](https://github.com/open-telemetry/opentelemetry-specification/pull/3257)
- Remove underspecified and unused Span decorator from Trace SDK.
  ([#3363](https://github.com/open-telemetry/opentelemetry-specification/pull/3363))

### Metrics

- Clarify that units should use UCUM case sensitive variant.
  ([#3306](https://github.com/open-telemetry/opentelemetry-specification/pull/3306))
- Remove No-Op instrument and Meter creation requirements.
  ([#3322](https://github.com/open-telemetry/opentelemetry-specification/pull/3322))
- Fixed attributes requirement level in semantic conventions for hardware metrics
  ([#3258](https://github.com/open-telemetry/opentelemetry-specification/pull/3258))

### Logs

- Update log readme "request context" to "trace context".
  ([#3332](https://github.com/open-telemetry/opentelemetry-specification/pull/3332))
- Remove log readme document status.
  ([#3334](https://github.com/open-telemetry/opentelemetry-specification/pull/3334))
- Break out compatibility document on recording trace context in non-OTLP Log Format
  ([#3331](https://github.com/open-telemetry/opentelemetry-specification/pull/3331))
- Ensure Logs Bridge API doesn't contain SDK implementation details
  ([#3275](https://github.com/open-telemetry/opentelemetry-specification/pull/3275))
- Add Log Bridge API artifact naming guidance
  ([#3346](https://github.com/open-telemetry/opentelemetry-specification/pull/3346))
- Add log appender / bridge to glossary.
  ([#3335](https://github.com/open-telemetry/opentelemetry-specification/pull/3335))

### Resource

- No changes.

### Semantic Conventions

- Clarify that attribute requirement levels apply to the instrumentation library
  ([#3289](https://github.com/open-telemetry/opentelemetry-specification/pull/3289))
- Fix grammatical number of metric units.
  ([#3298](https://github.com/open-telemetry/opentelemetry-specification/pull/3298))
- Rename `net.app.protocol.(name|version)` to `net.protocol.(name|version)`
  ([#3272](https://github.com/open-telemetry/opentelemetry-specification/pull/3272))
- Replace `http.flavor` with `net.protocol.(name|version)`
  ([#3272](https://github.com/open-telemetry/opentelemetry-specification/pull/3272))
- Metric requirement levels are now stable
  ([#3271](https://github.com/open-telemetry/opentelemetry-specification/pull/3271))
- BREAKING: remove `messaging.destination.kind` and `messaging.source.kind`.
  ([#3214](https://github.com/open-telemetry/opentelemetry-specification/pull/3214),
  [#3348](https://github.com/open-telemetry/opentelemetry-specification/pull/3348))
- Define attributes collected for `cosmosdb` by Cosmos DB SDK
  ([#3097](https://github.com/open-telemetry/opentelemetry-specification/pull/3097))
- Clarify stability requirements of semantic conventions
  ([#3225](https://github.com/open-telemetry/opentelemetry-specification/pull/3225))
- BREAKING: Change span statuses for gRPC server spans.
  ([#3333](https://github.com/open-telemetry/opentelemetry-specification/pull/3333))
- Stabilize key components of `service.*` and `telemetry.sdk.*` resource
  semantic conventions.
  ([#3202](https://github.com/open-telemetry/opentelemetry-specification/pull/3202))
- Fixed attributes requirement level in semantic conventions for hardware metrics
  ([#3258](https://github.com/open-telemetry/opentelemetry-specification/pull/3258))
- Added AWS S3 semantic conventions.
  ([#3251](https://github.com/open-telemetry/opentelemetry-specification/pull/3251))
- Fix units in the Kafka metric semantic conventions.
  ([#3300](https://github.com/open-telemetry/opentelemetry-specification/pull/3300))
- Add Trino to Database specific conventions
  ([#3347](https://github.com/open-telemetry/opentelemetry-specification/pull/3347))
- Change `db.statement` to only be collected if there is sanitization.
  ([#3127](https://github.com/open-telemetry/opentelemetry-specification/pull/3127))
- BREAKING: Remove `http.status_code` attribute from the
  `http.server.active_requests` metric.
  ([#3366](https://github.com/open-telemetry/opentelemetry-specification/pull/3366))
- Mark attribute requirement levels as stable
  ([#3368](https://github.com/open-telemetry/opentelemetry-specification/pull/3368))

### Compatibility

- No changes.

### OpenTelemetry Protocol

- Declare OTLP stable.
  ([#3274](https://github.com/open-telemetry/opentelemetry-specification/pull/3274))

### SDK Configuration

- No changes.

### Telemetry Schemas

- No changes.

### Common

- No changes.

## v1.19.0 (2023-03-06)

### Context

- No changes.

### Traces

- No changes.

### Metrics

- Add unit to View's Instrument selection criteria.
  ([#3184](https://github.com/open-telemetry/opentelemetry-specification/pull/3184))
- Add metric requirement levels "Required", "Recommended", and "Opt-In".
  ([#3237](https://github.com/open-telemetry/opentelemetry-specification/pull/3237))

### Logs

- Rename Logs API to Logs Bridge API to prevent confusion.
  ([#3197](https://github.com/open-telemetry/opentelemetry-specification/pull/3197))
- Move event language from log README to event-api.
  ([#3252](https://github.com/open-telemetry/opentelemetry-specification/pull/3252))

### Resource

- Clarify how to collect `host.id` for non-containerized systems.
  ([#3173](https://github.com/open-telemetry/opentelemetry-specification/pull/3173))

### Semantic Conventions

- Move X-Ray Env Variable propagation to span link instead of parent for AWS Lambda.
  ([#3166](https://github.com/open-telemetry/opentelemetry-specification/pull/3166))
- Add heroku resource semantic conventions.
  [#3075](https://github.com/open-telemetry/opentelemetry-specification/pull/3075)
- BREAKING: Rename faas.execution to faas.invocation_id
  ([#3209](https://github.com/open-telemetry/opentelemetry-specification/pull/3209))
- BREAKING: Change faas.max_memory units to Bytes instead of MB
  ([#3209](https://github.com/open-telemetry/opentelemetry-specification/pull/3209))
- BREAKING: Expand scope of faas.id to cloud.resource_id
  ([#3188](https://github.com/open-telemetry/opentelemetry-specification/pull/3188))
- Add Connect RPC specific conventions
  ([#3116](https://github.com/open-telemetry/opentelemetry-specification/pull/3116))
- Rename JVM metric attribute value from `nonheap` to `non_heap`
  ([#3250](https://github.com/open-telemetry/opentelemetry-specification/pull/3250))
- Mark the attribute naming guidelines in the specification as stable.
  ([#3220](https://github.com/open-telemetry/opentelemetry-specification/pull/3220))
- Mark telemetry schema readme stable.
  ([#3221](https://github.com/open-telemetry/opentelemetry-specification/pull/3221))
- Remove mention of `net.transport` from HTTP semantic conventions
  ([#3244](https://github.com/open-telemetry/opentelemetry-specification/pull/3244))
- Clarifies that if an HTTP client request is explicitly made to an IP address,
  e.g. `http://x.x.x.x:8080`, then `net.peer.name` SHOULD be the IP address `x.x.x.x`
  ([#3276](https://github.com/open-telemetry/opentelemetry-specification/pull/3276))
- Mark `net.sock.host.port` as conditionally required.
  ([#3246](https://github.com/open-telemetry/opentelemetry-specification/pull/3246))
- Rename Optional attribute requirement level to Opt-In.
  ([#3228](https://github.com/open-telemetry/opentelemetry-specification/pull/3228))
- Rename `http.user_agent` to `user_agent.original`.
  ([#3190](https://github.com/open-telemetry/opentelemetry-specification/pull/3190))
- Expand the declaration of `pool.name`.
  ([#3050](https://github.com/open-telemetry/opentelemetry-specification/pull/3050))

### Compatibility

- Update Zipkin remoteEndpoint preferences.
  ([#3087](https://github.com/open-telemetry/opentelemetry-specification/pull/3087))

### OpenTelemetry Protocol

- Declare OTLP/JSON Stable.
  ([#2930](https://github.com/open-telemetry/opentelemetry-specification/pull/2930))

### SDK Configuration

- No changes.

### Telemetry Schemas

- No changes.

### Common

- No changes.

## v1.18.0 (2023-02-09)

### Context

- No changes.

### Traces

- Clarify guidance regarding excessive logging when attributes are dropped
  or truncated.
  ([#3151](https://github.com/open-telemetry/opentelemetry-specification/pull/3151))

### Metrics

- No changes.

### Logs

- Define BatchLogRecordProcessor default configuration values.
  ([#3002](https://github.com/open-telemetry/opentelemetry-specification/pull/3002))
- Clarify guidance regarding excessive logging when attributes are dropped
  or truncated.
  ([#3151](https://github.com/open-telemetry/opentelemetry-specification/pull/3151))

### Resource

- No changes.

### Semantic Conventions

- Add Cloud Spanner and Microsoft SQL Server Compact to db.system semantic conventions
  ([#3105](https://github.com/open-telemetry/opentelemetry-specification/pull/3105)).
- Enable semantic convention tooling for metrics in spec
  ([#3119](https://github.com/open-telemetry/opentelemetry-specification/pull/3119))
- Rename google openshift platform attribute from `google_cloud_openshift` to `gcp_openshift`
  to match the existing `cloud.provider` prefix.
  ([#3095](https://github.com/open-telemetry/opentelemetry-specification/pull/3095))
- Changes http server span names from `{http.route}` to `{http.method} {http.route}`
  (when route is available), and from `HTTP {http.method}` to `{http.method}` (when
  route is not available).
  Changes http client span names from `HTTP {http.method}` to `{http.method}`.
  ([#3165](https://github.com/open-telemetry/opentelemetry-specification/pull/3165))
- Mark `http.server.duration` and `http.client.duration` metrics as required, and mark
  all other HTTP metrics as optional.
  [#3158](https://github.com/open-telemetry/opentelemetry-specification/pull/3158)
- Add `net.host.port` to `http.server.active_requests` metrics attributes.
  [#3158](https://github.com/open-telemetry/opentelemetry-specification/pull/3158)
- `http.route` SHOULD contain the "application root" if there is one.
  ([#3164](https://github.com/open-telemetry/opentelemetry-specification/pull/3164))

### Compatibility

- Add condition with sum and count for Prometheus summaries
  ([3059](https://github.com/open-telemetry/opentelemetry-specification/pull/3059)).
- Clarify prometheus unit conversions
  ([#3066](https://github.com/open-telemetry/opentelemetry-specification/pull/3066)).
- Define conversion mapping from OTel Exponential Histograms to Prometheus Native
  Histograms.
  ([#3079](https://github.com/open-telemetry/opentelemetry-specification/pull/3079))
- Fix Prometheus histogram metric suffixes. Bucket series end in `_bucket`
  ([#3018](https://github.com/open-telemetry/opentelemetry-specification/pull/3018)).

### OpenTelemetry Protocol

- No changes.

### SDK Configuration

- Add log-specific attribute limit configuration and clarify that general
  attribute limit configuration also apply to log records
  ([#2861](https://github.com/open-telemetry/opentelemetry-specification/pull/2861)).

### Telemetry Schemas

- No changes.

### Common

- No changes.

## v1.17.0 (2023-01-17)

### Context

- No changes.

### Traces

- Clarify that the BatchSpanProcessor should export batches when the queue reaches the batch size
  ([#3024](https://github.com/open-telemetry/opentelemetry-specification/pull/3024))
- Deprecate jaeger exporter, scheduled for spec removal in July 2023.
  [#2858](https://github.com/open-telemetry/opentelemetry-specification/pull/2858)

### Metrics

- Rename built-in ExemplarFilters to AlwaysOn, AlwaysOff and TraceBased.
  ([#2919](https://github.com/open-telemetry/opentelemetry-specification/pull/2919))
- Add `MaxScale` config option to Exponential Bucket Histogram Aggregation.
  ([#3017](https://github.com/open-telemetry/opentelemetry-specification/pull/3017))
- Rename exponential bucket histogram aggregation to base 2 exponential histogram
  aggregation. Rename "OTEL_EXPORTER_OTLP_METRICS_DEFAULT_HISTOGRAM_AGGREGATION"
  value from "exponential_bucket_histogram" to
  "base2_exponential_bucket_histogram". Mark exponential histogram data model and
  base2 exponential histogram aggregation as stable.
  ([#3041](https://github.com/open-telemetry/opentelemetry-specification/pull/3041))

### Logs

- Clarify usage of log body for structured logs
  ([#3023](https://github.com/open-telemetry/opentelemetry-specification/pull/3023))
- Move appendices from Data Model to new Data Model Appendix document
  ([#3207](https://github.com/open-telemetry/opentelemetry-specification/pull/3207))

### Resource

- No changes.

### Semantic Conventions

- Clarify common HTTP attributes apply to both clients and servers
  ([#3044](https://github.com/open-telemetry/opentelemetry-specification/pull/3044))
- Add `code.lineno` source code attribute
  ([#3029](https://github.com/open-telemetry/opentelemetry-specification/pull/3029))
- Add ClickHouse to db.system semantic conventions
  ([#3011](https://github.com/open-telemetry/opentelemetry-specification/pull/3011))
- Refactor messaging attributes and per-message attributes in batching scenarios.
  ([#2957](https://github.com/open-telemetry/opentelemetry-specification/pull/2957)).
  BREAKING: rename `messaging.consumer_id` to `messaging.consumer.id`,
  `messaging.destination` to `messaging.destination.name`,
  `messaging.temp_destination` to `messaging.destination.temporary`,
  `messaging.destination_kind` to `messaging.destination.kind`,
  `messaging.message_id` to `messaging.message.id`,
  `messaging.protocol` to `net.app.protocol.name`,
  `messaging.protocol_version`, `net.app.protocol.version`,
  `messaging.conversation_id` to `messaging.message.conversation_id`,
  `messaging.message_payload_size_bytes` to `messaging.message.payload_size_bytes`,
  `messaging.message_payload_compressed_size_bytes` to `messaging.message.payload_compressed_size_bytes`,
  `messaging.rabbitmq.routing_key`: `messaging.rabbitmq.destination.routing_key`,
  `messaging.kafka.message_key` to `messaging.kafka.message.key`,
  `messaging.kafka.consumer_group` to `messaging.kafka.consumer.group`,
  `messaging.kafka.partition` to `messaging.kafka.destination.partition`,
  `messaging.kafka.tombstone` to `messaging.kafka.message.tombstone`,
  `messaging.rocketmq.message_type` to `messaging.rocketmq.message.type`,
  `messaging.rocketmq.message_tag` to `messaging.rocketmq.message.tag`,
  `messaging.rocketmq.message_keys` to `messaging.rocketmq.message.keys`;
  Removed `messaging.url`;
  Renamed `send` operation to `publish`;
  Split `destination` and `source` namespaces and clarify per-message attributes in batching scenarios.

### Compatibility

- Add Tracer.Close() to the OpenTracing Shim layer.
- Add OpenCensus migration guide and add BinaryPropagation as an option to gRPC
  instrumentation for OpenCensus compatibility
  ([#3015](https://github.com/open-telemetry/opentelemetry-specification/pull/3015)).

### OpenTelemetry Protocol

- Add table for OTLP/HTTP response code and client retry recommendation
  ([#3028](https://github.com/open-telemetry/opentelemetry-specification/pull/3028))
- Remove spaces from example exporter User-Agent header to conform to RFC7231 & RFC7230.
  [#3052](https://github.com/open-telemetry/opentelemetry-specification/pull/3052)

### SDK Configuration

- Rename knowns values for "OTEL_METRICS_EXEMPLAR_FILTER" to "always_on",
  "always_off" and "trace_based".
  ([#2919](https://github.com/open-telemetry/opentelemetry-specification/pull/2919))

### Telemetry Schemas

- No changes.

### Common

- No changes.

## v1.16.0 (2022-12-08)

### Context

- No changes.

### Traces

- No changes.

### Metrics

- Define Experimental MetricProducer as a third-party provider of metric data to MetricReaders.
  ([#2951](https://github.com/open-telemetry/opentelemetry-specification/pull/2951))
- Add OTLP exporter temporality preference named "LowMemory" which
  configures Synchronous Counter and Histogram instruments to use
  Delta aggregation temporality, which allows them to shed memory
  following a cardinality explosion, thus use less memory.
  ([#2961](https://github.com/open-telemetry/opentelemetry-specification/pull/2961))

### Logs

- Clarification on what an Event is, and what the event.domain and event.name attributes represent
  ([#2848](https://github.com/open-telemetry/opentelemetry-specification/pull/2848))
- Move `event.domain` from InstrumentationScope attributes to LogRecord
  attributes.
  ([#2940](https://github.com/open-telemetry/opentelemetry-specification/pull/2940))
- Split out Event API from Log API
  ([#2941](https://github.com/open-telemetry/opentelemetry-specification/pull/2941))
- Clarify data modification in `LogRecordProcessor`.
  ([#2969](https://github.com/open-telemetry/opentelemetry-specification/pull/2969))
- Make sure it is very clear we are not building a Logging API.
  ([#2966](https://github.com/open-telemetry/opentelemetry-specification/pull/2966))

### Resource

- Extend Cloud Platform Enum with OpenShift entry for all supported cloud providers.
  ([#2985](https://github.com/open-telemetry/opentelemetry-specification/pull/2985))

### Semantic Conventions

- Add `process.runtime.jvm.gc.duration` metric to semantic conventions.
  ([#2903](https://github.com/open-telemetry/opentelemetry-specification/pull/2903))
- Make http.status_code metric attribute an int.
  ([#2943](https://github.com/open-telemetry/opentelemetry-specification/pull/2943))
- Add IBM Cloud as a cloud provider.
  ([#2965](https://github.com/open-telemetry/opentelemetry-specification/pull/2965))
- Add semantic conventions for Feature Flags
  ([#2529](https://github.com/open-telemetry/opentelemetry-specification/pull/2529))
- Rename `rpc.request.metadata.<key>` and `rpc.response.metadata.<key>` to
  `rpc.grpc.request.metadata.<key>` and `rpc.grpc.response.metadata.<key>`
  ([#2981](https://github.com/open-telemetry/opentelemetry-specification/pull/2981))
- List the machine-id as potential source for a unique host.id
  ([#2978](https://github.com/open-telemetry/opentelemetry-specification/pull/2978))
- Add `messaging.kafka.message.offset` attribute.
  ([#2982](https://github.com/open-telemetry/opentelemetry-specification/pull/2982))
- Update hardware metrics to use `direction` as per general semantic conventions
  ([#2942](https://github.com/open-telemetry/opentelemetry-specification/pull/2942))

### Compatibility

- Add OpenCensus metric bridge specification.
  ([#2979](https://github.com/open-telemetry/opentelemetry-specification/pull/2979))

### OpenTelemetry Protocol

- No changes.

### SDK Configuration

- Specify handling of invalid numeric environment variables
  ([#2963](https://github.com/open-telemetry/opentelemetry-specification/pull/2963))

### Telemetry Schemas

- No changes.

### Common

- No changes.

## v1.15.0 (2022-11-09)

### Context

- No changes.

### Traces

- Rename `http.retry_count` to `http.resend_count` and clarify its meaning.
  ([#2743](https://github.com/open-telemetry/opentelemetry-specification/pull/2743))

### Metrics

- Handle duplicate description comments during Prometheus conversion.
  ([#2890](https://github.com/open-telemetry/opentelemetry-specification/pull/2890))
- Allow to configure min/max recording in the exponential histogram aggregation.
  ([#2904](https://github.com/open-telemetry/opentelemetry-specification/pull/2904))
- Add table of instrument additive property
  ([#2906](https://github.com/open-telemetry/opentelemetry-specification/pull/2906))

### Logs

- Add `Context` as argument to `LogRecordProcessor#onEmit`.
  ([#2927](https://github.com/open-telemetry/opentelemetry-specification/pull/2927))

### Resource

- No changes.

### Semantic Conventions

- Change to messaging.kafka.max.lag from UpDownCounter to Gauge (and rename it)
  ([#2837](https://github.com/open-telemetry/opentelemetry-specification/pull/2837))
- Add daemon attribute to jvm threads metric
  ([#2828](https://github.com/open-telemetry/opentelemetry-specification/pull/2828))
- Add gRPC request and response metadata semantic conventions
  ([#2874](https://github.com/open-telemetry/opentelemetry-specification/pull/2874))
- Add `process.paging.faults` metric to semantic conventions
  ([#2827](https://github.com/open-telemetry/opentelemetry-specification/pull/2827))
- Define semantic conventions yaml for non-otlp conventions
  ([#2850](https://github.com/open-telemetry/opentelemetry-specification/pull/2850))
- Add more semantic convetion attributes of Apache RocketMQ
  ([#2881](https://github.com/open-telemetry/opentelemetry-specification/pull/2881))
- Add `process.runtime.jvm.memory.usage_after_last_gc` metric to semantic conventions.
  ([#2901](https://github.com/open-telemetry/opentelemetry-specification/pull/2901))

### Compatibility

- Specify how Prometheus exporters and receivers handle instrumentation scope.
  ([#2703](https://github.com/open-telemetry/opentelemetry-specification/pull/2703)).

### OpenTelemetry Protocol

- Clarify that lowerCamelCase field names MUST be used for OTLP/JSON
  ([#2829](https://github.com/open-telemetry/opentelemetry-specification/pull/2829))

### SDK Configuration

- No changes.

### Telemetry Schemas

- No changes.

### Common

- Clarify that Scope is defined at build time
  ([#2878](https://github.com/open-telemetry/opentelemetry-specification/pull/2878))

## v1.14.0 (2022-10-04)

### Context

- No changes.

### Traces

- No changes.

### Metrics

- Changed the default buckets for Explicit Bucket Histogram to better match the
  official Prometheus clients.
  ([#2770](https://github.com/open-telemetry/opentelemetry-specification/pull/2770)).
- Fix OpenMetrics valid label keys, and specify prometheus conversion for metric name.
  ([#2788](https://github.com/open-telemetry/opentelemetry-specification/pull/2788))

### Logs

- Add environment variables for configuring the `BatchLogRecordProcessor`.
  ([#2785](https://github.com/open-telemetry/opentelemetry-specification/pull/2785))
- Fix inconsistencies in log README
  ([#2800](https://github.com/open-telemetry/opentelemetry-specification/pull/2800)).

### Resource

- Add `browser.mobile` and `browser.language` resource attributes
  ([#2761](https://github.com/open-telemetry/opentelemetry-specification/pull/2761))

### Semantic Conventions

- Add `process.context_switches`, and `process.open_file_descriptors`, to the
  metrics semantic conventions
  ([#2706](https://github.com/open-telemetry/opentelemetry-specification/pull/2706))
- Add exceptions to the logs semantic conventions
  ([#2819](https://github.com/open-telemetry/opentelemetry-specification/pull/2819))
- Make context propagation requirements explicit for messaging semantic conventions
  ([#2750](https://github.com/open-telemetry/opentelemetry-specification/pull/2750)).
- Update http metrics to use `http.route` instead of `http.target` for servers,
  drop `http.url` for clients
  ([#2818](https://github.com/open-telemetry/opentelemetry-specification/pull/2818)).

### Compatibility

- No changes.

### OpenTelemetry Protocol

- Add user agent to OTLP exporter specification
  ([#2684](https://github.com/open-telemetry/opentelemetry-specification/pull/2684))
- Prohibit usage of enum value name strings in OTLP/JSON
  ([#2758](https://github.com/open-telemetry/opentelemetry-specification/pull/2758))
- Clarify that unknown fields must be ignored when receiving OTLP/JSON
  ([#2816](https://github.com/open-telemetry/opentelemetry-specification/pull/2816))
- Add OTLP exporter user agent to the spec compliance matrix
  ([#2842](https://github.com/open-telemetry/opentelemetry-specification/pull/2842)).

### SDK Configuration

- Add the OTEL_SDK_DISABLED environment variable to the SDK configuration.
  ([2679](https://github.com/open-telemetry/opentelemetry-specification/pull/2679))
- Add the definition of a Boolean environment variable
  ([#2755](https://github.com/open-telemetry/opentelemetry-specification/pull/2755)).

### Telemetry Schemas

- No changes.

### Common

- No changes.

## v1.13.0 (2022-09-19)

### Context

- No changes.

### Traces

- Clarify the return of `Export(batch)` in the Batch Span Processor and exporter concurrency
  ([#2452](https://github.com/open-telemetry/opentelemetry-specification/pull/2452))
- Clarify that Context should not be mutable when setting a span
  ([#2637](https://github.com/open-telemetry/opentelemetry-specification/pull/2637))
- Clarify that `ForceFlush` is a required method on `SpanExporter` interface
  ([#2654](https://github.com/open-telemetry/opentelemetry-specification/pull/2654))

### Metrics

- Add experimental `OTEL_EXPORTER_OTLP_DEFAULT_HISTOGRAM_AGGREGATION` variable for
  configuring default histogram aggregation of OTLP metric exporter
  ([#2619](https://github.com/open-telemetry/opentelemetry-specification/pull/2619))
- Clarify async instrument callback identity
  ([#2538](https://github.com/open-telemetry/opentelemetry-specification/pull/2538))
- Prometheus export: Only monotonic sum are counters (with `_total`)
  ([#2644](https://github.com/open-telemetry/opentelemetry-specification/pull/2644))
- [OM/OTLP] Use `_created` for StartTimeUnixNano and vice-versa
  ([#2645](https://github.com/open-telemetry/opentelemetry-specification/pull/2645))
- Prometheus compatibility: use target_info metric instead of "target" info MF
  ([#2701](https://github.com/open-telemetry/opentelemetry-specification/pull/2701))
- Add optional Zero Threshold for Exponential Histograms to the metrics data model
  ([#2665](https://github.com/open-telemetry/opentelemetry-specification/pull/2665))
- Change the inclusivity of exponential histogram bounds
  ([#2633](https://github.com/open-telemetry/opentelemetry-specification/pull/2633))
- Add `process.threads` host metric semantic convention.
  ([#2705](https://github.com/open-telemetry/opentelemetry-specification/pull/2705)).

### Logs

- Update log SDK to allow log processors to mutate log records
  ([#2681](https://github.com/open-telemetry/opentelemetry-specification/pull/2681)).
- Add experimental Events and Logs API specification
  ([#2676](https://github.com/open-telemetry/opentelemetry-specification/pull/2676))
- Align log SDK and API component naming
  ([#2768](https://github.com/open-telemetry/opentelemetry-specification/pull/2768)).
- Add the signal-specific OTEL_EXPORTER_OTLP_LOGS_* environment variables
  ([#2782](https://github.com/open-telemetry/opentelemetry-specification/pull/2782)).

### Resource

- Update the version of the W3C Baggage specification used for `OTEL_RESOURCE_ATTRIBUTES`
  ([#2670](https://github.com/open-telemetry/opentelemetry-specification/pull/2670))

### Semantic Conventions

- Add `net.app.protocol.*` attributes
  ([#2602](https://github.com/open-telemetry/opentelemetry-specification/pull/2602))
- Add network metrics to process semantic conventions
  ([#2556](https://github.com/open-telemetry/opentelemetry-specification/pull/2556))
- Adopt attribute requirement levels in semantic conventions
  ([#2594](https://github.com/open-telemetry/opentelemetry-specification/pull/2594))
- Add semantic conventions for GraphQL
  ([#2456](https://github.com/open-telemetry/opentelemetry-specification/pull/2456))
- Change `cloudevents.event_spec_version` and `cloudevents.event_type` level from `required` to `recommended`
  ([#2618](https://github.com/open-telemetry/opentelemetry-specification/pull/2618))
- Change `faas.document.time` and `faas.time` level from `required` to `recommended`
  ([#2627](https://github.com/open-telemetry/opentelemetry-specification/pull/2627))
- Add `rpc.grpc.status_code` to RPC metric semantic conventions
  ([#2604](https://github.com/open-telemetry/opentelemetry-specification/pull/2604))
- Add `http.*.*.size` metric semantic conventions for tracking size of requests
  / responses for http servers / clients
  ([#2588](https://github.com/open-telemetry/opentelemetry-specification/pull/2588))
- BREAKING: rename `net.peer.ip` to `net.sock.peer.addr`, `net.host.ip` to `net.sock.host.addr`,
  `net.peer.name` to `net.sock.peer.name` for socket-level instrumentation.
  Define socket-level attributes and clarify logical peer and host attributes meaning
  ([#2594](https://github.com/open-telemetry/opentelemetry-specification/pull/2594))
- Add semantic conventions for JVM buffer pool usage
  ([#2650](https://github.com/open-telemetry/opentelemetry-specification/pull/2650))
- Improve the definition of `state` attribute for metric `system.network.connections`
  ([#2663](https://github.com/open-telemetry/opentelemetry-specification/pull/2663))
- Add `process.parent_pid` attribute for use in reporting parent process id (PID)
  ([#2691](https://github.com/open-telemetry/opentelemetry-specification/pull/2691))
- Add OpenSearch to db.system semantic conventions
  ([#2718](https://github.com/open-telemetry/opentelemetry-specification/pull/2718))
- Clarify when "count" is used instead of pluralization
  ([#2613](https://github.com/open-telemetry/opentelemetry-specification/pull/2613))
- Add the convention 'type' to the YAML definitions for all existing semantic conventions
  ([#2693](https://github.com/open-telemetry/opentelemetry-specification/pull/2693))
- Remove alternative attribute sets from HTTP semantic conventions
  ([#2469](https://github.com/open-telemetry/opentelemetry-specification/pull/2469))

### Compatibility

- No changes.

### OpenTelemetry Protocol

- Add support for partial success in an OTLP export response
  ([#2696](https://github.com/open-telemetry/opentelemetry-specification/pull/2696))

### SDK Configuration

- Mark `OTEL_METRIC_EXPORT_INTERVAL`, `OTEL_METRIC_EXPORT_TIMEOUT`
  environment variables as Stable
  ([#2658](https://github.com/open-telemetry/opentelemetry-specification/pull/2658))

### Telemetry Schemas

- Introduce "split" metric schema transformation
  ([#2653](https://github.com/open-telemetry/opentelemetry-specification/pull/2653))

### Common

- Introduce Instrumentation Scope Attributes
  ([#2579](https://github.com/open-telemetry/opentelemetry-specification/pull/2579))
  - Define Instrumentation Scope Attributes as non identifiers
    ([#2789](https://github.com/open-telemetry/opentelemetry-specification/pull/2789))

## v1.12.0 (2022-06-10)

### Context

- No changes.

### Traces

- No changes.

### Metrics

- Clarify that API support for multi-instrument callbacks is permitted.
  ([#2263](https://github.com/open-telemetry/opentelemetry-specification/pull/2263)).
- Clarify SDK behavior when view conflicts are present
  ([#2462](https://github.com/open-telemetry/opentelemetry-specification/pull/2462)).
- Clarify MetricReader.Collect result
  ([#2495](https://github.com/open-telemetry/opentelemetry-specification/pull/2495)).
- Specify optional support for an Exponential Histogram Aggregation.
  ([#2252](https://github.com/open-telemetry/opentelemetry-specification/pull/2252))
- Update Prometheus Sums for handling delta counter case
  ([#2570](https://github.com/open-telemetry/opentelemetry-specification/pull/2570)).
- Supplementary guidance for metrics additive property
  ([#2571](https://github.com/open-telemetry/opentelemetry-specification/pull/2571)).

### Logs

- OTLP Logs are now Stable
  ([#2565](https://github.com/open-telemetry/opentelemetry-specification/pull/2565))

### Resource

- No changes.

### Semantic Conventions

- Add semantic conventions for JVM CPU metrics
  ([#2292](https://github.com/open-telemetry/opentelemetry-specification/pull/2292))
- Add details for FaaS conventions for Azure Functions and allow FaaS/Cloud
  resources as span attributes on incoming FaaS spans
  ([#2502](https://github.com/open-telemetry/opentelemetry-specification/pull/2502))
- Define attribute requirement levels
  ([#2522](https://github.com/open-telemetry/opentelemetry-specification/pull/2522))
- Initial addition of Kafka metrics
  ([#2485](https://github.com/open-telemetry/opentelemetry-specification/pull/2485)).
- Add semantic conventions for Kafka consumer metrics
  ([#2536](https://github.com/open-telemetry/opentelemetry-specification/pull/2536))
- Add database connection pool metrics semantic conventions
  ([#2273](https://github.com/open-telemetry/opentelemetry-specification/pull/2273)).
- Specify how to obtain a Ruby thread's id
  ([#2508](https://github.com/open-telemetry/opentelemetry-specification/pull/2508)).
- Refactor jvm classes semantic conventions
  ([#2550](https://github.com/open-telemetry/opentelemetry-specification/pull/2550)).
- Add browser.* attributes
  ([#2353](https://github.com/open-telemetry/opentelemetry-specification/pull/2353)).
- Change JVM runtime metric `process.runtime.jvm.memory.max`
  to `process.runtime.jvm.memory.limit`
  ([#2605](https://github.com/open-telemetry/opentelemetry-specification/pull/2605)).
- Add semantic conventions for hardware metrics
  ([#2518](https://github.com/open-telemetry/opentelemetry-specification/pull/2518)).

### Compatibility

- No changes.

### OpenTelemetry Protocol

- No changes.

### SDK Configuration

- No changes.

### Telemetry Schemas

- No changes.

### Common

- Move non-otlp.md to common directory
  ([#2587](https://github.com/open-telemetry/opentelemetry-specification/pull/2587)).

## v1.11.0 (2022-05-04)

### Context

- No changes.

### Traces

- No changes.

### Metrics

- Clarify that API support for multi-instrument callbacks is permitted.
  ([#2263](https://github.com/open-telemetry/opentelemetry-specification/pull/2263)).
- Drop histogram aggregation, default to explicit bucket histogram
  ([#2429](https://github.com/open-telemetry/opentelemetry-specification/pull/2429))
- Clarify SDK behavior when view conflicts are present
  ([#2462](https://github.com/open-telemetry/opentelemetry-specification/pull/2462)).
- Add support for exemplars on OpenMetrics counters
  ([#2483](https://github.com/open-telemetry/opentelemetry-specification/pull/2483))
- Clarify MetricReader.Collect result
  ([#2495](https://github.com/open-telemetry/opentelemetry-specification/pull/2495)).
- Add database connection pool metrics semantic conventions
  ([#2273](https://github.com/open-telemetry/opentelemetry-specification/pull/2273)).

### Logs

- Update `com.google.*` to `gcp.*` in logs data model
  ([#2514](https://github.com/open-telemetry/opentelemetry-specification/pull/2514)).

### Resource

- No changes.

### Semantic Conventions

- Note added that `net.peer.name` SHOULD NOT be set if capturing it would require an
  extra reverse DNS lookup. And moved `net.peer.name` from common http attributes to
  just client http attributes.
  ([#2446](https://github.com/open-telemetry/opentelemetry-specification/pull/2446))
- Add `net.host.name` and `net.host.ip` conventions for rpc server spans.
  ([#2447](https://github.com/open-telemetry/opentelemetry-specification/pull/2447))
- Allow all metric conventions to be either synchronous or asynchronous.
  ([#2458](https://github.com/open-telemetry/opentelemetry-specification/pull/2458)
- Update JVM metrics with JMX Gatherer values
  ([#2478](https://github.com/open-telemetry/opentelemetry-specification/pull/2478))
- Add HTTP/3
  ([#2507](https://github.com/open-telemetry/opentelemetry-specification/pull/2507))
- Map SunOS to solaris for os.type resource attribute
  ([#2509](https://github.com/open-telemetry/opentelemetry-specification/pull/2509))

### Compatibility

- No changes.

### OpenTelemetry Protocol

- Clarify gRPC insecure option ([#2476](https://github.com/open-telemetry/opentelemetry-specification/pull/2476))
- Specify that OTLP/gRPC clients should retry on `RESOURCE_EXHAUSTED` code only if the server signals backpressure to indicate a possible recovery.
  ([#2480](https://github.com/open-telemetry/opentelemetry-specification/pull/2480))

### SDK Configuration

- No changes.

### Telemetry Schemas

- No changes.

### Common

- Define semantic conventions and instrumentation stability.
  ([#2180](https://github.com/open-telemetry/opentelemetry-specification/pull/2180))
- Loosen requirement for a major version bump
  ([#2510](https://github.com/open-telemetry/opentelemetry-specification/pull/2510)).

## v1.10.0 (2022-04-01)

### Context

- No changes.

### Traces

- Introduce the concept of Instrumentation Scope to replace/extend Instrumentation
  Library. The Tracer is now associated with Instrumentation Scope
  ([#2276](https://github.com/open-telemetry/opentelemetry-specification/pull/2276)).
- Add `OTEL_EXPORTER_JAEGER_PROTOCOL` environment variable to select the protocol
  used by the Jaeger exporter.
  ([#2341](https://github.com/open-telemetry/opentelemetry-specification/pull/2341))
- Add documentation REQUIREMENT for adding attributes at span creation.
  ([#2383](https://github.com/open-telemetry/opentelemetry-specification/pull/2383)).

### Metrics

- Initial Prometheus <-> OTLP datamodel specification
  ([#2266](https://github.com/open-telemetry/opentelemetry-specification/pull/2266))
- Introduce the concept of Instrumentation Scope to replace/extend Instrumentation
  Library. The Meter is now associated with Instrumentation Scope
  ([#2276](https://github.com/open-telemetry/opentelemetry-specification/pull/2276)).
- Specify the behavior of duplicate instrumentation registration in the API, specify
  duplicate conflicts in the data model, specify how the SDK is meant to report and
  assist the user when these conflicts arise.
  ([#2317](https://github.com/open-telemetry/opentelemetry-specification/pull/2317)).
- Clarify that expectations for user callback behavior are documentation REQUIREMENTs.
  ([#2361](https://github.com/open-telemetry/opentelemetry-specification/pull/2361)).
- Specify how to handle prometheus exemplar timestamp and attributes
  ([#2376](https://github.com/open-telemetry/opentelemetry-specification/pull/2376))
- Clarify that the periodic metric reader is the default metric reader to be
  paired with push metric exporters (OTLP, stdout, in-memory)
  ([#2379](https://github.com/open-telemetry/opentelemetry-specification/pull/2379)).
- Convert OpenMetrics Info and StateSet metrics to non-monotonic sums
  ([#2380](https://github.com/open-telemetry/opentelemetry-specification/pull/2380))
- Clarify that MetricReader has one-to-one mapping to MeterProvider.
  ([#2406](https://github.com/open-telemetry/opentelemetry-specification/pull/2406)).
- For prometheus metrics without sums, leave the sum unset
  ([#2413](https://github.com/open-telemetry/opentelemetry-specification/pull/2413))
- Specify default configuration for a periodic metric reader that is associated with
  the stdout metric exporter.
  ([#2415](https://github.com/open-telemetry/opentelemetry-specification/pull/2415)).
- Clarify the manner in which aggregation and temporality preferences
  are encoded via MetricReader parameters "on the basis of instrument
  kind".  Rename the environment variable
  `OTEL_EXPORTER_OTLP_METRICS_TEMPORALITY_PREFERENCE` used to set the
  preference to be used when auto-configuring an OTLP Exporter,
  defaults to CUMULATIVE, with DELTA an option that makes Counter,
  Asynchronous Counter, and Histogram instruments choose Delta
  temporality by default.
  ([#2404](https://github.com/open-telemetry/opentelemetry-specification/pull/2404)).
- Clarify that instruments are enabled by default, even when Views are configured.
  Require support for the match-all View expression having `name=*` to support
  disabling instruments by default.
  ([#2417](https://github.com/open-telemetry/opentelemetry-specification/pull/2417)).
- Mark Metrics SDK spec as Mixed, with most components moving to Stable, while
  Exemplar remaining Feature-freeze.
  ([#2304](https://github.com/open-telemetry/opentelemetry-specification/pull/2304))
- Clarify how metric metadata and type suffixes are handled
  ([#2440](https://github.com/open-telemetry/opentelemetry-specification/pull/2440))

### Logs

- Add draft logging library SDK specification
  ([#2328](https://github.com/open-telemetry/opentelemetry-specification/pull/2328))
- Add InstrumentationScope/Logger Name to log data model
  ([#2359](https://github.com/open-telemetry/opentelemetry-specification/pull/2359))
- Remove `flush` method on LogEmitter
  ([#2405](https://github.com/open-telemetry/opentelemetry-specification/pull/2405))
- Declare Log Data Model Stable
  ([#2387](https://github.com/open-telemetry/opentelemetry-specification/pull/2387))

### Resource

- No changes.

### Semantic Conventions

- Define span structure for HTTP retries and redirects.
  ([#2078](https://github.com/open-telemetry/opentelemetry-specification/pull/2078))
- Changed `rpc.system` to an enum (allowing custom values), and changed the
  `rpc.system` value for .NET WCF from `wcf` to `dotnet_wcf`.
  ([#2377](https://github.com/open-telemetry/opentelemetry-specification/pull/2377))
- Define JavaScript runtime semantic conventions.
  ([#2290](https://github.com/open-telemetry/opentelemetry-specification/pull/2290))
- Add semantic conventions for [CloudEvents](https://cloudevents.io).
  ([#1978](https://github.com/open-telemetry/opentelemetry-specification/pull/1978))
- Add `process.cpu.utilization` metric.
  ([#2436](https://github.com/open-telemetry/opentelemetry-specification/pull/2436))
- Add `rpc.system` value for Apache Dubbo.
  ([#2453](https://github.com/open-telemetry/opentelemetry-specification/pull/2453))

### Compatibility

- Mark the OpenTracing compatibility section as stable.
  ([#2327](https://github.com/open-telemetry/opentelemetry-specification/pull/2327))

### OpenTelemetry Protocol

- Add experimental JSON serialization format
  ([#2235](https://github.com/open-telemetry/opentelemetry-specification/pull/2235))
- Parameters for private key and its chain added
  ([#2370](https://github.com/open-telemetry/opentelemetry-specification/pull/2370))

### SDK Configuration

- No changes.

### Telemetry Schemas

- No changes.

### Common

- Describe how to convert non-string primitives for protocols which only support strings
  ([#2343](https://github.com/open-telemetry/opentelemetry-specification/pull/2343))
- Add "Mapping Arbitrary Data to OTLP AnyValue" document.
  ([#2385](https://github.com/open-telemetry/opentelemetry-specification/pull/2385))

## v1.9.0 (2022-02-10)

### Context

- No changes.

### Traces

- Clarify `StartSpan` returning the parent as a non-recording Span when no SDK
  is in use.
  ([#2121](https://github.com/open-telemetry/opentelemetry-specification/pull/2121))
- Align Jaeger remote sampler endpoint with OTLP endpoint.
  ([#2246](https://github.com/open-telemetry/opentelemetry-specification/pull/2246))
- Add JaegerRemoteSampler spec.
  ([#2222](https://github.com/open-telemetry/opentelemetry-specification/pull/2222))
- Add support for probability sampling in the OpenTelemetry `tracestate` entry and
  add optional specification for consistent probability sampling.
  ([#2047](https://github.com/open-telemetry/opentelemetry-specification/pull/2047))
- Change description and default value of `OTEL_EXPORTER_JAEGER_ENDPOINT` environment
  variable to point to the correct HTTP port and correct description of
  `OTEL_TRACES_EXPORTER`.
  ([#2333](https://github.com/open-telemetry/opentelemetry-specification/pull/2333))

### Metrics

- Rename None aggregation to Drop.
  ([#2101](https://github.com/open-telemetry/opentelemetry-specification/pull/2101))
- Add details to the Prometheus Exporter requirements.
  ([#2124](https://github.com/open-telemetry/opentelemetry-specification/pull/2124))
- Consolidate the aggregation/aggregator term.
  ([#2153](https://github.com/open-telemetry/opentelemetry-specification/pull/2153))
- Remove the concept of supported temporality, keep preferred.
  ([#2154](https://github.com/open-telemetry/opentelemetry-specification/pull/2154))
- Rename extra dimensions to extra attributes.
  ([#2162](https://github.com/open-telemetry/opentelemetry-specification/pull/2162))
- Mark In-memory, OTLP and Stdout exporter specs as Stable.
  ([#2175](https://github.com/open-telemetry/opentelemetry-specification/pull/2175))
- Remove usage of baggage in View from initial SDK specification.
  ([#2215](https://github.com/open-telemetry/opentelemetry-specification/pull/2215))
- Add to the supplemental guidelines for metric SDK authors text about implementing
  attribute-removal Views for asynchronous instruments.
  ([#2208](https://github.com/open-telemetry/opentelemetry-specification/pull/2208))
- Clarify integer count instrument units.
  ([#2210](https://github.com/open-telemetry/opentelemetry-specification/pull/2210))
- Use UCUM units in Metrics Semantic Conventions.
  ([#2199](https://github.com/open-telemetry/opentelemetry-specification/pull/2199))
- Add semantic conventions for process metrics.
  [#2032](https://github.com/open-telemetry/opentelemetry-specification/pull/2061)
- Changed default Prometheus Exporter host from `0.0.0.0` to `localhost`.
  ([#2282](https://github.com/open-telemetry/opentelemetry-specification/pull/2282))
- Clarified wildcard and predicate support in metrics SDK View API.
  ([#2325](https://github.com/open-telemetry/opentelemetry-specification/pull/2325))
- Changed the Exemplar wording, exemplar should be turned off by default.
  ([#2414](https://github.com/open-telemetry/opentelemetry-specification/pull/2414))

### Logs

- Fix attributes names in Google Cloud Logging mapping.
  ([#2093](https://github.com/open-telemetry/opentelemetry-specification/pull/2093))
- Add OTEL_LOGS_EXPORTER environment variable.
  ([#2196](https://github.com/open-telemetry/opentelemetry-specification/pull/2196))
- Added ObservedTimestamp to the Log Data Model.
  ([#2184](https://github.com/open-telemetry/opentelemetry-specification/pull/2184))
- Change mapping for log_name of Google Cloud Logging.
  ([#2092](https://github.com/open-telemetry/opentelemetry-specification/pull/2092))
- Drop Log name.
  field ([#2271](https://github.com/open-telemetry/opentelemetry-specification/pull/2271))

### Resource

- No changes.

### Semantic Conventions

- Align runtime metric and resource namespaces
  ([#2112](https://github.com/open-telemetry/opentelemetry-specification/pull/2112))
- Prohibit usage of retired names in semantic conventions.
  ([#2191](https://github.com/open-telemetry/opentelemetry-specification/pull/2191))
- Add `device.manufacturer` to describe mobile device manufacturers.
  ([2100](https://github.com/open-telemetry/opentelemetry-specification/pull/2100))
- Change golang namespace to 'go', rather than 'gc'
  ([#2262](https://github.com/open-telemetry/opentelemetry-specification/pull/2262))
- Add JVM memory runtime semantic
  conventions. ([#2272](https://github.com/open-telemetry/opentelemetry-specification/pull/2272))
- Add opentracing.ref_type semantic convention.
  ([#2297](https://github.com/open-telemetry/opentelemetry-specification/pull/2297))

### Compatibility

- Simplify Baggage handling in the OpenTracing Shim layer.
  ([#2194](https://github.com/open-telemetry/opentelemetry-specification/pull/2194))
- State that ONLY error mapping can happen in the OpenTracing Shim layer.
  ([#2148](https://github.com/open-telemetry/opentelemetry-specification/pull/2148))
- Define the instrumentation library name for the OpenTracing Shim.
  ([#2227](https://github.com/open-telemetry/opentelemetry-specification/pull/2227))
- Add a Start Span section to the OpenTracing Shim.
  ([#2228](https://github.com/open-telemetry/opentelemetry-specification/pull/2228))

### OpenTelemetry Protocol

- Rename `OTEL_EXPORTER_OTLP_SPAN_INSECURE` to `OTEL_EXPORTER_OTLP_TRACES_INSECURE` and
  `OTEL_EXPORTER_OTLP_METRIC_INSECURE` to `OTEL_EXPORTER_OTLP_METRICS_INSECURE`
  so they match the naming of all other OTLP environment variables.
  ([#2240](https://github.com/open-telemetry/opentelemetry-specification/pull/2240))

### SDK Configuration

- No changes.

### Telemetry Schemas

- No changes.

## v1.8.0 (2021-11-12)

### Context

- Add a section for OTel specific values in TraceState.
  ([#1852](https://github.com/open-telemetry/opentelemetry-specification/pull/1852))
- Add `none` as a possible value for `OTEL_PROPAGATORS` to disable context
  propagation.
  ([#2052](https://github.com/open-telemetry/opentelemetry-specification/pull/2052))

### Traces

- No changes.

### Metrics

- Add optional min / max fields to histogram data model.
  ([#1915](https://github.com/open-telemetry/opentelemetry-specification/pull/1915),
  [#1983](https://github.com/open-telemetry/opentelemetry-specification/pull/1983))
- Add exponential histogram to the metrics data model.
  ([#1935](https://github.com/open-telemetry/opentelemetry-specification/pull/1935))
- Add clarifications on how to handle numerical limits.
  ([#2007](https://github.com/open-telemetry/opentelemetry-specification/pull/2007))
- Add environment variables for Periodic exporting MetricReader.
  ([#2038](https://github.com/open-telemetry/opentelemetry-specification/pull/2038))
- Specify that the SDK must support exporters to access meter information.
  ([#2040](https://github.com/open-telemetry/opentelemetry-specification/pull/2040))
- Add clarifications on how to determine aggregation temporality.
  ([#2013](https://github.com/open-telemetry/opentelemetry-specification/pull/2013),
  [#2032](https://github.com/open-telemetry/opentelemetry-specification/pull/2032))
- Mark Metrics API spec as Stable.
  ([#2104](https://github.com/open-telemetry/opentelemetry-specification/pull/2104))
- Clarify, fix and expand documentation sections:
  ([#1966](https://github.com/open-telemetry/opentelemetry-specification/pull/1966)),
  ([#1981](https://github.com/open-telemetry/opentelemetry-specification/pull/1981)),
  ([#1995](https://github.com/open-telemetry/opentelemetry-specification/pull/1995)),
  ([#2002](https://github.com/open-telemetry/opentelemetry-specification/pull/2002)),
  ([#2010](https://github.com/open-telemetry/opentelemetry-specification/pull/2010))

### Logs

- Fix Syslog severity number mapping in the example.
  ([#2091](https://github.com/open-telemetry/opentelemetry-specification/pull/2091))
- Add log.* attributes.
  ([#2022](https://github.com/open-telemetry/opentelemetry-specification/pull/2022))

### Resource

- No changes.

### Semantic Conventions

- Add `k8s.container.restart_count` Resource attribute.
  ([#1945](https://github.com/open-telemetry/opentelemetry-specification/pull/1945))
- Add "IBM z/Architecture" (`s390x`) to `host.arch`
  ([#2055](https://github.com/open-telemetry/opentelemetry-specification/pull/2055))
- BREAKING: Remove db.cassandra.keyspace and db.hbase.namespace, and clarify db.name
  ([#1973](https://github.com/open-telemetry/opentelemetry-specification/pull/1973))
- Add AWS App Runner as a cloud platform
  ([#2004](https://github.com/open-telemetry/opentelemetry-specification/pull/2004))
- Add Tencent Cloud as a cloud provider.
  ([#2006](https://github.com/open-telemetry/opentelemetry-specification/pull/2006))
- Don't set Span.Status for 4xx http status codes for SERVER spans.
  ([#1998](https://github.com/open-telemetry/opentelemetry-specification/pull/1998))
- Add attributes for Apache RocketMQ.
  ([#1904](https://github.com/open-telemetry/opentelemetry-specification/pull/1904))
- Define http tracing attributes provided at span creation time
  ([#1916](https://github.com/open-telemetry/opentelemetry-specification/pull/1916))
- Change meaning and discourage use of `faas.trigger` for FaaS clients (outgoing).
  ([#1921](https://github.com/open-telemetry/opentelemetry-specification/pull/1921))
- Clarify difference between container.name and k8s.container.name
  ([#1980](https://github.com/open-telemetry/opentelemetry-specification/pull/1980))

### Compatibility

- No changes.

### OpenTelemetry Protocol

- Clarify default for OTLP endpoint should, not must, be https
  ([#1997](https://github.com/open-telemetry/opentelemetry-specification/pull/1997))
- Specify the behavior of the OTLP endpoint variables for OTLP/HTTP more strictly
  ([#1975](https://github.com/open-telemetry/opentelemetry-specification/pull/1975),
  [#1985](https://github.com/open-telemetry/opentelemetry-specification/pull/1985))
- Make OTLP/HTTP the recommended default transport ([#1969](https://github.com/open-telemetry/opentelemetry-specification/pull/1969))

### SDK Configuration

- Unset and empty environment variables are equivalent.
  ([#2045](https://github.com/open-telemetry/opentelemetry-specification/pull/2045))

### Telemetry Schemas

Added telemetry schemas documents to the specification ([#2008](https://github.com/open-telemetry/opentelemetry-specification/pull/2008))

## v1.7.0 (2021-09-30)

### Context

- No changes.

### Traces

- Prefer global user defined limits over model-specific default values.
  ([#1893](https://github.com/open-telemetry/opentelemetry-specification/pull/1893))
- Generalize the "message" event to apply to all RPC systems not just gRPC
  ([#1914](https://github.com/open-telemetry/opentelemetry-specification/pull/1914))

### Metrics

- Added Experimental Metrics SDK specification.
  ([#1673](https://github.com/open-telemetry/opentelemetry-specification/pull/1673),
  [#1730](https://github.com/open-telemetry/opentelemetry-specification/pull/1730),
  [#1840](https://github.com/open-telemetry/opentelemetry-specification/pull/1840),
  [#1842](https://github.com/open-telemetry/opentelemetry-specification/pull/1842),
  [#1864](https://github.com/open-telemetry/opentelemetry-specification/pull/1864),
  [#1828](https://github.com/open-telemetry/opentelemetry-specification/pull/1828),
  [#1888](https://github.com/open-telemetry/opentelemetry-specification/pull/1888),
  [#1912](https://github.com/open-telemetry/opentelemetry-specification/pull/1912),
  [#1913](https://github.com/open-telemetry/opentelemetry-specification/pull/1913),
  [#1938](https://github.com/open-telemetry/opentelemetry-specification/pull/1938),
  [#1958](https://github.com/open-telemetry/opentelemetry-specification/pull/1958))
- Add FaaS metrics semantic conventions ([#1736](https://github.com/open-telemetry/opentelemetry-specification/pull/1736))
- Update env variable values to match other env variables
  ([#1965](https://github.com/open-telemetry/opentelemetry-specification/pull/1965))

### Logs

- No changes.

### Resource

- Exempt Resource from attribute limits.
  ([#1892](https://github.com/open-telemetry/opentelemetry-specification/pull/1892))

### Semantic Conventions

- BREAKING: Change enum member IDs to lowercase without spaces, not starting with numbers.
  Change values of `net.host.connection.subtype` to match.
  ([#1863](https://github.com/open-telemetry/opentelemetry-specification/pull/1863))
- Lambda instrumentations should check if X-Ray parent context is valid
  ([#1867](https://github.com/open-telemetry/opentelemetry-specification/pull/1867))
- Update YAML definitions for events
  ([#1843](https://github.com/open-telemetry/opentelemetry-specification/pull/1843)):
  - Mark exception as semconv type "event".
  - Add YAML definitions for grpc events.
- Add `messaging.consumer_id` to differentiate between message consumers.
  ([#1810](https://github.com/open-telemetry/opentelemetry-specification/pull/1810))
- Clarifications for `http.client_ip` and `http.host`.
  ([#1890](https://github.com/open-telemetry/opentelemetry-specification/pull/1890))
- Add HTTP request and response headers semantic conventions.
  ([#1898](https://github.com/open-telemetry/opentelemetry-specification/pull/1898))

### Compatibility

- No changes.

### OpenTelemetry Protocol

- Add environment variables for configuring the OTLP exporter protocol (`grpc`, `http/protobuf`, `http/json`) ([#1880](https://github.com/open-telemetry/opentelemetry-specification/pull/1880))
- Allow implementations to use their own default for OTLP compression, with `none` denotating no compression
  ([#1923](https://github.com/open-telemetry/opentelemetry-specification/pull/1923))
- Clarify OTLP server components MUST support none/gzip compression
  ([#1955](https://github.com/open-telemetry/opentelemetry-specification/pull/1955))
- Change OTLP/HTTP port from 4317 to 4318 ([#1970](https://github.com/open-telemetry/opentelemetry-specification/pull/1970))

### SDK Configuration

- Change default value for OTEL_EXPORTER_JAEGER_AGENT_PORT to 6831.
  ([#1812](https://github.com/open-telemetry/opentelemetry-specification/pull/1812))
- See also the changes for OTLP configuration listed under "OpenTelemetry Protocol" above.

## v1.6.0 (2021-08-06)

### Context

- No changes.

### Traces

- Add generalized attribute count and attribute value length limits and relevant
  environment variables.
  ([#1130](https://github.com/open-telemetry/opentelemetry-specification/pull/1130))
- Adding environment variables for event and link attribute limits. ([#1751](https://github.com/open-telemetry/opentelemetry-specification/pull/1751))
- Adding SDK configuration for Jaeger remote sampler ([#1791](https://github.com/open-telemetry/opentelemetry-specification/pull/1791))

### Metrics

- Metrics API specification Feature-freeze.
  ([#1833](https://github.com/open-telemetry/opentelemetry-specification/pull/1833))
- Remove MetricProcessor from the SDK spec (for now)
  ([#1840](https://github.com/open-telemetry/opentelemetry-specification/pull/1840))

### Logs

- No changes.

### Resource

- No changes.

### Semantic Conventions

- Add mobile-related network state: `net.host.connection.type`, `net.host.connection.subtype` & `net.host.carrier.*` [#1647](https://github.com/open-telemetry/opentelemetry-specification/issues/1647)
- Adding alibaba cloud as a cloud provider.
  ([#1831](https://github.com/open-telemetry/opentelemetry-specification/pull/1831))

### Compatibility

- No changes.

### OpenTelemetry Protocol

- Allow for OTLP/gRPC exporters to handle endpoint configuration without a scheme while still requiring them to support an endpoint configuration that includes a scheme of `http` or `https`. Reintroduce the insecure configuration option for OTLP/gRPC exporters. ([#1729](https://github.com/open-telemetry/opentelemetry-specification/pull/1729))
- Adding requirement to implement at least one of two transports: `grpc` or `http/protobuf`.
  ([#1790](https://github.com/open-telemetry/opentelemetry-specification/pull/1790/files))

### SDK Configuration

- No changes.

## v1.5.0 (2021-07-08)

### Context

- No changes.

### Traces

- Adding environment variables for event and link attribute limits.
  ([#1751](https://github.com/open-telemetry/opentelemetry-specification/pull/1751))
- Clarify some details about span kind and the meanings of the values.
  ([#1738](https://github.com/open-telemetry/opentelemetry-specification/pull/1738))
- Clarify meaning of the Certificate File option.
  ([#1803](https://github.com/open-telemetry/opentelemetry-specification/pull/1803))
- Adding environment variables for event and link attribute limits. ([#1751](https://github.com/open-telemetry/opentelemetry-specification/pull/1751))

### Metrics

- Clarify the limit on the instrument unit.
  ([#1762](https://github.com/open-telemetry/opentelemetry-specification/pull/1762))

### Logs

- Declare OTLP Logs Beta. ([#1741](https://github.com/open-telemetry/opentelemetry-specification/pull/1741))

### Resource

- No changes.

### Semantic Conventions

- Clean up FaaS semantic conventions, add `aws.lambda.invoked_arn`.
  ([#1781](https://github.com/open-telemetry/opentelemetry-specification/pull/1781))
- Remove `rpc.jsonrpc.method`, clarify that `rpc.method` should be used instead.
  ([#1748](https://github.com/open-telemetry/opentelemetry-specification/pull/1748))

### Compatibility

- No changes.

### OpenTelemetry Protocol

- No changes.

### SDK Configuration

- Allow selecting multiple exporters via `OTEL_TRACES_EXPORTER` and `OTEL_METRICS_EXPORTER`
  by using a comma-separated list. ([#1758](https://github.com/open-telemetry/opentelemetry-specification/pull/1758))

## v1.4.0 (2021-06-07)

### Context

- No changes.

### Traces

- Add schema_url support to `Tracer`. ([#1666](https://github.com/open-telemetry/opentelemetry-specification/pull/1666))
- Add Dropped Links Count to non-otlp exporters section ([#1697](https://github.com/open-telemetry/opentelemetry-specification/pull/1697))
- Add note about reporting dropped counts for attributes, events, links. ([#1699](https://github.com/open-telemetry/opentelemetry-specification/pull/1699))

### Metrics

- Add schema_url support to `Meter`. ([#1666](https://github.com/open-telemetry/opentelemetry-specification/pull/1666))
- Adds detail about when to use `StartTimeUnixNano` and handling of unknown start-time resets. ([#1646](https://github.com/open-telemetry/opentelemetry-specification/pull/1646))
- Expand `Gauge` metric description in the data model ([#1661](https://github.com/open-telemetry/opentelemetry-specification/pull/1661))
- Expand `Histogram` metric description in the data model ([#1664](https://github.com/open-telemetry/opentelemetry-specification/pull/1664))
- Added Experimental Metrics API specification.
  ([#1401](https://github.com/open-telemetry/opentelemetry-specification/pull/1401),
  [#1557](https://github.com/open-telemetry/opentelemetry-specification/pull/1557),
  [#1578](https://github.com/open-telemetry/opentelemetry-specification/pull/1578),
  [#1590](https://github.com/open-telemetry/opentelemetry-specification/pull/1590),
  [#1594](https://github.com/open-telemetry/opentelemetry-specification/pull/1594),
  [#1617](https://github.com/open-telemetry/opentelemetry-specification/pull/1617),
  [#1645](https://github.com/open-telemetry/opentelemetry-specification/pull/1645),
  [#1657](https://github.com/open-telemetry/opentelemetry-specification/pull/1657),
  [#1665](https://github.com/open-telemetry/opentelemetry-specification/pull/1665),
  [#1672](https://github.com/open-telemetry/opentelemetry-specification/pull/1672),
  [#1674](https://github.com/open-telemetry/opentelemetry-specification/pull/1674),
  [#1675](https://github.com/open-telemetry/opentelemetry-specification/pull/1675),
  [#1703](https://github.com/open-telemetry/opentelemetry-specification/pull/1703),
  [#1704](https://github.com/open-telemetry/opentelemetry-specification/pull/1704),
  [#1731](https://github.com/open-telemetry/opentelemetry-specification/pull/1731),
  [#1733](https://github.com/open-telemetry/opentelemetry-specification/pull/1733))
- Mark relevant portions of Metrics Data Model stable ([#1728](https://github.com/open-telemetry/opentelemetry-specification/pull/1728))

### Logs

- No changes.

### Resource

- Add schema_url support to `Resource`. ([#1692](https://github.com/open-telemetry/opentelemetry-specification/pull/1692))
- Clarify result of Resource merging and ResourceDetector aggregation in case of error. ([#1726](https://github.com/open-telemetry/opentelemetry-specification/pull/1726))

### Semantic Conventions

- Add JSON RPC specific conventions ([#1643](https://github.com/open-telemetry/opentelemetry-specification/pull/1643)).
- Add Memcached to Database specific conventions ([#1689](https://github.com/open-telemetry/opentelemetry-specification/pull/1689)).
- Add semantic convention attributes for the host device and added OS name and version ([#1596](https://github.com/open-telemetry/opentelemetry-specification/pull/1596)).
- Add CockroachDB to Database specific conventions ([#1725](https://github.com/open-telemetry/opentelemetry-specification/pull/1725)).

### Compatibility

- No changes.

### OpenTelemetry Protocol

- No changes.

### SDK Configuration

- Add `OTEL_SERVICE_NAME` environment variable. ([#1677](https://github.com/open-telemetry/opentelemetry-specification/pull/1677))

## v1.3.0 (2021-05-05)

### Context

- No changes.

### Traces

- `Get Tracer` should use an empty string if the specified `name` is null. ([#1654](https://github.com/open-telemetry/opentelemetry-specification/pull/1654))
- Clarify how to record dropped attribute count in non-OTLP formats. ([#1662](https://github.com/open-telemetry/opentelemetry-specification/pull/1662))

### Metrics

- Expand description of Event Model and Instruments. ([#1614](https://github.com/open-telemetry/opentelemetry-specification/pull/1614))
- Flesh out metric identity and single-write principle. ([#1574](https://github.com/open-telemetry/opentelemetry-specification/pull/1574))
- Expand `Sum` metric description in the data model and delta-to-cumulative handling. ([#1618](https://github.com/open-telemetry/opentelemetry-specification/pull/1618))
- Remove the "Func" name, use "Asynchronous" and "Observable". ([#1645](https://github.com/open-telemetry/opentelemetry-specification/pull/1645))
- Add details to UpDownCounter API. ([#1665](https://github.com/open-telemetry/opentelemetry-specification/pull/1665))
- Add details to Histogram API. ([#1657](https://github.com/open-telemetry/opentelemetry-specification/pull/1657))

### Logs

- Clarify "key/value pair list" vs "map" in Log Data Model. ([#1604](https://github.com/open-telemetry/opentelemetry-specification/pull/1604))

### Semantic Conventions

- Fix the inconsistent formatting of semantic convention enums. ([#1598](https://github.com/open-telemetry/opentelemetry-specification/pull/1598/))
- Add details for filling resource for AWS Lambda. ([#1610](https://github.com/open-telemetry/opentelemetry-specification/pull/1610))
- Add already specified `messaging.rabbitmq.routing_key` span attribute key to the respective YAML file. ([#1651](https://github.com/open-telemetry/opentelemetry-specification/pull/1651))
- Clarify usage of "otel." attribute namespace. ([#1640](https://github.com/open-telemetry/opentelemetry-specification/pull/1640))
- Add possibility to disable `db.statement` via instrumentation configuration. ([#1659](https://github.com/open-telemetry/opentelemetry-specification/pull/1659))

### Compatibility

- No changes.

### OpenTelemetry Protocol

- Fix incorrect table of transient errors. ([#1642](https://github.com/open-telemetry/opentelemetry-specification/pull/1642))
- Clarify that 64 bit integer numbers are decimal strings in OTLP/JSON. ([#1637](https://github.com/open-telemetry/opentelemetry-specification/pull/1637))

### SDK Configuration

- Add `OTEL_EXPORTER_JAEGER_TIMEOUT` environment variable. ([#1612](https://github.com/open-telemetry/opentelemetry-specification/pull/1612))
- Add `OTEL_EXPORTER_ZIPKIN_TIMEOUT` environment variable. ([#1636](https://github.com/open-telemetry/opentelemetry-specification/pull/1636))

## v1.2.0 (2021-04-14)

### Context

- Clarify composite `TextMapPropagator` method required and optional arguments. ([#1541](https://github.com/open-telemetry/opentelemetry-specification/pull/1541))
- Clarify B3 requirements and configuration. ([#1570](https://github.com/open-telemetry/opentelemetry-specification/pull/1570))

### Traces

- Add `ForceFlush` to `Span Exporter` interface ([#1467](https://github.com/open-telemetry/opentelemetry-specification/pull/1467))
- Clarify the description for the `TraceIdRatioBased` sampler needs to include the sampler's sampling ratio. ([#1536](https://github.com/open-telemetry/opentelemetry-specification/pull/1536))
- Define the fallback tracer name for invalid values.
  ([#1534](https://github.com/open-telemetry/opentelemetry-specification/pull/1534))
- Clarify non-blocking requirement from span API End. ([#1555](https://github.com/open-telemetry/opentelemetry-specification/pull/1555))
- Remove the Included Propagators section from trace API specification that was a duplicate of the Propagators Distribution of the context specification. ([#1556](https://github.com/open-telemetry/opentelemetry-specification/pull/1556))
- Remove the Baggage API propagator notes that conflict with the API Propagators Operations section and fix [#1526](https://github.com/open-telemetry/opentelemetry-specification/issues/1526). ([#1575](https://github.com/open-telemetry/opentelemetry-specification/pull/1575))

### Metrics

- Adds new metric data model specification ([#1512](https://github.com/open-telemetry/opentelemetry-specification/pull/1512))

### Semantic Conventions

- Add semantic conventions for AWS SDK operations and DynamoDB ([#1422](https://github.com/open-telemetry/opentelemetry-specification/pull/1422))
- Add details for filling semantic conventions for AWS Lambda ([#1442](https://github.com/open-telemetry/opentelemetry-specification/pull/1442))
- Update semantic conventions to distinguish between int and double ([#1550](https://github.com/open-telemetry/opentelemetry-specification/pull/1550))
- Add semantic convention for AWS ECS task revision ([#1581](https://github.com/open-telemetry/opentelemetry-specification/pull/1581))

### Compatibility

- Add initial OpenTracing compatibility section.
  ([#1101](https://github.com/open-telemetry/opentelemetry-specification/pull/1101))

## v1.1.0 (2021-03-11)

### Traces

- Implementations can ignore links with invalid SpanContext([#1492](https://github.com/open-telemetry/opentelemetry-specification/pull/1492))
- Add `none` as a possible value for OTEL_TRACES_EXPORTER to disable export
  ([#1439](https://github.com/open-telemetry/opentelemetry-specification/pull/1439))
- Add [`ForceFlush`](https://github.com/open-telemetry/opentelemetry-specification/blob/main/specification/trace/sdk.md#forceflush) to SDK's `TracerProvider` ([#1452](https://github.com/open-telemetry/opentelemetry-specification/pull/1452))

### Metrics

- Add `none` as a possible value for OTEL_METRICS_EXPORTER to disable export
  ([#1439](https://github.com/open-telemetry/opentelemetry-specification/pull/1439))

### Logs

### Semantic Conventions

- Add `elasticsearch` to `db.system` semantic conventions ([#1463](https://github.com/open-telemetry/opentelemetry-specification/pull/1463))
- Add `arch` to `host` semantic conventions ([#1483](https://github.com/open-telemetry/opentelemetry-specification/pull/1483))
- Add `runtime` to `container` semantic conventions ([#1482](https://github.com/open-telemetry/opentelemetry-specification/pull/1482))
- Rename `gcp_gke` to `gcp_kubernetes_engine` to have consistency with other
Google products under `cloud.infrastructure_service` ([#1496](https://github.com/open-telemetry/opentelemetry-specification/pull/1496))
- `http.url` MUST NOT contain credentials ([#1502](https://github.com/open-telemetry/opentelemetry-specification/pull/1502))
- Add `aws.eks.cluster.arn` to EKS specific semantic conventions ([#1484](https://github.com/open-telemetry/opentelemetry-specification/pull/1484))
- Rename `zone` to `availability_zone` in `cloud` semantic conventions ([#1495](https://github.com/open-telemetry/opentelemetry-specification/pull/1495))
- Rename `cloud.infrastructure_service` to `cloud.platform` ([#1530](https://github.com/open-telemetry/opentelemetry-specification/pull/1530))
- Add section describing that libraries and the collector should autogenerate
the semantic convention keys. ([#1515](https://github.com/open-telemetry/opentelemetry-specification/pull/1515))

## v1.0.1 (2021-02-11)

- Fix rebase issue for span limit default values ([#1429](https://github.com/open-telemetry/opentelemetry-specification/pull/1429))

## v1.0.0 (2021-02-10)

New:

- Add `cloud.infrastructure_service` resource attribute
  ([#1112](https://github.com/open-telemetry/opentelemetry-specification/pull/1112))
- Add `SpanLimits` as a configuration for the TracerProvider([#1416](https://github.com/open-telemetry/opentelemetry-specification/pull/1416))

Updates:

- Add `http.server.active_requests` to count in-flight HTTP requests
  ([#1378](https://github.com/open-telemetry/opentelemetry-specification/pull/1378))
- Update default limit for span attributes, events, links to 128([#1419](https://github.com/open-telemetry/opentelemetry-specification/pull/1419))
- Update OT Trace propagator environment variable to match latest name([#1406](https://github.com/open-telemetry/opentelemetry-specification/pull/1406))
- Remove Metrics SDK specification to avoid confusion, clarify that Metrics API
  specification is not recommended for client implementation
  ([#1401](https://github.com/open-telemetry/opentelemetry-specification/pull/1401))
- Rename OTEL_TRACE_SAMPLER and OTEL_TRACE_SAMPLER_ARG env variables to OTEL_TRACES_SAMPLER and OTEL_TRACES_SAMPLER_ARG
  ([#1382](https://github.com/open-telemetry/opentelemetry-specification/pull/1382))
- Mark some entries in compliance matrix as optional([#1359](https://github.com/open-telemetry/opentelemetry-specification/pull/1359))
  SDKs are free to provide support at their discretion.
- Rename signal-specific variables for `OTLP_EXPORTER_*` to `OTLP_EXPORTER_TRACES_*` and `OTLP_EXPORTER_METRICS_*`([#1362](https://github.com/open-telemetry/opentelemetry-specification/pull/1362))
- Versioning and stability guarantees for OpenTelemetry clients([#1291](https://github.com/open-telemetry/opentelemetry-specification/pull/1291))
- Additional Cassandra semantic attributes
  ([#1217](https://github.com/open-telemetry/opentelemetry-specification/pull/1217))
- OTEL_EXPORTER environment variable replaced with OTEL_TRACES_EXPORTER and
  OTEL_METRICS_EXPORTER which each accept only a single value, not a list.
  ([#1318](https://github.com/open-telemetry/opentelemetry-specification/pull/1318))
- `process.runtime.description` resource convention: Add `java.vm.name`
  ([#1242](https://github.com/open-telemetry/opentelemetry-specification/pull/1242))
- Refine span name guideline for SQL database spans
  ([#1219](https://github.com/open-telemetry/opentelemetry-specification/pull/1219))
- Add RPC semantic conventions for metrics
  ([#1162](https://github.com/open-telemetry/opentelemetry-specification/pull/1162))
- Clarify `Description` usage on `Status` API
  ([#1257](https://github.com/open-telemetry/opentelemetry-specification/pull/1257))
- Add/Update `Status` + `error` mapping for Jaeger & Zipkin Exporters
  ([#1257](https://github.com/open-telemetry/opentelemetry-specification/pull/1257))
- Resource's service.name MUST have a default value, service.instance.id is not
  required.
  ([#1269](https://github.com/open-telemetry/opentelemetry-specification/pull/1269))
  - Clarified in [#1294](https://github.com/open-telemetry/opentelemetry-specification/pull/1294)
- Add requirement that the SDK allow custom generation of Trace IDs and Span IDs
  ([#1006](https://github.com/open-telemetry/opentelemetry-specification/pull/1006))
- Add default ratio when TraceIdRatioSampler is specified by environment variable but
  no ratio is.
  ([#1322](https://github.com/open-telemetry/opentelemetry-specification/pull/1322))
- Require schemed endpoints for OTLP exporters
  ([1234](https://github.com/open-telemetry/opentelemetry-specification/pull/1234))
- Resource SDK: Reverse (suggested) order of Resource.Merge parameters, remove
  special case for empty strings
  ([#1345](https://github.com/open-telemetry/opentelemetry-specification/pull/1345))
- Resource attributes: lowerecased the allowed values of the `aws.ecs.launchtype`
  attribute
  ([#1339](https://github.com/open-telemetry/opentelemetry-specification/pull/1339))
- Trace Exporters: Fix TODOs in Jaeger exporter spec
  ([#1374](https://github.com/open-telemetry/opentelemetry-specification/pull/1374))
- Clarify that Jaeger/Zipkin exporters must rely on the default Resource to
  get service.name if none was specified.
  ([#1386](https://github.com/open-telemetry/opentelemetry-specification/pull/1386))
- Modify OTLP/Zipkin Exporter format variables for 1.0 (allowing further specification post 1.0)
  ([#1358](https://github.com/open-telemetry/opentelemetry-specification/pull/1358))
- Add `k8s.node` semantic conventions ([#1390](https://github.com/open-telemetry/opentelemetry-specification/pull/1390))
- Clarify stability for both OTLP/HTTP and signals in OTLP.
  ([#1400](https://github.com/open-telemetry/opentelemetry-specification/pull/1400/files))

## v0.7.0 (11-18-2020)

New:

- Document service name mapping for Jaeger exporters
  ([1222](https://github.com/open-telemetry/opentelemetry-specification/pull/1222))
- Change default OTLP port number
  ([#1221](https://github.com/open-telemetry/opentelemetry-specification/pull/1221))
- Add performance benchmark specification
  ([#748](https://github.com/open-telemetry/opentelemetry-specification/pull/748))
- Enforce that the Baggage API must be fully functional, even without an installed SDK.
  ([#1103](https://github.com/open-telemetry/opentelemetry-specification/pull/1103))
- Rename "Canonical status code" to "Status code"
  ([#1081](https://github.com/open-telemetry/opentelemetry-specification/pull/1081))
- Add Metadata for Baggage entries, and clarify W3C Baggage Propagator implementation
  ([#1066](https://github.com/open-telemetry/opentelemetry-specification/pull/1066))
- Change Status to be consistent with Link and Event
  ([#1067](https://github.com/open-telemetry/opentelemetry-specification/pull/1067))
- Clarify env variables in otlp exporter
  ([#975](https://github.com/open-telemetry/opentelemetry-specification/pull/975))
- Add Prometheus exporter environment variables
  ([#1021](https://github.com/open-telemetry/opentelemetry-specification/pull/1021))
- Default propagators in un-configured API must be no-op
  ([#930](https://github.com/open-telemetry/opentelemetry-specification/pull/930))
- Define resource mapping for Jaeger exporters
  ([#891](https://github.com/open-telemetry/opentelemetry-specification/pull/891))
- Add resource semantic conventions for operating systems
  ([#693](https://github.com/open-telemetry/opentelemetry-specification/pull/693))
- Add semantic convention for source code attributes
  ([#901](https://github.com/open-telemetry/opentelemetry-specification/pull/901))
- Add semantic conventions for outgoing Function as a Service (FaaS) invocations
  ([#862](https://github.com/open-telemetry/opentelemetry-specification/pull/862))
- Add resource semantic convention for deployment environment
  ([#606](https://github.com/open-telemetry/opentelemetry-specification/pull/606/))
- Refine semantic conventions for messaging systems and add specific attributes for Kafka
  ([#1027](https://github.com/open-telemetry/opentelemetry-specification/pull/1027))
- Clarification of the behavior of the Trace API, re: context propagation, in
  the absence of an installed SDK
- Add API and semantic conventions for recording exceptions as Span Events
  ([#697](https://github.com/open-telemetry/opentelemetry-specification/pull/697))
  * API was extended to allow adding arbitrary event attributes ([#874](https://github.com/open-telemetry/opentelemetry-specification/pull/874))
  * `exception.escaped` semantic span event attribute was added
    ([#784](https://github.com/open-telemetry/opentelemetry-specification/pull/784),
    [#946](https://github.com/open-telemetry/opentelemetry-specification/pull/946))
- Allow samplers to modify tracestate
  ([#988](https://github.com/open-telemetry/opentelemetry-specification/pull/988/))
- Update the header name for otel baggage, and version date
  ([#981](https://github.com/open-telemetry/opentelemetry-specification/pull/981))
- Define PropagationOnly Span to simplify active Span logic in Context
  ([#994](https://github.com/open-telemetry/opentelemetry-specification/pull/994))
- Add limits to the number of attributes, events, and links in SDK Spans
  ([#942](https://github.com/open-telemetry/opentelemetry-specification/pull/942))
- Add Metric SDK specification (partial): covering terminology and Accumulator component
  ([#626](https://github.com/open-telemetry/opentelemetry-specification/pull/626))
- Clarify context interaction for trace module
  ([#1063](https://github.com/open-telemetry/opentelemetry-specification/pull/1063))
- Add `Shutdown` function to `*Provider` SDK
  ([#1074](https://github.com/open-telemetry/opentelemetry-specification/pull/1074))
- Add semantic conventions for system metrics
  ([#937](https://github.com/open-telemetry/opentelemetry-specification/pull/937))
- Add `db.sql.table` to semantic conventions, allow `db.operation` for SQL
  ([#1141](https://github.com/open-telemetry/opentelemetry-specification/pull/1141))
- Add OTEL_TRACE_SAMPLER env variable definition
  ([#1136](https://github.com/open-telemetry/opentelemetry-specification/pull/1136/))
- Add guidelines for OpenMetrics interoperability
  ([#1154](https://github.com/open-telemetry/opentelemetry-specification/pull/1154))
- Add OTEL_TRACE_SAMPLER_ARG env variable definition
  ([#1202](https://github.com/open-telemetry/opentelemetry-specification/pull/1202))

Updates:

- Clarify null SHOULD NOT be allowed even in arrays
  ([#1214](https://github.com/open-telemetry/opentelemetry-specification/pull/1214))
- Remove ordering SHOULD-requirement for attributes
  ([#1212](https://github.com/open-telemetry/opentelemetry-specification/pull/1212))
- Make `process.pid` optional, split `process.command_args` from `command_line`
  ([#1137](https://github.com/open-telemetry/opentelemetry-specification/pull/1137))
- Renamed `CorrelationContext` to `Baggage`:
  ([#857](https://github.com/open-telemetry/opentelemetry-specification/pull/857))
- Add semantic convention for NGINX custom HTTP 499 status code.
- Adapt semantic conventions for the span name of messaging systems
  ([#690](https://github.com/open-telemetry/opentelemetry-specification/pull/690))
- Remove lazy Event and Link API from Span interface
  ([#840](https://github.com/open-telemetry/opentelemetry-specification/pull/840))
  * SIGs are recommended to remove any existing implementation of the lazy APIs
    to avoid conflicts/breaking changes in case they will be reintroduced to the
    spec in future.
- Provide clear definitions for readable and read/write span interfaces in the
  SDK
  ([#669](https://github.com/open-telemetry/opentelemetry-specification/pull/669))
  * SpanProcessors must provide read/write access at least in OnStart.
- Specify how `Probability` sampler is used with `ParentOrElse` sampler.
- Clarify event timestamp origin and range
  ([#839](https://github.com/open-telemetry/opentelemetry-specification/pull/839))
- Clean up api-propagators.md, by extending documentation and removing redundant
  sections
  ([#577](https://github.com/open-telemetry/opentelemetry-specification/pull/577))
- Rename HTTPText propagator to TextMap
  ([#793](https://github.com/open-telemetry/opentelemetry-specification/pull/793))
- Rename ParentOrElse sampler to ParentBased and add multiple delegate samplers
  ([#610](https://github.com/open-telemetry/opentelemetry-specification/pull/610))
- Rename ProbabilitySampler to TraceIdRatioBasedSampler and add requirements
  ([#611](https://github.com/open-telemetry/opentelemetry-specification/pull/611))
- Version attributes no longer have a prefix such as semver:
  ([#873](https://github.com/open-telemetry/opentelemetry-specification/pull/873))
- Add semantic conventions for process runtime
  ([#882](https://github.com/open-telemetry/opentelemetry-specification/pull/882),
   [#1137](https://github.com/open-telemetry/opentelemetry-specification/pull/1137))
- Use hex encoding for trace id and span id fields in OTLP JSON encoding:
  ([#911](https://github.com/open-telemetry/opentelemetry-specification/pull/911))
- Explicitly specify the SpanContext APIs IsValid and IsRemote as required
  ([#914](https://github.com/open-telemetry/opentelemetry-specification/pull/914))
- A full `Context` is the only way to specify a parent of a `Span`.
  `SpanContext` or even `Span` are not allowed anymore.
  ([#875](https://github.com/open-telemetry/opentelemetry-specification/pull/875))
- Remove obsolete `http.status_text` from semantic conventions
  ([#972](https://github.com/open-telemetry/opentelemetry-specification/pull/972))
- Define `null` as an invalid value for attributes and declare attempts to set
  `null` as undefined behavior
  ([#992](https://github.com/open-telemetry/opentelemetry-specification/pull/992))
- SDK: Rename the `Decision` values for `SamplingResult`s to `DROP`, `RECORD_ONLY`
  and `RECORD_AND_SAMPLE` for consistency
  ([#938](https://github.com/open-telemetry/opentelemetry-specification/pull/938),
  [#956](https://github.com/open-telemetry/opentelemetry-specification/pull/956))
- Metrics API: Replace "Additive" with "Adding", "Non-Additive" with "Grouping"
  ([#983](https://github.com/open-telemetry/opentelemetry-specification/pull/983)
- Move active span interaction in the Trace API to a separate class
  ([#923](https://github.com/open-telemetry/opentelemetry-specification/pull/923))
- Metrics SDK: Specify LastValue default aggregation for ValueObserver
  ([#984](https://github.com/open-telemetry/opentelemetry-specification/pull/984)
- Metrics SDK: Specify TBD default aggregation for ValueRecorder
  ([#984](https://github.com/open-telemetry/opentelemetry-specification/pull/984)
- Trace SDK: Sampler.ShouldSample gets parent Context instead of SpanContext
  ([#881](https://github.com/open-telemetry/opentelemetry-specification/pull/881))
- SDK: Specify known values, as well as basic error handling for OTEL_PROPAGATORS.
  ([#962](https://github.com/open-telemetry/opentelemetry-specification/pull/962))
  ([#995](https://github.com/open-telemetry/opentelemetry-specification/pull/995))
- SDK: Specify when to generate new IDs with sampling
  ([#1225](https://github.com/open-telemetry/opentelemetry-specification/pull/1225))
- Remove custom header name for Baggage, use official header
  ([#993](https://github.com/open-telemetry/opentelemetry-specification/pull/993))
- Trace API: Clarifications for `Span.End`, e.g. IsRecording becomes false after End
  ([#1011](https://github.com/open-telemetry/opentelemetry-specification/pull/1011))
- Update semantic conventions for gRPC for new Span Status
  ([#1156](https://github.com/open-telemetry/opentelemetry-specification/pull/1156))

## v0.6.0 (2020-07-01)

New:

- Add span attribute to indicate cold starts of Function as a Service executions
  ([#650](https://github.com/open-telemetry/opentelemetry-specification/pull/650))
- Add conventions for naming of exporter packages
  ([#629](https://github.com/open-telemetry/opentelemetry-specification/pull/629))
- Add semantic conventions for container id
  ([#673](https://github.com/open-telemetry/opentelemetry-specification/pull/673))
- Add semantic conventions for HTTP content length
  ([#641](https://github.com/open-telemetry/opentelemetry-specification/pull/641))
- Add semantic conventions for process resource
  ([#635](https://github.com/open-telemetry/opentelemetry-specification/pull/635))
- Add peer.service to provide a user-configured name for a remote service
  ([#652](https://github.com/open-telemetry/opentelemetry-specification/pull/652))

Updates:

- Improve root Span description
  ([#645](https://github.com/open-telemetry/opentelemetry-specification/pull/645))
- Extend semantic conventions for RPC and allow non-gRPC calls
  ([#604](https://github.com/open-telemetry/opentelemetry-specification/pull/604))
- Revise and extend semantic conventions for databases
  ([#575](https://github.com/open-telemetry/opentelemetry-specification/pull/575))
- Clarify Tracer vs TracerProvider in tracing API and SDK spec.
  ([#619](https://github.com/open-telemetry/opentelemetry-specification/pull/619))
  Most importantly:
  * Configuration should be stored not per Tracer but in the TracerProvider.
  * Active spans are not per Tracer.
- Do not set any value in Context upon failed extraction
  ([#671](https://github.com/open-telemetry/opentelemetry-specification/pull/671))
- Clarify semantic conventions around span start and end time
  ([#592](https://github.com/open-telemetry/opentelemetry-specification/pull/592))

## v0.5.0 (06-02-2020)

- Define Log Data Model.
- Remove SpanId from Sampler input.
- Clarify what it will mean for a vendor to "support OpenTelemetry".
- Clarify Tracers should reference an InstrumentationLibrary rather than a
  Resource.
- Replace ALWAYS_PARENT sampler with a composite ParentOrElse sampler.
- Incorporate old content on metrics calling conventions, label sets.
- Update api-metrics-user.md and api-metrics-meter.md with the latest metrics
  API.
- Normalize Instrumentation term for instrumentations.
- Change w3c correlation context to custom header.

## v0.4.0 (2020-05-12)

- [OTEP-83](https://github.com/open-telemetry/oteps/blob/main/text/0083-component.md)
  Introduce the notion of InstrumentationLibrary.
- [OTEP-88](https://github.com/open-telemetry/oteps/blob/main/text/metrics/0088-metric-instrument-optional-refinements.md)
  Metrics API instrument foundation.
- [OTEP-91](https://github.com/open-telemetry/oteps/blob/main/text/logs/0091-logs-vocabulary.md)
  Logs vocabulary.
- [OTEP-92](https://github.com/open-telemetry/oteps/blob/main/text/logs/0092-logs-vision.md)
  Logs Vision.
- [OTEP-90](https://github.com/open-telemetry/oteps/blob/main/text/metrics/0090-remove-labelset-from-metrics-api.md)
  Remove LabelSet from the metrics API.
- [OTEP-98](https://github.com/open-telemetry/oteps/blob/main/text/metrics/0098-metric-instruments-explained.md)
  Explain the metric instruments.
- [OTEP-99](https://github.com/open-telemetry/oteps/blob/main/text/0099-otlp-http.md)
  OTLP/HTTP: HTTP Transport Extension for OTLP.
- Define handling of null and empty attribute values.
- Rename Setter.put to Setter.set
- Add glossary for typically misused terms.
- Clarify that resources are immutable.
- Clarify that SpanContext.IsRemote is false on remote children.
- Move specifications into sub-directories per signal.
- Remove references to obsolete `peer.*` attributes.
- Span semantic conventions for for messaging systems.
- Span semantic conventions for function as a service.
- Remove the handling of retries from trace exporters.
- Remove Metrics' default keys.
- Add some clarifying language to the semantics of metric instrument naming.
- Allow injectors and extractors to be separate interfaces.
- Add an explanation on why Context Restore operation is needed.
- Document special Zipkin conversion cases.

## v0.3.0 (2020-02-21)

- [OTEP-0059](https://github.com/open-telemetry/oteps/blob/main/text/trace/0059-otlp-trace-data-format.md)
  Add OTLP Trace Data Format specification.
- [OTEP-0066](https://github.com/open-telemetry/oteps/blob/main/text/0066-separate-context-propagation.md)
  Separate Layer for Context Propagation.
- [OTEP-0070](https://github.com/open-telemetry/oteps/blob/main/text/metrics/0070-metric-bound-instrument.md)
  Rename metric instrument "Handles" to "Bound Instruments".
- [OTEP-0072](https://github.com/open-telemetry/oteps/blob/main/text/metrics/0072-metric-observer.md)
  Metric Observer instrument specification (refinement).
- [OTEP-0080](https://github.com/open-telemetry/oteps/blob/main/text/metrics/0080-remove-metric-gauge.md)
  Remove the Metric Gauge instrument, recommend use of other instruments.
- Update 0003-measure-metric-type to match current Specification.
- Update 0009-metric-handles to match current Specification.
- Clarify named tracers and meters.
- Remove SamplingHint from the Sampling OTEP (OTEP-0006).
- Remove component attribute.
- Allow non-string Resource label values.
- Allow array values for attributes.
- Add service version to Resource attributes.
- Add general, general identity, network and VM image attribute conventions.
- Add a section on transformation to Zipkin Spans.
- Add a section on SDK default configuration.
- Enhance semantic conventions for HTTP/RPC.
- Provide guidelines for low-cardinality span names.
- SDK Tracer: Replace TracerFactory with TracerProvider.
- Update Resource to be in the SDK.

## v0.2.0 (2019-10-22)

- [OTEP-0001](https://github.com/open-telemetry/oteps/blob/main/text/0001-telemetry-without-manual-instrumentation.md)
  Added Auto-Instrumentation.
- [OTEP-0002](https://github.com/open-telemetry/oteps/blob/main/text/trace/0002-remove-spandata.md):
  Removed SpanData interface in favor of Span Start and End options.
- [OTEP-0003](https://github.com/open-telemetry/oteps/blob/main/text/metrics/0003-measure-metric-type.md)
  Consolidatesd pre-aggregated and raw metrics APIs.
- [OTEP-0008](https://github.com/open-telemetry/oteps/blob/main/text/metrics/0008-metric-observer.md)
  Added Metrics Observers API.
- [OTEP-0009](https://github.com/open-telemetry/oteps/blob/main/text/metrics/0009-metric-handles.md)
  Added Metrics Handle API.
- [OTEP-0010](https://github.com/open-telemetry/oteps/blob/main/text/metrics/0010-cumulative-to-counter.md)
  Rename "Cumulative" to "Counter" in the Metrics API.
- [OTEP-006](https://github.com/open-telemetry/oteps/blob/main/text/trace/0006-sampling.md)
  Moved sampling from the API tp the SDK.
- [OTEP-0007](https://github.com/open-telemetry/oteps/blob/main/text/0007-no-out-of-band-reporting.md)
  Moved support for out-of-band telemetry from the API to the SDK.
- [OTEP-0016](https://github.com/open-telemetry/oteps/blob/main/text/0016-named-tracers.md)
  Added named providers for Tracers and Meters.
- Added design goals and requirements for a telemetry data exchange protocol.
- Added a Span Processor interface for intercepting span start and end
  invocations.
- Added a Span Exporter interface for processing batches of spans.
- Replaced DistributedContext.GetIterator with GetEntries.
- Added clarifications and adjustments to improve cross-language applicability.
- Added a specification for SDK configuration.

## v0.1.0 (2019-06-21)

- Added API proposal for the converged OpenTracing/OpenCensus project is
  complete.<|MERGE_RESOLUTION|>--- conflicted
+++ resolved
@@ -69,16 +69,12 @@
 
 ### Resource
 
-<<<<<<< HEAD
-- No changes.
-=======
 ### Semantic Conventions
 
 - The Semantic Conventions have moved to a separate repository
   [github.com/open-telemetry/semantic-conventions](https://github.com/open-telemetry/semantic-conventions).
   There will be no future semantic conventions release from this repository.
   ([#3489](https://github.com/open-telemetry/opentelemetry-specification/pull/3489))
->>>>>>> 14667ac9
 
 ### Compatibility
 
