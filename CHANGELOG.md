--- conflicted
+++ resolved
@@ -18,6 +18,10 @@
 ### Resource
 
 ### Semantic Conventions
+
+- Rename google openshift platform attribute from `google_cloud_openshift` to `gcp_openshift`
+  to match the existing `cloud.provider` prefix.
+  [#3095](https://github.com/open-telemetry/opentelemetry-specification/pull/3095)
 
 ### Compatibility
 
@@ -76,11 +80,6 @@
   ([#3044](https://github.com/open-telemetry/opentelemetry-specification/pull/3044))
 - Add `code.lineno` source code attribute
   ([#3029](https://github.com/open-telemetry/opentelemetry-specification/pull/3029))
-<<<<<<< HEAD
-- Rename google openshift platform attribute from `google_cloud_openshift` to `gcp_openshift`
-  to match the existing `cloud.provider` prefix.
-  [#3095](https://github.com/open-telemetry/opentelemetry-specification/pull/3095)
-=======
 - Add ClickHouse to db.system semantic conventions
   ([#3011](https://github.com/open-telemetry/opentelemetry-specification/pull/3011))
 - Refactor messaging attributes and per-message attributes in batching scenarios.
@@ -106,7 +105,6 @@
   Removed `messaging.url`;
   Renamed `send` operation to `publish`;
   Split `destination` and `source` namespaces and clarify per-message attributes in batching scenarios.
->>>>>>> 5bd75aa0
 
 ### Compatibility
 
