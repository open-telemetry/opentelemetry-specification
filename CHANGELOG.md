--- conflicted
+++ resolved
@@ -28,6 +28,10 @@
 ### Telemetry Schemas
 
 ### Common
+
+- Clarify compliance requirement by restricting implementations from providing
+  features/functionalities that are not covered by the specification.
+  ([#2968](https://github.com/open-telemetry/opentelemetry-specification/pull/2968))
 
 ## v1.16.0 (2022-12-08)
 
@@ -108,13 +112,7 @@
 
 ### Common
 
-<<<<<<< HEAD
-- Clarify compliance requirement by restricting implementations from providing
-  features/functionalities that are not covered by the specification.
-  ([#2968](https://github.com/open-telemetry/opentelemetry-specification/pull/2968))
-=======
-- No changes.
->>>>>>> 1e48fc55
+- No changes.
 
 ## v1.15.0 (2022-11-09)
 
