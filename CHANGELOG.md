--- conflicted
+++ resolved
@@ -12,6 +12,9 @@
 ### Traces
 
 ### Metrics
+
+- Add `MeasurementProcessor` to the SDK.
+   ([#4318](https://github.com/open-telemetry/opentelemetry-specification/pull/4318))
 
 ### Logs
 
@@ -47,14 +50,6 @@
 - Define how SDK implements `Tracer.Enabled`.
   ([#4537](https://github.com/open-telemetry/opentelemetry-specification/pull/4537))
 
-<<<<<<< HEAD
-### Metrics
-
-- Add `MeasurementProcessor` to the SDK.
-   ([#4318](https://github.com/open-telemetry/opentelemetry-specification/pull/4318))
-
-=======
->>>>>>> 4988a46b
 ### Logs
 
 - Stabilize `Event Name` parameter of `Logger.Enabled`.
