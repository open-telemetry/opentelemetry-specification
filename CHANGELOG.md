--- conflicted
+++ resolved
@@ -16,17 +16,14 @@
 - Clarification of the behavior of the Trace API, re: context propagation, in
   the absence of an installed SDK
 - Add Span API and semantic conventions for recording exceptions
-<<<<<<< HEAD
   ([#697](https://github.com/open-telemetry/opentelemetry-specification/pull/697))
 - Spans have parent `Context`s instead of just `SpanContext`s
   ([#875](https://github.com/open-telemetry/opentelemetry-specification/pull/875))
   * A full Context is the only way to specify a parent of a span
     SpanContext or even Span are not allowed anymore.
   * Readable spans MUST provide a way to retrieve the full parent context.
-=======
   ([#697](https://github.com/open-telemetry/opentelemetry-specification/pull/697),
   [#874](https://github.com/open-telemetry/opentelemetry-specification/pull/874))
->>>>>>> 30eb33a2
 
 Updates:
 
