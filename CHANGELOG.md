--- conflicted
+++ resolved
@@ -23,6 +23,9 @@
 
 ### SDK Configuration
 
+- Extract Examplar section and mark it as Experimental.
+  ([#3533](https://github.com/open-telemetry/opentelemetry-specification/pull/3533))
+
 ### Telemetry Schemas
 
 ### Common
@@ -63,12 +66,7 @@
 
 ### SDK Configuration
 
-<<<<<<< HEAD
-- No changes.
-=======
-- Extract Examplar section and mark it as Experimental.
-  ([#3533](https://github.com/open-telemetry/opentelemetry-specification/pull/3533))
->>>>>>> 0cbd3317
+- No changes.
 
 ### Telemetry Schemas
 
