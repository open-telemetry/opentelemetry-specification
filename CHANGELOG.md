# Changelog

Please update changelog as part of any significant pull request. Place short
description of your change into "Unreleased" section. As part of release process
content of "Unreleased" section content will generate release notes for the
release.

## Unreleased

### Context

### Traces

### Metrics

### Logs

### Baggage

### Resource

### Profiles

### OpenTelemetry Protocol

### Compatibility

### SDK Configuration

### Common

### Supplementary Guidelines

### OTEPs

<<<<<<< HEAD
- Create `Logger.Enabled` OTEP.
  ([#4290](https://github.com/open-telemetry/opentelemetry-specification/pull/4290))
=======
## v1.41.0 (2025-01-21)

### Logs

- Remove the deprecated Events API and SDK in favor of having Events support in the Logs API and SDK.
  ([#4353](https://github.com/open-telemetry/opentelemetry-specification/pull/4353))
- Remove `Logger`'s Log Instrumentation operations.
  ([#4352](https://github.com/open-telemetry/opentelemetry-specification/pull/4352))
- Make all `Logger` operations user-facing.
  ([#4352](https://github.com/open-telemetry/opentelemetry-specification/pull/4352))

### SDK Configuration

- Clarify that implementations should interpret timeout environment variable
  values of zero as no limit (infinity).
  ([#4331](https://github.com/open-telemetry/opentelemetry-specification/pull/4331))
>>>>>>> a834643a

## v1.40.0 (2024-12-12)

### Context

- Adds optional `GetAll` method to `Getter` in Propagation API, allowing for the retrieval of multiple values for the same key.
  [#4295](https://github.com/open-telemetry/opentelemetry-specification/pull/4295)

### Traces

- Add in-development support for `otlp/stdout` exporter via `OTEL_TRACES_EXPORTER`.
  ([#4183](https://github.com/open-telemetry/opentelemetry-specification/pull/4183))
- Remove the recommendation to not synchronize access to `TracerConfig.disabled`.
  ([#4310](https://github.com/open-telemetry/opentelemetry-specification/pull/4310))

### Metrics

- Add in-development support for `otlp/stdout` exporter via `OTEL_METRICS_EXPORTER`.
  ([#4183](https://github.com/open-telemetry/opentelemetry-specification/pull/4183))
- Remove the recommendation to not synchronize access to `MeterConfig.disabled`.
  ([#4310](https://github.com/open-telemetry/opentelemetry-specification/pull/4310))

### Logs

- Add in-development support for `otlp/stdout` exporter via `OTEL_LOGS_EXPORTER`.
 ([#4183](https://github.com/open-telemetry/opentelemetry-specification/pull/4183))
- Remove the recommendation to not synchronize access to `LoggerConfig.disabled`.
  ([#4310](https://github.com/open-telemetry/opentelemetry-specification/pull/4310))
- Remove the in-development isolating log record processor.
  ([#4301](https://github.com/open-telemetry/opentelemetry-specification/pull/4301))

### Events

- Deprecate Events API and SDK in favor of having Events support in the Logs API and SDK.
  ([#4319](https://github.com/open-telemetry/opentelemetry-specification/pull/4319))
- Change `event.name` attribute into top-level event name field.
  ([#4320](https://github.com/open-telemetry/opentelemetry-specification/pull/4320))

### Common

- Lay out core principles for Specification changes.
  ([#4286](https://github.com/open-telemetry/opentelemetry-specification/pull/4286))

### Supplementary Guidelines

- Add core principles for evaluating specification changes.
  ([#4286](https://github.com/open-telemetry/opentelemetry-specification/pull/4286))

## OTEPs

- The [open-telemetry/oteps](https://github.com/open-telemetry/oteps) repository was
  merged into the specification repository.
 ([#4288](https://github.com/open-telemetry/opentelemetry-specification/pull/4288))

## v1.39.0 (2024-11-06)

### Logs

- Simplify the name "Logs Instrumentation API" to just "Logs API".
  ([#4258](https://github.com/open-telemetry/opentelemetry-specification/pull/4258))
- Rename Log Bridge API to Logs API. Define the existing Logger methods to be
  Log Bridge Operations. Add EmitEvent to the Logger as an Instrumentation Operation.
  ([#4259](https://github.com/open-telemetry/opentelemetry-specification/pull/4259))

### Profiles

- Define required attributes for Mappings.
  ([#4197](https://github.com/open-telemetry/opentelemetry-specification/pull/4197))

### Compatibility

- Add requirement to allow extending Stable APIs.
  ([#4270](https://github.com/open-telemetry/opentelemetry-specification/pull/4270))

### SDK Configuration

- Clarify declarative configuration parse requirements for null vs empty.
  ([#4269](https://github.com/open-telemetry/opentelemetry-specification/pull/4269))

### Common

- Define prototype for proposed features in development.
  ([#4273](https://github.com/open-telemetry/opentelemetry-specification/pull/4273))

## v1.38.0 (2024-10-10)

### Traces

- Make all fields as identifying for Tracer. Previously attributes were omitted from being identifying.
  ([#4161](https://github.com/open-telemetry/opentelemetry-specification/pull/4161))
- Clarify that `Export` MUST NOT be called by simple and batching processors concurrently.
  ([#4205](https://github.com/open-telemetry/opentelemetry-specification/pull/4205))

### Metrics

- Make all fields as identifying for Meter. Previously attributes were omitted from being identifying.
  ([#4161](https://github.com/open-telemetry/opentelemetry-specification/pull/4161))
- Add support for filtering attribute keys for streams via an exclude list.
  ([#4188](https://github.com/open-telemetry/opentelemetry-specification/pull/4188))
- Clarify that `Enabled` only applies to synchronous instruments.
  ([#4211](https://github.com/open-telemetry/opentelemetry-specification/pull/4211))
- Clarify that applying cardinality limits should be done after attribute filtering.
  ([#4228](https://github.com/open-telemetry/opentelemetry-specification/pull/4228))
- Mark cardinality limits as stable.
  ([#4222](https://github.com/open-telemetry/opentelemetry-specification/pull/4222))

### Logs

- Make all fields as identifying for Logger. Previously attributes were omitted from being identifying.
  ([#4161](https://github.com/open-telemetry/opentelemetry-specification/pull/4161))
- Define `Enabled` parameters for `Logger`.
  ([#4203](https://github.com/open-telemetry/opentelemetry-specification/pull/4203))
  ([#4221](https://github.com/open-telemetry/opentelemetry-specification/pull/4221))
- Introduce initial placeholder for the new user-facing Logs API, adding references
  to existing API's informing of the coming changes while the definition is defined.
  ([#4236](https://github.com/open-telemetry/opentelemetry-specification/pull/4236))

### Common

- Define equality for attributes and collection of attributes.
  ([#4161](https://github.com/open-telemetry/opentelemetry-specification/pull/4161))
- Update Instrumentation Scope glossary entry with correct identifying fields
  ([#4244](https://github.com/open-telemetry/opentelemetry-specification/pull/4244))

## v1.37.0 (2024-09-13)

### Traces

- Minor clarification on BatchExportingProcessor behavior.
  ([#4164](https://github.com/open-telemetry/opentelemetry-specification/pull/4164))
- Clarify `SpanKind` description, extend it to cover links, add examples of
  nested client spans.
  ([#4178](https://github.com/open-telemetry/opentelemetry-specification/pull/4178))

### Metrics

- Clarify that `Export` MUST NOT be called by periodic exporting MetricReader concurrently.
  ([#4206](https://github.com/open-telemetry/opentelemetry-specification/pull/4206))

### Logs

- Clarify that log record mutations are visible in next registered processors.
  ([#4067](https://github.com/open-telemetry/opentelemetry-specification/pull/4067))
- Clarify that `Export` MUST NOT be called by simple and batching processors concurrently.
  ([#4173](https://github.com/open-telemetry/opentelemetry-specification/pull/4173))

### SDK Configuration

- Define instrumentation configuration API.
  ([#4128](https://github.com/open-telemetry/opentelemetry-specification/pull/4128))
- Mark exemplar filter env variable config as stable.
  ([#4191](https://github.com/open-telemetry/opentelemetry-specification/pull/4191))

### Common

- Update instrumentation library guidance to avoid naming collisions between external and OTel instrumentations.
  ([#4187](https://github.com/open-telemetry/opentelemetry-specification/pull/4187))
- Add natively instrumented to glossary.
  ([#4186](https://github.com/open-telemetry/opentelemetry-specification/pull/4186))

## v1.36.0 (2024-08-12)

### Traces

- Remove restriction that sampler description is immutable.
  ([#4137](https://github.com/open-telemetry/opentelemetry-specification/pull/4137))
- Add in-development `OnEnding` callback to SDK `SpanProcessor` interface.
  ([#4024](https://github.com/open-telemetry/opentelemetry-specification/pull/4024))

### Metrics

- Clarify metric reader / metric exporter relationship for temporality
  preference and default aggregation. Explicitly define configuration options
  for temporality preference and default aggregation of built-in exporters, and
  make default values explicit.
  ([#4142](https://github.com/open-telemetry/opentelemetry-specification/pull/4142))
- Add data point flags to the metric data model.
  ([#4135](https://github.com/open-telemetry/opentelemetry-specification/pull/4135))

### Logs

- The SDK MAY provide an operation that makes a deep clone of a `ReadWriteLogRecord`.
  ([#4090](https://github.com/open-telemetry/opentelemetry-specification/pull/4090))

### Baggage

- Clarify no empty string allowed in baggage names.
  ([#4144](https://github.com/open-telemetry/opentelemetry-specification/pull/4144))

### Compatibility

- Clarify prometheus exporter should have `host` and `port` configuration options.
  ([#4147](https://github.com/open-telemetry/opentelemetry-specification/pull/4147))

### Common

- Require separation of API and SDK artifacts.
  ([#4125](https://github.com/open-telemetry/opentelemetry-specification/pull/4125))

## v1.35.0 (2024-07-12)

### Logs

- Add the in-development isolating log record processor.
  ([#4062](https://github.com/open-telemetry/opentelemetry-specification/pull/4062))

### Compatibility

- Define casing for hex-encoded IDs and mark the "Trace Context in non-OTLP Log Formats" specification stable.
  ([#3909](https://github.com/open-telemetry/opentelemetry-specification/pull/3909))

## v1.34.0 (2024-06-11)

### Context

- No changes.

### Traces

- Clarify the trace SDK should log discarded events and links.
  ([#4064](https://github.com/open-telemetry/opentelemetry-specification/pull/4064))
- Add new in-development `Enabled` API to the `Tracer`.
  ([#4063](https://github.com/open-telemetry/opentelemetry-specification/pull/4063))

### Metrics

- Add new in-development `Enabled` API to meter instruments.
  ([#4063](https://github.com/open-telemetry/opentelemetry-specification/pull/4063))

### Logs

- Add the in-development `Enabled` API to the `Logger`.
  ([#4020](https://github.com/open-telemetry/opentelemetry-specification/pull/4020))

### Events

- Rename event payload to body.
  ([#4035](https://github.com/open-telemetry/opentelemetry-specification/pull/4035))
- Add specification for EventLogger and EventLoggerProvider.
  ([#4031](https://github.com/open-telemetry/opentelemetry-specification/pull/4031))
- Describe the use cases for events in greater detail.
  ([#3969](https://github.com/open-telemetry/opentelemetry-specification/pull/3969))

### Resource

- No changes.

### OpenTelemetry Protocol

- No changes.

### Compatibility

- Prometheus: Clarify location of unit suffix within metric names.
  ([#4057](https://github.com/open-telemetry/opentelemetry-specification/pull/4057))

### SDK Configuration

- No changes.

### Common

- OpenTelemetry clients MUST follow SemVer 2.0.0.
  ([#4039](https://github.com/open-telemetry/opentelemetry-specification/pull/4039))
- Rename "Experimental" to "Development" according to OTEP 0232.
  ([#4061](https://github.com/open-telemetry/opentelemetry-specification/pull/4061)),
  ([#4069](https://github.com/open-telemetry/opentelemetry-specification/pull/4069))

### Supplementary Guidelines

- Clarify that it is permissible to extend SDK interfaces without requiring a major version bump
  ([#4030](https://github.com/open-telemetry/opentelemetry-specification/pull/4030))

## v1.33.0 (2024-05-09)

### Context

### Traces

- Links with invalid SpanContext are recorded.
  ([#3928](https://github.com/open-telemetry/opentelemetry-specification/pull/3928))

### Metrics

- Change the exemplar behavior to be on by default.
  ([#3994](https://github.com/open-telemetry/opentelemetry-specification/pull/3994))
- Use normative language for exemplar default aggregations.
  ([#4009](https://github.com/open-telemetry/opentelemetry-specification/pull/4009))
- Mark Exemplars as stable.
  ([#3870](https://github.com/open-telemetry/opentelemetry-specification/pull/3870))
- Mark synchronous gauge as stable.
  ([#4019](https://github.com/open-telemetry/opentelemetry-specification/pull/4019))

### Logs

- Allow implementations to export duplicate keys in a map as an opt-in option.
  ([#3987](https://github.com/open-telemetry/opentelemetry-specification/pull/3987))

### Events

### Resource

### OpenTelemetry Protocol

### Compatibility

- Add name suggestion for option to apply resource attributes as metric attributes in Prometheus exporter.
  ([#3837](https://github.com/open-telemetry/opentelemetry-specification/pull/3837))

### SDK Configuration

- Clarify syntax for environment variable substitution regular expression
  ([#4001](https://github.com/open-telemetry/opentelemetry-specification/pull/4001))
- Error out on invalid identifiers in environment variable substitution.
  ([#4002](https://github.com/open-telemetry/opentelemetry-specification/pull/4002))
- Add end to end examples for file configuration
  ([#4018](https://github.com/open-telemetry/opentelemetry-specification/pull/4018))
- Clarify the schema for YAML configuration files
  ([#3973](https://github.com/open-telemetry/opentelemetry-specification/pull/3973))

### Common

### Supplementary Guidelines

## v1.32.0 (2024-04-11)

### Context

- No changes.

### Traces

- Remove the Jaeger Exporter.
  ([#3964](https://github.com/open-telemetry/opentelemetry-specification/pull/3964))

### Metrics

- Clarify that exemplar reservoir default may change in a minor version.
  ([#3943](https://github.com/open-telemetry/opentelemetry-specification/pull/3943))
- Add option to disable target info metric to Prometheus exporters.
  ([#3872](https://github.com/open-telemetry/opentelemetry-specification/pull/3872))
- Add synchronous gauge entry to sum monotonic table.
  ([#3977](https://github.com/open-telemetry/opentelemetry-specification/pull/3977))

### Logs

- Refine description of Instrumentation Scope.
  ([#3855](https://github.com/open-telemetry/opentelemetry-specification/pull/3855))
- Clarify that `ReadableLogRecord` and `ReadWriteLogRecord` can be represented using a single type.
  ([#3898](https://github.com/open-telemetry/opentelemetry-specification/pull/3898))
- Fix what can be modified via `ReadWriteLogRecord`.
  ([#3907](https://github.com/open-telemetry/opentelemetry-specification/pull/3907))

### Events

- No changes.

### Resource

- No changes.

### OpenTelemetry Protocol

- No changes.

### Compatibility

- Prometheus compatibility: Clarify naming of the target info metric, and differences between various Prometheus formats.
  ([#3871](https://github.com/open-telemetry/opentelemetry-specification/pull/3871))
- Prometheus compatibility: Clarify that the service triplet is required to be unique by semantic conventions.
  ([#3945](https://github.com/open-telemetry/opentelemetry-specification/pull/3945))
- Prometheus: represent Prometheus Info, StateSet and Unknown-typed metrics in OTLP.
  ([#3868](https://github.com/open-telemetry/opentelemetry-specification/pull/3868))
- Update and reorganize the prometheus sdk exporter specification.
  ([#3872](https://github.com/open-telemetry/opentelemetry-specification/pull/3872))

### SDK Configuration

- Define OTEL_EXPERIMENTAL_CONFIG_FILE to ignore other env vars, add env var substitution default syntax.
  ([#3948](https://github.com/open-telemetry/opentelemetry-specification/pull/3948))
- Clarify environment variable substitution is not recursive
  ([#3913](https://github.com/open-telemetry/opentelemetry-specification/pull/3913))
- Allow `env:` prefix in environment variable substitution syntax.
  ([#3974](https://github.com/open-telemetry/opentelemetry-specification/pull/3974))
- Add simple scope configuration to Tracer, Meter, Logger (experimental).
  ([#3877](https://github.com/open-telemetry/opentelemetry-specification/pull/3877))

### Common

- No changes.

### Supplementary Guidelines

- No changes.

## v1.31.0 (2024-03-13)

### Context

- Specify allowed characters for Baggage keys and values.
  ([#3801](https://github.com/open-telemetry/opentelemetry-specification/pull/3801))

### Traces

- Mark the AddLink() operation as stable.
  ([#3887](https://github.com/open-telemetry/opentelemetry-specification/pull/3887))

### Metrics

- Formalize the interaction between cardinality limit and overflow attribute.
  ([#3912](https://github.com/open-telemetry/opentelemetry-specification/pull/3912))

### Logs

- Fix: remove `name` from LogRecord example in the File Exporter example.
  ([#3886](https://github.com/open-telemetry/opentelemetry-specification/pull/3886))
- Remove implementation detail from Logs Bridge API.
  ([#3884](https://github.com/open-telemetry/opentelemetry-specification/pull/3884))
- Clarify that logs attributes are a superset of standard attributes.
  ([#3852](https://github.com/open-telemetry/opentelemetry-specification/pull/3852))
- Add support for empty values.
  ([#3853](https://github.com/open-telemetry/opentelemetry-specification/pull/3853))
- Mark standard output log record exporter as stable.
  ([#3922](https://github.com/open-telemetry/opentelemetry-specification/pull/3922))

### Events

- Add Provider to the Event API.
  ([#3878](https://github.com/open-telemetry/opentelemetry-specification/pull/3878))

### Resource

- No changes.

### OpenTelemetry Protocol

- No changes.

### Compatibility

- No changes.

### SDK Configuration

- No changes.

### Common

- Prohibit attribute value from evolving to contain complex types.
  ([#3858](https://github.com/open-telemetry/opentelemetry-specification/pull/3858))
- Tighten stability requirements for well-known attribute values.
  ([#3879](https://github.com/open-telemetry/opentelemetry-specification/pull/3879))

### Supplementary Guidelines

- No changes.

## v1.30.0 (2024-02-15)

### Context

- No changes.

### Traces

- No changes.

### Metrics

- Clarify metric view measurement processing.
  ([#3842](https://github.com/open-telemetry/opentelemetry-specification/pull/3842))
- Expose `ExemplarReservoir` as configuration parameter for views.
  Remove `ExemplarFilter` as an interface, now it is only configuration
  parameter.
  ([#3820](https://github.com/open-telemetry/opentelemetry-specification/pull/3820))

### Logs

- Fix `Resource` field type in Logs Data Model.
  ([#3826](https://github.com/open-telemetry/opentelemetry-specification/pull/3826))
- Remove confusing description from `Body` field in Logs Data Model to make it clear the Bridge API must support a structured body.
  ([#3827](https://github.com/open-telemetry/opentelemetry-specification/pull/3827))
- Deconstruct number scalar type to double and signed integer.
  ([#3854](https://github.com/open-telemetry/opentelemetry-specification/pull/3854))
- Remove use of Object-Oriented term `class` in log signal.
  ([#3882](https://github.com/open-telemetry/opentelemetry-specification/pull/3882))

### Resource

- No changes.

### OpenTelemetry Protocol

- Use `TracesData`, `MetricsData` and `LogsData` proto messages for file exporter.
  ([#3809](https://github.com/open-telemetry/opentelemetry-specification/pull/3809))

### Compatibility

- No changes.

### SDK Configuration

- Add file configuration section to spec compliance matrix.
  ([#3804](https://github.com/open-telemetry/opentelemetry-specification/pull/3804))
- Define mechanism for SDK extension components.
  ([#3802](https://github.com/open-telemetry/opentelemetry-specification/pull/3802))

### Common

- No changes.

### Supplementary Guidelines

- No changes.

## v1.29.0 (2024-01-10)

### Context & Baggage

- Align definition of Baggage with W3C Specification.
  ([#3800](https://github.com/open-telemetry/opentelemetry-specification/pull/3800))

### Traces

- Update OpenTelemetry to Zipkin Transformation to handle attributes from older semantic conventions in a backwards compatible way.
  ([#3794](https://github.com/open-telemetry/opentelemetry-specification/pull/3794))

### Metrics

- Define experimental MetricFilter as a mechanism to filter collected metrics by the MetricReader
  ([#3566](https://github.com/open-telemetry/opentelemetry-specification/pull/3566))
- Add optional configuration for Prometheus exporters to optionally remove unit and type suffixes.
  ([#3777](https://github.com/open-telemetry/opentelemetry-specification/pull/3777))
- Add optional configuration for Prometheus exporters to optionally drop `otel_scope_info` metric.
  ([#3796](https://github.com/open-telemetry/opentelemetry-specification/pull/3796))

### Logs

### Resource

### OpenTelemetry Protocol

### Compatibility

### SDK Configuration

- Define file configuration file format and env var substitution
  ([#3744](https://github.com/open-telemetry/opentelemetry-specification/pull/3744))

### Common

- Clarify that attribute keys are case-sensitive.
  ([#3784](https://github.com/open-telemetry/opentelemetry-specification/pull/3784))

### Supplementary Guidelines

## v1.28.0 (2023-12-07)

### Context

- No changes.

### Traces

- Stabilize how exceptions are recorded using the Trace SDK.
  ([#3769](https://github.com/open-telemetry/opentelemetry-specification/pull/3769))
- Add definition for standard output span exporter.
  ([#3740](https://github.com/open-telemetry/opentelemetry-specification/pull/3740))

### Metrics

- Add optional configuration for Prometheus exporters to promote resource attributes to metric attributes
  ([#3761](https://github.com/open-telemetry/opentelemetry-specification/pull/3761))
- Clarifications and flexibility in Exemplar speicification.
  ([#3760](https://github.com/open-telemetry/opentelemetry-specification/pull/3760))

### Logs

- Add definition for standard output log record exporter.
  ([#3741](https://github.com/open-telemetry/opentelemetry-specification/pull/3741))
- BREAKING: Change `event.name` definition to include `namespace` and removed `event.domain` from log event attributes.
  ([#3749](https://github.com/open-telemetry/opentelemetry-specification/pull/3749))
- BREAKING: Refine the arguments of the emit Event API. Instead of accepting
  a `LogRecord`, the individual arguments are enumerated along with the
  implementation requirements on how those arguments map to `LogRecord`.
  ([#3772](https://github.com/open-telemetry/opentelemetry-specification/pull/3772))

### Resource

- No changes.

### OpenTelemetry Protocol

- Clarify HTTP endpoint configuration option handling.
  ([#3739](https://github.com/open-telemetry/opentelemetry-specification/pull/3739))

### Compatibility

- No changes.

### SDK Configuration

- Add `console` as an exporter type that is supported via environment variable configuration.
  ([#3742](https://github.com/open-telemetry/opentelemetry-specification/pull/3742))

### Common

- No changes.

### Supplementary Guidelines

- No changes.

## v1.27.0 (2023-11-08)

### Context

- No changes.

### Traces

- Add a new AddLink() operation to Span (experimental).
  ([#3678](https://github.com/open-telemetry/opentelemetry-specification/pull/3678))

### Metrics

- No changes.

### Logs

- No changes.

### Resource

- No changes.

### OpenTelemetry Protocol

- New exporter implementations do not need to support
  `OTEL_EXPORTER_OTLP_SPAN_INSECURE` and `OTEL_EXPORTER_OTLP_METRIC_INSECURE`.
  ([#3719](https://github.com/open-telemetry/opentelemetry-specification/pull/3719))

### Compatibility

- No changes.

### SDK Configuration

- Define file configuration parse and create operations.
  ([#3437](https://github.com/open-telemetry/opentelemetry-specification/pull/3437))
- Add environment variable implementation guidelines.
  ([#3738](https://github.com/open-telemetry/opentelemetry-specification/pull/3738))

### Common

- Rename/replace `(client|server).socket.(address|port)` attributes with `network.(peer|local).(address|port)`.
  ([#3713](https://github.com/open-telemetry/opentelemetry-specification/pull/3713))

### Supplementary Guidelines

- No changes.

## v1.26.0 (2023-10-10)

### Context

- No changes.

### Traces

- `ParentBased` sampler is a decorator (not a composite).
  ([#3706](https://github.com/open-telemetry/opentelemetry-specification/pull/3706))

### Metrics

- Consistently use "advisory parameters" instead of "advice parameters".
  ([#3693](https://github.com/open-telemetry/opentelemetry-specification/pull/3693))
- Stabilize `ExplicitBucketBoundaries` instrument advisory parameter.
  ([#3694](https://github.com/open-telemetry/opentelemetry-specification/pull/3694))

### Logs

- Update two apache access logs mappings.
  ([#3712](https://github.com/open-telemetry/opentelemetry-specification/pull/3712))

### Resource

- No changes.

### OpenTelemetry Protocol

- No changes.

### Compatibility

- Prometheus exporters omit empty resources and scopes without attributes.
  ([#3660](https://github.com/open-telemetry/opentelemetry-specification/pull/3660))

### SDK Configuration

- Fix description of OTEL_ATTRIBUTE_COUNT_LIMIT
  ([#3714](https://github.com/open-telemetry/opentelemetry-specification/pull/3714))

### Common

- Add upgrading and version management documentation
  ([#3695](https://github.com/open-telemetry/opentelemetry-specification/pull/3695))

### Supplementary Guidelines

- No changes.

## v1.25.0 (2023-09-13)

### Context

- No changes.

### Traces

- No changes.

### Metrics

- Increase metric name maximum length from 63 to 255 characters.
  ([#3648](https://github.com/open-telemetry/opentelemetry-specification/pull/3648))
- MetricReader.Collect ignores Resource from MetricProducer.Produce.
  ([#3636](https://github.com/open-telemetry/opentelemetry-specification/pull/3636))
- Attribute sets not observed during async callbacks are not exported.
  ([#3242](https://github.com/open-telemetry/opentelemetry-specification/pull/3242))
- Promote MetricProducer specification to feature-freeze.
  ([#3655](https://github.com/open-telemetry/opentelemetry-specification/pull/3655))
- Add synchronous gauge instrument, clarify temporality selection influence on
  metric point persistence.
  ([#3540](https://github.com/open-telemetry/opentelemetry-specification/pull/3540))
- Clarify that advice is non-identifying.
  ([#3661](https://github.com/open-telemetry/opentelemetry-specification/pull/3661))
- Define the default size of the `SimpleFixedSizeExemplarReservoir` to be `1`.
  ([#3670](https://github.com/open-telemetry/opentelemetry-specification/pull/3670))
- Rename "advice" to "advisory parameters".
  ([#3662](https://github.com/open-telemetry/opentelemetry-specification/pull/3662))
- Clarify the minimal implementation of a `View`'s `attribute_keys` is an allow-list.
  ([#3680](https://github.com/open-telemetry/opentelemetry-specification/pull/3680))
- Add "/" to valid characters for instrument names
  ([#3684](https://github.com/open-telemetry/opentelemetry-specification/pull/3684))
- Stabilize the `MetricProducer`.
  ([#3685](https://github.com/open-telemetry/opentelemetry-specification/pull/3685))

### Logs

- Update GCP data model to use `TraceFlags` instead of
  `gcp.trace_sampled`. ([#3629](https://github.com/open-telemetry/opentelemetry-specification/pull/3629))

### Resource

- No changes.

### OpenTelemetry Protocol

- Fix and clarify definition of "transient error" in the OTLP exporter specification.
  ([#3653](https://github.com/open-telemetry/opentelemetry-specification/pull/3653))

### Compatibility

- OpenTracing Shim: Allow invalid but sampled SpanContext to be returned.
  ([#3471](https://github.com/open-telemetry/opentelemetry-specification/pull/3471))
- Prometheus: Allow changing metric names by default when translating from Prometheus to OpenTelemetry.
  ([#3679](https://github.com/open-telemetry/opentelemetry-specification/pull/3679))

### SDK Configuration

- No changes.

### Common

- No changes.

### Supplemenatary Guidelines

- No changes.

## v1.24.0 (2023-08-10)

### Context

- No changes.

### Traces

- No changes.

### Metrics

- Specify how to handle instrument name conflicts.
  ([#3626](https://github.com/open-telemetry/opentelemetry-specification/pull/3626))
- Add experimental metric attributes advice API.
  ([#3546](https://github.com/open-telemetry/opentelemetry-specification/pull/3546))
- Revise the exemplar default reservoirs.
  ([#3627](https://github.com/open-telemetry/opentelemetry-specification/pull/3627))
- Mark the default aggregation cardinality Experimental in MetricReader.
  ([#3619](https://github.com/open-telemetry/opentelemetry-specification/pull/3619))
- Mark Metric No-Op API as stable.
  ([#3642](https://github.com/open-telemetry/opentelemetry-specification/pull/3642))
- MetricProducers are provided as config to MetricReaders instead of through a RegisterProducer operation.
  ([#3613](https://github.com/open-telemetry/opentelemetry-specification/pull/3613))
- Refine `MetricProvider.ForceFlush` and define `ForceFlush` for periodic exporting MetricReader.
  ([#3563](https://github.com/open-telemetry/opentelemetry-specification/pull/3563))

### Logs

- Clarify how log appender use Scope name and attributes.
  ([#3583](https://github.com/open-telemetry/opentelemetry-specification/pull/3583))
- Mark No-Op Logs Bridge API as stable.
  ([#3642](https://github.com/open-telemetry/opentelemetry-specification/pull/3642))

### Resource

- No changes.

### Compatibility

- Prometheus exporters SHOULD provide configuration to disable the addition of `_total` suffixes.
  ([#3590](https://github.com/open-telemetry/opentelemetry-specification/pull/3590))

### SDK Configuration

- No changes.

### Common

- No changes.

### Supplemenatary Guidelines

- No changes.

## v1.23.0 (2023-07-12)

### Context

- No changes.

### Traces

- Refine SDK TracerProvider configuration section.
  ([#3559](https://github.com/open-telemetry/opentelemetry-specification/pull/3559))
- Make SDK Tracer Creation more normative.
  ([#3529](https://github.com/open-telemetry/opentelemetry-specification/pull/3529))

### Metrics

- Refine SDK MeterProvider configuration section.
  ([#3522](https://github.com/open-telemetry/opentelemetry-specification/pull/3522))
- Clarify metric view requirements and recommendations.
  ([#3524](https://github.com/open-telemetry/opentelemetry-specification/pull/3524))
- Change the view name to be the view's stream configuration name.
  ([#3524](https://github.com/open-telemetry/opentelemetry-specification/pull/3524))
- Make SDK Meter Creation more normative.
  ([#3529](https://github.com/open-telemetry/opentelemetry-specification/pull/3529))
- Clarify duplicate instrument registration scope to be a MeterProvider.
  ([#3538](https://github.com/open-telemetry/opentelemetry-specification/pull/3538))
- Clarify identical instrument definition for SDK.
  ([#3585](https://github.com/open-telemetry/opentelemetry-specification/pull/3585))

### Logs

- Refine SDK LoggerProvider configuration section.
  ([#3559](https://github.com/open-telemetry/opentelemetry-specification/pull/3559))
- Make SDK Logger Creation more normative.
  ([#3529](https://github.com/open-telemetry/opentelemetry-specification/pull/3529))

### Resource

- No changes.

### Compatibility

- NOTICE: Remove the Jaeger Exporter
  ([#3567](https://github.com/open-telemetry/opentelemetry-specification/pull/3567))
- Prometheus: Do not add `_total` suffix if the metric already ends in `_total`.
  ([#3581](https://github.com/open-telemetry/opentelemetry-specification/pull/3581))
- Prometheus type and unit suffixes are not trimmed by default.
  ([#3580](https://github.com/open-telemetry/opentelemetry-specification/pull/3580))

### SDK Configuration

- Extract Exemplar section and mark it as Experimental.
  ([#3533](https://github.com/open-telemetry/opentelemetry-specification/pull/3533))

### Common

- No changes.

### Supplemenatary Guidelines

- No changes.

## v1.22.0 (2023-06-09)

### Context

- No changes.

### Traces

- No changes.

### Metrics

- Make recommendation to reserve aggregator normative.
  ([#3526](https://github.com/open-telemetry/opentelemetry-specification/pull/3526))

### Logs

- No changes.

### Resource

- No changes.

### Compatibility

- No changes.

### OpenTelemetry Protocol

- Move OTLP specification to github.com/open-telemetry/opentelemetry-proto.
  ([#3454](https://github.com/open-telemetry/opentelemetry-specification/pull/3454))

### SDK Configuration

- No changes.

### Telemetry Schemas

- No changes.

### Common

- Explain why custom attributes are not recommended to be placed in OTel
  namespaces.
  ([#3507](https://github.com/open-telemetry/opentelemetry-specification/pull/3507))

### Supplemenatary Guidelines

- No changes.

## v1.21.0 (2023-05-09)

### Context

- No changes.

### Traces

- No changes.

### Metrics

- Add experimental histogram advice API.
  ([#3216](https://github.com/open-telemetry/opentelemetry-specification/pull/3216))
- Recommended non-prefixed units for metric instrument semantic conventions.
  ([#3312](https://github.com/open-telemetry/opentelemetry-specification/pull/3312))
- Recommended cardinality limits to protect metrics pipelines against
  excessive data production from a single instrument.
  ([#2960](https://github.com/open-telemetry/opentelemetry-specification/pull/2960))
- Specify second unit (`s`) and advice bucket boundaries of `[]`
  for `process.runtime.jvm.gc.duration`.
  ([#3458](https://github.com/open-telemetry/opentelemetry-specification/pull/3458))
- Add links to the JMX APIs that are the JVM runtime metric sources.
  ([#3463](https://github.com/open-telemetry/opentelemetry-specification/pull/3463))

### Logs

- Clarify parameters for emitting a log record.
  ([#3345](https://github.com/open-telemetry/opentelemetry-specification/pull/3354))
- Drop logger include_trace_context parameter.
  ([#3397](https://github.com/open-telemetry/opentelemetry-specification/pull/3397))
- Clarify how ObservedTimestamp field is set if unspecified
  ([#3385](https://github.com/open-telemetry/opentelemetry-specification/pull/3385))
- Mark logs bridge API / SDK as stable.
  ([#3376](https://github.com/open-telemetry/opentelemetry-specification/pull/3376))
- Mark LogRecord Environment Variables as stable.
  ([#3449](https://github.com/open-telemetry/opentelemetry-specification/pull/3449))

### Resource

### Semantic Conventions

- The Semantic Conventions have moved to a separate repository
  [github.com/open-telemetry/semantic-conventions](https://github.com/open-telemetry/semantic-conventions).
  There will be no future semantic conventions release from this repository.
  ([#3489](https://github.com/open-telemetry/opentelemetry-specification/pull/3489))

### Compatibility

- Mark OpenCensus compatibility spec as stable
  ([#3425](https://github.com/open-telemetry/opentelemetry-specification/pull/3425))

### OpenTelemetry Protocol

- No changes.

### SDK Configuration

- Lay initial groundwork for file configuration
  ([#3360](https://github.com/open-telemetry/opentelemetry-specification/pull/3360))
- Move file configuration schema to `opentelemetry-configuration`.
  ([#3412](https://github.com/open-telemetry/opentelemetry-specification/pull/3412))
- Move `sdk-configuration.md` and `sdk-environment-variables.md`
  to `/specification/configuration/`.
  ([#3434](https://github.com/open-telemetry/opentelemetry-specification/pull/3434))

### Telemetry Schemas

- No changes.

### Common

- Add log entries to specification README.md contents.
  ([#3435](https://github.com/open-telemetry/opentelemetry-specification/pull/3435))

### Supplemenatary Guidelines

- Add guidance to use service-supported propagation formats as default for AWS SDK client calls.
  ([#3212](https://github.com/open-telemetry/opentelemetry-specification/pull/3212))

## v1.20.0 (2023-04-07)

### Context

- No changes.

### Traces

- Clarify required parent information in ReadableSpan. Technically a relaxation,
  but previously it was easy to overlook certain properties were required.
  [#3257](https://github.com/open-telemetry/opentelemetry-specification/pull/3257)
- Remove underspecified and unused Span decorator from Trace SDK.
  ([#3363](https://github.com/open-telemetry/opentelemetry-specification/pull/3363))

### Metrics

- Clarify that units should use UCUM case sensitive variant.
  ([#3306](https://github.com/open-telemetry/opentelemetry-specification/pull/3306))
- Remove No-Op instrument and Meter creation requirements.
  ([#3322](https://github.com/open-telemetry/opentelemetry-specification/pull/3322))
- Fixed attributes requirement level in semantic conventions for hardware metrics
  ([#3258](https://github.com/open-telemetry/opentelemetry-specification/pull/3258))

### Logs

- Update log readme "request context" to "trace context".
  ([#3332](https://github.com/open-telemetry/opentelemetry-specification/pull/3332))
- Remove log readme document status.
  ([#3334](https://github.com/open-telemetry/opentelemetry-specification/pull/3334))
- Break out compatibility document on recording trace context in non-OTLP Log Format
  ([#3331](https://github.com/open-telemetry/opentelemetry-specification/pull/3331))
- Ensure Logs Bridge API doesn't contain SDK implementation details
  ([#3275](https://github.com/open-telemetry/opentelemetry-specification/pull/3275))
- Add Log Bridge API artifact naming guidance
  ([#3346](https://github.com/open-telemetry/opentelemetry-specification/pull/3346))
- Add log appender / bridge to glossary.
  ([#3335](https://github.com/open-telemetry/opentelemetry-specification/pull/3335))

### Resource

- No changes.

### Semantic Conventions

- Clarify that attribute requirement levels apply to the instrumentation library
  ([#3289](https://github.com/open-telemetry/opentelemetry-specification/pull/3289))
- Fix grammatical number of metric units.
  ([#3298](https://github.com/open-telemetry/opentelemetry-specification/pull/3298))
- Rename `net.app.protocol.(name|version)` to `net.protocol.(name|version)`
  ([#3272](https://github.com/open-telemetry/opentelemetry-specification/pull/3272))
- Replace `http.flavor` with `net.protocol.(name|version)`
  ([#3272](https://github.com/open-telemetry/opentelemetry-specification/pull/3272))
- Metric requirement levels are now stable
  ([#3271](https://github.com/open-telemetry/opentelemetry-specification/pull/3271))
- BREAKING: remove `messaging.destination.kind` and `messaging.source.kind`.
  ([#3214](https://github.com/open-telemetry/opentelemetry-specification/pull/3214),
  [#3348](https://github.com/open-telemetry/opentelemetry-specification/pull/3348))
- Define attributes collected for `cosmosdb` by Cosmos DB SDK
  ([#3097](https://github.com/open-telemetry/opentelemetry-specification/pull/3097))
- Clarify stability requirements of semantic conventions
  ([#3225](https://github.com/open-telemetry/opentelemetry-specification/pull/3225))
- BREAKING: Change span statuses for gRPC server spans.
  ([#3333](https://github.com/open-telemetry/opentelemetry-specification/pull/3333))
- Stabilize key components of `service.*` and `telemetry.sdk.*` resource
  semantic conventions.
  ([#3202](https://github.com/open-telemetry/opentelemetry-specification/pull/3202))
- Fixed attributes requirement level in semantic conventions for hardware metrics
  ([#3258](https://github.com/open-telemetry/opentelemetry-specification/pull/3258))
- Added AWS S3 semantic conventions.
  ([#3251](https://github.com/open-telemetry/opentelemetry-specification/pull/3251))
- Fix units in the Kafka metric semantic conventions.
  ([#3300](https://github.com/open-telemetry/opentelemetry-specification/pull/3300))
- Add Trino to Database specific conventions
  ([#3347](https://github.com/open-telemetry/opentelemetry-specification/pull/3347))
- Change `db.statement` to only be collected if there is sanitization.
  ([#3127](https://github.com/open-telemetry/opentelemetry-specification/pull/3127))
- BREAKING: Remove `http.status_code` attribute from the
  `http.server.active_requests` metric.
  ([#3366](https://github.com/open-telemetry/opentelemetry-specification/pull/3366))
- Mark attribute requirement levels as stable
  ([#3368](https://github.com/open-telemetry/opentelemetry-specification/pull/3368))

### Compatibility

- No changes.

### OpenTelemetry Protocol

- Declare OTLP stable.
  ([#3274](https://github.com/open-telemetry/opentelemetry-specification/pull/3274))

### SDK Configuration

- No changes.

### Telemetry Schemas

- No changes.

### Common

- No changes.

## v1.19.0 (2023-03-06)

### Context

- No changes.

### Traces

- No changes.

### Metrics

- Add unit to View's Instrument selection criteria.
  ([#3184](https://github.com/open-telemetry/opentelemetry-specification/pull/3184))
- Add metric requirement levels "Required", "Recommended", and "Opt-In".
  ([#3237](https://github.com/open-telemetry/opentelemetry-specification/pull/3237))

### Logs

- Rename Logs API to Logs Bridge API to prevent confusion.
  ([#3197](https://github.com/open-telemetry/opentelemetry-specification/pull/3197))
- Move event language from log README to event-api.
  ([#3252](https://github.com/open-telemetry/opentelemetry-specification/pull/3252))

### Resource

- Clarify how to collect `host.id` for non-containerized systems.
  ([#3173](https://github.com/open-telemetry/opentelemetry-specification/pull/3173))

### Semantic Conventions

- Move X-Ray Env Variable propagation to span link instead of parent for AWS Lambda.
  ([#3166](https://github.com/open-telemetry/opentelemetry-specification/pull/3166))
- Add heroku resource semantic conventions.
  [#3075](https://github.com/open-telemetry/opentelemetry-specification/pull/3075)
- BREAKING: Rename faas.execution to faas.invocation_id
  ([#3209](https://github.com/open-telemetry/opentelemetry-specification/pull/3209))
- BREAKING: Change faas.max_memory units to Bytes instead of MB
  ([#3209](https://github.com/open-telemetry/opentelemetry-specification/pull/3209))
- BREAKING: Expand scope of faas.id to cloud.resource_id
  ([#3188](https://github.com/open-telemetry/opentelemetry-specification/pull/3188))
- Add Connect RPC specific conventions
  ([#3116](https://github.com/open-telemetry/opentelemetry-specification/pull/3116))
- Rename JVM metric attribute value from `nonheap` to `non_heap`
  ([#3250](https://github.com/open-telemetry/opentelemetry-specification/pull/3250))
- Mark the attribute naming guidelines in the specification as stable.
  ([#3220](https://github.com/open-telemetry/opentelemetry-specification/pull/3220))
- Mark telemetry schema readme stable.
  ([#3221](https://github.com/open-telemetry/opentelemetry-specification/pull/3221))
- Remove mention of `net.transport` from HTTP semantic conventions
  ([#3244](https://github.com/open-telemetry/opentelemetry-specification/pull/3244))
- Clarifies that if an HTTP client request is explicitly made to an IP address,
  e.g. `http://x.x.x.x:8080`, then `net.peer.name` SHOULD be the IP address `x.x.x.x`
  ([#3276](https://github.com/open-telemetry/opentelemetry-specification/pull/3276))
- Mark `net.sock.host.port` as conditionally required.
  ([#3246](https://github.com/open-telemetry/opentelemetry-specification/pull/3246))
- Rename Optional attribute requirement level to Opt-In.
  ([#3228](https://github.com/open-telemetry/opentelemetry-specification/pull/3228))
- Rename `http.user_agent` to `user_agent.original`.
  ([#3190](https://github.com/open-telemetry/opentelemetry-specification/pull/3190))
- Expand the declaration of `pool.name`.
  ([#3050](https://github.com/open-telemetry/opentelemetry-specification/pull/3050))

### Compatibility

- Update Zipkin remoteEndpoint preferences.
  ([#3087](https://github.com/open-telemetry/opentelemetry-specification/pull/3087))

### OpenTelemetry Protocol

- Declare OTLP/JSON Stable.
  ([#2930](https://github.com/open-telemetry/opentelemetry-specification/pull/2930))

### SDK Configuration

- No changes.

### Telemetry Schemas

- No changes.

### Common

- No changes.

## v1.18.0 (2023-02-09)

### Context

- No changes.

### Traces

- Clarify guidance regarding excessive logging when attributes are dropped
  or truncated.
  ([#3151](https://github.com/open-telemetry/opentelemetry-specification/pull/3151))

### Metrics

- No changes.

### Logs

- Define BatchLogRecordProcessor default configuration values.
  ([#3002](https://github.com/open-telemetry/opentelemetry-specification/pull/3002))
- Clarify guidance regarding excessive logging when attributes are dropped
  or truncated.
  ([#3151](https://github.com/open-telemetry/opentelemetry-specification/pull/3151))

### Resource

- No changes.

### Semantic Conventions

- Add Cloud Spanner and Microsoft SQL Server Compact to db.system semantic conventions
  ([#3105](https://github.com/open-telemetry/opentelemetry-specification/pull/3105)).
- Enable semantic convention tooling for metrics in spec
  ([#3119](https://github.com/open-telemetry/opentelemetry-specification/pull/3119))
- Rename google openshift platform attribute from `google_cloud_openshift` to `gcp_openshift`
  to match the existing `cloud.provider` prefix.
  ([#3095](https://github.com/open-telemetry/opentelemetry-specification/pull/3095))
- Changes http server span names from `{http.route}` to `{http.method} {http.route}`
  (when route is available), and from `HTTP {http.method}` to `{http.method}` (when
  route is not available).
  Changes http client span names from `HTTP {http.method}` to `{http.method}`.
  ([#3165](https://github.com/open-telemetry/opentelemetry-specification/pull/3165))
- Mark `http.server.duration` and `http.client.duration` metrics as required, and mark
  all other HTTP metrics as optional.
  [#3158](https://github.com/open-telemetry/opentelemetry-specification/pull/3158)
- Add `net.host.port` to `http.server.active_requests` metrics attributes.
  [#3158](https://github.com/open-telemetry/opentelemetry-specification/pull/3158)
- `http.route` SHOULD contain the "application root" if there is one.
  ([#3164](https://github.com/open-telemetry/opentelemetry-specification/pull/3164))

### Compatibility

- Add condition with sum and count for Prometheus summaries
  ([3059](https://github.com/open-telemetry/opentelemetry-specification/pull/3059)).
- Clarify prometheus unit conversions
  ([#3066](https://github.com/open-telemetry/opentelemetry-specification/pull/3066)).
- Define conversion mapping from OTel Exponential Histograms to Prometheus Native
  Histograms.
  ([#3079](https://github.com/open-telemetry/opentelemetry-specification/pull/3079))
- Fix Prometheus histogram metric suffixes. Bucket series end in `_bucket`
  ([#3018](https://github.com/open-telemetry/opentelemetry-specification/pull/3018)).

### OpenTelemetry Protocol

- No changes.

### SDK Configuration

- Add log-specific attribute limit configuration and clarify that general
  attribute limit configuration also apply to log records
  ([#2861](https://github.com/open-telemetry/opentelemetry-specification/pull/2861)).

### Telemetry Schemas

- No changes.

### Common

- No changes.

## v1.17.0 (2023-01-17)

### Context

- No changes.

### Traces

- Clarify that the BatchSpanProcessor should export batches when the queue reaches the batch size
  ([#3024](https://github.com/open-telemetry/opentelemetry-specification/pull/3024))
- Deprecate jaeger exporter, scheduled for spec removal in July 2023.
  [#2858](https://github.com/open-telemetry/opentelemetry-specification/pull/2858)

### Metrics

- Rename built-in ExemplarFilters to AlwaysOn, AlwaysOff and TraceBased.
  ([#2919](https://github.com/open-telemetry/opentelemetry-specification/pull/2919))
- Add `MaxScale` config option to Exponential Bucket Histogram Aggregation.
  ([#3017](https://github.com/open-telemetry/opentelemetry-specification/pull/3017))
- Rename exponential bucket histogram aggregation to base 2 exponential histogram
  aggregation. Rename "OTEL_EXPORTER_OTLP_METRICS_DEFAULT_HISTOGRAM_AGGREGATION"
  value from "exponential_bucket_histogram" to
  "base2_exponential_bucket_histogram". Mark exponential histogram data model and
  base2 exponential histogram aggregation as stable.
  ([#3041](https://github.com/open-telemetry/opentelemetry-specification/pull/3041))

### Logs

- Clarify usage of log body for structured logs
  ([#3023](https://github.com/open-telemetry/opentelemetry-specification/pull/3023))
- Move appendices from Data Model to new Data Model Appendix document
  ([#3207](https://github.com/open-telemetry/opentelemetry-specification/pull/3207))

### Resource

- No changes.

### Semantic Conventions

- Clarify common HTTP attributes apply to both clients and servers
  ([#3044](https://github.com/open-telemetry/opentelemetry-specification/pull/3044))
- Add `code.lineno` source code attribute
  ([#3029](https://github.com/open-telemetry/opentelemetry-specification/pull/3029))
- Add ClickHouse to db.system semantic conventions
  ([#3011](https://github.com/open-telemetry/opentelemetry-specification/pull/3011))
- Refactor messaging attributes and per-message attributes in batching scenarios.
  ([#2957](https://github.com/open-telemetry/opentelemetry-specification/pull/2957)).
  BREAKING: rename `messaging.consumer_id` to `messaging.consumer.id`,
  `messaging.destination` to `messaging.destination.name`,
  `messaging.temp_destination` to `messaging.destination.temporary`,
  `messaging.destination_kind` to `messaging.destination.kind`,
  `messaging.message_id` to `messaging.message.id`,
  `messaging.protocol` to `net.app.protocol.name`,
  `messaging.protocol_version`, `net.app.protocol.version`,
  `messaging.conversation_id` to `messaging.message.conversation_id`,
  `messaging.message_payload_size_bytes` to `messaging.message.payload_size_bytes`,
  `messaging.message_payload_compressed_size_bytes` to `messaging.message.payload_compressed_size_bytes`,
  `messaging.rabbitmq.routing_key`: `messaging.rabbitmq.destination.routing_key`,
  `messaging.kafka.message_key` to `messaging.kafka.message.key`,
  `messaging.kafka.consumer_group` to `messaging.kafka.consumer.group`,
  `messaging.kafka.partition` to `messaging.kafka.destination.partition`,
  `messaging.kafka.tombstone` to `messaging.kafka.message.tombstone`,
  `messaging.rocketmq.message_type` to `messaging.rocketmq.message.type`,
  `messaging.rocketmq.message_tag` to `messaging.rocketmq.message.tag`,
  `messaging.rocketmq.message_keys` to `messaging.rocketmq.message.keys`;
  Removed `messaging.url`;
  Renamed `send` operation to `publish`;
  Split `destination` and `source` namespaces and clarify per-message attributes in batching scenarios.

### Compatibility

- Add Tracer.Close() to the OpenTracing Shim layer.
- Add OpenCensus migration guide and add BinaryPropagation as an option to gRPC
  instrumentation for OpenCensus compatibility
  ([#3015](https://github.com/open-telemetry/opentelemetry-specification/pull/3015)).

### OpenTelemetry Protocol

- Add table for OTLP/HTTP response code and client retry recommendation
  ([#3028](https://github.com/open-telemetry/opentelemetry-specification/pull/3028))
- Remove spaces from example exporter User-Agent header to conform to RFC7231 & RFC7230.
  [#3052](https://github.com/open-telemetry/opentelemetry-specification/pull/3052)

### SDK Configuration

- Rename knowns values for "OTEL_METRICS_EXEMPLAR_FILTER" to "always_on",
  "always_off" and "trace_based".
  ([#2919](https://github.com/open-telemetry/opentelemetry-specification/pull/2919))

### Telemetry Schemas

- No changes.

### Common

- No changes.

## v1.16.0 (2022-12-08)

### Context

- No changes.

### Traces

- No changes.

### Metrics

- Define Experimental MetricProducer as a third-party provider of metric data to MetricReaders.
  ([#2951](https://github.com/open-telemetry/opentelemetry-specification/pull/2951))
- Add OTLP exporter temporality preference named "LowMemory" which
  configures Synchronous Counter and Histogram instruments to use
  Delta aggregation temporality, which allows them to shed memory
  following a cardinality explosion, thus use less memory.
  ([#2961](https://github.com/open-telemetry/opentelemetry-specification/pull/2961))

### Logs

- Clarification on what an Event is, and what the event.domain and event.name attributes represent
  ([#2848](https://github.com/open-telemetry/opentelemetry-specification/pull/2848))
- Move `event.domain` from InstrumentationScope attributes to LogRecord
  attributes.
  ([#2940](https://github.com/open-telemetry/opentelemetry-specification/pull/2940))
- Split out Event API from Log API
  ([#2941](https://github.com/open-telemetry/opentelemetry-specification/pull/2941))
- Clarify data modification in `LogRecordProcessor`.
  ([#2969](https://github.com/open-telemetry/opentelemetry-specification/pull/2969))
- Make sure it is very clear we are not building a Logging API.
  ([#2966](https://github.com/open-telemetry/opentelemetry-specification/pull/2966))

### Resource

- Extend Cloud Platform Enum with OpenShift entry for all supported cloud providers.
  ([#2985](https://github.com/open-telemetry/opentelemetry-specification/pull/2985))

### Semantic Conventions

- Add `process.runtime.jvm.gc.duration` metric to semantic conventions.
  ([#2903](https://github.com/open-telemetry/opentelemetry-specification/pull/2903))
- Make http.status_code metric attribute an int.
  ([#2943](https://github.com/open-telemetry/opentelemetry-specification/pull/2943))
- Add IBM Cloud as a cloud provider.
  ([#2965](https://github.com/open-telemetry/opentelemetry-specification/pull/2965))
- Add semantic conventions for Feature Flags
  ([#2529](https://github.com/open-telemetry/opentelemetry-specification/pull/2529))
- Rename `rpc.request.metadata.<key>` and `rpc.response.metadata.<key>` to
  `rpc.grpc.request.metadata.<key>` and `rpc.grpc.response.metadata.<key>`
  ([#2981](https://github.com/open-telemetry/opentelemetry-specification/pull/2981))
- List the machine-id as potential source for a unique host.id
  ([#2978](https://github.com/open-telemetry/opentelemetry-specification/pull/2978))
- Add `messaging.kafka.message.offset` attribute.
  ([#2982](https://github.com/open-telemetry/opentelemetry-specification/pull/2982))
- Update hardware metrics to use `direction` as per general semantic conventions
  ([#2942](https://github.com/open-telemetry/opentelemetry-specification/pull/2942))

### Compatibility

- Add OpenCensus metric bridge specification.
  ([#2979](https://github.com/open-telemetry/opentelemetry-specification/pull/2979))

### OpenTelemetry Protocol

- No changes.

### SDK Configuration

- Specify handling of invalid numeric environment variables
  ([#2963](https://github.com/open-telemetry/opentelemetry-specification/pull/2963))

### Telemetry Schemas

- No changes.

### Common

- No changes.

## v1.15.0 (2022-11-09)

### Context

- No changes.

### Traces

- Rename `http.retry_count` to `http.resend_count` and clarify its meaning.
  ([#2743](https://github.com/open-telemetry/opentelemetry-specification/pull/2743))

### Metrics

- Handle duplicate description comments during Prometheus conversion.
  ([#2890](https://github.com/open-telemetry/opentelemetry-specification/pull/2890))
- Allow to configure min/max recording in the exponential histogram aggregation.
  ([#2904](https://github.com/open-telemetry/opentelemetry-specification/pull/2904))
- Add table of instrument additive property
  ([#2906](https://github.com/open-telemetry/opentelemetry-specification/pull/2906))

### Logs

- Add `Context` as argument to `LogRecordProcessor#onEmit`.
  ([#2927](https://github.com/open-telemetry/opentelemetry-specification/pull/2927))

### Resource

- No changes.

### Semantic Conventions

- Change to messaging.kafka.max.lag from UpDownCounter to Gauge (and rename it)
  ([#2837](https://github.com/open-telemetry/opentelemetry-specification/pull/2837))
- Add daemon attribute to jvm threads metric
  ([#2828](https://github.com/open-telemetry/opentelemetry-specification/pull/2828))
- Add gRPC request and response metadata semantic conventions
  ([#2874](https://github.com/open-telemetry/opentelemetry-specification/pull/2874))
- Add `process.paging.faults` metric to semantic conventions
  ([#2827](https://github.com/open-telemetry/opentelemetry-specification/pull/2827))
- Define semantic conventions yaml for non-otlp conventions
  ([#2850](https://github.com/open-telemetry/opentelemetry-specification/pull/2850))
- Add more semantic convetion attributes of Apache RocketMQ
  ([#2881](https://github.com/open-telemetry/opentelemetry-specification/pull/2881))
- Add `process.runtime.jvm.memory.usage_after_last_gc` metric to semantic conventions.
  ([#2901](https://github.com/open-telemetry/opentelemetry-specification/pull/2901))

### Compatibility

- Specify how Prometheus exporters and receivers handle instrumentation scope.
  ([#2703](https://github.com/open-telemetry/opentelemetry-specification/pull/2703)).

### OpenTelemetry Protocol

- Clarify that lowerCamelCase field names MUST be used for OTLP/JSON
  ([#2829](https://github.com/open-telemetry/opentelemetry-specification/pull/2829))

### SDK Configuration

- No changes.

### Telemetry Schemas

- No changes.

### Common

- Clarify that Scope is defined at build time
  ([#2878](https://github.com/open-telemetry/opentelemetry-specification/pull/2878))

## v1.14.0 (2022-10-04)

### Context

- No changes.

### Traces

- No changes.

### Metrics

- Changed the default buckets for Explicit Bucket Histogram to better match the
  official Prometheus clients.
  ([#2770](https://github.com/open-telemetry/opentelemetry-specification/pull/2770)).
- Fix OpenMetrics valid label keys, and specify prometheus conversion for metric name.
  ([#2788](https://github.com/open-telemetry/opentelemetry-specification/pull/2788))

### Logs

- Add environment variables for configuring the `BatchLogRecordProcessor`.
  ([#2785](https://github.com/open-telemetry/opentelemetry-specification/pull/2785))
- Fix inconsistencies in log README
  ([#2800](https://github.com/open-telemetry/opentelemetry-specification/pull/2800)).

### Resource

- Add `browser.mobile` and `browser.language` resource attributes
  ([#2761](https://github.com/open-telemetry/opentelemetry-specification/pull/2761))

### Semantic Conventions

- Add `process.context_switches`, and `process.open_file_descriptors`, to the
  metrics semantic conventions
  ([#2706](https://github.com/open-telemetry/opentelemetry-specification/pull/2706))
- Add exceptions to the logs semantic conventions
  ([#2819](https://github.com/open-telemetry/opentelemetry-specification/pull/2819))
- Make context propagation requirements explicit for messaging semantic conventions
  ([#2750](https://github.com/open-telemetry/opentelemetry-specification/pull/2750)).
- Update http metrics to use `http.route` instead of `http.target` for servers,
  drop `http.url` for clients
  ([#2818](https://github.com/open-telemetry/opentelemetry-specification/pull/2818)).

### Compatibility

- No changes.

### OpenTelemetry Protocol

- Add user agent to OTLP exporter specification
  ([#2684](https://github.com/open-telemetry/opentelemetry-specification/pull/2684))
- Prohibit usage of enum value name strings in OTLP/JSON
  ([#2758](https://github.com/open-telemetry/opentelemetry-specification/pull/2758))
- Clarify that unknown fields must be ignored when receiving OTLP/JSON
  ([#2816](https://github.com/open-telemetry/opentelemetry-specification/pull/2816))
- Add OTLP exporter user agent to the spec compliance matrix
  ([#2842](https://github.com/open-telemetry/opentelemetry-specification/pull/2842)).

### SDK Configuration

- Add the OTEL_SDK_DISABLED environment variable to the SDK configuration.
  ([2679](https://github.com/open-telemetry/opentelemetry-specification/pull/2679))
- Add the definition of a Boolean environment variable
  ([#2755](https://github.com/open-telemetry/opentelemetry-specification/pull/2755)).

### Telemetry Schemas

- No changes.

### Common

- No changes.

## v1.13.0 (2022-09-19)

### Context

- No changes.

### Traces

- Clarify the return of `Export(batch)` in the Batch Span Processor and exporter concurrency
  ([#2452](https://github.com/open-telemetry/opentelemetry-specification/pull/2452))
- Clarify that Context should not be mutable when setting a span
  ([#2637](https://github.com/open-telemetry/opentelemetry-specification/pull/2637))
- Clarify that `ForceFlush` is a required method on `SpanExporter` interface
  ([#2654](https://github.com/open-telemetry/opentelemetry-specification/pull/2654))

### Metrics

- Add experimental `OTEL_EXPORTER_OTLP_DEFAULT_HISTOGRAM_AGGREGATION` variable for
  configuring default histogram aggregation of OTLP metric exporter
  ([#2619](https://github.com/open-telemetry/opentelemetry-specification/pull/2619))
- Clarify async instrument callback identity
  ([#2538](https://github.com/open-telemetry/opentelemetry-specification/pull/2538))
- Prometheus export: Only monotonic sum are counters (with `_total`)
  ([#2644](https://github.com/open-telemetry/opentelemetry-specification/pull/2644))
- [OM/OTLP] Use `_created` for StartTimeUnixNano and vice-versa
  ([#2645](https://github.com/open-telemetry/opentelemetry-specification/pull/2645))
- Prometheus compatibility: use target_info metric instead of "target" info MF
  ([#2701](https://github.com/open-telemetry/opentelemetry-specification/pull/2701))
- Add optional Zero Threshold for Exponential Histograms to the metrics data model
  ([#2665](https://github.com/open-telemetry/opentelemetry-specification/pull/2665))
- Change the inclusivity of exponential histogram bounds
  ([#2633](https://github.com/open-telemetry/opentelemetry-specification/pull/2633))
- Add `process.threads` host metric semantic convention.
  ([#2705](https://github.com/open-telemetry/opentelemetry-specification/pull/2705)).

### Logs

- Update log SDK to allow log processors to mutate log records
  ([#2681](https://github.com/open-telemetry/opentelemetry-specification/pull/2681)).
- Add experimental Events and Logs API specification
  ([#2676](https://github.com/open-telemetry/opentelemetry-specification/pull/2676))
- Align log SDK and API component naming
  ([#2768](https://github.com/open-telemetry/opentelemetry-specification/pull/2768)).
- Add the signal-specific OTEL_EXPORTER_OTLP_LOGS_* environment variables
  ([#2782](https://github.com/open-telemetry/opentelemetry-specification/pull/2782)).

### Resource

- Update the version of the W3C Baggage specification used for `OTEL_RESOURCE_ATTRIBUTES`
  ([#2670](https://github.com/open-telemetry/opentelemetry-specification/pull/2670))

### Semantic Conventions

- Add `net.app.protocol.*` attributes
  ([#2602](https://github.com/open-telemetry/opentelemetry-specification/pull/2602))
- Add network metrics to process semantic conventions
  ([#2556](https://github.com/open-telemetry/opentelemetry-specification/pull/2556))
- Adopt attribute requirement levels in semantic conventions
  ([#2594](https://github.com/open-telemetry/opentelemetry-specification/pull/2594))
- Add semantic conventions for GraphQL
  ([#2456](https://github.com/open-telemetry/opentelemetry-specification/pull/2456))
- Change `cloudevents.event_spec_version` and `cloudevents.event_type` level from `required` to `recommended`
  ([#2618](https://github.com/open-telemetry/opentelemetry-specification/pull/2618))
- Change `faas.document.time` and `faas.time` level from `required` to `recommended`
  ([#2627](https://github.com/open-telemetry/opentelemetry-specification/pull/2627))
- Add `rpc.grpc.status_code` to RPC metric semantic conventions
  ([#2604](https://github.com/open-telemetry/opentelemetry-specification/pull/2604))
- Add `http.*.*.size` metric semantic conventions for tracking size of requests
  / responses for http servers / clients
  ([#2588](https://github.com/open-telemetry/opentelemetry-specification/pull/2588))
- BREAKING: rename `net.peer.ip` to `net.sock.peer.addr`, `net.host.ip` to `net.sock.host.addr`,
  `net.peer.name` to `net.sock.peer.name` for socket-level instrumentation.
  Define socket-level attributes and clarify logical peer and host attributes meaning
  ([#2594](https://github.com/open-telemetry/opentelemetry-specification/pull/2594))
- Add semantic conventions for JVM buffer pool usage
  ([#2650](https://github.com/open-telemetry/opentelemetry-specification/pull/2650))
- Improve the definition of `state` attribute for metric `system.network.connections`
  ([#2663](https://github.com/open-telemetry/opentelemetry-specification/pull/2663))
- Add `process.parent_pid` attribute for use in reporting parent process id (PID)
  ([#2691](https://github.com/open-telemetry/opentelemetry-specification/pull/2691))
- Add OpenSearch to db.system semantic conventions
  ([#2718](https://github.com/open-telemetry/opentelemetry-specification/pull/2718))
- Clarify when "count" is used instead of pluralization
  ([#2613](https://github.com/open-telemetry/opentelemetry-specification/pull/2613))
- Add the convention 'type' to the YAML definitions for all existing semantic conventions
  ([#2693](https://github.com/open-telemetry/opentelemetry-specification/pull/2693))
- Remove alternative attribute sets from HTTP semantic conventions
  ([#2469](https://github.com/open-telemetry/opentelemetry-specification/pull/2469))

### Compatibility

- No changes.

### OpenTelemetry Protocol

- Add support for partial success in an OTLP export response
  ([#2696](https://github.com/open-telemetry/opentelemetry-specification/pull/2696))

### SDK Configuration

- Mark `OTEL_METRIC_EXPORT_INTERVAL`, `OTEL_METRIC_EXPORT_TIMEOUT`
  environment variables as Stable
  ([#2658](https://github.com/open-telemetry/opentelemetry-specification/pull/2658))

### Telemetry Schemas

- Introduce "split" metric schema transformation
  ([#2653](https://github.com/open-telemetry/opentelemetry-specification/pull/2653))

### Common

- Introduce Instrumentation Scope Attributes
  ([#2579](https://github.com/open-telemetry/opentelemetry-specification/pull/2579))
  - Define Instrumentation Scope Attributes as non identifiers
    ([#2789](https://github.com/open-telemetry/opentelemetry-specification/pull/2789))

## v1.12.0 (2022-06-10)

### Context

- No changes.

### Traces

- No changes.

### Metrics

- Clarify that API support for multi-instrument callbacks is permitted.
  ([#2263](https://github.com/open-telemetry/opentelemetry-specification/pull/2263)).
- Clarify SDK behavior when view conflicts are present
  ([#2462](https://github.com/open-telemetry/opentelemetry-specification/pull/2462)).
- Clarify MetricReader.Collect result
  ([#2495](https://github.com/open-telemetry/opentelemetry-specification/pull/2495)).
- Specify optional support for an Exponential Histogram Aggregation.
  ([#2252](https://github.com/open-telemetry/opentelemetry-specification/pull/2252))
- Update Prometheus Sums for handling delta counter case
  ([#2570](https://github.com/open-telemetry/opentelemetry-specification/pull/2570)).
- Supplementary guidance for metrics additive property
  ([#2571](https://github.com/open-telemetry/opentelemetry-specification/pull/2571)).

### Logs

- OTLP Logs are now Stable
  ([#2565](https://github.com/open-telemetry/opentelemetry-specification/pull/2565))

### Resource

- No changes.

### Semantic Conventions

- Add semantic conventions for JVM CPU metrics
  ([#2292](https://github.com/open-telemetry/opentelemetry-specification/pull/2292))
- Add details for FaaS conventions for Azure Functions and allow FaaS/Cloud
  resources as span attributes on incoming FaaS spans
  ([#2502](https://github.com/open-telemetry/opentelemetry-specification/pull/2502))
- Define attribute requirement levels
  ([#2522](https://github.com/open-telemetry/opentelemetry-specification/pull/2522))
- Initial addition of Kafka metrics
  ([#2485](https://github.com/open-telemetry/opentelemetry-specification/pull/2485)).
- Add semantic conventions for Kafka consumer metrics
  ([#2536](https://github.com/open-telemetry/opentelemetry-specification/pull/2536))
- Add database connection pool metrics semantic conventions
  ([#2273](https://github.com/open-telemetry/opentelemetry-specification/pull/2273)).
- Specify how to obtain a Ruby thread's id
  ([#2508](https://github.com/open-telemetry/opentelemetry-specification/pull/2508)).
- Refactor jvm classes semantic conventions
  ([#2550](https://github.com/open-telemetry/opentelemetry-specification/pull/2550)).
- Add browser.* attributes
  ([#2353](https://github.com/open-telemetry/opentelemetry-specification/pull/2353)).
- Change JVM runtime metric `process.runtime.jvm.memory.max`
  to `process.runtime.jvm.memory.limit`
  ([#2605](https://github.com/open-telemetry/opentelemetry-specification/pull/2605)).
- Add semantic conventions for hardware metrics
  ([#2518](https://github.com/open-telemetry/opentelemetry-specification/pull/2518)).

### Compatibility

- No changes.

### OpenTelemetry Protocol

- No changes.

### SDK Configuration

- No changes.

### Telemetry Schemas

- No changes.

### Common

- Move non-otlp.md to common directory
  ([#2587](https://github.com/open-telemetry/opentelemetry-specification/pull/2587)).

## v1.11.0 (2022-05-04)

### Context

- No changes.

### Traces

- No changes.

### Metrics

- Clarify that API support for multi-instrument callbacks is permitted.
  ([#2263](https://github.com/open-telemetry/opentelemetry-specification/pull/2263)).
- Drop histogram aggregation, default to explicit bucket histogram
  ([#2429](https://github.com/open-telemetry/opentelemetry-specification/pull/2429))
- Clarify SDK behavior when view conflicts are present
  ([#2462](https://github.com/open-telemetry/opentelemetry-specification/pull/2462)).
- Add support for exemplars on OpenMetrics counters
  ([#2483](https://github.com/open-telemetry/opentelemetry-specification/pull/2483))
- Clarify MetricReader.Collect result
  ([#2495](https://github.com/open-telemetry/opentelemetry-specification/pull/2495)).
- Add database connection pool metrics semantic conventions
  ([#2273](https://github.com/open-telemetry/opentelemetry-specification/pull/2273)).

### Logs

- Update `com.google.*` to `gcp.*` in logs data model
  ([#2514](https://github.com/open-telemetry/opentelemetry-specification/pull/2514)).

### Resource

- No changes.

### Semantic Conventions

- Note added that `net.peer.name` SHOULD NOT be set if capturing it would require an
  extra reverse DNS lookup. And moved `net.peer.name` from common http attributes to
  just client http attributes.
  ([#2446](https://github.com/open-telemetry/opentelemetry-specification/pull/2446))
- Add `net.host.name` and `net.host.ip` conventions for rpc server spans.
  ([#2447](https://github.com/open-telemetry/opentelemetry-specification/pull/2447))
- Allow all metric conventions to be either synchronous or asynchronous.
  ([#2458](https://github.com/open-telemetry/opentelemetry-specification/pull/2458)
- Update JVM metrics with JMX Gatherer values
  ([#2478](https://github.com/open-telemetry/opentelemetry-specification/pull/2478))
- Add HTTP/3
  ([#2507](https://github.com/open-telemetry/opentelemetry-specification/pull/2507))
- Map SunOS to solaris for os.type resource attribute
  ([#2509](https://github.com/open-telemetry/opentelemetry-specification/pull/2509))

### Compatibility

- No changes.

### OpenTelemetry Protocol

- Clarify gRPC insecure option ([#2476](https://github.com/open-telemetry/opentelemetry-specification/pull/2476))
- Specify that OTLP/gRPC clients should retry on `RESOURCE_EXHAUSTED` code only if the server signals backpressure to indicate a possible recovery.
  ([#2480](https://github.com/open-telemetry/opentelemetry-specification/pull/2480))

### SDK Configuration

- No changes.

### Telemetry Schemas

- No changes.

### Common

- Define semantic conventions and instrumentation stability.
  ([#2180](https://github.com/open-telemetry/opentelemetry-specification/pull/2180))
- Loosen requirement for a major version bump
  ([#2510](https://github.com/open-telemetry/opentelemetry-specification/pull/2510)).

## v1.10.0 (2022-04-01)

### Context

- No changes.

### Traces

- Introduce the concept of Instrumentation Scope to replace/extend Instrumentation
  Library. The Tracer is now associated with Instrumentation Scope
  ([#2276](https://github.com/open-telemetry/opentelemetry-specification/pull/2276)).
- Add `OTEL_EXPORTER_JAEGER_PROTOCOL` environment variable to select the protocol
  used by the Jaeger exporter.
  ([#2341](https://github.com/open-telemetry/opentelemetry-specification/pull/2341))
- Add documentation REQUIREMENT for adding attributes at span creation.
  ([#2383](https://github.com/open-telemetry/opentelemetry-specification/pull/2383)).

### Metrics

- Initial Prometheus <-> OTLP datamodel specification
  ([#2266](https://github.com/open-telemetry/opentelemetry-specification/pull/2266))
- Introduce the concept of Instrumentation Scope to replace/extend Instrumentation
  Library. The Meter is now associated with Instrumentation Scope
  ([#2276](https://github.com/open-telemetry/opentelemetry-specification/pull/2276)).
- Specify the behavior of duplicate instrumentation registration in the API, specify
  duplicate conflicts in the data model, specify how the SDK is meant to report and
  assist the user when these conflicts arise.
  ([#2317](https://github.com/open-telemetry/opentelemetry-specification/pull/2317)).
- Clarify that expectations for user callback behavior are documentation REQUIREMENTs.
  ([#2361](https://github.com/open-telemetry/opentelemetry-specification/pull/2361)).
- Specify how to handle prometheus exemplar timestamp and attributes
  ([#2376](https://github.com/open-telemetry/opentelemetry-specification/pull/2376))
- Clarify that the periodic metric reader is the default metric reader to be
  paired with push metric exporters (OTLP, stdout, in-memory)
  ([#2379](https://github.com/open-telemetry/opentelemetry-specification/pull/2379)).
- Convert OpenMetrics Info and StateSet metrics to non-monotonic sums
  ([#2380](https://github.com/open-telemetry/opentelemetry-specification/pull/2380))
- Clarify that MetricReader has one-to-one mapping to MeterProvider.
  ([#2406](https://github.com/open-telemetry/opentelemetry-specification/pull/2406)).
- For prometheus metrics without sums, leave the sum unset
  ([#2413](https://github.com/open-telemetry/opentelemetry-specification/pull/2413))
- Specify default configuration for a periodic metric reader that is associated with
  the stdout metric exporter.
  ([#2415](https://github.com/open-telemetry/opentelemetry-specification/pull/2415)).
- Clarify the manner in which aggregation and temporality preferences
  are encoded via MetricReader parameters "on the basis of instrument
  kind".  Rename the environment variable
  `OTEL_EXPORTER_OTLP_METRICS_TEMPORALITY_PREFERENCE` used to set the
  preference to be used when auto-configuring an OTLP Exporter,
  defaults to CUMULATIVE, with DELTA an option that makes Counter,
  Asynchronous Counter, and Histogram instruments choose Delta
  temporality by default.
  ([#2404](https://github.com/open-telemetry/opentelemetry-specification/pull/2404)).
- Clarify that instruments are enabled by default, even when Views are configured.
  Require support for the match-all View expression having `name=*` to support
  disabling instruments by default.
  ([#2417](https://github.com/open-telemetry/opentelemetry-specification/pull/2417)).
- Mark Metrics SDK spec as Mixed, with most components moving to Stable, while
  Exemplar remaining Feature-freeze.
  ([#2304](https://github.com/open-telemetry/opentelemetry-specification/pull/2304))
- Clarify how metric metadata and type suffixes are handled
  ([#2440](https://github.com/open-telemetry/opentelemetry-specification/pull/2440))

### Logs

- Add draft logging library SDK specification
  ([#2328](https://github.com/open-telemetry/opentelemetry-specification/pull/2328))
- Add InstrumentationScope/Logger Name to log data model
  ([#2359](https://github.com/open-telemetry/opentelemetry-specification/pull/2359))
- Remove `flush` method on LogEmitter
  ([#2405](https://github.com/open-telemetry/opentelemetry-specification/pull/2405))
- Declare Log Data Model Stable
  ([#2387](https://github.com/open-telemetry/opentelemetry-specification/pull/2387))

### Resource

- No changes.

### Semantic Conventions

- Define span structure for HTTP retries and redirects.
  ([#2078](https://github.com/open-telemetry/opentelemetry-specification/pull/2078))
- Changed `rpc.system` to an enum (allowing custom values), and changed the
  `rpc.system` value for .NET WCF from `wcf` to `dotnet_wcf`.
  ([#2377](https://github.com/open-telemetry/opentelemetry-specification/pull/2377))
- Define JavaScript runtime semantic conventions.
  ([#2290](https://github.com/open-telemetry/opentelemetry-specification/pull/2290))
- Add semantic conventions for [CloudEvents](https://cloudevents.io).
  ([#1978](https://github.com/open-telemetry/opentelemetry-specification/pull/1978))
- Add `process.cpu.utilization` metric.
  ([#2436](https://github.com/open-telemetry/opentelemetry-specification/pull/2436))
- Add `rpc.system` value for Apache Dubbo.
  ([#2453](https://github.com/open-telemetry/opentelemetry-specification/pull/2453))

### Compatibility

- Mark the OpenTracing compatibility section as stable.
  ([#2327](https://github.com/open-telemetry/opentelemetry-specification/pull/2327))

### OpenTelemetry Protocol

- Add experimental JSON serialization format
  ([#2235](https://github.com/open-telemetry/opentelemetry-specification/pull/2235))
- Parameters for private key and its chain added
  ([#2370](https://github.com/open-telemetry/opentelemetry-specification/pull/2370))

### SDK Configuration

- No changes.

### Telemetry Schemas

- No changes.

### Common

- Describe how to convert non-string primitives for protocols which only support strings
  ([#2343](https://github.com/open-telemetry/opentelemetry-specification/pull/2343))
- Add "Mapping Arbitrary Data to OTLP AnyValue" document.
  ([#2385](https://github.com/open-telemetry/opentelemetry-specification/pull/2385))

## v1.9.0 (2022-02-10)

### Context

- No changes.

### Traces

- Clarify `StartSpan` returning the parent as a non-recording Span when no SDK
  is in use.
  ([#2121](https://github.com/open-telemetry/opentelemetry-specification/pull/2121))
- Align Jaeger remote sampler endpoint with OTLP endpoint.
  ([#2246](https://github.com/open-telemetry/opentelemetry-specification/pull/2246))
- Add JaegerRemoteSampler spec.
  ([#2222](https://github.com/open-telemetry/opentelemetry-specification/pull/2222))
- Add support for probability sampling in the OpenTelemetry `tracestate` entry and
  add optional specification for consistent probability sampling.
  ([#2047](https://github.com/open-telemetry/opentelemetry-specification/pull/2047))
- Change description and default value of `OTEL_EXPORTER_JAEGER_ENDPOINT` environment
  variable to point to the correct HTTP port and correct description of
  `OTEL_TRACES_EXPORTER`.
  ([#2333](https://github.com/open-telemetry/opentelemetry-specification/pull/2333))

### Metrics

- Rename None aggregation to Drop.
  ([#2101](https://github.com/open-telemetry/opentelemetry-specification/pull/2101))
- Add details to the Prometheus Exporter requirements.
  ([#2124](https://github.com/open-telemetry/opentelemetry-specification/pull/2124))
- Consolidate the aggregation/aggregator term.
  ([#2153](https://github.com/open-telemetry/opentelemetry-specification/pull/2153))
- Remove the concept of supported temporality, keep preferred.
  ([#2154](https://github.com/open-telemetry/opentelemetry-specification/pull/2154))
- Rename extra dimensions to extra attributes.
  ([#2162](https://github.com/open-telemetry/opentelemetry-specification/pull/2162))
- Mark In-memory, OTLP and Stdout exporter specs as Stable.
  ([#2175](https://github.com/open-telemetry/opentelemetry-specification/pull/2175))
- Remove usage of baggage in View from initial SDK specification.
  ([#2215](https://github.com/open-telemetry/opentelemetry-specification/pull/2215))
- Add to the supplemental guidelines for metric SDK authors text about implementing
  attribute-removal Views for asynchronous instruments.
  ([#2208](https://github.com/open-telemetry/opentelemetry-specification/pull/2208))
- Clarify integer count instrument units.
  ([#2210](https://github.com/open-telemetry/opentelemetry-specification/pull/2210))
- Use UCUM units in Metrics Semantic Conventions.
  ([#2199](https://github.com/open-telemetry/opentelemetry-specification/pull/2199))
- Add semantic conventions for process metrics.
  [#2032](https://github.com/open-telemetry/opentelemetry-specification/pull/2061)
- Changed default Prometheus Exporter host from `0.0.0.0` to `localhost`.
  ([#2282](https://github.com/open-telemetry/opentelemetry-specification/pull/2282))
- Clarified wildcard and predicate support in metrics SDK View API.
  ([#2325](https://github.com/open-telemetry/opentelemetry-specification/pull/2325))
- Changed the Exemplar wording, exemplar should be turned off by default.
  ([#2414](https://github.com/open-telemetry/opentelemetry-specification/pull/2414))

### Logs

- Fix attributes names in Google Cloud Logging mapping.
  ([#2093](https://github.com/open-telemetry/opentelemetry-specification/pull/2093))
- Add OTEL_LOGS_EXPORTER environment variable.
  ([#2196](https://github.com/open-telemetry/opentelemetry-specification/pull/2196))
- Added ObservedTimestamp to the Log Data Model.
  ([#2184](https://github.com/open-telemetry/opentelemetry-specification/pull/2184))
- Change mapping for log_name of Google Cloud Logging.
  ([#2092](https://github.com/open-telemetry/opentelemetry-specification/pull/2092))
- Drop Log name.
  field ([#2271](https://github.com/open-telemetry/opentelemetry-specification/pull/2271))

### Resource

- No changes.

### Semantic Conventions

- Align runtime metric and resource namespaces
  ([#2112](https://github.com/open-telemetry/opentelemetry-specification/pull/2112))
- Prohibit usage of retired names in semantic conventions.
  ([#2191](https://github.com/open-telemetry/opentelemetry-specification/pull/2191))
- Add `device.manufacturer` to describe mobile device manufacturers.
  ([2100](https://github.com/open-telemetry/opentelemetry-specification/pull/2100))
- Change golang namespace to 'go', rather than 'gc'
  ([#2262](https://github.com/open-telemetry/opentelemetry-specification/pull/2262))
- Add JVM memory runtime semantic
  conventions. ([#2272](https://github.com/open-telemetry/opentelemetry-specification/pull/2272))
- Add opentracing.ref_type semantic convention.
  ([#2297](https://github.com/open-telemetry/opentelemetry-specification/pull/2297))

### Compatibility

- Simplify Baggage handling in the OpenTracing Shim layer.
  ([#2194](https://github.com/open-telemetry/opentelemetry-specification/pull/2194))
- State that ONLY error mapping can happen in the OpenTracing Shim layer.
  ([#2148](https://github.com/open-telemetry/opentelemetry-specification/pull/2148))
- Define the instrumentation library name for the OpenTracing Shim.
  ([#2227](https://github.com/open-telemetry/opentelemetry-specification/pull/2227))
- Add a Start Span section to the OpenTracing Shim.
  ([#2228](https://github.com/open-telemetry/opentelemetry-specification/pull/2228))

### OpenTelemetry Protocol

- Rename `OTEL_EXPORTER_OTLP_SPAN_INSECURE` to `OTEL_EXPORTER_OTLP_TRACES_INSECURE` and
  `OTEL_EXPORTER_OTLP_METRIC_INSECURE` to `OTEL_EXPORTER_OTLP_METRICS_INSECURE`
  so they match the naming of all other OTLP environment variables.
  ([#2240](https://github.com/open-telemetry/opentelemetry-specification/pull/2240))

### SDK Configuration

- No changes.

### Telemetry Schemas

- No changes.

## v1.8.0 (2021-11-12)

### Context

- Add a section for OTel specific values in TraceState.
  ([#1852](https://github.com/open-telemetry/opentelemetry-specification/pull/1852))
- Add `none` as a possible value for `OTEL_PROPAGATORS` to disable context
  propagation.
  ([#2052](https://github.com/open-telemetry/opentelemetry-specification/pull/2052))

### Traces

- No changes.

### Metrics

- Add optional min / max fields to histogram data model.
  ([#1915](https://github.com/open-telemetry/opentelemetry-specification/pull/1915),
  [#1983](https://github.com/open-telemetry/opentelemetry-specification/pull/1983))
- Add exponential histogram to the metrics data model.
  ([#1935](https://github.com/open-telemetry/opentelemetry-specification/pull/1935))
- Add clarifications on how to handle numerical limits.
  ([#2007](https://github.com/open-telemetry/opentelemetry-specification/pull/2007))
- Add environment variables for Periodic exporting MetricReader.
  ([#2038](https://github.com/open-telemetry/opentelemetry-specification/pull/2038))
- Specify that the SDK must support exporters to access meter information.
  ([#2040](https://github.com/open-telemetry/opentelemetry-specification/pull/2040))
- Add clarifications on how to determine aggregation temporality.
  ([#2013](https://github.com/open-telemetry/opentelemetry-specification/pull/2013),
  [#2032](https://github.com/open-telemetry/opentelemetry-specification/pull/2032))
- Mark Metrics API spec as Stable.
  ([#2104](https://github.com/open-telemetry/opentelemetry-specification/pull/2104))
- Clarify, fix and expand documentation sections:
  ([#1966](https://github.com/open-telemetry/opentelemetry-specification/pull/1966)),
  ([#1981](https://github.com/open-telemetry/opentelemetry-specification/pull/1981)),
  ([#1995](https://github.com/open-telemetry/opentelemetry-specification/pull/1995)),
  ([#2002](https://github.com/open-telemetry/opentelemetry-specification/pull/2002)),
  ([#2010](https://github.com/open-telemetry/opentelemetry-specification/pull/2010))

### Logs

- Fix Syslog severity number mapping in the example.
  ([#2091](https://github.com/open-telemetry/opentelemetry-specification/pull/2091))
- Add log.* attributes.
  ([#2022](https://github.com/open-telemetry/opentelemetry-specification/pull/2022))

### Resource

- No changes.

### Semantic Conventions

- Add `k8s.container.restart_count` Resource attribute.
  ([#1945](https://github.com/open-telemetry/opentelemetry-specification/pull/1945))
- Add "IBM z/Architecture" (`s390x`) to `host.arch`
  ([#2055](https://github.com/open-telemetry/opentelemetry-specification/pull/2055))
- BREAKING: Remove db.cassandra.keyspace and db.hbase.namespace, and clarify db.name
  ([#1973](https://github.com/open-telemetry/opentelemetry-specification/pull/1973))
- Add AWS App Runner as a cloud platform
  ([#2004](https://github.com/open-telemetry/opentelemetry-specification/pull/2004))
- Add Tencent Cloud as a cloud provider.
  ([#2006](https://github.com/open-telemetry/opentelemetry-specification/pull/2006))
- Don't set Span.Status for 4xx http status codes for SERVER spans.
  ([#1998](https://github.com/open-telemetry/opentelemetry-specification/pull/1998))
- Add attributes for Apache RocketMQ.
  ([#1904](https://github.com/open-telemetry/opentelemetry-specification/pull/1904))
- Define http tracing attributes provided at span creation time
  ([#1916](https://github.com/open-telemetry/opentelemetry-specification/pull/1916))
- Change meaning and discourage use of `faas.trigger` for FaaS clients (outgoing).
  ([#1921](https://github.com/open-telemetry/opentelemetry-specification/pull/1921))
- Clarify difference between container.name and k8s.container.name
  ([#1980](https://github.com/open-telemetry/opentelemetry-specification/pull/1980))

### Compatibility

- No changes.

### OpenTelemetry Protocol

- Clarify default for OTLP endpoint should, not must, be https
  ([#1997](https://github.com/open-telemetry/opentelemetry-specification/pull/1997))
- Specify the behavior of the OTLP endpoint variables for OTLP/HTTP more strictly
  ([#1975](https://github.com/open-telemetry/opentelemetry-specification/pull/1975),
  [#1985](https://github.com/open-telemetry/opentelemetry-specification/pull/1985))
- Make OTLP/HTTP the recommended default transport ([#1969](https://github.com/open-telemetry/opentelemetry-specification/pull/1969))

### SDK Configuration

- Unset and empty environment variables are equivalent.
  ([#2045](https://github.com/open-telemetry/opentelemetry-specification/pull/2045))

### Telemetry Schemas

Added telemetry schemas documents to the specification ([#2008](https://github.com/open-telemetry/opentelemetry-specification/pull/2008))

## v1.7.0 (2021-09-30)

### Context

- No changes.

### Traces

- Prefer global user defined limits over model-specific default values.
  ([#1893](https://github.com/open-telemetry/opentelemetry-specification/pull/1893))
- Generalize the "message" event to apply to all RPC systems not just gRPC
  ([#1914](https://github.com/open-telemetry/opentelemetry-specification/pull/1914))

### Metrics

- Added Experimental Metrics SDK specification.
  ([#1673](https://github.com/open-telemetry/opentelemetry-specification/pull/1673),
  [#1730](https://github.com/open-telemetry/opentelemetry-specification/pull/1730),
  [#1840](https://github.com/open-telemetry/opentelemetry-specification/pull/1840),
  [#1842](https://github.com/open-telemetry/opentelemetry-specification/pull/1842),
  [#1864](https://github.com/open-telemetry/opentelemetry-specification/pull/1864),
  [#1828](https://github.com/open-telemetry/opentelemetry-specification/pull/1828),
  [#1888](https://github.com/open-telemetry/opentelemetry-specification/pull/1888),
  [#1912](https://github.com/open-telemetry/opentelemetry-specification/pull/1912),
  [#1913](https://github.com/open-telemetry/opentelemetry-specification/pull/1913),
  [#1938](https://github.com/open-telemetry/opentelemetry-specification/pull/1938),
  [#1958](https://github.com/open-telemetry/opentelemetry-specification/pull/1958))
- Add FaaS metrics semantic conventions ([#1736](https://github.com/open-telemetry/opentelemetry-specification/pull/1736))
- Update env variable values to match other env variables
  ([#1965](https://github.com/open-telemetry/opentelemetry-specification/pull/1965))

### Logs

- No changes.

### Resource

- Exempt Resource from attribute limits.
  ([#1892](https://github.com/open-telemetry/opentelemetry-specification/pull/1892))

### Semantic Conventions

- BREAKING: Change enum member IDs to lowercase without spaces, not starting with numbers.
  Change values of `net.host.connection.subtype` to match.
  ([#1863](https://github.com/open-telemetry/opentelemetry-specification/pull/1863))
- Lambda instrumentations should check if X-Ray parent context is valid
  ([#1867](https://github.com/open-telemetry/opentelemetry-specification/pull/1867))
- Update YAML definitions for events
  ([#1843](https://github.com/open-telemetry/opentelemetry-specification/pull/1843)):
  - Mark exception as semconv type "event".
  - Add YAML definitions for grpc events.
- Add `messaging.consumer_id` to differentiate between message consumers.
  ([#1810](https://github.com/open-telemetry/opentelemetry-specification/pull/1810))
- Clarifications for `http.client_ip` and `http.host`.
  ([#1890](https://github.com/open-telemetry/opentelemetry-specification/pull/1890))
- Add HTTP request and response headers semantic conventions.
  ([#1898](https://github.com/open-telemetry/opentelemetry-specification/pull/1898))

### Compatibility

- No changes.

### OpenTelemetry Protocol

- Add environment variables for configuring the OTLP exporter protocol (`grpc`, `http/protobuf`, `http/json`) ([#1880](https://github.com/open-telemetry/opentelemetry-specification/pull/1880))
- Allow implementations to use their own default for OTLP compression, with `none` denotating no compression
  ([#1923](https://github.com/open-telemetry/opentelemetry-specification/pull/1923))
- Clarify OTLP server components MUST support none/gzip compression
  ([#1955](https://github.com/open-telemetry/opentelemetry-specification/pull/1955))
- Change OTLP/HTTP port from 4317 to 4318 ([#1970](https://github.com/open-telemetry/opentelemetry-specification/pull/1970))

### SDK Configuration

- Change default value for OTEL_EXPORTER_JAEGER_AGENT_PORT to 6831.
  ([#1812](https://github.com/open-telemetry/opentelemetry-specification/pull/1812))
- See also the changes for OTLP configuration listed under "OpenTelemetry Protocol" above.

## v1.6.0 (2021-08-06)

### Context

- No changes.

### Traces

- Add generalized attribute count and attribute value length limits and relevant
  environment variables.
  ([#1130](https://github.com/open-telemetry/opentelemetry-specification/pull/1130))
- Adding environment variables for event and link attribute limits. ([#1751](https://github.com/open-telemetry/opentelemetry-specification/pull/1751))
- Adding SDK configuration for Jaeger remote sampler ([#1791](https://github.com/open-telemetry/opentelemetry-specification/pull/1791))

### Metrics

- Metrics API specification Feature-freeze.
  ([#1833](https://github.com/open-telemetry/opentelemetry-specification/pull/1833))
- Remove MetricProcessor from the SDK spec (for now)
  ([#1840](https://github.com/open-telemetry/opentelemetry-specification/pull/1840))

### Logs

- No changes.

### Resource

- No changes.

### Semantic Conventions

- Add mobile-related network state: `net.host.connection.type`, `net.host.connection.subtype` & `net.host.carrier.*` [#1647](https://github.com/open-telemetry/opentelemetry-specification/issues/1647)
- Adding alibaba cloud as a cloud provider.
  ([#1831](https://github.com/open-telemetry/opentelemetry-specification/pull/1831))

### Compatibility

- No changes.

### OpenTelemetry Protocol

- Allow for OTLP/gRPC exporters to handle endpoint configuration without a scheme while still requiring them to support an endpoint configuration that includes a scheme of `http` or `https`. Reintroduce the insecure configuration option for OTLP/gRPC exporters. ([#1729](https://github.com/open-telemetry/opentelemetry-specification/pull/1729))
- Adding requirement to implement at least one of two transports: `grpc` or `http/protobuf`.
  ([#1790](https://github.com/open-telemetry/opentelemetry-specification/pull/1790/files))

### SDK Configuration

- No changes.

## v1.5.0 (2021-07-08)

### Context

- No changes.

### Traces

- Adding environment variables for event and link attribute limits.
  ([#1751](https://github.com/open-telemetry/opentelemetry-specification/pull/1751))
- Clarify some details about span kind and the meanings of the values.
  ([#1738](https://github.com/open-telemetry/opentelemetry-specification/pull/1738))
- Clarify meaning of the Certificate File option.
  ([#1803](https://github.com/open-telemetry/opentelemetry-specification/pull/1803))
- Adding environment variables for event and link attribute limits. ([#1751](https://github.com/open-telemetry/opentelemetry-specification/pull/1751))

### Metrics

- Clarify the limit on the instrument unit.
  ([#1762](https://github.com/open-telemetry/opentelemetry-specification/pull/1762))

### Logs

- Declare OTLP Logs Beta. ([#1741](https://github.com/open-telemetry/opentelemetry-specification/pull/1741))

### Resource

- No changes.

### Semantic Conventions

- Clean up FaaS semantic conventions, add `aws.lambda.invoked_arn`.
  ([#1781](https://github.com/open-telemetry/opentelemetry-specification/pull/1781))
- Remove `rpc.jsonrpc.method`, clarify that `rpc.method` should be used instead.
  ([#1748](https://github.com/open-telemetry/opentelemetry-specification/pull/1748))

### Compatibility

- No changes.

### OpenTelemetry Protocol

- No changes.

### SDK Configuration

- Allow selecting multiple exporters via `OTEL_TRACES_EXPORTER` and `OTEL_METRICS_EXPORTER`
  by using a comma-separated list. ([#1758](https://github.com/open-telemetry/opentelemetry-specification/pull/1758))

## v1.4.0 (2021-06-07)

### Context

- No changes.

### Traces

- Add schema_url support to `Tracer`. ([#1666](https://github.com/open-telemetry/opentelemetry-specification/pull/1666))
- Add Dropped Links Count to non-otlp exporters section ([#1697](https://github.com/open-telemetry/opentelemetry-specification/pull/1697))
- Add note about reporting dropped counts for attributes, events, links. ([#1699](https://github.com/open-telemetry/opentelemetry-specification/pull/1699))

### Metrics

- Add schema_url support to `Meter`. ([#1666](https://github.com/open-telemetry/opentelemetry-specification/pull/1666))
- Adds detail about when to use `StartTimeUnixNano` and handling of unknown start-time resets. ([#1646](https://github.com/open-telemetry/opentelemetry-specification/pull/1646))
- Expand `Gauge` metric description in the data model ([#1661](https://github.com/open-telemetry/opentelemetry-specification/pull/1661))
- Expand `Histogram` metric description in the data model ([#1664](https://github.com/open-telemetry/opentelemetry-specification/pull/1664))
- Added Experimental Metrics API specification.
  ([#1401](https://github.com/open-telemetry/opentelemetry-specification/pull/1401),
  [#1557](https://github.com/open-telemetry/opentelemetry-specification/pull/1557),
  [#1578](https://github.com/open-telemetry/opentelemetry-specification/pull/1578),
  [#1590](https://github.com/open-telemetry/opentelemetry-specification/pull/1590),
  [#1594](https://github.com/open-telemetry/opentelemetry-specification/pull/1594),
  [#1617](https://github.com/open-telemetry/opentelemetry-specification/pull/1617),
  [#1645](https://github.com/open-telemetry/opentelemetry-specification/pull/1645),
  [#1657](https://github.com/open-telemetry/opentelemetry-specification/pull/1657),
  [#1665](https://github.com/open-telemetry/opentelemetry-specification/pull/1665),
  [#1672](https://github.com/open-telemetry/opentelemetry-specification/pull/1672),
  [#1674](https://github.com/open-telemetry/opentelemetry-specification/pull/1674),
  [#1675](https://github.com/open-telemetry/opentelemetry-specification/pull/1675),
  [#1703](https://github.com/open-telemetry/opentelemetry-specification/pull/1703),
  [#1704](https://github.com/open-telemetry/opentelemetry-specification/pull/1704),
  [#1731](https://github.com/open-telemetry/opentelemetry-specification/pull/1731),
  [#1733](https://github.com/open-telemetry/opentelemetry-specification/pull/1733))
- Mark relevant portions of Metrics Data Model stable ([#1728](https://github.com/open-telemetry/opentelemetry-specification/pull/1728))

### Logs

- No changes.

### Resource

- Add schema_url support to `Resource`. ([#1692](https://github.com/open-telemetry/opentelemetry-specification/pull/1692))
- Clarify result of Resource merging and ResourceDetector aggregation in case of error. ([#1726](https://github.com/open-telemetry/opentelemetry-specification/pull/1726))

### Semantic Conventions

- Add JSON RPC specific conventions ([#1643](https://github.com/open-telemetry/opentelemetry-specification/pull/1643)).
- Add Memcached to Database specific conventions ([#1689](https://github.com/open-telemetry/opentelemetry-specification/pull/1689)).
- Add semantic convention attributes for the host device and added OS name and version ([#1596](https://github.com/open-telemetry/opentelemetry-specification/pull/1596)).
- Add CockroachDB to Database specific conventions ([#1725](https://github.com/open-telemetry/opentelemetry-specification/pull/1725)).

### Compatibility

- No changes.

### OpenTelemetry Protocol

- No changes.

### SDK Configuration

- Add `OTEL_SERVICE_NAME` environment variable. ([#1677](https://github.com/open-telemetry/opentelemetry-specification/pull/1677))

## v1.3.0 (2021-05-05)

### Context

- No changes.

### Traces

- `Get Tracer` should use an empty string if the specified `name` is null. ([#1654](https://github.com/open-telemetry/opentelemetry-specification/pull/1654))
- Clarify how to record dropped attribute count in non-OTLP formats. ([#1662](https://github.com/open-telemetry/opentelemetry-specification/pull/1662))

### Metrics

- Expand description of Event Model and Instruments. ([#1614](https://github.com/open-telemetry/opentelemetry-specification/pull/1614))
- Flesh out metric identity and single-write principle. ([#1574](https://github.com/open-telemetry/opentelemetry-specification/pull/1574))
- Expand `Sum` metric description in the data model and delta-to-cumulative handling. ([#1618](https://github.com/open-telemetry/opentelemetry-specification/pull/1618))
- Remove the "Func" name, use "Asynchronous" and "Observable". ([#1645](https://github.com/open-telemetry/opentelemetry-specification/pull/1645))
- Add details to UpDownCounter API. ([#1665](https://github.com/open-telemetry/opentelemetry-specification/pull/1665))
- Add details to Histogram API. ([#1657](https://github.com/open-telemetry/opentelemetry-specification/pull/1657))

### Logs

- Clarify "key/value pair list" vs "map" in Log Data Model. ([#1604](https://github.com/open-telemetry/opentelemetry-specification/pull/1604))

### Semantic Conventions

- Fix the inconsistent formatting of semantic convention enums. ([#1598](https://github.com/open-telemetry/opentelemetry-specification/pull/1598/))
- Add details for filling resource for AWS Lambda. ([#1610](https://github.com/open-telemetry/opentelemetry-specification/pull/1610))
- Add already specified `messaging.rabbitmq.routing_key` span attribute key to the respective YAML file. ([#1651](https://github.com/open-telemetry/opentelemetry-specification/pull/1651))
- Clarify usage of "otel." attribute namespace. ([#1640](https://github.com/open-telemetry/opentelemetry-specification/pull/1640))
- Add possibility to disable `db.statement` via instrumentation configuration. ([#1659](https://github.com/open-telemetry/opentelemetry-specification/pull/1659))

### Compatibility

- No changes.

### OpenTelemetry Protocol

- Fix incorrect table of transient errors. ([#1642](https://github.com/open-telemetry/opentelemetry-specification/pull/1642))
- Clarify that 64 bit integer numbers are decimal strings in OTLP/JSON. ([#1637](https://github.com/open-telemetry/opentelemetry-specification/pull/1637))

### SDK Configuration

- Add `OTEL_EXPORTER_JAEGER_TIMEOUT` environment variable. ([#1612](https://github.com/open-telemetry/opentelemetry-specification/pull/1612))
- Add `OTEL_EXPORTER_ZIPKIN_TIMEOUT` environment variable. ([#1636](https://github.com/open-telemetry/opentelemetry-specification/pull/1636))

## v1.2.0 (2021-04-14)

### Context

- Clarify composite `TextMapPropagator` method required and optional arguments. ([#1541](https://github.com/open-telemetry/opentelemetry-specification/pull/1541))
- Clarify B3 requirements and configuration. ([#1570](https://github.com/open-telemetry/opentelemetry-specification/pull/1570))

### Traces

- Add `ForceFlush` to `Span Exporter` interface ([#1467](https://github.com/open-telemetry/opentelemetry-specification/pull/1467))
- Clarify the description for the `TraceIdRatioBased` sampler needs to include the sampler's sampling ratio. ([#1536](https://github.com/open-telemetry/opentelemetry-specification/pull/1536))
- Define the fallback tracer name for invalid values.
  ([#1534](https://github.com/open-telemetry/opentelemetry-specification/pull/1534))
- Clarify non-blocking requirement from span API End. ([#1555](https://github.com/open-telemetry/opentelemetry-specification/pull/1555))
- Remove the Included Propagators section from trace API specification that was a duplicate of the Propagators Distribution of the context specification. ([#1556](https://github.com/open-telemetry/opentelemetry-specification/pull/1556))
- Remove the Baggage API propagator notes that conflict with the API Propagators Operations section and fix [#1526](https://github.com/open-telemetry/opentelemetry-specification/issues/1526). ([#1575](https://github.com/open-telemetry/opentelemetry-specification/pull/1575))

### Metrics

- Adds new metric data model specification ([#1512](https://github.com/open-telemetry/opentelemetry-specification/pull/1512))

### Semantic Conventions

- Add semantic conventions for AWS SDK operations and DynamoDB ([#1422](https://github.com/open-telemetry/opentelemetry-specification/pull/1422))
- Add details for filling semantic conventions for AWS Lambda ([#1442](https://github.com/open-telemetry/opentelemetry-specification/pull/1442))
- Update semantic conventions to distinguish between int and double ([#1550](https://github.com/open-telemetry/opentelemetry-specification/pull/1550))
- Add semantic convention for AWS ECS task revision ([#1581](https://github.com/open-telemetry/opentelemetry-specification/pull/1581))

### Compatibility

- Add initial OpenTracing compatibility section.
  ([#1101](https://github.com/open-telemetry/opentelemetry-specification/pull/1101))

## v1.1.0 (2021-03-11)

### Traces

- Implementations can ignore links with invalid SpanContext([#1492](https://github.com/open-telemetry/opentelemetry-specification/pull/1492))
- Add `none` as a possible value for OTEL_TRACES_EXPORTER to disable export
  ([#1439](https://github.com/open-telemetry/opentelemetry-specification/pull/1439))
- Add [`ForceFlush`](/specification/trace/sdk.md#forceflush) to SDK's `TracerProvider` ([#1452](https://github.com/open-telemetry/opentelemetry-specification/pull/1452))

### Metrics

- Add `none` as a possible value for OTEL_METRICS_EXPORTER to disable export
  ([#1439](https://github.com/open-telemetry/opentelemetry-specification/pull/1439))

### Logs

### Semantic Conventions

- Add `elasticsearch` to `db.system` semantic conventions ([#1463](https://github.com/open-telemetry/opentelemetry-specification/pull/1463))
- Add `arch` to `host` semantic conventions ([#1483](https://github.com/open-telemetry/opentelemetry-specification/pull/1483))
- Add `runtime` to `container` semantic conventions ([#1482](https://github.com/open-telemetry/opentelemetry-specification/pull/1482))
- Rename `gcp_gke` to `gcp_kubernetes_engine` to have consistency with other
Google products under `cloud.infrastructure_service` ([#1496](https://github.com/open-telemetry/opentelemetry-specification/pull/1496))
- `http.url` MUST NOT contain credentials ([#1502](https://github.com/open-telemetry/opentelemetry-specification/pull/1502))
- Add `aws.eks.cluster.arn` to EKS specific semantic conventions ([#1484](https://github.com/open-telemetry/opentelemetry-specification/pull/1484))
- Rename `zone` to `availability_zone` in `cloud` semantic conventions ([#1495](https://github.com/open-telemetry/opentelemetry-specification/pull/1495))
- Rename `cloud.infrastructure_service` to `cloud.platform` ([#1530](https://github.com/open-telemetry/opentelemetry-specification/pull/1530))
- Add section describing that libraries and the collector should autogenerate
the semantic convention keys. ([#1515](https://github.com/open-telemetry/opentelemetry-specification/pull/1515))

## v1.0.1 (2021-02-11)

- Fix rebase issue for span limit default values ([#1429](https://github.com/open-telemetry/opentelemetry-specification/pull/1429))

## v1.0.0 (2021-02-10)

New:

- Add `cloud.infrastructure_service` resource attribute
  ([#1112](https://github.com/open-telemetry/opentelemetry-specification/pull/1112))
- Add `SpanLimits` as a configuration for the TracerProvider([#1416](https://github.com/open-telemetry/opentelemetry-specification/pull/1416))

Updates:

- Add `http.server.active_requests` to count in-flight HTTP requests
  ([#1378](https://github.com/open-telemetry/opentelemetry-specification/pull/1378))
- Update default limit for span attributes, events, links to 128([#1419](https://github.com/open-telemetry/opentelemetry-specification/pull/1419))
- Update OT Trace propagator environment variable to match latest name([#1406](https://github.com/open-telemetry/opentelemetry-specification/pull/1406))
- Remove Metrics SDK specification to avoid confusion, clarify that Metrics API
  specification is not recommended for client implementation
  ([#1401](https://github.com/open-telemetry/opentelemetry-specification/pull/1401))
- Rename OTEL_TRACE_SAMPLER and OTEL_TRACE_SAMPLER_ARG env variables to OTEL_TRACES_SAMPLER and OTEL_TRACES_SAMPLER_ARG
  ([#1382](https://github.com/open-telemetry/opentelemetry-specification/pull/1382))
- Mark some entries in compliance matrix as optional([#1359](https://github.com/open-telemetry/opentelemetry-specification/pull/1359))
  SDKs are free to provide support at their discretion.
- Rename signal-specific variables for `OTLP_EXPORTER_*` to `OTLP_EXPORTER_TRACES_*` and `OTLP_EXPORTER_METRICS_*`([#1362](https://github.com/open-telemetry/opentelemetry-specification/pull/1362))
- Versioning and stability guarantees for OpenTelemetry clients([#1291](https://github.com/open-telemetry/opentelemetry-specification/pull/1291))
- Additional Cassandra semantic attributes
  ([#1217](https://github.com/open-telemetry/opentelemetry-specification/pull/1217))
- OTEL_EXPORTER environment variable replaced with OTEL_TRACES_EXPORTER and
  OTEL_METRICS_EXPORTER which each accept only a single value, not a list.
  ([#1318](https://github.com/open-telemetry/opentelemetry-specification/pull/1318))
- `process.runtime.description` resource convention: Add `java.vm.name`
  ([#1242](https://github.com/open-telemetry/opentelemetry-specification/pull/1242))
- Refine span name guideline for SQL database spans
  ([#1219](https://github.com/open-telemetry/opentelemetry-specification/pull/1219))
- Add RPC semantic conventions for metrics
  ([#1162](https://github.com/open-telemetry/opentelemetry-specification/pull/1162))
- Clarify `Description` usage on `Status` API
  ([#1257](https://github.com/open-telemetry/opentelemetry-specification/pull/1257))
- Add/Update `Status` + `error` mapping for Jaeger & Zipkin Exporters
  ([#1257](https://github.com/open-telemetry/opentelemetry-specification/pull/1257))
- Resource's service.name MUST have a default value, service.instance.id is not
  required.
  ([#1269](https://github.com/open-telemetry/opentelemetry-specification/pull/1269))
  - Clarified in [#1294](https://github.com/open-telemetry/opentelemetry-specification/pull/1294)
- Add requirement that the SDK allow custom generation of Trace IDs and Span IDs
  ([#1006](https://github.com/open-telemetry/opentelemetry-specification/pull/1006))
- Add default ratio when TraceIdRatioSampler is specified by environment variable but
  no ratio is.
  ([#1322](https://github.com/open-telemetry/opentelemetry-specification/pull/1322))
- Require schemed endpoints for OTLP exporters
  ([1234](https://github.com/open-telemetry/opentelemetry-specification/pull/1234))
- Resource SDK: Reverse (suggested) order of Resource.Merge parameters, remove
  special case for empty strings
  ([#1345](https://github.com/open-telemetry/opentelemetry-specification/pull/1345))
- Resource attributes: lowerecased the allowed values of the `aws.ecs.launchtype`
  attribute
  ([#1339](https://github.com/open-telemetry/opentelemetry-specification/pull/1339))
- Trace Exporters: Fix TODOs in Jaeger exporter spec
  ([#1374](https://github.com/open-telemetry/opentelemetry-specification/pull/1374))
- Clarify that Jaeger/Zipkin exporters must rely on the default Resource to
  get service.name if none was specified.
  ([#1386](https://github.com/open-telemetry/opentelemetry-specification/pull/1386))
- Modify OTLP/Zipkin Exporter format variables for 1.0 (allowing further specification post 1.0)
  ([#1358](https://github.com/open-telemetry/opentelemetry-specification/pull/1358))
- Add `k8s.node` semantic conventions ([#1390](https://github.com/open-telemetry/opentelemetry-specification/pull/1390))
- Clarify stability for both OTLP/HTTP and signals in OTLP.
  ([#1400](https://github.com/open-telemetry/opentelemetry-specification/pull/1400/files))

## v0.7.0 (11-18-2020)

New:

- Document service name mapping for Jaeger exporters
  ([1222](https://github.com/open-telemetry/opentelemetry-specification/pull/1222))
- Change default OTLP port number
  ([#1221](https://github.com/open-telemetry/opentelemetry-specification/pull/1221))
- Add performance benchmark specification
  ([#748](https://github.com/open-telemetry/opentelemetry-specification/pull/748))
- Enforce that the Baggage API must be fully functional, even without an installed SDK.
  ([#1103](https://github.com/open-telemetry/opentelemetry-specification/pull/1103))
- Rename "Canonical status code" to "Status code"
  ([#1081](https://github.com/open-telemetry/opentelemetry-specification/pull/1081))
- Add Metadata for Baggage entries, and clarify W3C Baggage Propagator implementation
  ([#1066](https://github.com/open-telemetry/opentelemetry-specification/pull/1066))
- Change Status to be consistent with Link and Event
  ([#1067](https://github.com/open-telemetry/opentelemetry-specification/pull/1067))
- Clarify env variables in otlp exporter
  ([#975](https://github.com/open-telemetry/opentelemetry-specification/pull/975))
- Add Prometheus exporter environment variables
  ([#1021](https://github.com/open-telemetry/opentelemetry-specification/pull/1021))
- Default propagators in un-configured API must be no-op
  ([#930](https://github.com/open-telemetry/opentelemetry-specification/pull/930))
- Define resource mapping for Jaeger exporters
  ([#891](https://github.com/open-telemetry/opentelemetry-specification/pull/891))
- Add resource semantic conventions for operating systems
  ([#693](https://github.com/open-telemetry/opentelemetry-specification/pull/693))
- Add semantic convention for source code attributes
  ([#901](https://github.com/open-telemetry/opentelemetry-specification/pull/901))
- Add semantic conventions for outgoing Function as a Service (FaaS) invocations
  ([#862](https://github.com/open-telemetry/opentelemetry-specification/pull/862))
- Add resource semantic convention for deployment environment
  ([#606](https://github.com/open-telemetry/opentelemetry-specification/pull/606/))
- Refine semantic conventions for messaging systems and add specific attributes for Kafka
  ([#1027](https://github.com/open-telemetry/opentelemetry-specification/pull/1027))
- Clarification of the behavior of the Trace API, re: context propagation, in
  the absence of an installed SDK
- Add API and semantic conventions for recording exceptions as Span Events
  ([#697](https://github.com/open-telemetry/opentelemetry-specification/pull/697))
  * API was extended to allow adding arbitrary event attributes ([#874](https://github.com/open-telemetry/opentelemetry-specification/pull/874))
  * `exception.escaped` semantic span event attribute was added
    ([#784](https://github.com/open-telemetry/opentelemetry-specification/pull/784),
    [#946](https://github.com/open-telemetry/opentelemetry-specification/pull/946))
- Allow samplers to modify tracestate
  ([#988](https://github.com/open-telemetry/opentelemetry-specification/pull/988/))
- Update the header name for otel baggage, and version date
  ([#981](https://github.com/open-telemetry/opentelemetry-specification/pull/981))
- Define PropagationOnly Span to simplify active Span logic in Context
  ([#994](https://github.com/open-telemetry/opentelemetry-specification/pull/994))
- Add limits to the number of attributes, events, and links in SDK Spans
  ([#942](https://github.com/open-telemetry/opentelemetry-specification/pull/942))
- Add Metric SDK specification (partial): covering terminology and Accumulator component
  ([#626](https://github.com/open-telemetry/opentelemetry-specification/pull/626))
- Clarify context interaction for trace module
  ([#1063](https://github.com/open-telemetry/opentelemetry-specification/pull/1063))
- Add `Shutdown` function to `*Provider` SDK
  ([#1074](https://github.com/open-telemetry/opentelemetry-specification/pull/1074))
- Add semantic conventions for system metrics
  ([#937](https://github.com/open-telemetry/opentelemetry-specification/pull/937))
- Add `db.sql.table` to semantic conventions, allow `db.operation` for SQL
  ([#1141](https://github.com/open-telemetry/opentelemetry-specification/pull/1141))
- Add OTEL_TRACE_SAMPLER env variable definition
  ([#1136](https://github.com/open-telemetry/opentelemetry-specification/pull/1136/))
- Add guidelines for OpenMetrics interoperability
  ([#1154](https://github.com/open-telemetry/opentelemetry-specification/pull/1154))
- Add OTEL_TRACE_SAMPLER_ARG env variable definition
  ([#1202](https://github.com/open-telemetry/opentelemetry-specification/pull/1202))

Updates:

- Clarify null SHOULD NOT be allowed even in arrays
  ([#1214](https://github.com/open-telemetry/opentelemetry-specification/pull/1214))
- Remove ordering SHOULD-requirement for attributes
  ([#1212](https://github.com/open-telemetry/opentelemetry-specification/pull/1212))
- Make `process.pid` optional, split `process.command_args` from `command_line`
  ([#1137](https://github.com/open-telemetry/opentelemetry-specification/pull/1137))
- Renamed `CorrelationContext` to `Baggage`:
  ([#857](https://github.com/open-telemetry/opentelemetry-specification/pull/857))
- Add semantic convention for NGINX custom HTTP 499 status code.
- Adapt semantic conventions for the span name of messaging systems
  ([#690](https://github.com/open-telemetry/opentelemetry-specification/pull/690))
- Remove lazy Event and Link API from Span interface
  ([#840](https://github.com/open-telemetry/opentelemetry-specification/pull/840))
  * SIGs are recommended to remove any existing implementation of the lazy APIs
    to avoid conflicts/breaking changes in case they will be reintroduced to the
    spec in future.
- Provide clear definitions for readable and read/write span interfaces in the
  SDK
  ([#669](https://github.com/open-telemetry/opentelemetry-specification/pull/669))
  * SpanProcessors must provide read/write access at least in OnStart.
- Specify how `Probability` sampler is used with `ParentOrElse` sampler.
- Clarify event timestamp origin and range
  ([#839](https://github.com/open-telemetry/opentelemetry-specification/pull/839))
- Clean up api-propagators.md, by extending documentation and removing redundant
  sections
  ([#577](https://github.com/open-telemetry/opentelemetry-specification/pull/577))
- Rename HTTPText propagator to TextMap
  ([#793](https://github.com/open-telemetry/opentelemetry-specification/pull/793))
- Rename ParentOrElse sampler to ParentBased and add multiple delegate samplers
  ([#610](https://github.com/open-telemetry/opentelemetry-specification/pull/610))
- Rename ProbabilitySampler to TraceIdRatioBasedSampler and add requirements
  ([#611](https://github.com/open-telemetry/opentelemetry-specification/pull/611))
- Version attributes no longer have a prefix such as semver:
  ([#873](https://github.com/open-telemetry/opentelemetry-specification/pull/873))
- Add semantic conventions for process runtime
  ([#882](https://github.com/open-telemetry/opentelemetry-specification/pull/882),
   [#1137](https://github.com/open-telemetry/opentelemetry-specification/pull/1137))
- Use hex encoding for trace id and span id fields in OTLP JSON encoding:
  ([#911](https://github.com/open-telemetry/opentelemetry-specification/pull/911))
- Explicitly specify the SpanContext APIs IsValid and IsRemote as required
  ([#914](https://github.com/open-telemetry/opentelemetry-specification/pull/914))
- A full `Context` is the only way to specify a parent of a `Span`.
  `SpanContext` or even `Span` are not allowed anymore.
  ([#875](https://github.com/open-telemetry/opentelemetry-specification/pull/875))
- Remove obsolete `http.status_text` from semantic conventions
  ([#972](https://github.com/open-telemetry/opentelemetry-specification/pull/972))
- Define `null` as an invalid value for attributes and declare attempts to set
  `null` as undefined behavior
  ([#992](https://github.com/open-telemetry/opentelemetry-specification/pull/992))
- SDK: Rename the `Decision` values for `SamplingResult`s to `DROP`, `RECORD_ONLY`
  and `RECORD_AND_SAMPLE` for consistency
  ([#938](https://github.com/open-telemetry/opentelemetry-specification/pull/938),
  [#956](https://github.com/open-telemetry/opentelemetry-specification/pull/956))
- Metrics API: Replace "Additive" with "Adding", "Non-Additive" with "Grouping"
  ([#983](https://github.com/open-telemetry/opentelemetry-specification/pull/983)
- Move active span interaction in the Trace API to a separate class
  ([#923](https://github.com/open-telemetry/opentelemetry-specification/pull/923))
- Metrics SDK: Specify LastValue default aggregation for ValueObserver
  ([#984](https://github.com/open-telemetry/opentelemetry-specification/pull/984)
- Metrics SDK: Specify TBD default aggregation for ValueRecorder
  ([#984](https://github.com/open-telemetry/opentelemetry-specification/pull/984)
- Trace SDK: Sampler.ShouldSample gets parent Context instead of SpanContext
  ([#881](https://github.com/open-telemetry/opentelemetry-specification/pull/881))
- SDK: Specify known values, as well as basic error handling for OTEL_PROPAGATORS.
  ([#962](https://github.com/open-telemetry/opentelemetry-specification/pull/962))
  ([#995](https://github.com/open-telemetry/opentelemetry-specification/pull/995))
- SDK: Specify when to generate new IDs with sampling
  ([#1225](https://github.com/open-telemetry/opentelemetry-specification/pull/1225))
- Remove custom header name for Baggage, use official header
  ([#993](https://github.com/open-telemetry/opentelemetry-specification/pull/993))
- Trace API: Clarifications for `Span.End`, e.g. IsRecording becomes false after End
  ([#1011](https://github.com/open-telemetry/opentelemetry-specification/pull/1011))
- Update semantic conventions for gRPC for new Span Status
  ([#1156](https://github.com/open-telemetry/opentelemetry-specification/pull/1156))

## v0.6.0 (2020-07-01)

New:

- Add span attribute to indicate cold starts of Function as a Service executions
  ([#650](https://github.com/open-telemetry/opentelemetry-specification/pull/650))
- Add conventions for naming of exporter packages
  ([#629](https://github.com/open-telemetry/opentelemetry-specification/pull/629))
- Add semantic conventions for container id
  ([#673](https://github.com/open-telemetry/opentelemetry-specification/pull/673))
- Add semantic conventions for HTTP content length
  ([#641](https://github.com/open-telemetry/opentelemetry-specification/pull/641))
- Add semantic conventions for process resource
  ([#635](https://github.com/open-telemetry/opentelemetry-specification/pull/635))
- Add peer.service to provide a user-configured name for a remote service
  ([#652](https://github.com/open-telemetry/opentelemetry-specification/pull/652))

Updates:

- Improve root Span description
  ([#645](https://github.com/open-telemetry/opentelemetry-specification/pull/645))
- Extend semantic conventions for RPC and allow non-gRPC calls
  ([#604](https://github.com/open-telemetry/opentelemetry-specification/pull/604))
- Revise and extend semantic conventions for databases
  ([#575](https://github.com/open-telemetry/opentelemetry-specification/pull/575))
- Clarify Tracer vs TracerProvider in tracing API and SDK spec.
  ([#619](https://github.com/open-telemetry/opentelemetry-specification/pull/619))
  Most importantly:
  * Configuration should be stored not per Tracer but in the TracerProvider.
  * Active spans are not per Tracer.
- Do not set any value in Context upon failed extraction
  ([#671](https://github.com/open-telemetry/opentelemetry-specification/pull/671))
- Clarify semantic conventions around span start and end time
  ([#592](https://github.com/open-telemetry/opentelemetry-specification/pull/592))

## v0.5.0 (06-02-2020)

- Define Log Data Model.
- Remove SpanId from Sampler input.
- Clarify what it will mean for a vendor to "support OpenTelemetry".
- Clarify Tracers should reference an InstrumentationLibrary rather than a
  Resource.
- Replace ALWAYS_PARENT sampler with a composite ParentOrElse sampler.
- Incorporate old content on metrics calling conventions, label sets.
- Update api-metrics-user.md and api-metrics-meter.md with the latest metrics
  API.
- Normalize Instrumentation term for instrumentations.
- Change w3c correlation context to custom header.

## v0.4.0 (2020-05-12)

- [OTEP-83](https://github.com/open-telemetry/oteps/blob/main/text/0083-component.md)
  Introduce the notion of InstrumentationLibrary.
- [OTEP-88](https://github.com/open-telemetry/oteps/blob/main/text/metrics/0088-metric-instrument-optional-refinements.md)
  Metrics API instrument foundation.
- [OTEP-91](https://github.com/open-telemetry/oteps/blob/main/text/logs/0091-logs-vocabulary.md)
  Logs vocabulary.
- [OTEP-92](https://github.com/open-telemetry/oteps/blob/main/text/logs/0092-logs-vision.md)
  Logs Vision.
- [OTEP-90](https://github.com/open-telemetry/oteps/blob/main/text/metrics/0090-remove-labelset-from-metrics-api.md)
  Remove LabelSet from the metrics API.
- [OTEP-98](https://github.com/open-telemetry/oteps/blob/main/text/metrics/0098-metric-instruments-explained.md)
  Explain the metric instruments.
- [OTEP-99](https://github.com/open-telemetry/oteps/blob/main/text/0099-otlp-http.md)
  OTLP/HTTP: HTTP Transport Extension for OTLP.
- Define handling of null and empty attribute values.
- Rename Setter.put to Setter.set
- Add glossary for typically misused terms.
- Clarify that resources are immutable.
- Clarify that SpanContext.IsRemote is false on remote children.
- Move specifications into sub-directories per signal.
- Remove references to obsolete `peer.*` attributes.
- Span semantic conventions for for messaging systems.
- Span semantic conventions for function as a service.
- Remove the handling of retries from trace exporters.
- Remove Metrics' default keys.
- Add some clarifying language to the semantics of metric instrument naming.
- Allow injectors and extractors to be separate interfaces.
- Add an explanation on why Context Restore operation is needed.
- Document special Zipkin conversion cases.

## v0.3.0 (2020-02-21)

- [OTEP-0059](https://github.com/open-telemetry/oteps/blob/main/text/trace/0059-otlp-trace-data-format.md)
  Add OTLP Trace Data Format specification.
- [OTEP-0066](https://github.com/open-telemetry/oteps/blob/main/text/0066-separate-context-propagation.md)
  Separate Layer for Context Propagation.
- [OTEP-0070](https://github.com/open-telemetry/oteps/blob/main/text/metrics/0070-metric-bound-instrument.md)
  Rename metric instrument "Handles" to "Bound Instruments".
- [OTEP-0072](https://github.com/open-telemetry/oteps/blob/main/text/metrics/0072-metric-observer.md)
  Metric Observer instrument specification (refinement).
- [OTEP-0080](https://github.com/open-telemetry/oteps/blob/main/text/metrics/0080-remove-metric-gauge.md)
  Remove the Metric Gauge instrument, recommend use of other instruments.
- Update 0003-measure-metric-type to match current Specification.
- Update 0009-metric-handles to match current Specification.
- Clarify named tracers and meters.
- Remove SamplingHint from the Sampling OTEP (OTEP-0006).
- Remove component attribute.
- Allow non-string Resource label values.
- Allow array values for attributes.
- Add service version to Resource attributes.
- Add general, general identity, network and VM image attribute conventions.
- Add a section on transformation to Zipkin Spans.
- Add a section on SDK default configuration.
- Enhance semantic conventions for HTTP/RPC.
- Provide guidelines for low-cardinality span names.
- SDK Tracer: Replace TracerFactory with TracerProvider.
- Update Resource to be in the SDK.

## v0.2.0 (2019-10-22)

- [OTEP-0001](https://github.com/open-telemetry/oteps/blob/main/text/0001-telemetry-without-manual-instrumentation.md)
  Added Auto-Instrumentation.
- [OTEP-0002](https://github.com/open-telemetry/oteps/blob/main/text/trace/0002-remove-spandata.md):
  Removed SpanData interface in favor of Span Start and End options.
- [OTEP-0003](https://github.com/open-telemetry/oteps/blob/main/text/metrics/0003-measure-metric-type.md)
  Consolidatesd pre-aggregated and raw metrics APIs.
- [OTEP-0008](https://github.com/open-telemetry/oteps/blob/main/text/metrics/0008-metric-observer.md)
  Added Metrics Observers API.
- [OTEP-0009](https://github.com/open-telemetry/oteps/blob/main/text/metrics/0009-metric-handles.md)
  Added Metrics Handle API.
- [OTEP-0010](https://github.com/open-telemetry/oteps/blob/main/text/metrics/0010-cumulative-to-counter.md)
  Rename "Cumulative" to "Counter" in the Metrics API.
- [OTEP-006](https://github.com/open-telemetry/oteps/blob/main/text/trace/0006-sampling.md)
  Moved sampling from the API tp the SDK.
- [OTEP-0007](https://github.com/open-telemetry/oteps/blob/main/text/0007-no-out-of-band-reporting.md)
  Moved support for out-of-band telemetry from the API to the SDK.
- [OTEP-0016](https://github.com/open-telemetry/oteps/blob/main/text/0016-named-tracers.md)
  Added named providers for Tracers and Meters.
- Added design goals and requirements for a telemetry data exchange protocol.
- Added a Span Processor interface for intercepting span start and end
  invocations.
- Added a Span Exporter interface for processing batches of spans.
- Replaced DistributedContext.GetIterator with GetEntries.
- Added clarifications and adjustments to improve cross-language applicability.
- Added a specification for SDK configuration.

## v0.1.0 (2019-06-21)

- Added API proposal for the converged OpenTracing/OpenCensus project is
  complete.<|MERGE_RESOLUTION|>--- conflicted
+++ resolved
@@ -33,10 +33,9 @@
 
 ### OTEPs
 
-<<<<<<< HEAD
 - Create `Logger.Enabled` OTEP.
   ([#4290](https://github.com/open-telemetry/opentelemetry-specification/pull/4290))
-=======
+
 ## v1.41.0 (2025-01-21)
 
 ### Logs
@@ -53,7 +52,6 @@
 - Clarify that implementations should interpret timeout environment variable
   values of zero as no limit (infinity).
   ([#4331](https://github.com/open-telemetry/opentelemetry-specification/pull/4331))
->>>>>>> a834643a
 
 ## v1.40.0 (2024-12-12)
 
