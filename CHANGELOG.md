# Changelog

Please update changelog as part of any significant pull request. Place short
description of your change into "Unreleased" section. As part of release process
content of "Unreleased" section content will generate release notes for the
release.

## Unreleased

### Context

### Traces

- Minor clarification on BatchExportingProcessor behavior.
  ([#4164](https://github.com/open-telemetry/opentelemetry-specification/pull/4164))
- Clarify `SpanKind` description, extend it to cover links, add examples of
  nested client spans.
  ([#4178](https://github.com/open-telemetry/opentelemetry-specification/pull/4178))

### Metrics

### Logs

<<<<<<< HEAD
- Clarify that `Export` MUST NOT be called by simple and batching processors concurrently.
  ([#4173](https://github.com/open-telemetry/opentelemetry-specification/pull/4173))
=======
- Clarify that log record mutations are visible in next registered processors.
  ([#4067](https://github.com/open-telemetry/opentelemetry-specification/pull/4067))
>>>>>>> 42dd11a4

### Events

### Baggage

### Resource

### OpenTelemetry Protocol

### Compatibility

### SDK Configuration

### Common

- Update instrumentation library guidance to avoid naming collisions between external and OTel instrumentations.
  ([#4187](https://github.com/open-telemetry/opentelemetry-specification/pull/4187))

### Supplementary Guidelines

## v1.36.0 (2024-08-12)

### Traces

- Remove restriction that sampler description is immutable.
  ([#4137](https://github.com/open-telemetry/opentelemetry-specification/pull/4137))
- Add in-development `OnEnding` callback to SDK `SpanProcessor` interface.
  ([#4024](https://github.com/open-telemetry/opentelemetry-specification/pull/4024))

### Metrics

- Clarify metric reader / metric exporter relationship for temporality
  preference and default aggregation. Explicitly define configuration options
  for temporality preference and default aggregation of built-in exporters, and
  make default values explicit.
  ([#4142](https://github.com/open-telemetry/opentelemetry-specification/pull/4142))
- Add data point flags to the metric data model.
  ([#4135](https://github.com/open-telemetry/opentelemetry-specification/pull/4135))

### Logs

- The SDK MAY provide an operation that makes a deep clone of a `ReadWriteLogRecord`.
  ([#4090](https://github.com/open-telemetry/opentelemetry-specification/pull/4090))

### Baggage

- Clarify no empty string allowed in baggage names.
  ([#4144](https://github.com/open-telemetry/opentelemetry-specification/pull/4144))

### Compatibility

- Clarify prometheus exporter should have `host` and `port` configuration options.
  ([#4147](https://github.com/open-telemetry/opentelemetry-specification/pull/4147))

### Common

- Require separation of API and SDK artifacts.
  ([#4125](https://github.com/open-telemetry/opentelemetry-specification/pull/4125))

## v1.35.0 (2024-07-12)

### Logs

- Add the in-development isolating log record processor.
  ([#4062](https://github.com/open-telemetry/opentelemetry-specification/pull/4062))

### Compatibility

- Define casing for hex-encoded IDs and mark the "Trace Context in non-OTLP Log Formats" specification stable.
  ([#3909](https://github.com/open-telemetry/opentelemetry-specification/pull/3909))

## v1.34.0 (2024-06-11)

### Context

- No changes.

### Traces

- Clarify the trace SDK should log discarded events and links.
  ([#4064](https://github.com/open-telemetry/opentelemetry-specification/pull/4064))
- Add new in-development `Enabled` API to the `Tracer`.
  ([#4063](https://github.com/open-telemetry/opentelemetry-specification/pull/4063))

### Metrics

- Add new in-development `Enabled` API to meter instruments.
  ([#4063](https://github.com/open-telemetry/opentelemetry-specification/pull/4063))

### Logs

- Add the in-development `Enabled` API to the `Logger`.
  ([#4020](https://github.com/open-telemetry/opentelemetry-specification/pull/4020))

### Events

- Rename event payload to body.
  ([#4035](https://github.com/open-telemetry/opentelemetry-specification/pull/4035))
- Add specification for EventLogger and EventLoggerProvider.
  ([#4031](https://github.com/open-telemetry/opentelemetry-specification/pull/4031))
- Describe the use cases for events in greater detail.
  ([#3969](https://github.com/open-telemetry/opentelemetry-specification/pull/3969))

### Resource

- No changes.

### OpenTelemetry Protocol

- No changes.

### Compatibility

- Prometheus: Clarify location of unit suffix within metric names.
  ([#4057](https://github.com/open-telemetry/opentelemetry-specification/pull/4057))

### SDK Configuration

- No changes.

### Common

- OpenTelemetry clients MUST follow SemVer 2.0.0.
  ([#4039](https://github.com/open-telemetry/opentelemetry-specification/pull/4039))
- Rename "Experimental" to "Development" according to OTEP 0232.
  ([#4061](https://github.com/open-telemetry/opentelemetry-specification/pull/4061)),
  ([#4069](https://github.com/open-telemetry/opentelemetry-specification/pull/4069))

### Supplementary Guidelines

- Clarify that it is permissible to extend SDK interfaces without requiring a major version bump
  ([#4030](https://github.com/open-telemetry/opentelemetry-specification/pull/4030))

## v1.33.0 (2024-05-09)

### Context

### Traces

- Links with invalid SpanContext are recorded.
  ([#3928](https://github.com/open-telemetry/opentelemetry-specification/pull/3928))

### Metrics

- Change the exemplar behavior to be on by default.
  ([#3994](https://github.com/open-telemetry/opentelemetry-specification/pull/3994))
- Use normative language for exemplar default aggregations.
  ([#4009](https://github.com/open-telemetry/opentelemetry-specification/pull/4009))
- Mark Exemplars as stable.
  ([#3870](https://github.com/open-telemetry/opentelemetry-specification/pull/3870))
- Mark synchronous gauge as stable.
  ([#4019](https://github.com/open-telemetry/opentelemetry-specification/pull/4019))

### Logs

- Allow implementations to export duplicate keys in a map as an opt-in option.
  ([#3987](https://github.com/open-telemetry/opentelemetry-specification/pull/3987))

### Events

### Resource

### OpenTelemetry Protocol

### Compatibility

- Add name suggestion for option to apply resource attributes as metric attributes in Prometheus exporter.
  ([#3837](https://github.com/open-telemetry/opentelemetry-specification/pull/3837))

### SDK Configuration

- Clarify syntax for environment variable substitution regular expression
  ([#4001](https://github.com/open-telemetry/opentelemetry-specification/pull/4001))
- Error out on invalid identifiers in environment variable substitution.
  ([#4002](https://github.com/open-telemetry/opentelemetry-specification/pull/4002))
- Add end to end examples for file configuration
  ([#4018](https://github.com/open-telemetry/opentelemetry-specification/pull/4018))
- Clarify the schema for YAML configuration files
  ([#3973](https://github.com/open-telemetry/opentelemetry-specification/pull/3973))

### Common

### Supplementary Guidelines

## v1.32.0 (2024-04-11)

### Context

- No changes.

### Traces

- Remove the Jaeger Exporter.
  ([#3964](https://github.com/open-telemetry/opentelemetry-specification/pull/3964))

### Metrics

- Clarify that exemplar reservoir default may change in a minor version.
  ([#3943](https://github.com/open-telemetry/opentelemetry-specification/pull/3943))
- Add option to disable target info metric to Prometheus exporters.
  ([#3872](https://github.com/open-telemetry/opentelemetry-specification/pull/3872))
- Add synchronous gauge entry to sum monotonic table.
  ([#3977](https://github.com/open-telemetry/opentelemetry-specification/pull/3977))

### Logs

- Refine description of Instrumentation Scope.
  ([#3855](https://github.com/open-telemetry/opentelemetry-specification/pull/3855))
- Clarify that `ReadableLogRecord` and `ReadWriteLogRecord` can be represented using a single type.
  ([#3898](https://github.com/open-telemetry/opentelemetry-specification/pull/3898))
- Fix what can be modified via `ReadWriteLogRecord`.
  ([#3907](https://github.com/open-telemetry/opentelemetry-specification/pull/3907))

### Events

- No changes.

### Resource

- No changes.

### OpenTelemetry Protocol

- No changes.

### Compatibility

- Prometheus compatibility: Clarify naming of the target info metric, and differences between various Prometheus formats.
  ([#3871](https://github.com/open-telemetry/opentelemetry-specification/pull/3871))
- Prometheus compatibility: Clarify that the service triplet is required to be unique by semantic conventions.
  ([#3945](https://github.com/open-telemetry/opentelemetry-specification/pull/3945))
- Prometheus: represent Prometheus Info, StateSet and Unknown-typed metrics in OTLP.
  ([#3868](https://github.com/open-telemetry/opentelemetry-specification/pull/3868))
- Update and reorganize the prometheus sdk exporter specification.
  ([#3872](https://github.com/open-telemetry/opentelemetry-specification/pull/3872))

### SDK Configuration

- Define OTEL_EXPERIMENTAL_CONFIG_FILE to ignore other env vars, add env var substitution default syntax.
  ([#3948](https://github.com/open-telemetry/opentelemetry-specification/pull/3948))
- Clarify environment variable substitution is not recursive
  ([#3913](https://github.com/open-telemetry/opentelemetry-specification/pull/3913))
- Allow `env:` prefix in environment variable substitution syntax.
  ([#3974](https://github.com/open-telemetry/opentelemetry-specification/pull/3974))
- Add simple scope configuration to Tracer, Meter, Logger (experimental).
  ([#3877](https://github.com/open-telemetry/opentelemetry-specification/pull/3877))

### Common

- No changes.

### Supplementary Guidelines

- No changes.

## v1.31.0 (2024-03-13)

### Context

- Specify allowed characters for Baggage keys and values.
  ([#3801](https://github.com/open-telemetry/opentelemetry-specification/pull/3801))

### Traces

- Mark the AddLink() operation as stable.
  ([#3887](https://github.com/open-telemetry/opentelemetry-specification/pull/3887))

### Metrics

- Formalize the interaction between cardinality limit and overflow attribute.
  ([#3912](https://github.com/open-telemetry/opentelemetry-specification/pull/3912))

### Logs

- Fix: remove `name` from LogRecord example in the File Exporter example.
  ([#3886](https://github.com/open-telemetry/opentelemetry-specification/pull/3886))
- Remove implementation detail from Logs Bridge API.
  ([#3884](https://github.com/open-telemetry/opentelemetry-specification/pull/3884))
- Clarify that logs attributes are a superset of standard attributes.
  ([#3852](https://github.com/open-telemetry/opentelemetry-specification/pull/3852))
- Add support for empty values.
  ([#3853](https://github.com/open-telemetry/opentelemetry-specification/pull/3853))
- Mark standard output log record exporter as stable.
  ([#3922](https://github.com/open-telemetry/opentelemetry-specification/pull/3922))

### Events

- Add Provider to the Event API.
  ([#3878](https://github.com/open-telemetry/opentelemetry-specification/pull/3878))

### Resource

- No changes.

### OpenTelemetry Protocol

- No changes.

### Compatibility

- No changes.

### SDK Configuration

- No changes.

### Common

- Prohibit attribute value from evolving to contain complex types.
  ([#3858](https://github.com/open-telemetry/opentelemetry-specification/pull/3858))
- Tighten stability requirements for well-known attribute values.
  ([#3879](https://github.com/open-telemetry/opentelemetry-specification/pull/3879))

### Supplementary Guidelines

- No changes.

## v1.30.0 (2024-02-15)

### Context

- No changes.

### Traces

- No changes.

### Metrics

- Clarify metric view measurement processing.
  ([#3842](https://github.com/open-telemetry/opentelemetry-specification/pull/3842))
- Expose `ExemplarReservoir` as configuration parameter for views.
  Remove `ExemplarFilter` as an interface, now it is only configuration
  parameter.
  ([#3820](https://github.com/open-telemetry/opentelemetry-specification/pull/3820))

### Logs

- Fix `Resource` field type in Logs Data Model.
  ([#3826](https://github.com/open-telemetry/opentelemetry-specification/pull/3826))
- Remove confusing description from `Body` field in Logs Data Model to make it clear the Bridge API must support a structured body.
  ([#3827](https://github.com/open-telemetry/opentelemetry-specification/pull/3827))
- Deconstruct number scalar type to double and signed integer.
  ([#3854](https://github.com/open-telemetry/opentelemetry-specification/pull/3854))
- Remove use of Object-Oriented term `class` in log signal.
  ([#3882](https://github.com/open-telemetry/opentelemetry-specification/pull/3882))

### Resource

- No changes.

### OpenTelemetry Protocol

- Use `TracesData`, `MetricsData` and `LogsData` proto messages for file exporter.
  ([#3809](https://github.com/open-telemetry/opentelemetry-specification/pull/3809))

### Compatibility

- No changes.

### SDK Configuration

- Add file configuration section to spec compliance matrix.
  ([#3804](https://github.com/open-telemetry/opentelemetry-specification/pull/3804))
- Define mechanism for SDK extension components.
  ([#3802](https://github.com/open-telemetry/opentelemetry-specification/pull/3802))

### Common

- No changes.

### Supplementary Guidelines

- No changes.

## v1.29.0 (2024-01-10)

### Context & Baggage

- Align definition of Baggage with W3C Specification.
  ([#3800](https://github.com/open-telemetry/opentelemetry-specification/pull/3800))

### Traces

- Update OpenTelemetry to Zipkin Transformation to handle attributes from older semantic conventions in a backwards compatible way.
  ([#3794](https://github.com/open-telemetry/opentelemetry-specification/pull/3794))

### Metrics

- Define experimental MetricFilter as a mechanism to filter collected metrics by the MetricReader
  ([#3566](https://github.com/open-telemetry/opentelemetry-specification/pull/3566))
- Add optional configuration for Prometheus exporters to optionally remove unit and type suffixes.
  ([#3777](https://github.com/open-telemetry/opentelemetry-specification/pull/3777))
- Add optional configuration for Prometheus exporters to optionally drop `otel_scope_info` metric.
  ([#3796](https://github.com/open-telemetry/opentelemetry-specification/pull/3796))

### Logs

### Resource

### OpenTelemetry Protocol

### Compatibility

### SDK Configuration

- Define file configuration file format and env var substitution
  ([#3744](https://github.com/open-telemetry/opentelemetry-specification/pull/3744))

### Common

- Clarify that attribute keys are case-sensitive.
  ([#3784](https://github.com/open-telemetry/opentelemetry-specification/pull/3784))

### Supplementary Guidelines

## v1.28.0 (2023-12-07)

### Context

- No changes.

### Traces

- Stabilize how exceptions are recorded using the Trace SDK.
  ([#3769](https://github.com/open-telemetry/opentelemetry-specification/pull/3769))
- Add definition for standard output span exporter.
  ([#3740](https://github.com/open-telemetry/opentelemetry-specification/pull/3740))

### Metrics

- Add optional configuration for Prometheus exporters to promote resource attributes to metric attributes
  ([#3761](https://github.com/open-telemetry/opentelemetry-specification/pull/3761))
- Clarifications and flexibility in Exemplar speicification.
  ([#3760](https://github.com/open-telemetry/opentelemetry-specification/pull/3760))

### Logs

- Add definition for standard output log record exporter.
  ([#3741](https://github.com/open-telemetry/opentelemetry-specification/pull/3741))
- BREAKING: Change `event.name` definition to include `namespace` and removed `event.domain` from log event attributes.
  ([#3749](https://github.com/open-telemetry/opentelemetry-specification/pull/3749))
- BREAKING: Refine the arguments of the emit Event API. Instead of accepting
  a `LogRecord`, the individual arguments are enumerated along with the
  implementation requirements on how those arguments map to `LogRecord`.
  ([#3772](https://github.com/open-telemetry/opentelemetry-specification/pull/3772))

### Resource

- No changes.

### OpenTelemetry Protocol

- Clarify HTTP endpoint configuration option handling.
  ([#3739](https://github.com/open-telemetry/opentelemetry-specification/pull/3739))

### Compatibility

- No changes.

### SDK Configuration

- Add `console` as an exporter type that is supported via environment variable configuration.
  ([#3742](https://github.com/open-telemetry/opentelemetry-specification/pull/3742))

### Common

- No changes.

### Supplementary Guidelines

- No changes.

## v1.27.0 (2023-11-08)

### Context

- No changes.

### Traces

- Add a new AddLink() operation to Span (experimental).
  ([#3678](https://github.com/open-telemetry/opentelemetry-specification/pull/3678))

### Metrics

- No changes.

### Logs

- No changes.

### Resource

- No changes.

### OpenTelemetry Protocol

- New exporter implementations do not need to support
  `OTEL_EXPORTER_OTLP_SPAN_INSECURE` and `OTEL_EXPORTER_OTLP_METRIC_INSECURE`.
  ([#3719](https://github.com/open-telemetry/opentelemetry-specification/pull/3719))

### Compatibility

- No changes.

### SDK Configuration

- Define file configuration parse and create operations.
  ([#3437](https://github.com/open-telemetry/opentelemetry-specification/pull/3437))
- Add environment variable implementation guidelines.
  ([#3738](https://github.com/open-telemetry/opentelemetry-specification/pull/3738))

### Common

- Rename/replace `(client|server).socket.(address|port)` attributes with `network.(peer|local).(address|port)`.
  ([#3713](https://github.com/open-telemetry/opentelemetry-specification/pull/3713))

### Supplementary Guidelines

- No changes.

## v1.26.0 (2023-10-10)

### Context

- No changes.

### Traces

- `ParentBased` sampler is a decorator (not a composite).
  ([#3706](https://github.com/open-telemetry/opentelemetry-specification/pull/3706))

### Metrics

- Consistently use "advisory parameters" instead of "advice parameters".
  ([#3693](https://github.com/open-telemetry/opentelemetry-specification/pull/3693))
- Stabilize `ExplicitBucketBoundaries` instrument advisory parameter.
  ([#3694](https://github.com/open-telemetry/opentelemetry-specification/pull/3694))

### Logs

- Update two apache access logs mappings.
  ([#3712](https://github.com/open-telemetry/opentelemetry-specification/pull/3712))

### Resource

- No changes.

### OpenTelemetry Protocol

- No changes.

### Compatibility

- Prometheus exporters omit empty resources and scopes without attributes.
  ([#3660](https://github.com/open-telemetry/opentelemetry-specification/pull/3660))

### SDK Configuration

- Fix description of OTEL_ATTRIBUTE_COUNT_LIMIT
  ([#3714](https://github.com/open-telemetry/opentelemetry-specification/pull/3714))

### Common

- Add upgrading and version management documentation
  ([#3695](https://github.com/open-telemetry/opentelemetry-specification/pull/3695))

### Supplementary Guidelines

- No changes.

## v1.25.0 (2023-09-13)

### Context

- No changes.

### Traces

- No changes.

### Metrics

- Increase metric name maximum length from 63 to 255 characters.
  ([#3648](https://github.com/open-telemetry/opentelemetry-specification/pull/3648))
- MetricReader.Collect ignores Resource from MetricProducer.Produce.
  ([#3636](https://github.com/open-telemetry/opentelemetry-specification/pull/3636))
- Attribute sets not observed during async callbacks are not exported.
  ([#3242](https://github.com/open-telemetry/opentelemetry-specification/pull/3242))
- Promote MetricProducer specification to feature-freeze.
  ([#3655](https://github.com/open-telemetry/opentelemetry-specification/pull/3655))
- Add synchronous gauge instrument, clarify temporality selection influence on
  metric point persistence.
  ([#3540](https://github.com/open-telemetry/opentelemetry-specification/pull/3540))
- Clarify that advice is non-identifying.
  ([#3661](https://github.com/open-telemetry/opentelemetry-specification/pull/3661))
- Define the default size of the `SimpleFixedSizeExemplarReservoir` to be `1`.
  ([#3670](https://github.com/open-telemetry/opentelemetry-specification/pull/3670))
- Rename "advice" to "advisory parameters".
  ([#3662](https://github.com/open-telemetry/opentelemetry-specification/pull/3662))
- Clarify the minimal implementation of a `View`'s `attribute_keys` is an allow-list.
  ([#3680](https://github.com/open-telemetry/opentelemetry-specification/pull/3680))
- Add "/" to valid characters for instrument names
  ([#3684](https://github.com/open-telemetry/opentelemetry-specification/pull/3684))
- Stabilize the `MetricProducer`.
  ([#3685](https://github.com/open-telemetry/opentelemetry-specification/pull/3685))

### Logs

- Update GCP data model to use `TraceFlags` instead of
  `gcp.trace_sampled`. ([#3629](https://github.com/open-telemetry/opentelemetry-specification/pull/3629))

### Resource

- No changes.

### OpenTelemetry Protocol

- Fix and clarify definition of "transient error" in the OTLP exporter specification.
  ([#3653](https://github.com/open-telemetry/opentelemetry-specification/pull/3653))

### Compatibility

- OpenTracing Shim: Allow invalid but sampled SpanContext to be returned.
  ([#3471](https://github.com/open-telemetry/opentelemetry-specification/pull/3471))
- Prometheus: Allow changing metric names by default when translating from Prometheus to OpenTelemetry.
  ([#3679](https://github.com/open-telemetry/opentelemetry-specification/pull/3679))

### SDK Configuration

- No changes.

### Common

- No changes.

### Supplemenatary Guidelines

- No changes.

## v1.24.0 (2023-08-10)

### Context

- No changes.

### Traces

- No changes.

### Metrics

- Specify how to handle instrument name conflicts.
  ([#3626](https://github.com/open-telemetry/opentelemetry-specification/pull/3626))
- Add experimental metric attributes advice API.
  ([#3546](https://github.com/open-telemetry/opentelemetry-specification/pull/3546))
- Revise the exemplar default reservoirs.
  ([#3627](https://github.com/open-telemetry/opentelemetry-specification/pull/3627))
- Mark the default aggregation cardinality Experimental in MetricReader.
  ([#3619](https://github.com/open-telemetry/opentelemetry-specification/pull/3619))
- Mark Metric No-Op API as stable.
  ([#3642](https://github.com/open-telemetry/opentelemetry-specification/pull/3642))
- MetricProducers are provided as config to MetricReaders instead of through a RegisterProducer operation.
  ([#3613](https://github.com/open-telemetry/opentelemetry-specification/pull/3613))
- Refine `MetricProvider.ForceFlush` and define `ForceFlush` for periodic exporting MetricReader.
  ([#3563](https://github.com/open-telemetry/opentelemetry-specification/pull/3563))

### Logs

- Clarify how log appender use Scope name and attributes.
  ([#3583](https://github.com/open-telemetry/opentelemetry-specification/pull/3583))
- Mark No-Op Logs Bridge API as stable.
  ([#3642](https://github.com/open-telemetry/opentelemetry-specification/pull/3642))

### Resource

- No changes.

### Compatibility

- Prometheus exporters SHOULD provide configuration to disable the addition of `_total` suffixes.
  ([#3590](https://github.com/open-telemetry/opentelemetry-specification/pull/3590))

### SDK Configuration

- No changes.

### Common

- No changes.

### Supplemenatary Guidelines

- No changes.

## v1.23.0 (2023-07-12)

### Context

- No changes.

### Traces

- Refine SDK TracerProvider configuration section.
  ([#3559](https://github.com/open-telemetry/opentelemetry-specification/pull/3559))
- Make SDK Tracer Creation more normative.
  ([#3529](https://github.com/open-telemetry/opentelemetry-specification/pull/3529))

### Metrics

- Refine SDK MeterProvider configuration section.
  ([#3522](https://github.com/open-telemetry/opentelemetry-specification/pull/3522))
- Clarify metric view requirements and recommendations.
  ([#3524](https://github.com/open-telemetry/opentelemetry-specification/pull/3524))
- Change the view name to be the view's stream configuration name.
  ([#3524](https://github.com/open-telemetry/opentelemetry-specification/pull/3524))
- Make SDK Meter Creation more normative.
  ([#3529](https://github.com/open-telemetry/opentelemetry-specification/pull/3529))
- Clarify duplicate instrument registration scope to be a MeterProvider.
  ([#3538](https://github.com/open-telemetry/opentelemetry-specification/pull/3538))
- Clarify identical instrument definition for SDK.
  ([#3585](https://github.com/open-telemetry/opentelemetry-specification/pull/3585))

### Logs

- Refine SDK LoggerProvider configuration section.
  ([#3559](https://github.com/open-telemetry/opentelemetry-specification/pull/3559))
- Make SDK Logger Creation more normative.
  ([#3529](https://github.com/open-telemetry/opentelemetry-specification/pull/3529))

### Resource

- No changes.

### Compatibility

- NOTICE: Remove the Jaeger Exporter
  ([#3567](https://github.com/open-telemetry/opentelemetry-specification/pull/3567))
- Prometheus: Do not add `_total` suffix if the metric already ends in `_total`.
  ([#3581](https://github.com/open-telemetry/opentelemetry-specification/pull/3581))
- Prometheus type and unit suffixes are not trimmed by default.
  ([#3580](https://github.com/open-telemetry/opentelemetry-specification/pull/3580))

### SDK Configuration

- Extract Exemplar section and mark it as Experimental.
  ([#3533](https://github.com/open-telemetry/opentelemetry-specification/pull/3533))

### Common

- No changes.

### Supplemenatary Guidelines

- No changes.

## v1.22.0 (2023-06-09)

### Context

- No changes.

### Traces

- No changes.

### Metrics

- Make recommendation to reserve aggregator normative.
  ([#3526](https://github.com/open-telemetry/opentelemetry-specification/pull/3526))

### Logs

- No changes.

### Resource

- No changes.

### Compatibility

- No changes.

### OpenTelemetry Protocol

- Move OTLP specification to github.com/open-telemetry/opentelemetry-proto.
  ([#3454](https://github.com/open-telemetry/opentelemetry-specification/pull/3454))

### SDK Configuration

- No changes.

### Telemetry Schemas

- No changes.

### Common

- Explain why custom attributes are not recommended to be placed in OTel
  namespaces.
  ([#3507](https://github.com/open-telemetry/opentelemetry-specification/pull/3507))

### Supplemenatary Guidelines

- No changes.

## v1.21.0 (2023-05-09)

### Context

- No changes.

### Traces

- No changes.

### Metrics

- Add experimental histogram advice API.
  ([#3216](https://github.com/open-telemetry/opentelemetry-specification/pull/3216))
- Recommended non-prefixed units for metric instrument semantic conventions.
  ([#3312](https://github.com/open-telemetry/opentelemetry-specification/pull/3312))
- Recommended cardinality limits to protect metrics pipelines against
  excessive data production from a single instrument.
  ([#2960](https://github.com/open-telemetry/opentelemetry-specification/pull/2960))
- Specify second unit (`s`) and advice bucket boundaries of `[]`
  for `process.runtime.jvm.gc.duration`.
  ([#3458](https://github.com/open-telemetry/opentelemetry-specification/pull/3458))
- Add links to the JMX APIs that are the JVM runtime metric sources.
  ([#3463](https://github.com/open-telemetry/opentelemetry-specification/pull/3463))

### Logs

- Clarify parameters for emitting a log record.
  ([#3345](https://github.com/open-telemetry/opentelemetry-specification/pull/3354))
- Drop logger include_trace_context parameter.
  ([#3397](https://github.com/open-telemetry/opentelemetry-specification/pull/3397))
- Clarify how ObservedTimestamp field is set if unspecified
  ([#3385](https://github.com/open-telemetry/opentelemetry-specification/pull/3385))
- Mark logs bridge API / SDK as stable.
  ([#3376](https://github.com/open-telemetry/opentelemetry-specification/pull/3376))
- Mark LogRecord Environment Variables as stable.
  ([#3449](https://github.com/open-telemetry/opentelemetry-specification/pull/3449))

### Resource

### Semantic Conventions

- The Semantic Conventions have moved to a separate repository
  [github.com/open-telemetry/semantic-conventions](https://github.com/open-telemetry/semantic-conventions).
  There will be no future semantic conventions release from this repository.
  ([#3489](https://github.com/open-telemetry/opentelemetry-specification/pull/3489))

### Compatibility

- Mark OpenCensus compatibility spec as stable
  ([#3425](https://github.com/open-telemetry/opentelemetry-specification/pull/3425))

### OpenTelemetry Protocol

- No changes.

### SDK Configuration

- Lay initial groundwork for file configuration
  ([#3360](https://github.com/open-telemetry/opentelemetry-specification/pull/3360))
- Move file configuration schema to `opentelemetry-configuration`.
  ([#3412](https://github.com/open-telemetry/opentelemetry-specification/pull/3412))
- Move `sdk-configuration.md` and `sdk-environment-variables.md`
  to `/specification/configuration/`.
  ([#3434](https://github.com/open-telemetry/opentelemetry-specification/pull/3434))

### Telemetry Schemas

- No changes.

### Common

- Add log entries to specification README.md contents.
  ([#3435](https://github.com/open-telemetry/opentelemetry-specification/pull/3435))

### Supplemenatary Guidelines

- Add guidance to use service-supported propagation formats as default for AWS SDK client calls.
  ([#3212](https://github.com/open-telemetry/opentelemetry-specification/pull/3212))

## v1.20.0 (2023-04-07)

### Context

- No changes.

### Traces

- Clarify required parent information in ReadableSpan. Technically a relaxation,
  but previously it was easy to overlook certain properties were required.
  [#3257](https://github.com/open-telemetry/opentelemetry-specification/pull/3257)
- Remove underspecified and unused Span decorator from Trace SDK.
  ([#3363](https://github.com/open-telemetry/opentelemetry-specification/pull/3363))

### Metrics

- Clarify that units should use UCUM case sensitive variant.
  ([#3306](https://github.com/open-telemetry/opentelemetry-specification/pull/3306))
- Remove No-Op instrument and Meter creation requirements.
  ([#3322](https://github.com/open-telemetry/opentelemetry-specification/pull/3322))
- Fixed attributes requirement level in semantic conventions for hardware metrics
  ([#3258](https://github.com/open-telemetry/opentelemetry-specification/pull/3258))

### Logs

- Update log readme "request context" to "trace context".
  ([#3332](https://github.com/open-telemetry/opentelemetry-specification/pull/3332))
- Remove log readme document status.
  ([#3334](https://github.com/open-telemetry/opentelemetry-specification/pull/3334))
- Break out compatibility document on recording trace context in non-OTLP Log Format
  ([#3331](https://github.com/open-telemetry/opentelemetry-specification/pull/3331))
- Ensure Logs Bridge API doesn't contain SDK implementation details
  ([#3275](https://github.com/open-telemetry/opentelemetry-specification/pull/3275))
- Add Log Bridge API artifact naming guidance
  ([#3346](https://github.com/open-telemetry/opentelemetry-specification/pull/3346))
- Add log appender / bridge to glossary.
  ([#3335](https://github.com/open-telemetry/opentelemetry-specification/pull/3335))

### Resource

- No changes.

### Semantic Conventions

- Clarify that attribute requirement levels apply to the instrumentation library
  ([#3289](https://github.com/open-telemetry/opentelemetry-specification/pull/3289))
- Fix grammatical number of metric units.
  ([#3298](https://github.com/open-telemetry/opentelemetry-specification/pull/3298))
- Rename `net.app.protocol.(name|version)` to `net.protocol.(name|version)`
  ([#3272](https://github.com/open-telemetry/opentelemetry-specification/pull/3272))
- Replace `http.flavor` with `net.protocol.(name|version)`
  ([#3272](https://github.com/open-telemetry/opentelemetry-specification/pull/3272))
- Metric requirement levels are now stable
  ([#3271](https://github.com/open-telemetry/opentelemetry-specification/pull/3271))
- BREAKING: remove `messaging.destination.kind` and `messaging.source.kind`.
  ([#3214](https://github.com/open-telemetry/opentelemetry-specification/pull/3214),
  [#3348](https://github.com/open-telemetry/opentelemetry-specification/pull/3348))
- Define attributes collected for `cosmosdb` by Cosmos DB SDK
  ([#3097](https://github.com/open-telemetry/opentelemetry-specification/pull/3097))
- Clarify stability requirements of semantic conventions
  ([#3225](https://github.com/open-telemetry/opentelemetry-specification/pull/3225))
- BREAKING: Change span statuses for gRPC server spans.
  ([#3333](https://github.com/open-telemetry/opentelemetry-specification/pull/3333))
- Stabilize key components of `service.*` and `telemetry.sdk.*` resource
  semantic conventions.
  ([#3202](https://github.com/open-telemetry/opentelemetry-specification/pull/3202))
- Fixed attributes requirement level in semantic conventions for hardware metrics
  ([#3258](https://github.com/open-telemetry/opentelemetry-specification/pull/3258))
- Added AWS S3 semantic conventions.
  ([#3251](https://github.com/open-telemetry/opentelemetry-specification/pull/3251))
- Fix units in the Kafka metric semantic conventions.
  ([#3300](https://github.com/open-telemetry/opentelemetry-specification/pull/3300))
- Add Trino to Database specific conventions
  ([#3347](https://github.com/open-telemetry/opentelemetry-specification/pull/3347))
- Change `db.statement` to only be collected if there is sanitization.
  ([#3127](https://github.com/open-telemetry/opentelemetry-specification/pull/3127))
- BREAKING: Remove `http.status_code` attribute from the
  `http.server.active_requests` metric.
  ([#3366](https://github.com/open-telemetry/opentelemetry-specification/pull/3366))
- Mark attribute requirement levels as stable
  ([#3368](https://github.com/open-telemetry/opentelemetry-specification/pull/3368))

### Compatibility

- No changes.

### OpenTelemetry Protocol

- Declare OTLP stable.
  ([#3274](https://github.com/open-telemetry/opentelemetry-specification/pull/3274))

### SDK Configuration

- No changes.

### Telemetry Schemas

- No changes.

### Common

- No changes.

## v1.19.0 (2023-03-06)

### Context

- No changes.

### Traces

- No changes.

### Metrics

- Add unit to View's Instrument selection criteria.
  ([#3184](https://github.com/open-telemetry/opentelemetry-specification/pull/3184))
- Add metric requirement levels "Required", "Recommended", and "Opt-In".
  ([#3237](https://github.com/open-telemetry/opentelemetry-specification/pull/3237))

### Logs

- Rename Logs API to Logs Bridge API to prevent confusion.
  ([#3197](https://github.com/open-telemetry/opentelemetry-specification/pull/3197))
- Move event language from log README to event-api.
  ([#3252](https://github.com/open-telemetry/opentelemetry-specification/pull/3252))

### Resource

- Clarify how to collect `host.id` for non-containerized systems.
  ([#3173](https://github.com/open-telemetry/opentelemetry-specification/pull/3173))

### Semantic Conventions

- Move X-Ray Env Variable propagation to span link instead of parent for AWS Lambda.
  ([#3166](https://github.com/open-telemetry/opentelemetry-specification/pull/3166))
- Add heroku resource semantic conventions.
  [#3075](https://github.com/open-telemetry/opentelemetry-specification/pull/3075)
- BREAKING: Rename faas.execution to faas.invocation_id
  ([#3209](https://github.com/open-telemetry/opentelemetry-specification/pull/3209))
- BREAKING: Change faas.max_memory units to Bytes instead of MB
  ([#3209](https://github.com/open-telemetry/opentelemetry-specification/pull/3209))
- BREAKING: Expand scope of faas.id to cloud.resource_id
  ([#3188](https://github.com/open-telemetry/opentelemetry-specification/pull/3188))
- Add Connect RPC specific conventions
  ([#3116](https://github.com/open-telemetry/opentelemetry-specification/pull/3116))
- Rename JVM metric attribute value from `nonheap` to `non_heap`
  ([#3250](https://github.com/open-telemetry/opentelemetry-specification/pull/3250))
- Mark the attribute naming guidelines in the specification as stable.
  ([#3220](https://github.com/open-telemetry/opentelemetry-specification/pull/3220))
- Mark telemetry schema readme stable.
  ([#3221](https://github.com/open-telemetry/opentelemetry-specification/pull/3221))
- Remove mention of `net.transport` from HTTP semantic conventions
  ([#3244](https://github.com/open-telemetry/opentelemetry-specification/pull/3244))
- Clarifies that if an HTTP client request is explicitly made to an IP address,
  e.g. `http://x.x.x.x:8080`, then `net.peer.name` SHOULD be the IP address `x.x.x.x`
  ([#3276](https://github.com/open-telemetry/opentelemetry-specification/pull/3276))
- Mark `net.sock.host.port` as conditionally required.
  ([#3246](https://github.com/open-telemetry/opentelemetry-specification/pull/3246))
- Rename Optional attribute requirement level to Opt-In.
  ([#3228](https://github.com/open-telemetry/opentelemetry-specification/pull/3228))
- Rename `http.user_agent` to `user_agent.original`.
  ([#3190](https://github.com/open-telemetry/opentelemetry-specification/pull/3190))
- Expand the declaration of `pool.name`.
  ([#3050](https://github.com/open-telemetry/opentelemetry-specification/pull/3050))

### Compatibility

- Update Zipkin remoteEndpoint preferences.
  ([#3087](https://github.com/open-telemetry/opentelemetry-specification/pull/3087))

### OpenTelemetry Protocol

- Declare OTLP/JSON Stable.
  ([#2930](https://github.com/open-telemetry/opentelemetry-specification/pull/2930))

### SDK Configuration

- No changes.

### Telemetry Schemas

- No changes.

### Common

- No changes.

## v1.18.0 (2023-02-09)

### Context

- No changes.

### Traces

- Clarify guidance regarding excessive logging when attributes are dropped
  or truncated.
  ([#3151](https://github.com/open-telemetry/opentelemetry-specification/pull/3151))

### Metrics

- No changes.

### Logs

- Define BatchLogRecordProcessor default configuration values.
  ([#3002](https://github.com/open-telemetry/opentelemetry-specification/pull/3002))
- Clarify guidance regarding excessive logging when attributes are dropped
  or truncated.
  ([#3151](https://github.com/open-telemetry/opentelemetry-specification/pull/3151))

### Resource

- No changes.

### Semantic Conventions

- Add Cloud Spanner and Microsoft SQL Server Compact to db.system semantic conventions
  ([#3105](https://github.com/open-telemetry/opentelemetry-specification/pull/3105)).
- Enable semantic convention tooling for metrics in spec
  ([#3119](https://github.com/open-telemetry/opentelemetry-specification/pull/3119))
- Rename google openshift platform attribute from `google_cloud_openshift` to `gcp_openshift`
  to match the existing `cloud.provider` prefix.
  ([#3095](https://github.com/open-telemetry/opentelemetry-specification/pull/3095))
- Changes http server span names from `{http.route}` to `{http.method} {http.route}`
  (when route is available), and from `HTTP {http.method}` to `{http.method}` (when
  route is not available).
  Changes http client span names from `HTTP {http.method}` to `{http.method}`.
  ([#3165](https://github.com/open-telemetry/opentelemetry-specification/pull/3165))
- Mark `http.server.duration` and `http.client.duration` metrics as required, and mark
  all other HTTP metrics as optional.
  [#3158](https://github.com/open-telemetry/opentelemetry-specification/pull/3158)
- Add `net.host.port` to `http.server.active_requests` metrics attributes.
  [#3158](https://github.com/open-telemetry/opentelemetry-specification/pull/3158)
- `http.route` SHOULD contain the "application root" if there is one.
  ([#3164](https://github.com/open-telemetry/opentelemetry-specification/pull/3164))

### Compatibility

- Add condition with sum and count for Prometheus summaries
  ([3059](https://github.com/open-telemetry/opentelemetry-specification/pull/3059)).
- Clarify prometheus unit conversions
  ([#3066](https://github.com/open-telemetry/opentelemetry-specification/pull/3066)).
- Define conversion mapping from OTel Exponential Histograms to Prometheus Native
  Histograms.
  ([#3079](https://github.com/open-telemetry/opentelemetry-specification/pull/3079))
- Fix Prometheus histogram metric suffixes. Bucket series end in `_bucket`
  ([#3018](https://github.com/open-telemetry/opentelemetry-specification/pull/3018)).

### OpenTelemetry Protocol

- No changes.

### SDK Configuration

- Add log-specific attribute limit configuration and clarify that general
  attribute limit configuration also apply to log records
  ([#2861](https://github.com/open-telemetry/opentelemetry-specification/pull/2861)).

### Telemetry Schemas

- No changes.

### Common

- No changes.

## v1.17.0 (2023-01-17)

### Context

- No changes.

### Traces

- Clarify that the BatchSpanProcessor should export batches when the queue reaches the batch size
  ([#3024](https://github.com/open-telemetry/opentelemetry-specification/pull/3024))
- Deprecate jaeger exporter, scheduled for spec removal in July 2023.
  [#2858](https://github.com/open-telemetry/opentelemetry-specification/pull/2858)

### Metrics

- Rename built-in ExemplarFilters to AlwaysOn, AlwaysOff and TraceBased.
  ([#2919](https://github.com/open-telemetry/opentelemetry-specification/pull/2919))
- Add `MaxScale` config option to Exponential Bucket Histogram Aggregation.
  ([#3017](https://github.com/open-telemetry/opentelemetry-specification/pull/3017))
- Rename exponential bucket histogram aggregation to base 2 exponential histogram
  aggregation. Rename "OTEL_EXPORTER_OTLP_METRICS_DEFAULT_HISTOGRAM_AGGREGATION"
  value from "exponential_bucket_histogram" to
  "base2_exponential_bucket_histogram". Mark exponential histogram data model and
  base2 exponential histogram aggregation as stable.
  ([#3041](https://github.com/open-telemetry/opentelemetry-specification/pull/3041))

### Logs

- Clarify usage of log body for structured logs
  ([#3023](https://github.com/open-telemetry/opentelemetry-specification/pull/3023))
- Move appendices from Data Model to new Data Model Appendix document
  ([#3207](https://github.com/open-telemetry/opentelemetry-specification/pull/3207))

### Resource

- No changes.

### Semantic Conventions

- Clarify common HTTP attributes apply to both clients and servers
  ([#3044](https://github.com/open-telemetry/opentelemetry-specification/pull/3044))
- Add `code.lineno` source code attribute
  ([#3029](https://github.com/open-telemetry/opentelemetry-specification/pull/3029))
- Add ClickHouse to db.system semantic conventions
  ([#3011](https://github.com/open-telemetry/opentelemetry-specification/pull/3011))
- Refactor messaging attributes and per-message attributes in batching scenarios.
  ([#2957](https://github.com/open-telemetry/opentelemetry-specification/pull/2957)).
  BREAKING: rename `messaging.consumer_id` to `messaging.consumer.id`,
  `messaging.destination` to `messaging.destination.name`,
  `messaging.temp_destination` to `messaging.destination.temporary`,
  `messaging.destination_kind` to `messaging.destination.kind`,
  `messaging.message_id` to `messaging.message.id`,
  `messaging.protocol` to `net.app.protocol.name`,
  `messaging.protocol_version`, `net.app.protocol.version`,
  `messaging.conversation_id` to `messaging.message.conversation_id`,
  `messaging.message_payload_size_bytes` to `messaging.message.payload_size_bytes`,
  `messaging.message_payload_compressed_size_bytes` to `messaging.message.payload_compressed_size_bytes`,
  `messaging.rabbitmq.routing_key`: `messaging.rabbitmq.destination.routing_key`,
  `messaging.kafka.message_key` to `messaging.kafka.message.key`,
  `messaging.kafka.consumer_group` to `messaging.kafka.consumer.group`,
  `messaging.kafka.partition` to `messaging.kafka.destination.partition`,
  `messaging.kafka.tombstone` to `messaging.kafka.message.tombstone`,
  `messaging.rocketmq.message_type` to `messaging.rocketmq.message.type`,
  `messaging.rocketmq.message_tag` to `messaging.rocketmq.message.tag`,
  `messaging.rocketmq.message_keys` to `messaging.rocketmq.message.keys`;
  Removed `messaging.url`;
  Renamed `send` operation to `publish`;
  Split `destination` and `source` namespaces and clarify per-message attributes in batching scenarios.

### Compatibility

- Add Tracer.Close() to the OpenTracing Shim layer.
- Add OpenCensus migration guide and add BinaryPropagation as an option to gRPC
  instrumentation for OpenCensus compatibility
  ([#3015](https://github.com/open-telemetry/opentelemetry-specification/pull/3015)).

### OpenTelemetry Protocol

- Add table for OTLP/HTTP response code and client retry recommendation
  ([#3028](https://github.com/open-telemetry/opentelemetry-specification/pull/3028))
- Remove spaces from example exporter User-Agent header to conform to RFC7231 & RFC7230.
  [#3052](https://github.com/open-telemetry/opentelemetry-specification/pull/3052)

### SDK Configuration

- Rename knowns values for "OTEL_METRICS_EXEMPLAR_FILTER" to "always_on",
  "always_off" and "trace_based".
  ([#2919](https://github.com/open-telemetry/opentelemetry-specification/pull/2919))

### Telemetry Schemas

- No changes.

### Common

- No changes.

## v1.16.0 (2022-12-08)

### Context

- No changes.

### Traces

- No changes.

### Metrics

- Define Experimental MetricProducer as a third-party provider of metric data to MetricReaders.
  ([#2951](https://github.com/open-telemetry/opentelemetry-specification/pull/2951))
- Add OTLP exporter temporality preference named "LowMemory" which
  configures Synchronous Counter and Histogram instruments to use
  Delta aggregation temporality, which allows them to shed memory
  following a cardinality explosion, thus use less memory.
  ([#2961](https://github.com/open-telemetry/opentelemetry-specification/pull/2961))

### Logs

- Clarification on what an Event is, and what the event.domain and event.name attributes represent
  ([#2848](https://github.com/open-telemetry/opentelemetry-specification/pull/2848))
- Move `event.domain` from InstrumentationScope attributes to LogRecord
  attributes.
  ([#2940](https://github.com/open-telemetry/opentelemetry-specification/pull/2940))
- Split out Event API from Log API
  ([#2941](https://github.com/open-telemetry/opentelemetry-specification/pull/2941))
- Clarify data modification in `LogRecordProcessor`.
  ([#2969](https://github.com/open-telemetry/opentelemetry-specification/pull/2969))
- Make sure it is very clear we are not building a Logging API.
  ([#2966](https://github.com/open-telemetry/opentelemetry-specification/pull/2966))

### Resource

- Extend Cloud Platform Enum with OpenShift entry for all supported cloud providers.
  ([#2985](https://github.com/open-telemetry/opentelemetry-specification/pull/2985))

### Semantic Conventions

- Add `process.runtime.jvm.gc.duration` metric to semantic conventions.
  ([#2903](https://github.com/open-telemetry/opentelemetry-specification/pull/2903))
- Make http.status_code metric attribute an int.
  ([#2943](https://github.com/open-telemetry/opentelemetry-specification/pull/2943))
- Add IBM Cloud as a cloud provider.
  ([#2965](https://github.com/open-telemetry/opentelemetry-specification/pull/2965))
- Add semantic conventions for Feature Flags
  ([#2529](https://github.com/open-telemetry/opentelemetry-specification/pull/2529))
- Rename `rpc.request.metadata.<key>` and `rpc.response.metadata.<key>` to
  `rpc.grpc.request.metadata.<key>` and `rpc.grpc.response.metadata.<key>`
  ([#2981](https://github.com/open-telemetry/opentelemetry-specification/pull/2981))
- List the machine-id as potential source for a unique host.id
  ([#2978](https://github.com/open-telemetry/opentelemetry-specification/pull/2978))
- Add `messaging.kafka.message.offset` attribute.
  ([#2982](https://github.com/open-telemetry/opentelemetry-specification/pull/2982))
- Update hardware metrics to use `direction` as per general semantic conventions
  ([#2942](https://github.com/open-telemetry/opentelemetry-specification/pull/2942))

### Compatibility

- Add OpenCensus metric bridge specification.
  ([#2979](https://github.com/open-telemetry/opentelemetry-specification/pull/2979))

### OpenTelemetry Protocol

- No changes.

### SDK Configuration

- Specify handling of invalid numeric environment variables
  ([#2963](https://github.com/open-telemetry/opentelemetry-specification/pull/2963))

### Telemetry Schemas

- No changes.

### Common

- No changes.

## v1.15.0 (2022-11-09)

### Context

- No changes.

### Traces

- Rename `http.retry_count` to `http.resend_count` and clarify its meaning.
  ([#2743](https://github.com/open-telemetry/opentelemetry-specification/pull/2743))

### Metrics

- Handle duplicate description comments during Prometheus conversion.
  ([#2890](https://github.com/open-telemetry/opentelemetry-specification/pull/2890))
- Allow to configure min/max recording in the exponential histogram aggregation.
  ([#2904](https://github.com/open-telemetry/opentelemetry-specification/pull/2904))
- Add table of instrument additive property
  ([#2906](https://github.com/open-telemetry/opentelemetry-specification/pull/2906))

### Logs

- Add `Context` as argument to `LogRecordProcessor#onEmit`.
  ([#2927](https://github.com/open-telemetry/opentelemetry-specification/pull/2927))

### Resource

- No changes.

### Semantic Conventions

- Change to messaging.kafka.max.lag from UpDownCounter to Gauge (and rename it)
  ([#2837](https://github.com/open-telemetry/opentelemetry-specification/pull/2837))
- Add daemon attribute to jvm threads metric
  ([#2828](https://github.com/open-telemetry/opentelemetry-specification/pull/2828))
- Add gRPC request and response metadata semantic conventions
  ([#2874](https://github.com/open-telemetry/opentelemetry-specification/pull/2874))
- Add `process.paging.faults` metric to semantic conventions
  ([#2827](https://github.com/open-telemetry/opentelemetry-specification/pull/2827))
- Define semantic conventions yaml for non-otlp conventions
  ([#2850](https://github.com/open-telemetry/opentelemetry-specification/pull/2850))
- Add more semantic convetion attributes of Apache RocketMQ
  ([#2881](https://github.com/open-telemetry/opentelemetry-specification/pull/2881))
- Add `process.runtime.jvm.memory.usage_after_last_gc` metric to semantic conventions.
  ([#2901](https://github.com/open-telemetry/opentelemetry-specification/pull/2901))

### Compatibility

- Specify how Prometheus exporters and receivers handle instrumentation scope.
  ([#2703](https://github.com/open-telemetry/opentelemetry-specification/pull/2703)).

### OpenTelemetry Protocol

- Clarify that lowerCamelCase field names MUST be used for OTLP/JSON
  ([#2829](https://github.com/open-telemetry/opentelemetry-specification/pull/2829))

### SDK Configuration

- No changes.

### Telemetry Schemas

- No changes.

### Common

- Clarify that Scope is defined at build time
  ([#2878](https://github.com/open-telemetry/opentelemetry-specification/pull/2878))

## v1.14.0 (2022-10-04)

### Context

- No changes.

### Traces

- No changes.

### Metrics

- Changed the default buckets for Explicit Bucket Histogram to better match the
  official Prometheus clients.
  ([#2770](https://github.com/open-telemetry/opentelemetry-specification/pull/2770)).
- Fix OpenMetrics valid label keys, and specify prometheus conversion for metric name.
  ([#2788](https://github.com/open-telemetry/opentelemetry-specification/pull/2788))

### Logs

- Add environment variables for configuring the `BatchLogRecordProcessor`.
  ([#2785](https://github.com/open-telemetry/opentelemetry-specification/pull/2785))
- Fix inconsistencies in log README
  ([#2800](https://github.com/open-telemetry/opentelemetry-specification/pull/2800)).

### Resource

- Add `browser.mobile` and `browser.language` resource attributes
  ([#2761](https://github.com/open-telemetry/opentelemetry-specification/pull/2761))

### Semantic Conventions

- Add `process.context_switches`, and `process.open_file_descriptors`, to the
  metrics semantic conventions
  ([#2706](https://github.com/open-telemetry/opentelemetry-specification/pull/2706))
- Add exceptions to the logs semantic conventions
  ([#2819](https://github.com/open-telemetry/opentelemetry-specification/pull/2819))
- Make context propagation requirements explicit for messaging semantic conventions
  ([#2750](https://github.com/open-telemetry/opentelemetry-specification/pull/2750)).
- Update http metrics to use `http.route` instead of `http.target` for servers,
  drop `http.url` for clients
  ([#2818](https://github.com/open-telemetry/opentelemetry-specification/pull/2818)).

### Compatibility

- No changes.

### OpenTelemetry Protocol

- Add user agent to OTLP exporter specification
  ([#2684](https://github.com/open-telemetry/opentelemetry-specification/pull/2684))
- Prohibit usage of enum value name strings in OTLP/JSON
  ([#2758](https://github.com/open-telemetry/opentelemetry-specification/pull/2758))
- Clarify that unknown fields must be ignored when receiving OTLP/JSON
  ([#2816](https://github.com/open-telemetry/opentelemetry-specification/pull/2816))
- Add OTLP exporter user agent to the spec compliance matrix
  ([#2842](https://github.com/open-telemetry/opentelemetry-specification/pull/2842)).

### SDK Configuration

- Add the OTEL_SDK_DISABLED environment variable to the SDK configuration.
  ([2679](https://github.com/open-telemetry/opentelemetry-specification/pull/2679))
- Add the definition of a Boolean environment variable
  ([#2755](https://github.com/open-telemetry/opentelemetry-specification/pull/2755)).

### Telemetry Schemas

- No changes.

### Common

- No changes.

## v1.13.0 (2022-09-19)

### Context

- No changes.

### Traces

- Clarify the return of `Export(batch)` in the Batch Span Processor and exporter concurrency
  ([#2452](https://github.com/open-telemetry/opentelemetry-specification/pull/2452))
- Clarify that Context should not be mutable when setting a span
  ([#2637](https://github.com/open-telemetry/opentelemetry-specification/pull/2637))
- Clarify that `ForceFlush` is a required method on `SpanExporter` interface
  ([#2654](https://github.com/open-telemetry/opentelemetry-specification/pull/2654))

### Metrics

- Add experimental `OTEL_EXPORTER_OTLP_DEFAULT_HISTOGRAM_AGGREGATION` variable for
  configuring default histogram aggregation of OTLP metric exporter
  ([#2619](https://github.com/open-telemetry/opentelemetry-specification/pull/2619))
- Clarify async instrument callback identity
  ([#2538](https://github.com/open-telemetry/opentelemetry-specification/pull/2538))
- Prometheus export: Only monotonic sum are counters (with `_total`)
  ([#2644](https://github.com/open-telemetry/opentelemetry-specification/pull/2644))
- [OM/OTLP] Use `_created` for StartTimeUnixNano and vice-versa
  ([#2645](https://github.com/open-telemetry/opentelemetry-specification/pull/2645))
- Prometheus compatibility: use target_info metric instead of "target" info MF
  ([#2701](https://github.com/open-telemetry/opentelemetry-specification/pull/2701))
- Add optional Zero Threshold for Exponential Histograms to the metrics data model
  ([#2665](https://github.com/open-telemetry/opentelemetry-specification/pull/2665))
- Change the inclusivity of exponential histogram bounds
  ([#2633](https://github.com/open-telemetry/opentelemetry-specification/pull/2633))
- Add `process.threads` host metric semantic convention.
  ([#2705](https://github.com/open-telemetry/opentelemetry-specification/pull/2705)).

### Logs

- Update log SDK to allow log processors to mutate log records
  ([#2681](https://github.com/open-telemetry/opentelemetry-specification/pull/2681)).
- Add experimental Events and Logs API specification
  ([#2676](https://github.com/open-telemetry/opentelemetry-specification/pull/2676))
- Align log SDK and API component naming
  ([#2768](https://github.com/open-telemetry/opentelemetry-specification/pull/2768)).
- Add the signal-specific OTEL_EXPORTER_OTLP_LOGS_* environment variables
  ([#2782](https://github.com/open-telemetry/opentelemetry-specification/pull/2782)).

### Resource

- Update the version of the W3C Baggage specification used for `OTEL_RESOURCE_ATTRIBUTES`
  ([#2670](https://github.com/open-telemetry/opentelemetry-specification/pull/2670))

### Semantic Conventions

- Add `net.app.protocol.*` attributes
  ([#2602](https://github.com/open-telemetry/opentelemetry-specification/pull/2602))
- Add network metrics to process semantic conventions
  ([#2556](https://github.com/open-telemetry/opentelemetry-specification/pull/2556))
- Adopt attribute requirement levels in semantic conventions
  ([#2594](https://github.com/open-telemetry/opentelemetry-specification/pull/2594))
- Add semantic conventions for GraphQL
  ([#2456](https://github.com/open-telemetry/opentelemetry-specification/pull/2456))
- Change `cloudevents.event_spec_version` and `cloudevents.event_type` level from `required` to `recommended`
  ([#2618](https://github.com/open-telemetry/opentelemetry-specification/pull/2618))
- Change `faas.document.time` and `faas.time` level from `required` to `recommended`
  ([#2627](https://github.com/open-telemetry/opentelemetry-specification/pull/2627))
- Add `rpc.grpc.status_code` to RPC metric semantic conventions
  ([#2604](https://github.com/open-telemetry/opentelemetry-specification/pull/2604))
- Add `http.*.*.size` metric semantic conventions for tracking size of requests
  / responses for http servers / clients
  ([#2588](https://github.com/open-telemetry/opentelemetry-specification/pull/2588))
- BREAKING: rename `net.peer.ip` to `net.sock.peer.addr`, `net.host.ip` to `net.sock.host.addr`,
  `net.peer.name` to `net.sock.peer.name` for socket-level instrumentation.
  Define socket-level attributes and clarify logical peer and host attributes meaning
  ([#2594](https://github.com/open-telemetry/opentelemetry-specification/pull/2594))
- Add semantic conventions for JVM buffer pool usage
  ([#2650](https://github.com/open-telemetry/opentelemetry-specification/pull/2650))
- Improve the definition of `state` attribute for metric `system.network.connections`
  ([#2663](https://github.com/open-telemetry/opentelemetry-specification/pull/2663))
- Add `process.parent_pid` attribute for use in reporting parent process id (PID)
  ([#2691](https://github.com/open-telemetry/opentelemetry-specification/pull/2691))
- Add OpenSearch to db.system semantic conventions
  ([#2718](https://github.com/open-telemetry/opentelemetry-specification/pull/2718))
- Clarify when "count" is used instead of pluralization
  ([#2613](https://github.com/open-telemetry/opentelemetry-specification/pull/2613))
- Add the convention 'type' to the YAML definitions for all existing semantic conventions
  ([#2693](https://github.com/open-telemetry/opentelemetry-specification/pull/2693))
- Remove alternative attribute sets from HTTP semantic conventions
  ([#2469](https://github.com/open-telemetry/opentelemetry-specification/pull/2469))

### Compatibility

- No changes.

### OpenTelemetry Protocol

- Add support for partial success in an OTLP export response
  ([#2696](https://github.com/open-telemetry/opentelemetry-specification/pull/2696))

### SDK Configuration

- Mark `OTEL_METRIC_EXPORT_INTERVAL`, `OTEL_METRIC_EXPORT_TIMEOUT`
  environment variables as Stable
  ([#2658](https://github.com/open-telemetry/opentelemetry-specification/pull/2658))

### Telemetry Schemas

- Introduce "split" metric schema transformation
  ([#2653](https://github.com/open-telemetry/opentelemetry-specification/pull/2653))

### Common

- Introduce Instrumentation Scope Attributes
  ([#2579](https://github.com/open-telemetry/opentelemetry-specification/pull/2579))
  - Define Instrumentation Scope Attributes as non identifiers
    ([#2789](https://github.com/open-telemetry/opentelemetry-specification/pull/2789))

## v1.12.0 (2022-06-10)

### Context

- No changes.

### Traces

- No changes.

### Metrics

- Clarify that API support for multi-instrument callbacks is permitted.
  ([#2263](https://github.com/open-telemetry/opentelemetry-specification/pull/2263)).
- Clarify SDK behavior when view conflicts are present
  ([#2462](https://github.com/open-telemetry/opentelemetry-specification/pull/2462)).
- Clarify MetricReader.Collect result
  ([#2495](https://github.com/open-telemetry/opentelemetry-specification/pull/2495)).
- Specify optional support for an Exponential Histogram Aggregation.
  ([#2252](https://github.com/open-telemetry/opentelemetry-specification/pull/2252))
- Update Prometheus Sums for handling delta counter case
  ([#2570](https://github.com/open-telemetry/opentelemetry-specification/pull/2570)).
- Supplementary guidance for metrics additive property
  ([#2571](https://github.com/open-telemetry/opentelemetry-specification/pull/2571)).

### Logs

- OTLP Logs are now Stable
  ([#2565](https://github.com/open-telemetry/opentelemetry-specification/pull/2565))

### Resource

- No changes.

### Semantic Conventions

- Add semantic conventions for JVM CPU metrics
  ([#2292](https://github.com/open-telemetry/opentelemetry-specification/pull/2292))
- Add details for FaaS conventions for Azure Functions and allow FaaS/Cloud
  resources as span attributes on incoming FaaS spans
  ([#2502](https://github.com/open-telemetry/opentelemetry-specification/pull/2502))
- Define attribute requirement levels
  ([#2522](https://github.com/open-telemetry/opentelemetry-specification/pull/2522))
- Initial addition of Kafka metrics
  ([#2485](https://github.com/open-telemetry/opentelemetry-specification/pull/2485)).
- Add semantic conventions for Kafka consumer metrics
  ([#2536](https://github.com/open-telemetry/opentelemetry-specification/pull/2536))
- Add database connection pool metrics semantic conventions
  ([#2273](https://github.com/open-telemetry/opentelemetry-specification/pull/2273)).
- Specify how to obtain a Ruby thread's id
  ([#2508](https://github.com/open-telemetry/opentelemetry-specification/pull/2508)).
- Refactor jvm classes semantic conventions
  ([#2550](https://github.com/open-telemetry/opentelemetry-specification/pull/2550)).
- Add browser.* attributes
  ([#2353](https://github.com/open-telemetry/opentelemetry-specification/pull/2353)).
- Change JVM runtime metric `process.runtime.jvm.memory.max`
  to `process.runtime.jvm.memory.limit`
  ([#2605](https://github.com/open-telemetry/opentelemetry-specification/pull/2605)).
- Add semantic conventions for hardware metrics
  ([#2518](https://github.com/open-telemetry/opentelemetry-specification/pull/2518)).

### Compatibility

- No changes.

### OpenTelemetry Protocol

- No changes.

### SDK Configuration

- No changes.

### Telemetry Schemas

- No changes.

### Common

- Move non-otlp.md to common directory
  ([#2587](https://github.com/open-telemetry/opentelemetry-specification/pull/2587)).

## v1.11.0 (2022-05-04)

### Context

- No changes.

### Traces

- No changes.

### Metrics

- Clarify that API support for multi-instrument callbacks is permitted.
  ([#2263](https://github.com/open-telemetry/opentelemetry-specification/pull/2263)).
- Drop histogram aggregation, default to explicit bucket histogram
  ([#2429](https://github.com/open-telemetry/opentelemetry-specification/pull/2429))
- Clarify SDK behavior when view conflicts are present
  ([#2462](https://github.com/open-telemetry/opentelemetry-specification/pull/2462)).
- Add support for exemplars on OpenMetrics counters
  ([#2483](https://github.com/open-telemetry/opentelemetry-specification/pull/2483))
- Clarify MetricReader.Collect result
  ([#2495](https://github.com/open-telemetry/opentelemetry-specification/pull/2495)).
- Add database connection pool metrics semantic conventions
  ([#2273](https://github.com/open-telemetry/opentelemetry-specification/pull/2273)).

### Logs

- Update `com.google.*` to `gcp.*` in logs data model
  ([#2514](https://github.com/open-telemetry/opentelemetry-specification/pull/2514)).

### Resource

- No changes.

### Semantic Conventions

- Note added that `net.peer.name` SHOULD NOT be set if capturing it would require an
  extra reverse DNS lookup. And moved `net.peer.name` from common http attributes to
  just client http attributes.
  ([#2446](https://github.com/open-telemetry/opentelemetry-specification/pull/2446))
- Add `net.host.name` and `net.host.ip` conventions for rpc server spans.
  ([#2447](https://github.com/open-telemetry/opentelemetry-specification/pull/2447))
- Allow all metric conventions to be either synchronous or asynchronous.
  ([#2458](https://github.com/open-telemetry/opentelemetry-specification/pull/2458)
- Update JVM metrics with JMX Gatherer values
  ([#2478](https://github.com/open-telemetry/opentelemetry-specification/pull/2478))
- Add HTTP/3
  ([#2507](https://github.com/open-telemetry/opentelemetry-specification/pull/2507))
- Map SunOS to solaris for os.type resource attribute
  ([#2509](https://github.com/open-telemetry/opentelemetry-specification/pull/2509))

### Compatibility

- No changes.

### OpenTelemetry Protocol

- Clarify gRPC insecure option ([#2476](https://github.com/open-telemetry/opentelemetry-specification/pull/2476))
- Specify that OTLP/gRPC clients should retry on `RESOURCE_EXHAUSTED` code only if the server signals backpressure to indicate a possible recovery.
  ([#2480](https://github.com/open-telemetry/opentelemetry-specification/pull/2480))

### SDK Configuration

- No changes.

### Telemetry Schemas

- No changes.

### Common

- Define semantic conventions and instrumentation stability.
  ([#2180](https://github.com/open-telemetry/opentelemetry-specification/pull/2180))
- Loosen requirement for a major version bump
  ([#2510](https://github.com/open-telemetry/opentelemetry-specification/pull/2510)).

## v1.10.0 (2022-04-01)

### Context

- No changes.

### Traces

- Introduce the concept of Instrumentation Scope to replace/extend Instrumentation
  Library. The Tracer is now associated with Instrumentation Scope
  ([#2276](https://github.com/open-telemetry/opentelemetry-specification/pull/2276)).
- Add `OTEL_EXPORTER_JAEGER_PROTOCOL` environment variable to select the protocol
  used by the Jaeger exporter.
  ([#2341](https://github.com/open-telemetry/opentelemetry-specification/pull/2341))
- Add documentation REQUIREMENT for adding attributes at span creation.
  ([#2383](https://github.com/open-telemetry/opentelemetry-specification/pull/2383)).

### Metrics

- Initial Prometheus <-> OTLP datamodel specification
  ([#2266](https://github.com/open-telemetry/opentelemetry-specification/pull/2266))
- Introduce the concept of Instrumentation Scope to replace/extend Instrumentation
  Library. The Meter is now associated with Instrumentation Scope
  ([#2276](https://github.com/open-telemetry/opentelemetry-specification/pull/2276)).
- Specify the behavior of duplicate instrumentation registration in the API, specify
  duplicate conflicts in the data model, specify how the SDK is meant to report and
  assist the user when these conflicts arise.
  ([#2317](https://github.com/open-telemetry/opentelemetry-specification/pull/2317)).
- Clarify that expectations for user callback behavior are documentation REQUIREMENTs.
  ([#2361](https://github.com/open-telemetry/opentelemetry-specification/pull/2361)).
- Specify how to handle prometheus exemplar timestamp and attributes
  ([#2376](https://github.com/open-telemetry/opentelemetry-specification/pull/2376))
- Clarify that the periodic metric reader is the default metric reader to be
  paired with push metric exporters (OTLP, stdout, in-memory)
  ([#2379](https://github.com/open-telemetry/opentelemetry-specification/pull/2379)).
- Convert OpenMetrics Info and StateSet metrics to non-monotonic sums
  ([#2380](https://github.com/open-telemetry/opentelemetry-specification/pull/2380))
- Clarify that MetricReader has one-to-one mapping to MeterProvider.
  ([#2406](https://github.com/open-telemetry/opentelemetry-specification/pull/2406)).
- For prometheus metrics without sums, leave the sum unset
  ([#2413](https://github.com/open-telemetry/opentelemetry-specification/pull/2413))
- Specify default configuration for a periodic metric reader that is associated with
  the stdout metric exporter.
  ([#2415](https://github.com/open-telemetry/opentelemetry-specification/pull/2415)).
- Clarify the manner in which aggregation and temporality preferences
  are encoded via MetricReader parameters "on the basis of instrument
  kind".  Rename the environment variable
  `OTEL_EXPORTER_OTLP_METRICS_TEMPORALITY_PREFERENCE` used to set the
  preference to be used when auto-configuring an OTLP Exporter,
  defaults to CUMULATIVE, with DELTA an option that makes Counter,
  Asynchronous Counter, and Histogram instruments choose Delta
  temporality by default.
  ([#2404](https://github.com/open-telemetry/opentelemetry-specification/pull/2404)).
- Clarify that instruments are enabled by default, even when Views are configured.
  Require support for the match-all View expression having `name=*` to support
  disabling instruments by default.
  ([#2417](https://github.com/open-telemetry/opentelemetry-specification/pull/2417)).
- Mark Metrics SDK spec as Mixed, with most components moving to Stable, while
  Exemplar remaining Feature-freeze.
  ([#2304](https://github.com/open-telemetry/opentelemetry-specification/pull/2304))
- Clarify how metric metadata and type suffixes are handled
  ([#2440](https://github.com/open-telemetry/opentelemetry-specification/pull/2440))

### Logs

- Add draft logging library SDK specification
  ([#2328](https://github.com/open-telemetry/opentelemetry-specification/pull/2328))
- Add InstrumentationScope/Logger Name to log data model
  ([#2359](https://github.com/open-telemetry/opentelemetry-specification/pull/2359))
- Remove `flush` method on LogEmitter
  ([#2405](https://github.com/open-telemetry/opentelemetry-specification/pull/2405))
- Declare Log Data Model Stable
  ([#2387](https://github.com/open-telemetry/opentelemetry-specification/pull/2387))

### Resource

- No changes.

### Semantic Conventions

- Define span structure for HTTP retries and redirects.
  ([#2078](https://github.com/open-telemetry/opentelemetry-specification/pull/2078))
- Changed `rpc.system` to an enum (allowing custom values), and changed the
  `rpc.system` value for .NET WCF from `wcf` to `dotnet_wcf`.
  ([#2377](https://github.com/open-telemetry/opentelemetry-specification/pull/2377))
- Define JavaScript runtime semantic conventions.
  ([#2290](https://github.com/open-telemetry/opentelemetry-specification/pull/2290))
- Add semantic conventions for [CloudEvents](https://cloudevents.io).
  ([#1978](https://github.com/open-telemetry/opentelemetry-specification/pull/1978))
- Add `process.cpu.utilization` metric.
  ([#2436](https://github.com/open-telemetry/opentelemetry-specification/pull/2436))
- Add `rpc.system` value for Apache Dubbo.
  ([#2453](https://github.com/open-telemetry/opentelemetry-specification/pull/2453))

### Compatibility

- Mark the OpenTracing compatibility section as stable.
  ([#2327](https://github.com/open-telemetry/opentelemetry-specification/pull/2327))

### OpenTelemetry Protocol

- Add experimental JSON serialization format
  ([#2235](https://github.com/open-telemetry/opentelemetry-specification/pull/2235))
- Parameters for private key and its chain added
  ([#2370](https://github.com/open-telemetry/opentelemetry-specification/pull/2370))

### SDK Configuration

- No changes.

### Telemetry Schemas

- No changes.

### Common

- Describe how to convert non-string primitives for protocols which only support strings
  ([#2343](https://github.com/open-telemetry/opentelemetry-specification/pull/2343))
- Add "Mapping Arbitrary Data to OTLP AnyValue" document.
  ([#2385](https://github.com/open-telemetry/opentelemetry-specification/pull/2385))

## v1.9.0 (2022-02-10)

### Context

- No changes.

### Traces

- Clarify `StartSpan` returning the parent as a non-recording Span when no SDK
  is in use.
  ([#2121](https://github.com/open-telemetry/opentelemetry-specification/pull/2121))
- Align Jaeger remote sampler endpoint with OTLP endpoint.
  ([#2246](https://github.com/open-telemetry/opentelemetry-specification/pull/2246))
- Add JaegerRemoteSampler spec.
  ([#2222](https://github.com/open-telemetry/opentelemetry-specification/pull/2222))
- Add support for probability sampling in the OpenTelemetry `tracestate` entry and
  add optional specification for consistent probability sampling.
  ([#2047](https://github.com/open-telemetry/opentelemetry-specification/pull/2047))
- Change description and default value of `OTEL_EXPORTER_JAEGER_ENDPOINT` environment
  variable to point to the correct HTTP port and correct description of
  `OTEL_TRACES_EXPORTER`.
  ([#2333](https://github.com/open-telemetry/opentelemetry-specification/pull/2333))

### Metrics

- Rename None aggregation to Drop.
  ([#2101](https://github.com/open-telemetry/opentelemetry-specification/pull/2101))
- Add details to the Prometheus Exporter requirements.
  ([#2124](https://github.com/open-telemetry/opentelemetry-specification/pull/2124))
- Consolidate the aggregation/aggregator term.
  ([#2153](https://github.com/open-telemetry/opentelemetry-specification/pull/2153))
- Remove the concept of supported temporality, keep preferred.
  ([#2154](https://github.com/open-telemetry/opentelemetry-specification/pull/2154))
- Rename extra dimensions to extra attributes.
  ([#2162](https://github.com/open-telemetry/opentelemetry-specification/pull/2162))
- Mark In-memory, OTLP and Stdout exporter specs as Stable.
  ([#2175](https://github.com/open-telemetry/opentelemetry-specification/pull/2175))
- Remove usage of baggage in View from initial SDK specification.
  ([#2215](https://github.com/open-telemetry/opentelemetry-specification/pull/2215))
- Add to the supplemental guidelines for metric SDK authors text about implementing
  attribute-removal Views for asynchronous instruments.
  ([#2208](https://github.com/open-telemetry/opentelemetry-specification/pull/2208))
- Clarify integer count instrument units.
  ([#2210](https://github.com/open-telemetry/opentelemetry-specification/pull/2210))
- Use UCUM units in Metrics Semantic Conventions.
  ([#2199](https://github.com/open-telemetry/opentelemetry-specification/pull/2199))
- Add semantic conventions for process metrics.
  [#2032](https://github.com/open-telemetry/opentelemetry-specification/pull/2061)
- Changed default Prometheus Exporter host from `0.0.0.0` to `localhost`.
  ([#2282](https://github.com/open-telemetry/opentelemetry-specification/pull/2282))
- Clarified wildcard and predicate support in metrics SDK View API.
  ([#2325](https://github.com/open-telemetry/opentelemetry-specification/pull/2325))
- Changed the Exemplar wording, exemplar should be turned off by default.
  ([#2414](https://github.com/open-telemetry/opentelemetry-specification/pull/2414))

### Logs

- Fix attributes names in Google Cloud Logging mapping.
  ([#2093](https://github.com/open-telemetry/opentelemetry-specification/pull/2093))
- Add OTEL_LOGS_EXPORTER environment variable.
  ([#2196](https://github.com/open-telemetry/opentelemetry-specification/pull/2196))
- Added ObservedTimestamp to the Log Data Model.
  ([#2184](https://github.com/open-telemetry/opentelemetry-specification/pull/2184))
- Change mapping for log_name of Google Cloud Logging.
  ([#2092](https://github.com/open-telemetry/opentelemetry-specification/pull/2092))
- Drop Log name.
  field ([#2271](https://github.com/open-telemetry/opentelemetry-specification/pull/2271))

### Resource

- No changes.

### Semantic Conventions

- Align runtime metric and resource namespaces
  ([#2112](https://github.com/open-telemetry/opentelemetry-specification/pull/2112))
- Prohibit usage of retired names in semantic conventions.
  ([#2191](https://github.com/open-telemetry/opentelemetry-specification/pull/2191))
- Add `device.manufacturer` to describe mobile device manufacturers.
  ([2100](https://github.com/open-telemetry/opentelemetry-specification/pull/2100))
- Change golang namespace to 'go', rather than 'gc'
  ([#2262](https://github.com/open-telemetry/opentelemetry-specification/pull/2262))
- Add JVM memory runtime semantic
  conventions. ([#2272](https://github.com/open-telemetry/opentelemetry-specification/pull/2272))
- Add opentracing.ref_type semantic convention.
  ([#2297](https://github.com/open-telemetry/opentelemetry-specification/pull/2297))

### Compatibility

- Simplify Baggage handling in the OpenTracing Shim layer.
  ([#2194](https://github.com/open-telemetry/opentelemetry-specification/pull/2194))
- State that ONLY error mapping can happen in the OpenTracing Shim layer.
  ([#2148](https://github.com/open-telemetry/opentelemetry-specification/pull/2148))
- Define the instrumentation library name for the OpenTracing Shim.
  ([#2227](https://github.com/open-telemetry/opentelemetry-specification/pull/2227))
- Add a Start Span section to the OpenTracing Shim.
  ([#2228](https://github.com/open-telemetry/opentelemetry-specification/pull/2228))

### OpenTelemetry Protocol

- Rename `OTEL_EXPORTER_OTLP_SPAN_INSECURE` to `OTEL_EXPORTER_OTLP_TRACES_INSECURE` and
  `OTEL_EXPORTER_OTLP_METRIC_INSECURE` to `OTEL_EXPORTER_OTLP_METRICS_INSECURE`
  so they match the naming of all other OTLP environment variables.
  ([#2240](https://github.com/open-telemetry/opentelemetry-specification/pull/2240))

### SDK Configuration

- No changes.

### Telemetry Schemas

- No changes.

## v1.8.0 (2021-11-12)

### Context

- Add a section for OTel specific values in TraceState.
  ([#1852](https://github.com/open-telemetry/opentelemetry-specification/pull/1852))
- Add `none` as a possible value for `OTEL_PROPAGATORS` to disable context
  propagation.
  ([#2052](https://github.com/open-telemetry/opentelemetry-specification/pull/2052))

### Traces

- No changes.

### Metrics

- Add optional min / max fields to histogram data model.
  ([#1915](https://github.com/open-telemetry/opentelemetry-specification/pull/1915),
  [#1983](https://github.com/open-telemetry/opentelemetry-specification/pull/1983))
- Add exponential histogram to the metrics data model.
  ([#1935](https://github.com/open-telemetry/opentelemetry-specification/pull/1935))
- Add clarifications on how to handle numerical limits.
  ([#2007](https://github.com/open-telemetry/opentelemetry-specification/pull/2007))
- Add environment variables for Periodic exporting MetricReader.
  ([#2038](https://github.com/open-telemetry/opentelemetry-specification/pull/2038))
- Specify that the SDK must support exporters to access meter information.
  ([#2040](https://github.com/open-telemetry/opentelemetry-specification/pull/2040))
- Add clarifications on how to determine aggregation temporality.
  ([#2013](https://github.com/open-telemetry/opentelemetry-specification/pull/2013),
  [#2032](https://github.com/open-telemetry/opentelemetry-specification/pull/2032))
- Mark Metrics API spec as Stable.
  ([#2104](https://github.com/open-telemetry/opentelemetry-specification/pull/2104))
- Clarify, fix and expand documentation sections:
  ([#1966](https://github.com/open-telemetry/opentelemetry-specification/pull/1966)),
  ([#1981](https://github.com/open-telemetry/opentelemetry-specification/pull/1981)),
  ([#1995](https://github.com/open-telemetry/opentelemetry-specification/pull/1995)),
  ([#2002](https://github.com/open-telemetry/opentelemetry-specification/pull/2002)),
  ([#2010](https://github.com/open-telemetry/opentelemetry-specification/pull/2010))

### Logs

- Fix Syslog severity number mapping in the example.
  ([#2091](https://github.com/open-telemetry/opentelemetry-specification/pull/2091))
- Add log.* attributes.
  ([#2022](https://github.com/open-telemetry/opentelemetry-specification/pull/2022))

### Resource

- No changes.

### Semantic Conventions

- Add `k8s.container.restart_count` Resource attribute.
  ([#1945](https://github.com/open-telemetry/opentelemetry-specification/pull/1945))
- Add "IBM z/Architecture" (`s390x`) to `host.arch`
  ([#2055](https://github.com/open-telemetry/opentelemetry-specification/pull/2055))
- BREAKING: Remove db.cassandra.keyspace and db.hbase.namespace, and clarify db.name
  ([#1973](https://github.com/open-telemetry/opentelemetry-specification/pull/1973))
- Add AWS App Runner as a cloud platform
  ([#2004](https://github.com/open-telemetry/opentelemetry-specification/pull/2004))
- Add Tencent Cloud as a cloud provider.
  ([#2006](https://github.com/open-telemetry/opentelemetry-specification/pull/2006))
- Don't set Span.Status for 4xx http status codes for SERVER spans.
  ([#1998](https://github.com/open-telemetry/opentelemetry-specification/pull/1998))
- Add attributes for Apache RocketMQ.
  ([#1904](https://github.com/open-telemetry/opentelemetry-specification/pull/1904))
- Define http tracing attributes provided at span creation time
  ([#1916](https://github.com/open-telemetry/opentelemetry-specification/pull/1916))
- Change meaning and discourage use of `faas.trigger` for FaaS clients (outgoing).
  ([#1921](https://github.com/open-telemetry/opentelemetry-specification/pull/1921))
- Clarify difference between container.name and k8s.container.name
  ([#1980](https://github.com/open-telemetry/opentelemetry-specification/pull/1980))

### Compatibility

- No changes.

### OpenTelemetry Protocol

- Clarify default for OTLP endpoint should, not must, be https
  ([#1997](https://github.com/open-telemetry/opentelemetry-specification/pull/1997))
- Specify the behavior of the OTLP endpoint variables for OTLP/HTTP more strictly
  ([#1975](https://github.com/open-telemetry/opentelemetry-specification/pull/1975),
  [#1985](https://github.com/open-telemetry/opentelemetry-specification/pull/1985))
- Make OTLP/HTTP the recommended default transport ([#1969](https://github.com/open-telemetry/opentelemetry-specification/pull/1969))

### SDK Configuration

- Unset and empty environment variables are equivalent.
  ([#2045](https://github.com/open-telemetry/opentelemetry-specification/pull/2045))

### Telemetry Schemas

Added telemetry schemas documents to the specification ([#2008](https://github.com/open-telemetry/opentelemetry-specification/pull/2008))

## v1.7.0 (2021-09-30)

### Context

- No changes.

### Traces

- Prefer global user defined limits over model-specific default values.
  ([#1893](https://github.com/open-telemetry/opentelemetry-specification/pull/1893))
- Generalize the "message" event to apply to all RPC systems not just gRPC
  ([#1914](https://github.com/open-telemetry/opentelemetry-specification/pull/1914))

### Metrics

- Added Experimental Metrics SDK specification.
  ([#1673](https://github.com/open-telemetry/opentelemetry-specification/pull/1673),
  [#1730](https://github.com/open-telemetry/opentelemetry-specification/pull/1730),
  [#1840](https://github.com/open-telemetry/opentelemetry-specification/pull/1840),
  [#1842](https://github.com/open-telemetry/opentelemetry-specification/pull/1842),
  [#1864](https://github.com/open-telemetry/opentelemetry-specification/pull/1864),
  [#1828](https://github.com/open-telemetry/opentelemetry-specification/pull/1828),
  [#1888](https://github.com/open-telemetry/opentelemetry-specification/pull/1888),
  [#1912](https://github.com/open-telemetry/opentelemetry-specification/pull/1912),
  [#1913](https://github.com/open-telemetry/opentelemetry-specification/pull/1913),
  [#1938](https://github.com/open-telemetry/opentelemetry-specification/pull/1938),
  [#1958](https://github.com/open-telemetry/opentelemetry-specification/pull/1958))
- Add FaaS metrics semantic conventions ([#1736](https://github.com/open-telemetry/opentelemetry-specification/pull/1736))
- Update env variable values to match other env variables
  ([#1965](https://github.com/open-telemetry/opentelemetry-specification/pull/1965))

### Logs

- No changes.

### Resource

- Exempt Resource from attribute limits.
  ([#1892](https://github.com/open-telemetry/opentelemetry-specification/pull/1892))

### Semantic Conventions

- BREAKING: Change enum member IDs to lowercase without spaces, not starting with numbers.
  Change values of `net.host.connection.subtype` to match.
  ([#1863](https://github.com/open-telemetry/opentelemetry-specification/pull/1863))
- Lambda instrumentations should check if X-Ray parent context is valid
  ([#1867](https://github.com/open-telemetry/opentelemetry-specification/pull/1867))
- Update YAML definitions for events
  ([#1843](https://github.com/open-telemetry/opentelemetry-specification/pull/1843)):
  - Mark exception as semconv type "event".
  - Add YAML definitions for grpc events.
- Add `messaging.consumer_id` to differentiate between message consumers.
  ([#1810](https://github.com/open-telemetry/opentelemetry-specification/pull/1810))
- Clarifications for `http.client_ip` and `http.host`.
  ([#1890](https://github.com/open-telemetry/opentelemetry-specification/pull/1890))
- Add HTTP request and response headers semantic conventions.
  ([#1898](https://github.com/open-telemetry/opentelemetry-specification/pull/1898))

### Compatibility

- No changes.

### OpenTelemetry Protocol

- Add environment variables for configuring the OTLP exporter protocol (`grpc`, `http/protobuf`, `http/json`) ([#1880](https://github.com/open-telemetry/opentelemetry-specification/pull/1880))
- Allow implementations to use their own default for OTLP compression, with `none` denotating no compression
  ([#1923](https://github.com/open-telemetry/opentelemetry-specification/pull/1923))
- Clarify OTLP server components MUST support none/gzip compression
  ([#1955](https://github.com/open-telemetry/opentelemetry-specification/pull/1955))
- Change OTLP/HTTP port from 4317 to 4318 ([#1970](https://github.com/open-telemetry/opentelemetry-specification/pull/1970))

### SDK Configuration

- Change default value for OTEL_EXPORTER_JAEGER_AGENT_PORT to 6831.
  ([#1812](https://github.com/open-telemetry/opentelemetry-specification/pull/1812))
- See also the changes for OTLP configuration listed under "OpenTelemetry Protocol" above.

## v1.6.0 (2021-08-06)

### Context

- No changes.

### Traces

- Add generalized attribute count and attribute value length limits and relevant
  environment variables.
  ([#1130](https://github.com/open-telemetry/opentelemetry-specification/pull/1130))
- Adding environment variables for event and link attribute limits. ([#1751](https://github.com/open-telemetry/opentelemetry-specification/pull/1751))
- Adding SDK configuration for Jaeger remote sampler ([#1791](https://github.com/open-telemetry/opentelemetry-specification/pull/1791))

### Metrics

- Metrics API specification Feature-freeze.
  ([#1833](https://github.com/open-telemetry/opentelemetry-specification/pull/1833))
- Remove MetricProcessor from the SDK spec (for now)
  ([#1840](https://github.com/open-telemetry/opentelemetry-specification/pull/1840))

### Logs

- No changes.

### Resource

- No changes.

### Semantic Conventions

- Add mobile-related network state: `net.host.connection.type`, `net.host.connection.subtype` & `net.host.carrier.*` [#1647](https://github.com/open-telemetry/opentelemetry-specification/issues/1647)
- Adding alibaba cloud as a cloud provider.
  ([#1831](https://github.com/open-telemetry/opentelemetry-specification/pull/1831))

### Compatibility

- No changes.

### OpenTelemetry Protocol

- Allow for OTLP/gRPC exporters to handle endpoint configuration without a scheme while still requiring them to support an endpoint configuration that includes a scheme of `http` or `https`. Reintroduce the insecure configuration option for OTLP/gRPC exporters. ([#1729](https://github.com/open-telemetry/opentelemetry-specification/pull/1729))
- Adding requirement to implement at least one of two transports: `grpc` or `http/protobuf`.
  ([#1790](https://github.com/open-telemetry/opentelemetry-specification/pull/1790/files))

### SDK Configuration

- No changes.

## v1.5.0 (2021-07-08)

### Context

- No changes.

### Traces

- Adding environment variables for event and link attribute limits.
  ([#1751](https://github.com/open-telemetry/opentelemetry-specification/pull/1751))
- Clarify some details about span kind and the meanings of the values.
  ([#1738](https://github.com/open-telemetry/opentelemetry-specification/pull/1738))
- Clarify meaning of the Certificate File option.
  ([#1803](https://github.com/open-telemetry/opentelemetry-specification/pull/1803))
- Adding environment variables for event and link attribute limits. ([#1751](https://github.com/open-telemetry/opentelemetry-specification/pull/1751))

### Metrics

- Clarify the limit on the instrument unit.
  ([#1762](https://github.com/open-telemetry/opentelemetry-specification/pull/1762))

### Logs

- Declare OTLP Logs Beta. ([#1741](https://github.com/open-telemetry/opentelemetry-specification/pull/1741))

### Resource

- No changes.

### Semantic Conventions

- Clean up FaaS semantic conventions, add `aws.lambda.invoked_arn`.
  ([#1781](https://github.com/open-telemetry/opentelemetry-specification/pull/1781))
- Remove `rpc.jsonrpc.method`, clarify that `rpc.method` should be used instead.
  ([#1748](https://github.com/open-telemetry/opentelemetry-specification/pull/1748))

### Compatibility

- No changes.

### OpenTelemetry Protocol

- No changes.

### SDK Configuration

- Allow selecting multiple exporters via `OTEL_TRACES_EXPORTER` and `OTEL_METRICS_EXPORTER`
  by using a comma-separated list. ([#1758](https://github.com/open-telemetry/opentelemetry-specification/pull/1758))

## v1.4.0 (2021-06-07)

### Context

- No changes.

### Traces

- Add schema_url support to `Tracer`. ([#1666](https://github.com/open-telemetry/opentelemetry-specification/pull/1666))
- Add Dropped Links Count to non-otlp exporters section ([#1697](https://github.com/open-telemetry/opentelemetry-specification/pull/1697))
- Add note about reporting dropped counts for attributes, events, links. ([#1699](https://github.com/open-telemetry/opentelemetry-specification/pull/1699))

### Metrics

- Add schema_url support to `Meter`. ([#1666](https://github.com/open-telemetry/opentelemetry-specification/pull/1666))
- Adds detail about when to use `StartTimeUnixNano` and handling of unknown start-time resets. ([#1646](https://github.com/open-telemetry/opentelemetry-specification/pull/1646))
- Expand `Gauge` metric description in the data model ([#1661](https://github.com/open-telemetry/opentelemetry-specification/pull/1661))
- Expand `Histogram` metric description in the data model ([#1664](https://github.com/open-telemetry/opentelemetry-specification/pull/1664))
- Added Experimental Metrics API specification.
  ([#1401](https://github.com/open-telemetry/opentelemetry-specification/pull/1401),
  [#1557](https://github.com/open-telemetry/opentelemetry-specification/pull/1557),
  [#1578](https://github.com/open-telemetry/opentelemetry-specification/pull/1578),
  [#1590](https://github.com/open-telemetry/opentelemetry-specification/pull/1590),
  [#1594](https://github.com/open-telemetry/opentelemetry-specification/pull/1594),
  [#1617](https://github.com/open-telemetry/opentelemetry-specification/pull/1617),
  [#1645](https://github.com/open-telemetry/opentelemetry-specification/pull/1645),
  [#1657](https://github.com/open-telemetry/opentelemetry-specification/pull/1657),
  [#1665](https://github.com/open-telemetry/opentelemetry-specification/pull/1665),
  [#1672](https://github.com/open-telemetry/opentelemetry-specification/pull/1672),
  [#1674](https://github.com/open-telemetry/opentelemetry-specification/pull/1674),
  [#1675](https://github.com/open-telemetry/opentelemetry-specification/pull/1675),
  [#1703](https://github.com/open-telemetry/opentelemetry-specification/pull/1703),
  [#1704](https://github.com/open-telemetry/opentelemetry-specification/pull/1704),
  [#1731](https://github.com/open-telemetry/opentelemetry-specification/pull/1731),
  [#1733](https://github.com/open-telemetry/opentelemetry-specification/pull/1733))
- Mark relevant portions of Metrics Data Model stable ([#1728](https://github.com/open-telemetry/opentelemetry-specification/pull/1728))

### Logs

- No changes.

### Resource

- Add schema_url support to `Resource`. ([#1692](https://github.com/open-telemetry/opentelemetry-specification/pull/1692))
- Clarify result of Resource merging and ResourceDetector aggregation in case of error. ([#1726](https://github.com/open-telemetry/opentelemetry-specification/pull/1726))

### Semantic Conventions

- Add JSON RPC specific conventions ([#1643](https://github.com/open-telemetry/opentelemetry-specification/pull/1643)).
- Add Memcached to Database specific conventions ([#1689](https://github.com/open-telemetry/opentelemetry-specification/pull/1689)).
- Add semantic convention attributes for the host device and added OS name and version ([#1596](https://github.com/open-telemetry/opentelemetry-specification/pull/1596)).
- Add CockroachDB to Database specific conventions ([#1725](https://github.com/open-telemetry/opentelemetry-specification/pull/1725)).

### Compatibility

- No changes.

### OpenTelemetry Protocol

- No changes.

### SDK Configuration

- Add `OTEL_SERVICE_NAME` environment variable. ([#1677](https://github.com/open-telemetry/opentelemetry-specification/pull/1677))

## v1.3.0 (2021-05-05)

### Context

- No changes.

### Traces

- `Get Tracer` should use an empty string if the specified `name` is null. ([#1654](https://github.com/open-telemetry/opentelemetry-specification/pull/1654))
- Clarify how to record dropped attribute count in non-OTLP formats. ([#1662](https://github.com/open-telemetry/opentelemetry-specification/pull/1662))

### Metrics

- Expand description of Event Model and Instruments. ([#1614](https://github.com/open-telemetry/opentelemetry-specification/pull/1614))
- Flesh out metric identity and single-write principle. ([#1574](https://github.com/open-telemetry/opentelemetry-specification/pull/1574))
- Expand `Sum` metric description in the data model and delta-to-cumulative handling. ([#1618](https://github.com/open-telemetry/opentelemetry-specification/pull/1618))
- Remove the "Func" name, use "Asynchronous" and "Observable". ([#1645](https://github.com/open-telemetry/opentelemetry-specification/pull/1645))
- Add details to UpDownCounter API. ([#1665](https://github.com/open-telemetry/opentelemetry-specification/pull/1665))
- Add details to Histogram API. ([#1657](https://github.com/open-telemetry/opentelemetry-specification/pull/1657))

### Logs

- Clarify "key/value pair list" vs "map" in Log Data Model. ([#1604](https://github.com/open-telemetry/opentelemetry-specification/pull/1604))

### Semantic Conventions

- Fix the inconsistent formatting of semantic convention enums. ([#1598](https://github.com/open-telemetry/opentelemetry-specification/pull/1598/))
- Add details for filling resource for AWS Lambda. ([#1610](https://github.com/open-telemetry/opentelemetry-specification/pull/1610))
- Add already specified `messaging.rabbitmq.routing_key` span attribute key to the respective YAML file. ([#1651](https://github.com/open-telemetry/opentelemetry-specification/pull/1651))
- Clarify usage of "otel." attribute namespace. ([#1640](https://github.com/open-telemetry/opentelemetry-specification/pull/1640))
- Add possibility to disable `db.statement` via instrumentation configuration. ([#1659](https://github.com/open-telemetry/opentelemetry-specification/pull/1659))

### Compatibility

- No changes.

### OpenTelemetry Protocol

- Fix incorrect table of transient errors. ([#1642](https://github.com/open-telemetry/opentelemetry-specification/pull/1642))
- Clarify that 64 bit integer numbers are decimal strings in OTLP/JSON. ([#1637](https://github.com/open-telemetry/opentelemetry-specification/pull/1637))

### SDK Configuration

- Add `OTEL_EXPORTER_JAEGER_TIMEOUT` environment variable. ([#1612](https://github.com/open-telemetry/opentelemetry-specification/pull/1612))
- Add `OTEL_EXPORTER_ZIPKIN_TIMEOUT` environment variable. ([#1636](https://github.com/open-telemetry/opentelemetry-specification/pull/1636))

## v1.2.0 (2021-04-14)

### Context

- Clarify composite `TextMapPropagator` method required and optional arguments. ([#1541](https://github.com/open-telemetry/opentelemetry-specification/pull/1541))
- Clarify B3 requirements and configuration. ([#1570](https://github.com/open-telemetry/opentelemetry-specification/pull/1570))

### Traces

- Add `ForceFlush` to `Span Exporter` interface ([#1467](https://github.com/open-telemetry/opentelemetry-specification/pull/1467))
- Clarify the description for the `TraceIdRatioBased` sampler needs to include the sampler's sampling ratio. ([#1536](https://github.com/open-telemetry/opentelemetry-specification/pull/1536))
- Define the fallback tracer name for invalid values.
  ([#1534](https://github.com/open-telemetry/opentelemetry-specification/pull/1534))
- Clarify non-blocking requirement from span API End. ([#1555](https://github.com/open-telemetry/opentelemetry-specification/pull/1555))
- Remove the Included Propagators section from trace API specification that was a duplicate of the Propagators Distribution of the context specification. ([#1556](https://github.com/open-telemetry/opentelemetry-specification/pull/1556))
- Remove the Baggage API propagator notes that conflict with the API Propagators Operations section and fix [#1526](https://github.com/open-telemetry/opentelemetry-specification/issues/1526). ([#1575](https://github.com/open-telemetry/opentelemetry-specification/pull/1575))

### Metrics

- Adds new metric data model specification ([#1512](https://github.com/open-telemetry/opentelemetry-specification/pull/1512))

### Semantic Conventions

- Add semantic conventions for AWS SDK operations and DynamoDB ([#1422](https://github.com/open-telemetry/opentelemetry-specification/pull/1422))
- Add details for filling semantic conventions for AWS Lambda ([#1442](https://github.com/open-telemetry/opentelemetry-specification/pull/1442))
- Update semantic conventions to distinguish between int and double ([#1550](https://github.com/open-telemetry/opentelemetry-specification/pull/1550))
- Add semantic convention for AWS ECS task revision ([#1581](https://github.com/open-telemetry/opentelemetry-specification/pull/1581))

### Compatibility

- Add initial OpenTracing compatibility section.
  ([#1101](https://github.com/open-telemetry/opentelemetry-specification/pull/1101))

## v1.1.0 (2021-03-11)

### Traces

- Implementations can ignore links with invalid SpanContext([#1492](https://github.com/open-telemetry/opentelemetry-specification/pull/1492))
- Add `none` as a possible value for OTEL_TRACES_EXPORTER to disable export
  ([#1439](https://github.com/open-telemetry/opentelemetry-specification/pull/1439))
- Add [`ForceFlush`](/specification/trace/sdk.md#forceflush) to SDK's `TracerProvider` ([#1452](https://github.com/open-telemetry/opentelemetry-specification/pull/1452))

### Metrics

- Add `none` as a possible value for OTEL_METRICS_EXPORTER to disable export
  ([#1439](https://github.com/open-telemetry/opentelemetry-specification/pull/1439))

### Logs

### Semantic Conventions

- Add `elasticsearch` to `db.system` semantic conventions ([#1463](https://github.com/open-telemetry/opentelemetry-specification/pull/1463))
- Add `arch` to `host` semantic conventions ([#1483](https://github.com/open-telemetry/opentelemetry-specification/pull/1483))
- Add `runtime` to `container` semantic conventions ([#1482](https://github.com/open-telemetry/opentelemetry-specification/pull/1482))
- Rename `gcp_gke` to `gcp_kubernetes_engine` to have consistency with other
Google products under `cloud.infrastructure_service` ([#1496](https://github.com/open-telemetry/opentelemetry-specification/pull/1496))
- `http.url` MUST NOT contain credentials ([#1502](https://github.com/open-telemetry/opentelemetry-specification/pull/1502))
- Add `aws.eks.cluster.arn` to EKS specific semantic conventions ([#1484](https://github.com/open-telemetry/opentelemetry-specification/pull/1484))
- Rename `zone` to `availability_zone` in `cloud` semantic conventions ([#1495](https://github.com/open-telemetry/opentelemetry-specification/pull/1495))
- Rename `cloud.infrastructure_service` to `cloud.platform` ([#1530](https://github.com/open-telemetry/opentelemetry-specification/pull/1530))
- Add section describing that libraries and the collector should autogenerate
the semantic convention keys. ([#1515](https://github.com/open-telemetry/opentelemetry-specification/pull/1515))

## v1.0.1 (2021-02-11)

- Fix rebase issue for span limit default values ([#1429](https://github.com/open-telemetry/opentelemetry-specification/pull/1429))

## v1.0.0 (2021-02-10)

New:

- Add `cloud.infrastructure_service` resource attribute
  ([#1112](https://github.com/open-telemetry/opentelemetry-specification/pull/1112))
- Add `SpanLimits` as a configuration for the TracerProvider([#1416](https://github.com/open-telemetry/opentelemetry-specification/pull/1416))

Updates:

- Add `http.server.active_requests` to count in-flight HTTP requests
  ([#1378](https://github.com/open-telemetry/opentelemetry-specification/pull/1378))
- Update default limit for span attributes, events, links to 128([#1419](https://github.com/open-telemetry/opentelemetry-specification/pull/1419))
- Update OT Trace propagator environment variable to match latest name([#1406](https://github.com/open-telemetry/opentelemetry-specification/pull/1406))
- Remove Metrics SDK specification to avoid confusion, clarify that Metrics API
  specification is not recommended for client implementation
  ([#1401](https://github.com/open-telemetry/opentelemetry-specification/pull/1401))
- Rename OTEL_TRACE_SAMPLER and OTEL_TRACE_SAMPLER_ARG env variables to OTEL_TRACES_SAMPLER and OTEL_TRACES_SAMPLER_ARG
  ([#1382](https://github.com/open-telemetry/opentelemetry-specification/pull/1382))
- Mark some entries in compliance matrix as optional([#1359](https://github.com/open-telemetry/opentelemetry-specification/pull/1359))
  SDKs are free to provide support at their discretion.
- Rename signal-specific variables for `OTLP_EXPORTER_*` to `OTLP_EXPORTER_TRACES_*` and `OTLP_EXPORTER_METRICS_*`([#1362](https://github.com/open-telemetry/opentelemetry-specification/pull/1362))
- Versioning and stability guarantees for OpenTelemetry clients([#1291](https://github.com/open-telemetry/opentelemetry-specification/pull/1291))
- Additional Cassandra semantic attributes
  ([#1217](https://github.com/open-telemetry/opentelemetry-specification/pull/1217))
- OTEL_EXPORTER environment variable replaced with OTEL_TRACES_EXPORTER and
  OTEL_METRICS_EXPORTER which each accept only a single value, not a list.
  ([#1318](https://github.com/open-telemetry/opentelemetry-specification/pull/1318))
- `process.runtime.description` resource convention: Add `java.vm.name`
  ([#1242](https://github.com/open-telemetry/opentelemetry-specification/pull/1242))
- Refine span name guideline for SQL database spans
  ([#1219](https://github.com/open-telemetry/opentelemetry-specification/pull/1219))
- Add RPC semantic conventions for metrics
  ([#1162](https://github.com/open-telemetry/opentelemetry-specification/pull/1162))
- Clarify `Description` usage on `Status` API
  ([#1257](https://github.com/open-telemetry/opentelemetry-specification/pull/1257))
- Add/Update `Status` + `error` mapping for Jaeger & Zipkin Exporters
  ([#1257](https://github.com/open-telemetry/opentelemetry-specification/pull/1257))
- Resource's service.name MUST have a default value, service.instance.id is not
  required.
  ([#1269](https://github.com/open-telemetry/opentelemetry-specification/pull/1269))
  - Clarified in [#1294](https://github.com/open-telemetry/opentelemetry-specification/pull/1294)
- Add requirement that the SDK allow custom generation of Trace IDs and Span IDs
  ([#1006](https://github.com/open-telemetry/opentelemetry-specification/pull/1006))
- Add default ratio when TraceIdRatioSampler is specified by environment variable but
  no ratio is.
  ([#1322](https://github.com/open-telemetry/opentelemetry-specification/pull/1322))
- Require schemed endpoints for OTLP exporters
  ([1234](https://github.com/open-telemetry/opentelemetry-specification/pull/1234))
- Resource SDK: Reverse (suggested) order of Resource.Merge parameters, remove
  special case for empty strings
  ([#1345](https://github.com/open-telemetry/opentelemetry-specification/pull/1345))
- Resource attributes: lowerecased the allowed values of the `aws.ecs.launchtype`
  attribute
  ([#1339](https://github.com/open-telemetry/opentelemetry-specification/pull/1339))
- Trace Exporters: Fix TODOs in Jaeger exporter spec
  ([#1374](https://github.com/open-telemetry/opentelemetry-specification/pull/1374))
- Clarify that Jaeger/Zipkin exporters must rely on the default Resource to
  get service.name if none was specified.
  ([#1386](https://github.com/open-telemetry/opentelemetry-specification/pull/1386))
- Modify OTLP/Zipkin Exporter format variables for 1.0 (allowing further specification post 1.0)
  ([#1358](https://github.com/open-telemetry/opentelemetry-specification/pull/1358))
- Add `k8s.node` semantic conventions ([#1390](https://github.com/open-telemetry/opentelemetry-specification/pull/1390))
- Clarify stability for both OTLP/HTTP and signals in OTLP.
  ([#1400](https://github.com/open-telemetry/opentelemetry-specification/pull/1400/files))

## v0.7.0 (11-18-2020)

New:

- Document service name mapping for Jaeger exporters
  ([1222](https://github.com/open-telemetry/opentelemetry-specification/pull/1222))
- Change default OTLP port number
  ([#1221](https://github.com/open-telemetry/opentelemetry-specification/pull/1221))
- Add performance benchmark specification
  ([#748](https://github.com/open-telemetry/opentelemetry-specification/pull/748))
- Enforce that the Baggage API must be fully functional, even without an installed SDK.
  ([#1103](https://github.com/open-telemetry/opentelemetry-specification/pull/1103))
- Rename "Canonical status code" to "Status code"
  ([#1081](https://github.com/open-telemetry/opentelemetry-specification/pull/1081))
- Add Metadata for Baggage entries, and clarify W3C Baggage Propagator implementation
  ([#1066](https://github.com/open-telemetry/opentelemetry-specification/pull/1066))
- Change Status to be consistent with Link and Event
  ([#1067](https://github.com/open-telemetry/opentelemetry-specification/pull/1067))
- Clarify env variables in otlp exporter
  ([#975](https://github.com/open-telemetry/opentelemetry-specification/pull/975))
- Add Prometheus exporter environment variables
  ([#1021](https://github.com/open-telemetry/opentelemetry-specification/pull/1021))
- Default propagators in un-configured API must be no-op
  ([#930](https://github.com/open-telemetry/opentelemetry-specification/pull/930))
- Define resource mapping for Jaeger exporters
  ([#891](https://github.com/open-telemetry/opentelemetry-specification/pull/891))
- Add resource semantic conventions for operating systems
  ([#693](https://github.com/open-telemetry/opentelemetry-specification/pull/693))
- Add semantic convention for source code attributes
  ([#901](https://github.com/open-telemetry/opentelemetry-specification/pull/901))
- Add semantic conventions for outgoing Function as a Service (FaaS) invocations
  ([#862](https://github.com/open-telemetry/opentelemetry-specification/pull/862))
- Add resource semantic convention for deployment environment
  ([#606](https://github.com/open-telemetry/opentelemetry-specification/pull/606/))
- Refine semantic conventions for messaging systems and add specific attributes for Kafka
  ([#1027](https://github.com/open-telemetry/opentelemetry-specification/pull/1027))
- Clarification of the behavior of the Trace API, re: context propagation, in
  the absence of an installed SDK
- Add API and semantic conventions for recording exceptions as Span Events
  ([#697](https://github.com/open-telemetry/opentelemetry-specification/pull/697))
  * API was extended to allow adding arbitrary event attributes ([#874](https://github.com/open-telemetry/opentelemetry-specification/pull/874))
  * `exception.escaped` semantic span event attribute was added
    ([#784](https://github.com/open-telemetry/opentelemetry-specification/pull/784),
    [#946](https://github.com/open-telemetry/opentelemetry-specification/pull/946))
- Allow samplers to modify tracestate
  ([#988](https://github.com/open-telemetry/opentelemetry-specification/pull/988/))
- Update the header name for otel baggage, and version date
  ([#981](https://github.com/open-telemetry/opentelemetry-specification/pull/981))
- Define PropagationOnly Span to simplify active Span logic in Context
  ([#994](https://github.com/open-telemetry/opentelemetry-specification/pull/994))
- Add limits to the number of attributes, events, and links in SDK Spans
  ([#942](https://github.com/open-telemetry/opentelemetry-specification/pull/942))
- Add Metric SDK specification (partial): covering terminology and Accumulator component
  ([#626](https://github.com/open-telemetry/opentelemetry-specification/pull/626))
- Clarify context interaction for trace module
  ([#1063](https://github.com/open-telemetry/opentelemetry-specification/pull/1063))
- Add `Shutdown` function to `*Provider` SDK
  ([#1074](https://github.com/open-telemetry/opentelemetry-specification/pull/1074))
- Add semantic conventions for system metrics
  ([#937](https://github.com/open-telemetry/opentelemetry-specification/pull/937))
- Add `db.sql.table` to semantic conventions, allow `db.operation` for SQL
  ([#1141](https://github.com/open-telemetry/opentelemetry-specification/pull/1141))
- Add OTEL_TRACE_SAMPLER env variable definition
  ([#1136](https://github.com/open-telemetry/opentelemetry-specification/pull/1136/))
- Add guidelines for OpenMetrics interoperability
  ([#1154](https://github.com/open-telemetry/opentelemetry-specification/pull/1154))
- Add OTEL_TRACE_SAMPLER_ARG env variable definition
  ([#1202](https://github.com/open-telemetry/opentelemetry-specification/pull/1202))

Updates:

- Clarify null SHOULD NOT be allowed even in arrays
  ([#1214](https://github.com/open-telemetry/opentelemetry-specification/pull/1214))
- Remove ordering SHOULD-requirement for attributes
  ([#1212](https://github.com/open-telemetry/opentelemetry-specification/pull/1212))
- Make `process.pid` optional, split `process.command_args` from `command_line`
  ([#1137](https://github.com/open-telemetry/opentelemetry-specification/pull/1137))
- Renamed `CorrelationContext` to `Baggage`:
  ([#857](https://github.com/open-telemetry/opentelemetry-specification/pull/857))
- Add semantic convention for NGINX custom HTTP 499 status code.
- Adapt semantic conventions for the span name of messaging systems
  ([#690](https://github.com/open-telemetry/opentelemetry-specification/pull/690))
- Remove lazy Event and Link API from Span interface
  ([#840](https://github.com/open-telemetry/opentelemetry-specification/pull/840))
  * SIGs are recommended to remove any existing implementation of the lazy APIs
    to avoid conflicts/breaking changes in case they will be reintroduced to the
    spec in future.
- Provide clear definitions for readable and read/write span interfaces in the
  SDK
  ([#669](https://github.com/open-telemetry/opentelemetry-specification/pull/669))
  * SpanProcessors must provide read/write access at least in OnStart.
- Specify how `Probability` sampler is used with `ParentOrElse` sampler.
- Clarify event timestamp origin and range
  ([#839](https://github.com/open-telemetry/opentelemetry-specification/pull/839))
- Clean up api-propagators.md, by extending documentation and removing redundant
  sections
  ([#577](https://github.com/open-telemetry/opentelemetry-specification/pull/577))
- Rename HTTPText propagator to TextMap
  ([#793](https://github.com/open-telemetry/opentelemetry-specification/pull/793))
- Rename ParentOrElse sampler to ParentBased and add multiple delegate samplers
  ([#610](https://github.com/open-telemetry/opentelemetry-specification/pull/610))
- Rename ProbabilitySampler to TraceIdRatioBasedSampler and add requirements
  ([#611](https://github.com/open-telemetry/opentelemetry-specification/pull/611))
- Version attributes no longer have a prefix such as semver:
  ([#873](https://github.com/open-telemetry/opentelemetry-specification/pull/873))
- Add semantic conventions for process runtime
  ([#882](https://github.com/open-telemetry/opentelemetry-specification/pull/882),
   [#1137](https://github.com/open-telemetry/opentelemetry-specification/pull/1137))
- Use hex encoding for trace id and span id fields in OTLP JSON encoding:
  ([#911](https://github.com/open-telemetry/opentelemetry-specification/pull/911))
- Explicitly specify the SpanContext APIs IsValid and IsRemote as required
  ([#914](https://github.com/open-telemetry/opentelemetry-specification/pull/914))
- A full `Context` is the only way to specify a parent of a `Span`.
  `SpanContext` or even `Span` are not allowed anymore.
  ([#875](https://github.com/open-telemetry/opentelemetry-specification/pull/875))
- Remove obsolete `http.status_text` from semantic conventions
  ([#972](https://github.com/open-telemetry/opentelemetry-specification/pull/972))
- Define `null` as an invalid value for attributes and declare attempts to set
  `null` as undefined behavior
  ([#992](https://github.com/open-telemetry/opentelemetry-specification/pull/992))
- SDK: Rename the `Decision` values for `SamplingResult`s to `DROP`, `RECORD_ONLY`
  and `RECORD_AND_SAMPLE` for consistency
  ([#938](https://github.com/open-telemetry/opentelemetry-specification/pull/938),
  [#956](https://github.com/open-telemetry/opentelemetry-specification/pull/956))
- Metrics API: Replace "Additive" with "Adding", "Non-Additive" with "Grouping"
  ([#983](https://github.com/open-telemetry/opentelemetry-specification/pull/983)
- Move active span interaction in the Trace API to a separate class
  ([#923](https://github.com/open-telemetry/opentelemetry-specification/pull/923))
- Metrics SDK: Specify LastValue default aggregation for ValueObserver
  ([#984](https://github.com/open-telemetry/opentelemetry-specification/pull/984)
- Metrics SDK: Specify TBD default aggregation for ValueRecorder
  ([#984](https://github.com/open-telemetry/opentelemetry-specification/pull/984)
- Trace SDK: Sampler.ShouldSample gets parent Context instead of SpanContext
  ([#881](https://github.com/open-telemetry/opentelemetry-specification/pull/881))
- SDK: Specify known values, as well as basic error handling for OTEL_PROPAGATORS.
  ([#962](https://github.com/open-telemetry/opentelemetry-specification/pull/962))
  ([#995](https://github.com/open-telemetry/opentelemetry-specification/pull/995))
- SDK: Specify when to generate new IDs with sampling
  ([#1225](https://github.com/open-telemetry/opentelemetry-specification/pull/1225))
- Remove custom header name for Baggage, use official header
  ([#993](https://github.com/open-telemetry/opentelemetry-specification/pull/993))
- Trace API: Clarifications for `Span.End`, e.g. IsRecording becomes false after End
  ([#1011](https://github.com/open-telemetry/opentelemetry-specification/pull/1011))
- Update semantic conventions for gRPC for new Span Status
  ([#1156](https://github.com/open-telemetry/opentelemetry-specification/pull/1156))

## v0.6.0 (2020-07-01)

New:

- Add span attribute to indicate cold starts of Function as a Service executions
  ([#650](https://github.com/open-telemetry/opentelemetry-specification/pull/650))
- Add conventions for naming of exporter packages
  ([#629](https://github.com/open-telemetry/opentelemetry-specification/pull/629))
- Add semantic conventions for container id
  ([#673](https://github.com/open-telemetry/opentelemetry-specification/pull/673))
- Add semantic conventions for HTTP content length
  ([#641](https://github.com/open-telemetry/opentelemetry-specification/pull/641))
- Add semantic conventions for process resource
  ([#635](https://github.com/open-telemetry/opentelemetry-specification/pull/635))
- Add peer.service to provide a user-configured name for a remote service
  ([#652](https://github.com/open-telemetry/opentelemetry-specification/pull/652))

Updates:

- Improve root Span description
  ([#645](https://github.com/open-telemetry/opentelemetry-specification/pull/645))
- Extend semantic conventions for RPC and allow non-gRPC calls
  ([#604](https://github.com/open-telemetry/opentelemetry-specification/pull/604))
- Revise and extend semantic conventions for databases
  ([#575](https://github.com/open-telemetry/opentelemetry-specification/pull/575))
- Clarify Tracer vs TracerProvider in tracing API and SDK spec.
  ([#619](https://github.com/open-telemetry/opentelemetry-specification/pull/619))
  Most importantly:
  * Configuration should be stored not per Tracer but in the TracerProvider.
  * Active spans are not per Tracer.
- Do not set any value in Context upon failed extraction
  ([#671](https://github.com/open-telemetry/opentelemetry-specification/pull/671))
- Clarify semantic conventions around span start and end time
  ([#592](https://github.com/open-telemetry/opentelemetry-specification/pull/592))

## v0.5.0 (06-02-2020)

- Define Log Data Model.
- Remove SpanId from Sampler input.
- Clarify what it will mean for a vendor to "support OpenTelemetry".
- Clarify Tracers should reference an InstrumentationLibrary rather than a
  Resource.
- Replace ALWAYS_PARENT sampler with a composite ParentOrElse sampler.
- Incorporate old content on metrics calling conventions, label sets.
- Update api-metrics-user.md and api-metrics-meter.md with the latest metrics
  API.
- Normalize Instrumentation term for instrumentations.
- Change w3c correlation context to custom header.

## v0.4.0 (2020-05-12)

- [OTEP-83](https://github.com/open-telemetry/oteps/blob/main/text/0083-component.md)
  Introduce the notion of InstrumentationLibrary.
- [OTEP-88](https://github.com/open-telemetry/oteps/blob/main/text/metrics/0088-metric-instrument-optional-refinements.md)
  Metrics API instrument foundation.
- [OTEP-91](https://github.com/open-telemetry/oteps/blob/main/text/logs/0091-logs-vocabulary.md)
  Logs vocabulary.
- [OTEP-92](https://github.com/open-telemetry/oteps/blob/main/text/logs/0092-logs-vision.md)
  Logs Vision.
- [OTEP-90](https://github.com/open-telemetry/oteps/blob/main/text/metrics/0090-remove-labelset-from-metrics-api.md)
  Remove LabelSet from the metrics API.
- [OTEP-98](https://github.com/open-telemetry/oteps/blob/main/text/metrics/0098-metric-instruments-explained.md)
  Explain the metric instruments.
- [OTEP-99](https://github.com/open-telemetry/oteps/blob/main/text/0099-otlp-http.md)
  OTLP/HTTP: HTTP Transport Extension for OTLP.
- Define handling of null and empty attribute values.
- Rename Setter.put to Setter.set
- Add glossary for typically misused terms.
- Clarify that resources are immutable.
- Clarify that SpanContext.IsRemote is false on remote children.
- Move specifications into sub-directories per signal.
- Remove references to obsolete `peer.*` attributes.
- Span semantic conventions for for messaging systems.
- Span semantic conventions for function as a service.
- Remove the handling of retries from trace exporters.
- Remove Metrics' default keys.
- Add some clarifying language to the semantics of metric instrument naming.
- Allow injectors and extractors to be separate interfaces.
- Add an explanation on why Context Restore operation is needed.
- Document special Zipkin conversion cases.

## v0.3.0 (2020-02-21)

- [OTEP-0059](https://github.com/open-telemetry/oteps/blob/main/text/trace/0059-otlp-trace-data-format.md)
  Add OTLP Trace Data Format specification.
- [OTEP-0066](https://github.com/open-telemetry/oteps/blob/main/text/0066-separate-context-propagation.md)
  Separate Layer for Context Propagation.
- [OTEP-0070](https://github.com/open-telemetry/oteps/blob/main/text/metrics/0070-metric-bound-instrument.md)
  Rename metric instrument "Handles" to "Bound Instruments".
- [OTEP-0072](https://github.com/open-telemetry/oteps/blob/main/text/metrics/0072-metric-observer.md)
  Metric Observer instrument specification (refinement).
- [OTEP-0080](https://github.com/open-telemetry/oteps/blob/main/text/metrics/0080-remove-metric-gauge.md)
  Remove the Metric Gauge instrument, recommend use of other instruments.
- Update 0003-measure-metric-type to match current Specification.
- Update 0009-metric-handles to match current Specification.
- Clarify named tracers and meters.
- Remove SamplingHint from the Sampling OTEP (OTEP-0006).
- Remove component attribute.
- Allow non-string Resource label values.
- Allow array values for attributes.
- Add service version to Resource attributes.
- Add general, general identity, network and VM image attribute conventions.
- Add a section on transformation to Zipkin Spans.
- Add a section on SDK default configuration.
- Enhance semantic conventions for HTTP/RPC.
- Provide guidelines for low-cardinality span names.
- SDK Tracer: Replace TracerFactory with TracerProvider.
- Update Resource to be in the SDK.

## v0.2.0 (2019-10-22)

- [OTEP-0001](https://github.com/open-telemetry/oteps/blob/main/text/0001-telemetry-without-manual-instrumentation.md)
  Added Auto-Instrumentation.
- [OTEP-0002](https://github.com/open-telemetry/oteps/blob/main/text/trace/0002-remove-spandata.md):
  Removed SpanData interface in favor of Span Start and End options.
- [OTEP-0003](https://github.com/open-telemetry/oteps/blob/main/text/metrics/0003-measure-metric-type.md)
  Consolidatesd pre-aggregated and raw metrics APIs.
- [OTEP-0008](https://github.com/open-telemetry/oteps/blob/main/text/metrics/0008-metric-observer.md)
  Added Metrics Observers API.
- [OTEP-0009](https://github.com/open-telemetry/oteps/blob/main/text/metrics/0009-metric-handles.md)
  Added Metrics Handle API.
- [OTEP-0010](https://github.com/open-telemetry/oteps/blob/main/text/metrics/0010-cumulative-to-counter.md)
  Rename "Cumulative" to "Counter" in the Metrics API.
- [OTEP-006](https://github.com/open-telemetry/oteps/blob/main/text/trace/0006-sampling.md)
  Moved sampling from the API tp the SDK.
- [OTEP-0007](https://github.com/open-telemetry/oteps/blob/main/text/0007-no-out-of-band-reporting.md)
  Moved support for out-of-band telemetry from the API to the SDK.
- [OTEP-0016](https://github.com/open-telemetry/oteps/blob/main/text/0016-named-tracers.md)
  Added named providers for Tracers and Meters.
- Added design goals and requirements for a telemetry data exchange protocol.
- Added a Span Processor interface for intercepting span start and end
  invocations.
- Added a Span Exporter interface for processing batches of spans.
- Replaced DistributedContext.GetIterator with GetEntries.
- Added clarifications and adjustments to improve cross-language applicability.
- Added a specification for SDK configuration.

## v0.1.0 (2019-06-21)

- Added API proposal for the converged OpenTracing/OpenCensus project is
  complete.<|MERGE_RESOLUTION|>--- conflicted
+++ resolved
@@ -21,13 +21,10 @@
 
 ### Logs
 
-<<<<<<< HEAD
+- Clarify that log record mutations are visible in next registered processors.
+  ([#4067](https://github.com/open-telemetry/opentelemetry-specification/pull/4067))
 - Clarify that `Export` MUST NOT be called by simple and batching processors concurrently.
   ([#4173](https://github.com/open-telemetry/opentelemetry-specification/pull/4173))
-=======
-- Clarify that log record mutations are visible in next registered processors.
-  ([#4067](https://github.com/open-telemetry/opentelemetry-specification/pull/4067))
->>>>>>> 42dd11a4
 
 ### Events
 
