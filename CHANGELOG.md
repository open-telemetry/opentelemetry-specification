--- conflicted
+++ resolved
@@ -12,6 +12,11 @@
 ### Traces
 
 ### Metrics
+
+- Recommended limits applied by default at the MetricProvider level to protect
+  metrics pipelines against excessive data production from a single
+  instrumentation library or instrument.
+  ([#2960](https://github.com/open-telemetry/opentelemetry-specification/pull/2960))
 
 ### Logs
 
@@ -126,12 +131,6 @@
 
 - Rename built-in ExemplarFilters to AlwaysOn, AlwaysOff and TraceBased.
   ([#2919](https://github.com/open-telemetry/opentelemetry-specification/pull/2919))
-<<<<<<< HEAD
-- Recommended limits applied by default at the MetricProvider level to protect
-  metrics pipelines against excessive data production from a single
-  instrumentation library or instrument.
-  ([#2960](https://github.com/open-telemetry/opentelemetry-specification/pull/2960))
-=======
 - Add `MaxScale` config option to Exponential Bucket Histogram Aggregation.
   ([#3017](https://github.com/open-telemetry/opentelemetry-specification/pull/3017))
 - Rename exponential bucket histogram aggregation to base 2 exponential histogram
@@ -140,7 +139,6 @@
   "base2_exponential_bucket_histogram". Mark exponential histogram data model and
   base2 exponential histogram aggregation as stable.
   ([#3041](https://github.com/open-telemetry/opentelemetry-specification/pull/3041))
->>>>>>> a1902b62
 
 ### Logs
 
