--- conflicted
+++ resolved
@@ -11,7 +11,6 @@
 
 ### Traces
 
-<<<<<<< HEAD
 ### Metrics
 
 ### Logs
@@ -34,10 +33,8 @@
 
 ### Traces
 
-=======
 - Refine SDK TracerProvider configuration section.
   ([#3559](https://github.com/open-telemetry/opentelemetry-specification/pull/3559))
->>>>>>> 0e31384c
 - Make SDK Tracer Creation more normative.
   ([#3529](https://github.com/open-telemetry/opentelemetry-specification/pull/3529))
 
