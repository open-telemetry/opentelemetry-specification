# Changelog

Please update changelog as part of any significant pull request. Place short
description of your change into "Unreleased" section. As part of release process
content of "Unreleased" section content will generate release notes for the
release.

## Unreleased

### Context

### Traces

### Metrics

### Logs

<<<<<<< HEAD
- Add the in-development isolating log record processor.
  ([#4062](https://github.com/open-telemetry/opentelemetry-specification/pull/4062))
- Log record mutations do not have to be visible in next registered processors. Allow chaining processors and having the log record modifications local.
  ([#4067](https://github.com/open-telemetry/opentelemetry-specification/pull/4067))

=======
>>>>>>> 27bc9ffa
### Events

### Resource

### OpenTelemetry Protocol

### Compatibility

### SDK Configuration

### Common

### Supplementary Guidelines

## v1.35.0 (2024-07-12)

### Logs

- Add the in-development isolating log record processor.
  ([#4062](https://github.com/open-telemetry/opentelemetry-specification/pull/4062))

### Compatibility

- Define casing for hex-encoded IDs and mark the "Trace Context in non-OTLP Log Formats" specification stable.
  ([#3909](https://github.com/open-telemetry/opentelemetry-specification/pull/3909))

## v1.34.0 (2024-06-11)

### Context

- No changes.

### Traces

- Clarify the trace SDK should log discarded events and links.
  ([#4064](https://github.com/open-telemetry/opentelemetry-specification/pull/4064))
- Add new in-development `Enabled` API to the `Tracer`.
  ([#4063](https://github.com/open-telemetry/opentelemetry-specification/pull/4063))

### Metrics

- Add new in-development `Enabled` API to meter instruments.
  ([#4063](https://github.com/open-telemetry/opentelemetry-specification/pull/4063))

### Logs

- Add the in-development `Enabled` API to the `Logger`.
  ([#4020](https://github.com/open-telemetry/opentelemetry-specification/pull/4020))

### Events

- Rename event payload to body.
  ([#4035](https://github.com/open-telemetry/opentelemetry-specification/pull/4035))
- Add specification for EventLogger and EventLoggerProvider.
  ([#4031](https://github.com/open-telemetry/opentelemetry-specification/pull/4031))
- Describe the use cases for events in greater detail.
  ([#3969](https://github.com/open-telemetry/opentelemetry-specification/pull/3969))

### Resource

- No changes.

### OpenTelemetry Protocol

- No changes.

### Compatibility

- Prometheus: Clarify location of unit suffix within metric names.
  ([#4057](https://github.com/open-telemetry/opentelemetry-specification/pull/4057))

### SDK Configuration

- No changes.

### Common

- OpenTelemetry clients MUST follow SemVer 2.0.0.
  ([#4039](https://github.com/open-telemetry/opentelemetry-specification/pull/4039))
- Rename "Experimental" to "Development" according to OTEP 0232.
  ([#4061](https://github.com/open-telemetry/opentelemetry-specification/pull/4061)),
  ([#4069](https://github.com/open-telemetry/opentelemetry-specification/pull/4069))

### Supplementary Guidelines

- Clarify that it is permissible to extend SDK interfaces without requiring a major version bump
  ([#4030](https://github.com/open-telemetry/opentelemetry-specification/pull/4030))

## v1.33.0 (2024-05-09)

### Context

### Traces

- Links with invalid SpanContext are recorded.
  ([#3928](https://github.com/open-telemetry/opentelemetry-specification/pull/3928))

### Metrics

- Change the exemplar behavior to be on by default.
  ([#3994](https://github.com/open-telemetry/opentelemetry-specification/pull/3994))
- Use normative language for exemplar default aggregations.
  ([#4009](https://github.com/open-telemetry/opentelemetry-specification/pull/4009))
- Mark Exemplars as stable.
  ([#3870](https://github.com/open-telemetry/opentelemetry-specification/pull/3870))
- Mark synchronous gauge as stable.
  ([#4019](https://github.com/open-telemetry/opentelemetry-specification/pull/4019))

### Logs

- Allow implementations to export duplicate keys in a map as an opt-in option.
  ([#3987](https://github.com/open-telemetry/opentelemetry-specification/pull/3987))

### Events

### Resource

### OpenTelemetry Protocol

### Compatibility

- Add name suggestion for option to apply resource attributes as metric attributes in Prometheus exporter.
  ([#3837](https://github.com/open-telemetry/opentelemetry-specification/pull/3837))

### SDK Configuration

- Clarify syntax for environment variable substitution regular expression
  ([#4001](https://github.com/open-telemetry/opentelemetry-specification/pull/4001))
- Error out on invalid identifiers in environment variable substitution.
  ([#4002](https://github.com/open-telemetry/opentelemetry-specification/pull/4002))
- Add end to end examples for file configuration
  ([#4018](https://github.com/open-telemetry/opentelemetry-specification/pull/4018))
- Clarify the schema for YAML configuration files
  ([#3973](https://github.com/open-telemetry/opentelemetry-specification/pull/3973))

### Common

### Supplementary Guidelines

## v1.32.0 (2024-04-11)

### Context

- No changes.

### Traces

- Remove the Jaeger Exporter.
  ([#3964](https://github.com/open-telemetry/opentelemetry-specification/pull/3964))

### Metrics

- Clarify that exemplar reservoir default may change in a minor version.
  ([#3943](https://github.com/open-telemetry/opentelemetry-specification/pull/3943))
- Add option to disable target info metric to Prometheus exporters.
  ([#3872](https://github.com/open-telemetry/opentelemetry-specification/pull/3872))
- Add synchronous gauge entry to sum monotonic table.
  ([#3977](https://github.com/open-telemetry/opentelemetry-specification/pull/3977))

### Logs

- Refine description of Instrumentation Scope.
  ([#3855](https://github.com/open-telemetry/opentelemetry-specification/pull/3855))
- Clarify that `ReadableLogRecord` and `ReadWriteLogRecord` can be represented using a single type.
  ([#3898](https://github.com/open-telemetry/opentelemetry-specification/pull/3898))
- Fix what can be modified via `ReadWriteLogRecord`.
  ([#3907](https://github.com/open-telemetry/opentelemetry-specification/pull/3907))

### Events

- No changes.

### Resource

- No changes.

### OpenTelemetry Protocol

- No changes.

### Compatibility

- Prometheus compatibility: Clarify naming of the target info metric, and differences between various Prometheus formats.
  ([#3871](https://github.com/open-telemetry/opentelemetry-specification/pull/3871))
- Prometheus compatibility: Clarify that the service triplet is required to be unique by semantic conventions.
  ([#3945](https://github.com/open-telemetry/opentelemetry-specification/pull/3945))
- Prometheus: represent Prometheus Info, StateSet and Unknown-typed metrics in OTLP.
  ([#3868](https://github.com/open-telemetry/opentelemetry-specification/pull/3868))
- Update and reorganize the prometheus sdk exporter specification.
  ([#3872](https://github.com/open-telemetry/opentelemetry-specification/pull/3872))

### SDK Configuration

- Define OTEL_EXPERIMENTAL_CONFIG_FILE to ignore other env vars, add env var substitution default syntax.
  ([#3948](https://github.com/open-telemetry/opentelemetry-specification/pull/3948))
- Clarify environment variable substitution is not recursive
  ([#3913](https://github.com/open-telemetry/opentelemetry-specification/pull/3913))
- Allow `env:` prefix in environment variable substitution syntax.
  ([#3974](https://github.com/open-telemetry/opentelemetry-specification/pull/3974))
- Add simple scope configuration to Tracer, Meter, Logger (experimental).
  ([#3877](https://github.com/open-telemetry/opentelemetry-specification/pull/3877))

### Common

- No changes.

### Supplementary Guidelines

- No changes.

## v1.31.0 (2024-03-13)

### Context

- Specify allowed characters for Baggage keys and values.
  ([#3801](https://github.com/open-telemetry/opentelemetry-specification/pull/3801))

### Traces

- Mark the AddLink() operation as stable.
  ([#3887](https://github.com/open-telemetry/opentelemetry-specification/pull/3887))

### Metrics

- Formalize the interaction between cardinality limit and overflow attribute.
  ([#3912](https://github.com/open-telemetry/opentelemetry-specification/pull/3912))

### Logs

- Fix: remove `name` from LogRecord example in the File Exporter example.
  ([#3886](https://github.com/open-telemetry/opentelemetry-specification/pull/3886))
- Remove implementation detail from Logs Bridge API.
  ([#3884](https://github.com/open-telemetry/opentelemetry-specification/pull/3884))
- Clarify that logs attributes are a superset of standard attributes.
  ([#3852](https://github.com/open-telemetry/opentelemetry-specification/pull/3852))
- Add support for empty values.
  ([#3853](https://github.com/open-telemetry/opentelemetry-specification/pull/3853))
- Mark standard output log record exporter as stable.
  ([#3922](https://github.com/open-telemetry/opentelemetry-specification/pull/3922))

### Events

- Add Provider to the Event API.
  ([#3878](https://github.com/open-telemetry/opentelemetry-specification/pull/3878))

### Resource

- No changes.

### OpenTelemetry Protocol

- No changes.

### Compatibility

- No changes.

### SDK Configuration

- No changes.

### Common

- Prohibit attribute value from evolving to contain complex types.
  ([#3858](https://github.com/open-telemetry/opentelemetry-specification/pull/3858))
- Tighten stability requirements for well-known attribute values.
  ([#3879](https://github.com/open-telemetry/opentelemetry-specification/pull/3879))

### Supplementary Guidelines

- No changes.

## v1.30.0 (2024-02-15)

### Context

- No changes.

### Traces

- No changes.

### Metrics

- Clarify metric view measurement processing.
  ([#3842](https://github.com/open-telemetry/opentelemetry-specification/pull/3842))
- Expose `ExemplarReservoir` as configuration parameter for views.
  Remove `ExemplarFilter` as an interface, now it is only configuration
  parameter.
  ([#3820](https://github.com/open-telemetry/opentelemetry-specification/pull/3820))

### Logs

- Fix `Resource` field type in Logs Data Model.
  ([#3826](https://github.com/open-telemetry/opentelemetry-specification/pull/3826))
- Remove confusing description from `Body` field in Logs Data Model to make it clear the Bridge API must support a structured body.
  ([#3827](https://github.com/open-telemetry/opentelemetry-specification/pull/3827))
- Deconstruct number scalar type to double and signed integer.
  ([#3854](https://github.com/open-telemetry/opentelemetry-specification/pull/3854))
- Remove use of Object-Oriented term `class` in log signal.
  ([#3882](https://github.com/open-telemetry/opentelemetry-specification/pull/3882))

### Resource

- No changes.

### OpenTelemetry Protocol

- Use `TracesData`, `MetricsData` and `LogsData` proto messages for file exporter.
  ([#3809](https://github.com/open-telemetry/opentelemetry-specification/pull/3809))

### Compatibility

- No changes.

### SDK Configuration

- Add file configuration section to spec compliance matrix.
  ([#3804](https://github.com/open-telemetry/opentelemetry-specification/pull/3804))
- Define mechanism for SDK extension components.
  ([#3802](https://github.com/open-telemetry/opentelemetry-specification/pull/3802))

### Common

- No changes.

### Supplementary Guidelines

- No changes.

## v1.29.0 (2024-01-10)

### Context & Baggage

- Align definition of Baggage with W3C Specification.
  ([#3800](https://github.com/open-telemetry/opentelemetry-specification/pull/3800))

### Traces

- Update OpenTelemetry to Zipkin Transformation to handle attributes from older semantic conventions in a backwards compatible way.
  ([#3794](https://github.com/open-telemetry/opentelemetry-specification/pull/3794))

### Metrics

- Define experimental MetricFilter as a mechanism to filter collected metrics by the MetricReader
  ([#3566](https://github.com/open-telemetry/opentelemetry-specification/pull/3566))
- Add optional configuration for Prometheus exporters to optionally remove unit and type suffixes.
  ([#3777](https://github.com/open-telemetry/opentelemetry-specification/pull/3777))
- Add optional configuration for Prometheus exporters to optionally drop `otel_scope_info` metric.
  ([#3796](https://github.com/open-telemetry/opentelemetry-specification/pull/3796))

### Logs

### Resource

### OpenTelemetry Protocol

### Compatibility

### SDK Configuration

- Define file configuration file format and env var substitution
  ([#3744](https://github.com/open-telemetry/opentelemetry-specification/pull/3744))

### Common

- Clarify that attribute keys are case-sensitive.
  ([#3784](https://github.com/open-telemetry/opentelemetry-specification/pull/3784))

### Supplementary Guidelines

## v1.28.0 (2023-12-07)

### Context

- No changes.

### Traces

- Stabilize how exceptions are recorded using the Trace SDK.
  ([#3769](https://github.com/open-telemetry/opentelemetry-specification/pull/3769))
- Add definition for standard output span exporter.
  ([#3740](https://github.com/open-telemetry/opentelemetry-specification/pull/3740))

### Metrics

- Add optional configuration for Prometheus exporters to promote resource attributes to metric attributes
  ([#3761](https://github.com/open-telemetry/opentelemetry-specification/pull/3761))
- Clarifications and flexibility in Exemplar speicification.
  ([#3760](https://github.com/open-telemetry/opentelemetry-specification/pull/3760))

### Logs

- Add definition for standard output log record exporter.
  ([#3741](https://github.com/open-telemetry/opentelemetry-specification/pull/3741))
- BREAKING: Change `event.name` definition to include `namespace` and removed `event.domain` from log event attributes.
  ([#3749](https://github.com/open-telemetry/opentelemetry-specification/pull/3749))
- BREAKING: Refine the arguments of the emit Event API. Instead of accepting
  a `LogRecord`, the individual arguments are enumerated along with the
  implementation requirements on how those arguments map to `LogRecord`.
  ([#3772](https://github.com/open-telemetry/opentelemetry-specification/pull/3772))

### Resource

- No changes.

### OpenTelemetry Protocol

- Clarify HTTP endpoint configuration option handling.
  ([#3739](https://github.com/open-telemetry/opentelemetry-specification/pull/3739))

### Compatibility

- No changes.

### SDK Configuration

- Add `console` as an exporter type that is supported via environment variable configuration.
  ([#3742](https://github.com/open-telemetry/opentelemetry-specification/pull/3742))

### Common

- No changes.

### Supplementary Guidelines

- No changes.

## v1.27.0 (2023-11-08)

### Context

- No changes.

### Traces

- Add a new AddLink() operation to Span (experimental).
  ([#3678](https://github.com/open-telemetry/opentelemetry-specification/pull/3678))

### Metrics

- No changes.

### Logs

- No changes.

### Resource

- No changes.

### OpenTelemetry Protocol

- New exporter implementations do not need to support
  `OTEL_EXPORTER_OTLP_SPAN_INSECURE` and `OTEL_EXPORTER_OTLP_METRIC_INSECURE`.
  ([#3719](https://github.com/open-telemetry/opentelemetry-specification/pull/3719))

### Compatibility

- No changes.

### SDK Configuration

- Define file configuration parse and create operations.
  ([#3437](https://github.com/open-telemetry/opentelemetry-specification/pull/3437))
- Add environment variable implementation guidelines.
  ([#3738](https://github.com/open-telemetry/opentelemetry-specification/pull/3738))

### Common

- Rename/replace `(client|server).socket.(address|port)` attributes with `network.(peer|local).(address|port)`.
  ([#3713](https://github.com/open-telemetry/opentelemetry-specification/pull/3713))

### Supplementary Guidelines

- No changes.

## v1.26.0 (2023-10-10)

### Context

- No changes.

### Traces

- `ParentBased` sampler is a decorator (not a composite).
  ([#3706](https://github.com/open-telemetry/opentelemetry-specification/pull/3706))

### Metrics

- Consistently use "advisory parameters" instead of "advice parameters".
  ([#3693](https://github.com/open-telemetry/opentelemetry-specification/pull/3693))
- Stabilize `ExplicitBucketBoundaries` instrument advisory parameter.
  ([#3694](https://github.com/open-telemetry/opentelemetry-specification/pull/3694))

### Logs

- Update two apache access logs mappings.
  ([#3712](https://github.com/open-telemetry/opentelemetry-specification/pull/3712))

### Resource

- No changes.

### OpenTelemetry Protocol

- No changes.

### Compatibility

- Prometheus exporters omit empty resources and scopes without attributes.
  ([#3660](https://github.com/open-telemetry/opentelemetry-specification/pull/3660))

### SDK Configuration

- Fix description of OTEL_ATTRIBUTE_COUNT_LIMIT
  ([#3714](https://github.com/open-telemetry/opentelemetry-specification/pull/3714))

### Common

- Add upgrading and version management documentation
  ([#3695](https://github.com/open-telemetry/opentelemetry-specification/pull/3695))

### Supplementary Guidelines

- No changes.

## v1.25.0 (2023-09-13)

### Context

- No changes.

### Traces

- No changes.

### Metrics

- Increase metric name maximum length from 63 to 255 characters.
  ([#3648](https://github.com/open-telemetry/opentelemetry-specification/pull/3648))
- MetricReader.Collect ignores Resource from MetricProducer.Produce.
  ([#3636](https://github.com/open-telemetry/opentelemetry-specification/pull/3636))
- Attribute sets not observed during async callbacks are not exported.
  ([#3242](https://github.com/open-telemetry/opentelemetry-specification/pull/3242))
- Promote MetricProducer specification to feature-freeze.
  ([#3655](https://github.com/open-telemetry/opentelemetry-specification/pull/3655))
- Add synchronous gauge instrument, clarify temporality selection influence on
  metric point persistence.
  ([#3540](https://github.com/open-telemetry/opentelemetry-specification/pull/3540))
- Clarify that advice is non-identifying.
  ([#3661](https://github.com/open-telemetry/opentelemetry-specification/pull/3661))
- Define the default size of the `SimpleFixedSizeExemplarReservoir` to be `1`.
  ([#3670](https://github.com/open-telemetry/opentelemetry-specification/pull/3670))
- Rename "advice" to "advisory parameters".
  ([#3662](https://github.com/open-telemetry/opentelemetry-specification/pull/3662))
- Clarify the minimal implementation of a `View`'s `attribute_keys` is an allow-list.
  ([#3680](https://github.com/open-telemetry/opentelemetry-specification/pull/3680))
- Add "/" to valid characters for instrument names
  ([#3684](https://github.com/open-telemetry/opentelemetry-specification/pull/3684))
- Stabilize the `MetricProducer`.
  ([#3685](https://github.com/open-telemetry/opentelemetry-specification/pull/3685))

### Logs

- Update GCP data model to use `TraceFlags` instead of
  `gcp.trace_sampled`. ([#3629](https://github.com/open-telemetry/opentelemetry-specification/pull/3629))

### Resource

- No changes.

### OpenTelemetry Protocol

- Fix and clarify definition of "transient error" in the OTLP exporter specification.
  ([#3653](https://github.com/open-telemetry/opentelemetry-specification/pull/3653))

### Compatibility

- OpenTracing Shim: Allow invalid but sampled SpanContext to be returned.
  ([#3471](https://github.com/open-telemetry/opentelemetry-specification/pull/3471))
- Prometheus: Allow changing metric names by default when translating from Prometheus to OpenTelemetry.
  ([#3679](https://github.com/open-telemetry/opentelemetry-specification/pull/3679))

### SDK Configuration

- No changes.

### Common

- No changes.

### Supplemenatary Guidelines

- No changes.

## v1.24.0 (2023-08-10)

### Context

- No changes.

### Traces

- No changes.

### Metrics

- Specify how to handle instrument name conflicts.
  ([#3626](https://github.com/open-telemetry/opentelemetry-specification/pull/3626))
- Add experimental metric attributes advice API.
  ([#3546](https://github.com/open-telemetry/opentelemetry-specification/pull/3546))
- Revise the exemplar default reservoirs.
  ([#3627](https://github.com/open-telemetry/opentelemetry-specification/pull/3627))
- Mark the default aggregation cardinality Experimental in MetricReader.
  ([#3619](https://github.com/open-telemetry/opentelemetry-specification/pull/3619))
- Mark Metric No-Op API as stable.
  ([#3642](https://github.com/open-telemetry/opentelemetry-specification/pull/3642))
- MetricProducers are provided as config to MetricReaders instead of through a RegisterProducer operation.
  ([#3613](https://github.com/open-telemetry/opentelemetry-specification/pull/3613))
- Refine `MetricProvider.ForceFlush` and define `ForceFlush` for periodic exporting MetricReader.
  ([#3563](https://github.com/open-telemetry/opentelemetry-specification/pull/3563))

### Logs

- Clarify how log appender use Scope name and attributes.
  ([#3583](https://github.com/open-telemetry/opentelemetry-specification/pull/3583))
- Mark No-Op Logs Bridge API as stable.
  ([#3642](https://github.com/open-telemetry/opentelemetry-specification/pull/3642))

### Resource

- No changes.

### Compatibility

- Prometheus exporters SHOULD provide configuration to disable the addition of `_total` suffixes.
  ([#3590](https://github.com/open-telemetry/opentelemetry-specification/pull/3590))

### SDK Configuration

- No changes.

### Common

- No changes.

### Supplemenatary Guidelines

- No changes.

## v1.23.0 (2023-07-12)

### Context

- No changes.

### Traces

- Refine SDK TracerProvider configuration section.
  ([#3559](https://github.com/open-telemetry/opentelemetry-specification/pull/3559))
- Make SDK Tracer Creation more normative.
  ([#3529](https://github.com/open-telemetry/opentelemetry-specification/pull/3529))

### Metrics

- Refine SDK MeterProvider configuration section.
  ([#3522](https://github.com/open-telemetry/opentelemetry-specification/pull/3522))
- Clarify metric view requirements and recommendations.
  ([#3524](https://github.com/open-telemetry/opentelemetry-specification/pull/3524))
- Change the view name to be the view's stream configuration name.
  ([#3524](https://github.com/open-telemetry/opentelemetry-specification/pull/3524))
- Make SDK Meter Creation more normative.
  ([#3529](https://github.com/open-telemetry/opentelemetry-specification/pull/3529))
- Clarify duplicate instrument registration scope to be a MeterProvider.
  ([#3538](https://github.com/open-telemetry/opentelemetry-specification/pull/3538))
- Clarify identical instrument definition for SDK.
  ([#3585](https://github.com/open-telemetry/opentelemetry-specification/pull/3585))

### Logs

- Refine SDK LoggerProvider configuration section.
  ([#3559](https://github.com/open-telemetry/opentelemetry-specification/pull/3559))
- Make SDK Logger Creation more normative.
  ([#3529](https://github.com/open-telemetry/opentelemetry-specification/pull/3529))

### Resource

- No changes.

### Compatibility

- NOTICE: Remove the Jaeger Exporter
  ([#3567](https://github.com/open-telemetry/opentelemetry-specification/pull/3567))
- Prometheus: Do not add `_total` suffix if the metric already ends in `_total`.
  ([#3581](https://github.com/open-telemetry/opentelemetry-specification/pull/3581))
- Prometheus type and unit suffixes are not trimmed by default.
  ([#3580](https://github.com/open-telemetry/opentelemetry-specification/pull/3580))

### SDK Configuration

- Extract Exemplar section and mark it as Experimental.
  ([#3533](https://github.com/open-telemetry/opentelemetry-specification/pull/3533))

### Common

- No changes.

### Supplemenatary Guidelines

- No changes.

## v1.22.0 (2023-06-09)

### Context

- No changes.

### Traces

- No changes.

### Metrics

- Make recommendation to reserve aggregator normative.
  ([#3526](https://github.com/open-telemetry/opentelemetry-specification/pull/3526))

### Logs

- No changes.

### Resource

- No changes.

### Compatibility

- No changes.

### OpenTelemetry Protocol

- Move OTLP specification to github.com/open-telemetry/opentelemetry-proto.
  ([#3454](https://github.com/open-telemetry/opentelemetry-specification/pull/3454))

### SDK Configuration

- No changes.

### Telemetry Schemas

- No changes.

### Common

- Explain why custom attributes are not recommended to be placed in OTel
  namespaces.
  ([#3507](https://github.com/open-telemetry/opentelemetry-specification/pull/3507))

### Supplemenatary Guidelines

- No changes.

## v1.21.0 (2023-05-09)

### Context

- No changes.

### Traces

- No changes.

### Metrics

- Add experimental histogram advice API.
  ([#3216](https://github.com/open-telemetry/opentelemetry-specification/pull/3216))
- Recommended non-prefixed units for metric instrument semantic conventions.
  ([#3312](https://github.com/open-telemetry/opentelemetry-specification/pull/3312))
- Recommended cardinality limits to protect metrics pipelines against
  excessive data production from a single instrument.
  ([#2960](https://github.com/open-telemetry/opentelemetry-specification/pull/2960))
- Specify second unit (`s`) and advice bucket boundaries of `[]`
  for `process.runtime.jvm.gc.duration`.
  ([#3458](https://github.com/open-telemetry/opentelemetry-specification/pull/3458))
- Add links to the JMX APIs that are the JVM runtime metric sources.
  ([#3463](https://github.com/open-telemetry/opentelemetry-specification/pull/3463))

### Logs

- Clarify parameters for emitting a log record.
  ([#3345](https://github.com/open-telemetry/opentelemetry-specification/pull/3354))
- Drop logger include_trace_context parameter.
  ([#3397](https://github.com/open-telemetry/opentelemetry-specification/pull/3397))
- Clarify how ObservedTimestamp field is set if unspecified
  ([#3385](https://github.com/open-telemetry/opentelemetry-specification/pull/3385))
- Mark logs bridge API / SDK as stable.
  ([#3376](https://github.com/open-telemetry/opentelemetry-specification/pull/3376))
- Mark LogRecord Environment Variables as stable.
  ([#3449](https://github.com/open-telemetry/opentelemetry-specification/pull/3449))

### Resource

### Semantic Conventions

- The Semantic Conventions have moved to a separate repository
  [github.com/open-telemetry/semantic-conventions](https://github.com/open-telemetry/semantic-conventions).
  There will be no future semantic conventions release from this repository.
  ([#3489](https://github.com/open-telemetry/opentelemetry-specification/pull/3489))

### Compatibility

- Mark OpenCensus compatibility spec as stable
  ([#3425](https://github.com/open-telemetry/opentelemetry-specification/pull/3425))

### OpenTelemetry Protocol

- No changes.

### SDK Configuration

- Lay initial groundwork for file configuration
  ([#3360](https://github.com/open-telemetry/opentelemetry-specification/pull/3360))
- Move file configuration schema to `opentelemetry-configuration`.
  ([#3412](https://github.com/open-telemetry/opentelemetry-specification/pull/3412))
- Move `sdk-configuration.md` and `sdk-environment-variables.md`
  to `/specification/configuration/`.
  ([#3434](https://github.com/open-telemetry/opentelemetry-specification/pull/3434))

### Telemetry Schemas

- No changes.

### Common

- Add log entries to specification README.md contents.
  ([#3435](https://github.com/open-telemetry/opentelemetry-specification/pull/3435))

### Supplemenatary Guidelines

- Add guidance to use service-supported propagation formats as default for AWS SDK client calls.
  ([#3212](https://github.com/open-telemetry/opentelemetry-specification/pull/3212))

## v1.20.0 (2023-04-07)

### Context

- No changes.

### Traces

- Clarify required parent information in ReadableSpan. Technically a relaxation,
  but previously it was easy to overlook certain properties were required.
  [#3257](https://github.com/open-telemetry/opentelemetry-specification/pull/3257)
- Remove underspecified and unused Span decorator from Trace SDK.
  ([#3363](https://github.com/open-telemetry/opentelemetry-specification/pull/3363))

### Metrics

- Clarify that units should use UCUM case sensitive variant.
  ([#3306](https://github.com/open-telemetry/opentelemetry-specification/pull/3306))
- Remove No-Op instrument and Meter creation requirements.
  ([#3322](https://github.com/open-telemetry/opentelemetry-specification/pull/3322))
- Fixed attributes requirement level in semantic conventions for hardware metrics
  ([#3258](https://github.com/open-telemetry/opentelemetry-specification/pull/3258))

### Logs

- Update log readme "request context" to "trace context".
  ([#3332](https://github.com/open-telemetry/opentelemetry-specification/pull/3332))
- Remove log readme document status.
  ([#3334](https://github.com/open-telemetry/opentelemetry-specification/pull/3334))
- Break out compatibility document on recording trace context in non-OTLP Log Format
  ([#3331](https://github.com/open-telemetry/opentelemetry-specification/pull/3331))
- Ensure Logs Bridge API doesn't contain SDK implementation details
  ([#3275](https://github.com/open-telemetry/opentelemetry-specification/pull/3275))
- Add Log Bridge API artifact naming guidance
  ([#3346](https://github.com/open-telemetry/opentelemetry-specification/pull/3346))
- Add log appender / bridge to glossary.
  ([#3335](https://github.com/open-telemetry/opentelemetry-specification/pull/3335))

### Resource

- No changes.

### Semantic Conventions

- Clarify that attribute requirement levels apply to the instrumentation library
  ([#3289](https://github.com/open-telemetry/opentelemetry-specification/pull/3289))
- Fix grammatical number of metric units.
  ([#3298](https://github.com/open-telemetry/opentelemetry-specification/pull/3298))
- Rename `net.app.protocol.(name|version)` to `net.protocol.(name|version)`
  ([#3272](https://github.com/open-telemetry/opentelemetry-specification/pull/3272))
- Replace `http.flavor` with `net.protocol.(name|version)`
  ([#3272](https://github.com/open-telemetry/opentelemetry-specification/pull/3272))
- Metric requirement levels are now stable
  ([#3271](https://github.com/open-telemetry/opentelemetry-specification/pull/3271))
- BREAKING: remove `messaging.destination.kind` and `messaging.source.kind`.
  ([#3214](https://github.com/open-telemetry/opentelemetry-specification/pull/3214),
  [#3348](https://github.com/open-telemetry/opentelemetry-specification/pull/3348))
- Define attributes collected for `cosmosdb` by Cosmos DB SDK
  ([#3097](https://github.com/open-telemetry/opentelemetry-specification/pull/3097))
- Clarify stability requirements of semantic conventions
  ([#3225](https://github.com/open-telemetry/opentelemetry-specification/pull/3225))
- BREAKING: Change span statuses for gRPC server spans.
  ([#3333](https://github.com/open-telemetry/opentelemetry-specification/pull/3333))
- Stabilize key components of `service.*` and `telemetry.sdk.*` resource
  semantic conventions.
  ([#3202](https://github.com/open-telemetry/opentelemetry-specification/pull/3202))
- Fixed attributes requirement level in semantic conventions for hardware metrics
  ([#3258](https://github.com/open-telemetry/opentelemetry-specification/pull/3258))
- Added AWS S3 semantic conventions.
  ([#3251](https://github.com/open-telemetry/opentelemetry-specification/pull/3251))
- Fix units in the Kafka metric semantic conventions.
  ([#3300](https://github.com/open-telemetry/opentelemetry-specification/pull/3300))
- Add Trino to Database specific conventions
  ([#3347](https://github.com/open-telemetry/opentelemetry-specification/pull/3347))
- Change `db.statement` to only be collected if there is sanitization.
  ([#3127](https://github.com/open-telemetry/opentelemetry-specification/pull/3127))
- BREAKING: Remove `http.status_code` attribute from the
  `http.server.active_requests` metric.
  ([#3366](https://github.com/open-telemetry/opentelemetry-specification/pull/3366))
- Mark attribute requirement levels as stable
  ([#3368](https://github.com/open-telemetry/opentelemetry-specification/pull/3368))

### Compatibility

- No changes.

### OpenTelemetry Protocol

- Declare OTLP stable.
  ([#3274](https://github.com/open-telemetry/opentelemetry-specification/pull/3274))

### SDK Configuration

- No changes.

### Telemetry Schemas

- No changes.

### Common

- No changes.

## v1.19.0 (2023-03-06)

### Context

- No changes.

### Traces

- No changes.

### Metrics

- Add unit to View's Instrument selection criteria.
  ([#3184](https://github.com/open-telemetry/opentelemetry-specification/pull/3184))
- Add metric requirement levels "Required", "Recommended", and "Opt-In".
  ([#3237](https://github.com/open-telemetry/opentelemetry-specification/pull/3237))

### Logs

- Rename Logs API to Logs Bridge API to prevent confusion.
  ([#3197](https://github.com/open-telemetry/opentelemetry-specification/pull/3197))
- Move event language from log README to event-api.
  ([#3252](https://github.com/open-telemetry/opentelemetry-specification/pull/3252))

### Resource

- Clarify how to collect `host.id` for non-containerized systems.
  ([#3173](https://github.com/open-telemetry/opentelemetry-specification/pull/3173))

### Semantic Conventions

- Move X-Ray Env Variable propagation to span link instead of parent for AWS Lambda.
  ([#3166](https://github.com/open-telemetry/opentelemetry-specification/pull/3166))
- Add heroku resource semantic conventions.
  [#3075](https://github.com/open-telemetry/opentelemetry-specification/pull/3075)
- BREAKING: Rename faas.execution to faas.invocation_id
  ([#3209](https://github.com/open-telemetry/opentelemetry-specification/pull/3209))
- BREAKING: Change faas.max_memory units to Bytes instead of MB
  ([#3209](https://github.com/open-telemetry/opentelemetry-specification/pull/3209))
- BREAKING: Expand scope of faas.id to cloud.resource_id
  ([#3188](https://github.com/open-telemetry/opentelemetry-specification/pull/3188))
- Add Connect RPC specific conventions
  ([#3116](https://github.com/open-telemetry/opentelemetry-specification/pull/3116))
- Rename JVM metric attribute value from `nonheap` to `non_heap`
  ([#3250](https://github.com/open-telemetry/opentelemetry-specification/pull/3250))
- Mark the attribute naming guidelines in the specification as stable.
  ([#3220](https://github.com/open-telemetry/opentelemetry-specification/pull/3220))
- Mark telemetry schema readme stable.
  ([#3221](https://github.com/open-telemetry/opentelemetry-specification/pull/3221))
- Remove mention of `net.transport` from HTTP semantic conventions
  ([#3244](https://github.com/open-telemetry/opentelemetry-specification/pull/3244))
- Clarifies that if an HTTP client request is explicitly made to an IP address,
  e.g. `http://x.x.x.x:8080`, then `net.peer.name` SHOULD be the IP address `x.x.x.x`
  ([#3276](https://github.com/open-telemetry/opentelemetry-specification/pull/3276))
- Mark `net.sock.host.port` as conditionally required.
  ([#3246](https://github.com/open-telemetry/opentelemetry-specification/pull/3246))
- Rename Optional attribute requirement level to Opt-In.
  ([#3228](https://github.com/open-telemetry/opentelemetry-specification/pull/3228))
- Rename `http.user_agent` to `user_agent.original`.
  ([#3190](https://github.com/open-telemetry/opentelemetry-specification/pull/3190))
- Expand the declaration of `pool.name`.
  ([#3050](https://github.com/open-telemetry/opentelemetry-specification/pull/3050))

### Compatibility

- Update Zipkin remoteEndpoint preferences.
  ([#3087](https://github.com/open-telemetry/opentelemetry-specification/pull/3087))

### OpenTelemetry Protocol

- Declare OTLP/JSON Stable.
  ([#2930](https://github.com/open-telemetry/opentelemetry-specification/pull/2930))

### SDK Configuration

- No changes.

### Telemetry Schemas

- No changes.

### Common

- No changes.

## v1.18.0 (2023-02-09)

### Context

- No changes.

### Traces

- Clarify guidance regarding excessive logging when attributes are dropped
  or truncated.
  ([#3151](https://github.com/open-telemetry/opentelemetry-specification/pull/3151))

### Metrics

- No changes.

### Logs

- Define BatchLogRecordProcessor default configuration values.
  ([#3002](https://github.com/open-telemetry/opentelemetry-specification/pull/3002))
- Clarify guidance regarding excessive logging when attributes are dropped
  or truncated.
  ([#3151](https://github.com/open-telemetry/opentelemetry-specification/pull/3151))

### Resource

- No changes.

### Semantic Conventions

- Add Cloud Spanner and Microsoft SQL Server Compact to db.system semantic conventions
  ([#3105](https://github.com/open-telemetry/opentelemetry-specification/pull/3105)).
- Enable semantic convention tooling for metrics in spec
  ([#3119](https://github.com/open-telemetry/opentelemetry-specification/pull/3119))
- Rename google openshift platform attribute from `google_cloud_openshift` to `gcp_openshift`
  to match the existing `cloud.provider` prefix.
  ([#3095](https://github.com/open-telemetry/opentelemetry-specification/pull/3095))
- Changes http server span names from `{http.route}` to `{http.method} {http.route}`
  (when route is available), and from `HTTP {http.method}` to `{http.method}` (when
  route is not available).
  Changes http client span names from `HTTP {http.method}` to `{http.method}`.
  ([#3165](https://github.com/open-telemetry/opentelemetry-specification/pull/3165))
- Mark `http.server.duration` and `http.client.duration` metrics as required, and mark
  all other HTTP metrics as optional.
  [#3158](https://github.com/open-telemetry/opentelemetry-specification/pull/3158)
- Add `net.host.port` to `http.server.active_requests` metrics attributes.
  [#3158](https://github.com/open-telemetry/opentelemetry-specification/pull/3158)
- `http.route` SHOULD contain the "application root" if there is one.
  ([#3164](https://github.com/open-telemetry/opentelemetry-specification/pull/3164))

### Compatibility

- Add condition with sum and count for Prometheus summaries
  ([3059](https://github.com/open-telemetry/opentelemetry-specification/pull/3059)).
- Clarify prometheus unit conversions
  ([#3066](https://github.com/open-telemetry/opentelemetry-specification/pull/3066)).
- Define conversion mapping from OTel Exponential Histograms to Prometheus Native
  Histograms.
  ([#3079](https://github.com/open-telemetry/opentelemetry-specification/pull/3079))
- Fix Prometheus histogram metric suffixes. Bucket series end in `_bucket`
  ([#3018](https://github.com/open-telemetry/opentelemetry-specification/pull/3018)).

### OpenTelemetry Protocol

- No changes.

### SDK Configuration

- Add log-specific attribute limit configuration and clarify that general
  attribute limit configuration also apply to log records
  ([#2861](https://github.com/open-telemetry/opentelemetry-specification/pull/2861)).

### Telemetry Schemas

- No changes.

### Common

- No changes.

## v1.17.0 (2023-01-17)

### Context

- No changes.

### Traces

- Clarify that the BatchSpanProcessor should export batches when the queue reaches the batch size
  ([#3024](https://github.com/open-telemetry/opentelemetry-specification/pull/3024))
- Deprecate jaeger exporter, scheduled for spec removal in July 2023.
  [#2858](https://github.com/open-telemetry/opentelemetry-specification/pull/2858)

### Metrics

- Rename built-in ExemplarFilters to AlwaysOn, AlwaysOff and TraceBased.
  ([#2919](https://github.com/open-telemetry/opentelemetry-specification/pull/2919))
- Add `MaxScale` config option to Exponential Bucket Histogram Aggregation.
  ([#3017](https://github.com/open-telemetry/opentelemetry-specification/pull/3017))
- Rename exponential bucket histogram aggregation to base 2 exponential histogram
  aggregation. Rename "OTEL_EXPORTER_OTLP_METRICS_DEFAULT_HISTOGRAM_AGGREGATION"
  value from "exponential_bucket_histogram" to
  "base2_exponential_bucket_histogram". Mark exponential histogram data model and
  base2 exponential histogram aggregation as stable.
  ([#3041](https://github.com/open-telemetry/opentelemetry-specification/pull/3041))

### Logs

- Clarify usage of log body for structured logs
  ([#3023](https://github.com/open-telemetry/opentelemetry-specification/pull/3023))
- Move appendices from Data Model to new Data Model Appendix document
  ([#3207](https://github.com/open-telemetry/opentelemetry-specification/pull/3207))

### Resource

- No changes.

### Semantic Conventions

- Clarify common HTTP attributes apply to both clients and servers
  ([#3044](https://github.com/open-telemetry/opentelemetry-specification/pull/3044))
- Add `code.lineno` source code attribute
  ([#3029](https://github.com/open-telemetry/opentelemetry-specification/pull/3029))
- Add ClickHouse to db.system semantic conventions
  ([#3011](https://github.com/open-telemetry/opentelemetry-specification/pull/3011))
- Refactor messaging attributes and per-message attributes in batching scenarios.
  ([#2957](https://github.com/open-telemetry/opentelemetry-specification/pull/2957)).
  BREAKING: rename `messaging.consumer_id` to `messaging.consumer.id`,
  `messaging.destination` to `messaging.destination.name`,
  `messaging.temp_destination` to `messaging.destination.temporary`,
  `messaging.destination_kind` to `messaging.destination.kind`,
  `messaging.message_id` to `messaging.message.id`,
  `messaging.protocol` to `net.app.protocol.name`,
  `messaging.protocol_version`, `net.app.protocol.version`,
  `messaging.conversation_id` to `messaging.message.conversation_id`,
  `messaging.message_payload_size_bytes` to `messaging.message.payload_size_bytes`,
  `messaging.message_payload_compressed_size_bytes` to `messaging.message.payload_compressed_size_bytes`,
  `messaging.rabbitmq.routing_key`: `messaging.rabbitmq.destination.routing_key`,
  `messaging.kafka.message_key` to `messaging.kafka.message.key`,
  `messaging.kafka.consumer_group` to `messaging.kafka.consumer.group`,
  `messaging.kafka.partition` to `messaging.kafka.destination.partition`,
  `messaging.kafka.tombstone` to `messaging.kafka.message.tombstone`,
  `messaging.rocketmq.message_type` to `messaging.rocketmq.message.type`,
  `messaging.rocketmq.message_tag` to `messaging.rocketmq.message.tag`,
  `messaging.rocketmq.message_keys` to `messaging.rocketmq.message.keys`;
  Removed `messaging.url`;
  Renamed `send` operation to `publish`;
  Split `destination` and `source` namespaces and clarify per-message attributes in batching scenarios.

### Compatibility

- Add Tracer.Close() to the OpenTracing Shim layer.
- Add OpenCensus migration guide and add BinaryPropagation as an option to gRPC
  instrumentation for OpenCensus compatibility
  ([#3015](https://github.com/open-telemetry/opentelemetry-specification/pull/3015)).

### OpenTelemetry Protocol

- Add table for OTLP/HTTP response code and client retry recommendation
  ([#3028](https://github.com/open-telemetry/opentelemetry-specification/pull/3028))
- Remove spaces from example exporter User-Agent header to conform to RFC7231 & RFC7230.
  [#3052](https://github.com/open-telemetry/opentelemetry-specification/pull/3052)

### SDK Configuration

- Rename knowns values for "OTEL_METRICS_EXEMPLAR_FILTER" to "always_on",
  "always_off" and "trace_based".
  ([#2919](https://github.com/open-telemetry/opentelemetry-specification/pull/2919))

### Telemetry Schemas

- No changes.

### Common

- No changes.

## v1.16.0 (2022-12-08)

### Context

- No changes.

### Traces

- No changes.

### Metrics

- Define Experimental MetricProducer as a third-party provider of metric data to MetricReaders.
  ([#2951](https://github.com/open-telemetry/opentelemetry-specification/pull/2951))
- Add OTLP exporter temporality preference named "LowMemory" which
  configures Synchronous Counter and Histogram instruments to use
  Delta aggregation temporality, which allows them to shed memory
  following a cardinality explosion, thus use less memory.
  ([#2961](https://github.com/open-telemetry/opentelemetry-specification/pull/2961))

### Logs

- Clarification on what an Event is, and what the event.domain and event.name attributes represent
  ([#2848](https://github.com/open-telemetry/opentelemetry-specification/pull/2848))
- Move `event.domain` from InstrumentationScope attributes to LogRecord
  attributes.
  ([#2940](https://github.com/open-telemetry/opentelemetry-specification/pull/2940))
- Split out Event API from Log API
  ([#2941](https://github.com/open-telemetry/opentelemetry-specification/pull/2941))
- Clarify data modification in `LogRecordProcessor`.
  ([#2969](https://github.com/open-telemetry/opentelemetry-specification/pull/2969))
- Make sure it is very clear we are not building a Logging API.
  ([#2966](https://github.com/open-telemetry/opentelemetry-specification/pull/2966))

### Resource

- Extend Cloud Platform Enum with OpenShift entry for all supported cloud providers.
  ([#2985](https://github.com/open-telemetry/opentelemetry-specification/pull/2985))

### Semantic Conventions

- Add `process.runtime.jvm.gc.duration` metric to semantic conventions.
  ([#2903](https://github.com/open-telemetry/opentelemetry-specification/pull/2903))
- Make http.status_code metric attribute an int.
  ([#2943](https://github.com/open-telemetry/opentelemetry-specification/pull/2943))
- Add IBM Cloud as a cloud provider.
  ([#2965](https://github.com/open-telemetry/opentelemetry-specification/pull/2965))
- Add semantic conventions for Feature Flags
  ([#2529](https://github.com/open-telemetry/opentelemetry-specification/pull/2529))
- Rename `rpc.request.metadata.<key>` and `rpc.response.metadata.<key>` to
  `rpc.grpc.request.metadata.<key>` and `rpc.grpc.response.metadata.<key>`
  ([#2981](https://github.com/open-telemetry/opentelemetry-specification/pull/2981))
- List the machine-id as potential source for a unique host.id
  ([#2978](https://github.com/open-telemetry/opentelemetry-specification/pull/2978))
- Add `messaging.kafka.message.offset` attribute.
  ([#2982](https://github.com/open-telemetry/opentelemetry-specification/pull/2982))
- Update hardware metrics to use `direction` as per general semantic conventions
  ([#2942](https://github.com/open-telemetry/opentelemetry-specification/pull/2942))

### Compatibility

- Add OpenCensus metric bridge specification.
  ([#2979](https://github.com/open-telemetry/opentelemetry-specification/pull/2979))

### OpenTelemetry Protocol

- No changes.

### SDK Configuration

- Specify handling of invalid numeric environment variables
  ([#2963](https://github.com/open-telemetry/opentelemetry-specification/pull/2963))

### Telemetry Schemas

- No changes.

### Common

- No changes.

## v1.15.0 (2022-11-09)

### Context

- No changes.

### Traces

- Rename `http.retry_count` to `http.resend_count` and clarify its meaning.
  ([#2743](https://github.com/open-telemetry/opentelemetry-specification/pull/2743))

### Metrics

- Handle duplicate description comments during Prometheus conversion.
  ([#2890](https://github.com/open-telemetry/opentelemetry-specification/pull/2890))
- Allow to configure min/max recording in the exponential histogram aggregation.
  ([#2904](https://github.com/open-telemetry/opentelemetry-specification/pull/2904))
- Add table of instrument additive property
  ([#2906](https://github.com/open-telemetry/opentelemetry-specification/pull/2906))

### Logs

- Add `Context` as argument to `LogRecordProcessor#onEmit`.
  ([#2927](https://github.com/open-telemetry/opentelemetry-specification/pull/2927))

### Resource

- No changes.

### Semantic Conventions

- Change to messaging.kafka.max.lag from UpDownCounter to Gauge (and rename it)
  ([#2837](https://github.com/open-telemetry/opentelemetry-specification/pull/2837))
- Add daemon attribute to jvm threads metric
  ([#2828](https://github.com/open-telemetry/opentelemetry-specification/pull/2828))
- Add gRPC request and response metadata semantic conventions
  ([#2874](https://github.com/open-telemetry/opentelemetry-specification/pull/2874))
- Add `process.paging.faults` metric to semantic conventions
  ([#2827](https://github.com/open-telemetry/opentelemetry-specification/pull/2827))
- Define semantic conventions yaml for non-otlp conventions
  ([#2850](https://github.com/open-telemetry/opentelemetry-specification/pull/2850))
- Add more semantic convetion attributes of Apache RocketMQ
  ([#2881](https://github.com/open-telemetry/opentelemetry-specification/pull/2881))
- Add `process.runtime.jvm.memory.usage_after_last_gc` metric to semantic conventions.
  ([#2901](https://github.com/open-telemetry/opentelemetry-specification/pull/2901))

### Compatibility

- Specify how Prometheus exporters and receivers handle instrumentation scope.
  ([#2703](https://github.com/open-telemetry/opentelemetry-specification/pull/2703)).

### OpenTelemetry Protocol

- Clarify that lowerCamelCase field names MUST be used for OTLP/JSON
  ([#2829](https://github.com/open-telemetry/opentelemetry-specification/pull/2829))

### SDK Configuration

- No changes.

### Telemetry Schemas

- No changes.

### Common

- Clarify that Scope is defined at build time
  ([#2878](https://github.com/open-telemetry/opentelemetry-specification/pull/2878))

## v1.14.0 (2022-10-04)

### Context

- No changes.

### Traces

- No changes.

### Metrics

- Changed the default buckets for Explicit Bucket Histogram to better match the
  official Prometheus clients.
  ([#2770](https://github.com/open-telemetry/opentelemetry-specification/pull/2770)).
- Fix OpenMetrics valid label keys, and specify prometheus conversion for metric name.
  ([#2788](https://github.com/open-telemetry/opentelemetry-specification/pull/2788))

### Logs

- Add environment variables for configuring the `BatchLogRecordProcessor`.
  ([#2785](https://github.com/open-telemetry/opentelemetry-specification/pull/2785))
- Fix inconsistencies in log README
  ([#2800](https://github.com/open-telemetry/opentelemetry-specification/pull/2800)).

### Resource

- Add `browser.mobile` and `browser.language` resource attributes
  ([#2761](https://github.com/open-telemetry/opentelemetry-specification/pull/2761))

### Semantic Conventions

- Add `process.context_switches`, and `process.open_file_descriptors`, to the
  metrics semantic conventions
  ([#2706](https://github.com/open-telemetry/opentelemetry-specification/pull/2706))
- Add exceptions to the logs semantic conventions
  ([#2819](https://github.com/open-telemetry/opentelemetry-specification/pull/2819))
- Make context propagation requirements explicit for messaging semantic conventions
  ([#2750](https://github.com/open-telemetry/opentelemetry-specification/pull/2750)).
- Update http metrics to use `http.route` instead of `http.target` for servers,
  drop `http.url` for clients
  ([#2818](https://github.com/open-telemetry/opentelemetry-specification/pull/2818)).

### Compatibility

- No changes.

### OpenTelemetry Protocol

- Add user agent to OTLP exporter specification
  ([#2684](https://github.com/open-telemetry/opentelemetry-specification/pull/2684))
- Prohibit usage of enum value name strings in OTLP/JSON
  ([#2758](https://github.com/open-telemetry/opentelemetry-specification/pull/2758))
- Clarify that unknown fields must be ignored when receiving OTLP/JSON
  ([#2816](https://github.com/open-telemetry/opentelemetry-specification/pull/2816))
- Add OTLP exporter user agent to the spec compliance matrix
  ([#2842](https://github.com/open-telemetry/opentelemetry-specification/pull/2842)).

### SDK Configuration

- Add the OTEL_SDK_DISABLED environment variable to the SDK configuration.
  ([2679](https://github.com/open-telemetry/opentelemetry-specification/pull/2679))
- Add the definition of a Boolean environment variable
  ([#2755](https://github.com/open-telemetry/opentelemetry-specification/pull/2755)).

### Telemetry Schemas

- No changes.

### Common

- No changes.

## v1.13.0 (2022-09-19)

### Context

- No changes.

### Traces

- Clarify the return of `Export(batch)` in the Batch Span Processor and exporter concurrency
  ([#2452](https://github.com/open-telemetry/opentelemetry-specification/pull/2452))
- Clarify that Context should not be mutable when setting a span
  ([#2637](https://github.com/open-telemetry/opentelemetry-specification/pull/2637))
- Clarify that `ForceFlush` is a required method on `SpanExporter` interface
  ([#2654](https://github.com/open-telemetry/opentelemetry-specification/pull/2654))

### Metrics

- Add experimental `OTEL_EXPORTER_OTLP_DEFAULT_HISTOGRAM_AGGREGATION` variable for
  configuring default histogram aggregation of OTLP metric exporter
  ([#2619](https://github.com/open-telemetry/opentelemetry-specification/pull/2619))
- Clarify async instrument callback identity
  ([#2538](https://github.com/open-telemetry/opentelemetry-specification/pull/2538))
- Prometheus export: Only monotonic sum are counters (with `_total`)
  ([#2644](https://github.com/open-telemetry/opentelemetry-specification/pull/2644))
- [OM/OTLP] Use `_created` for StartTimeUnixNano and vice-versa
  ([#2645](https://github.com/open-telemetry/opentelemetry-specification/pull/2645))
- Prometheus compatibility: use target_info metric instead of "target" info MF
  ([#2701](https://github.com/open-telemetry/opentelemetry-specification/pull/2701))
- Add optional Zero Threshold for Exponential Histograms to the metrics data model
  ([#2665](https://github.com/open-telemetry/opentelemetry-specification/pull/2665))
- Change the inclusivity of exponential histogram bounds
  ([#2633](https://github.com/open-telemetry/opentelemetry-specification/pull/2633))
- Add `process.threads` host metric semantic convention.
  ([#2705](https://github.com/open-telemetry/opentelemetry-specification/pull/2705)).

### Logs

- Update log SDK to allow log processors to mutate log records
  ([#2681](https://github.com/open-telemetry/opentelemetry-specification/pull/2681)).
- Add experimental Events and Logs API specification
  ([#2676](https://github.com/open-telemetry/opentelemetry-specification/pull/2676))
- Align log SDK and API component naming
  ([#2768](https://github.com/open-telemetry/opentelemetry-specification/pull/2768)).
- Add the signal-specific OTEL_EXPORTER_OTLP_LOGS_* environment variables
  ([#2782](https://github.com/open-telemetry/opentelemetry-specification/pull/2782)).

### Resource

- Update the version of the W3C Baggage specification used for `OTEL_RESOURCE_ATTRIBUTES`
  ([#2670](https://github.com/open-telemetry/opentelemetry-specification/pull/2670))

### Semantic Conventions

- Add `net.app.protocol.*` attributes
  ([#2602](https://github.com/open-telemetry/opentelemetry-specification/pull/2602))
- Add network metrics to process semantic conventions
  ([#2556](https://github.com/open-telemetry/opentelemetry-specification/pull/2556))
- Adopt attribute requirement levels in semantic conventions
  ([#2594](https://github.com/open-telemetry/opentelemetry-specification/pull/2594))
- Add semantic conventions for GraphQL
  ([#2456](https://github.com/open-telemetry/opentelemetry-specification/pull/2456))
- Change `cloudevents.event_spec_version` and `cloudevents.event_type` level from `required` to `recommended`
  ([#2618](https://github.com/open-telemetry/opentelemetry-specification/pull/2618))
- Change `faas.document.time` and `faas.time` level from `required` to `recommended`
  ([#2627](https://github.com/open-telemetry/opentelemetry-specification/pull/2627))
- Add `rpc.grpc.status_code` to RPC metric semantic conventions
  ([#2604](https://github.com/open-telemetry/opentelemetry-specification/pull/2604))
- Add `http.*.*.size` metric semantic conventions for tracking size of requests
  / responses for http servers / clients
  ([#2588](https://github.com/open-telemetry/opentelemetry-specification/pull/2588))
- BREAKING: rename `net.peer.ip` to `net.sock.peer.addr`, `net.host.ip` to `net.sock.host.addr`,
  `net.peer.name` to `net.sock.peer.name` for socket-level instrumentation.
  Define socket-level attributes and clarify logical peer and host attributes meaning
  ([#2594](https://github.com/open-telemetry/opentelemetry-specification/pull/2594))
- Add semantic conventions for JVM buffer pool usage
  ([#2650](https://github.com/open-telemetry/opentelemetry-specification/pull/2650))
- Improve the definition of `state` attribute for metric `system.network.connections`
  ([#2663](https://github.com/open-telemetry/opentelemetry-specification/pull/2663))
- Add `process.parent_pid` attribute for use in reporting parent process id (PID)
  ([#2691](https://github.com/open-telemetry/opentelemetry-specification/pull/2691))
- Add OpenSearch to db.system semantic conventions
  ([#2718](https://github.com/open-telemetry/opentelemetry-specification/pull/2718))
- Clarify when "count" is used instead of pluralization
  ([#2613](https://github.com/open-telemetry/opentelemetry-specification/pull/2613))
- Add the convention 'type' to the YAML definitions for all existing semantic conventions
  ([#2693](https://github.com/open-telemetry/opentelemetry-specification/pull/2693))
- Remove alternative attribute sets from HTTP semantic conventions
  ([#2469](https://github.com/open-telemetry/opentelemetry-specification/pull/2469))

### Compatibility

- No changes.

### OpenTelemetry Protocol

- Add support for partial success in an OTLP export response
  ([#2696](https://github.com/open-telemetry/opentelemetry-specification/pull/2696))

### SDK Configuration

- Mark `OTEL_METRIC_EXPORT_INTERVAL`, `OTEL_METRIC_EXPORT_TIMEOUT`
  environment variables as Stable
  ([#2658](https://github.com/open-telemetry/opentelemetry-specification/pull/2658))

### Telemetry Schemas

- Introduce "split" metric schema transformation
  ([#2653](https://github.com/open-telemetry/opentelemetry-specification/pull/2653))

### Common

- Introduce Instrumentation Scope Attributes
  ([#2579](https://github.com/open-telemetry/opentelemetry-specification/pull/2579))
  - Define Instrumentation Scope Attributes as non identifiers
    ([#2789](https://github.com/open-telemetry/opentelemetry-specification/pull/2789))

## v1.12.0 (2022-06-10)

### Context

- No changes.

### Traces

- No changes.

### Metrics

- Clarify that API support for multi-instrument callbacks is permitted.
  ([#2263](https://github.com/open-telemetry/opentelemetry-specification/pull/2263)).
- Clarify SDK behavior when view conflicts are present
  ([#2462](https://github.com/open-telemetry/opentelemetry-specification/pull/2462)).
- Clarify MetricReader.Collect result
  ([#2495](https://github.com/open-telemetry/opentelemetry-specification/pull/2495)).
- Specify optional support for an Exponential Histogram Aggregation.
  ([#2252](https://github.com/open-telemetry/opentelemetry-specification/pull/2252))
- Update Prometheus Sums for handling delta counter case
  ([#2570](https://github.com/open-telemetry/opentelemetry-specification/pull/2570)).
- Supplementary guidance for metrics additive property
  ([#2571](https://github.com/open-telemetry/opentelemetry-specification/pull/2571)).

### Logs

- OTLP Logs are now Stable
  ([#2565](https://github.com/open-telemetry/opentelemetry-specification/pull/2565))

### Resource

- No changes.

### Semantic Conventions

- Add semantic conventions for JVM CPU metrics
  ([#2292](https://github.com/open-telemetry/opentelemetry-specification/pull/2292))
- Add details for FaaS conventions for Azure Functions and allow FaaS/Cloud
  resources as span attributes on incoming FaaS spans
  ([#2502](https://github.com/open-telemetry/opentelemetry-specification/pull/2502))
- Define attribute requirement levels
  ([#2522](https://github.com/open-telemetry/opentelemetry-specification/pull/2522))
- Initial addition of Kafka metrics
  ([#2485](https://github.com/open-telemetry/opentelemetry-specification/pull/2485)).
- Add semantic conventions for Kafka consumer metrics
  ([#2536](https://github.com/open-telemetry/opentelemetry-specification/pull/2536))
- Add database connection pool metrics semantic conventions
  ([#2273](https://github.com/open-telemetry/opentelemetry-specification/pull/2273)).
- Specify how to obtain a Ruby thread's id
  ([#2508](https://github.com/open-telemetry/opentelemetry-specification/pull/2508)).
- Refactor jvm classes semantic conventions
  ([#2550](https://github.com/open-telemetry/opentelemetry-specification/pull/2550)).
- Add browser.* attributes
  ([#2353](https://github.com/open-telemetry/opentelemetry-specification/pull/2353)).
- Change JVM runtime metric `process.runtime.jvm.memory.max`
  to `process.runtime.jvm.memory.limit`
  ([#2605](https://github.com/open-telemetry/opentelemetry-specification/pull/2605)).
- Add semantic conventions for hardware metrics
  ([#2518](https://github.com/open-telemetry/opentelemetry-specification/pull/2518)).

### Compatibility

- No changes.

### OpenTelemetry Protocol

- No changes.

### SDK Configuration

- No changes.

### Telemetry Schemas

- No changes.

### Common

- Move non-otlp.md to common directory
  ([#2587](https://github.com/open-telemetry/opentelemetry-specification/pull/2587)).

## v1.11.0 (2022-05-04)

### Context

- No changes.

### Traces

- No changes.

### Metrics

- Clarify that API support for multi-instrument callbacks is permitted.
  ([#2263](https://github.com/open-telemetry/opentelemetry-specification/pull/2263)).
- Drop histogram aggregation, default to explicit bucket histogram
  ([#2429](https://github.com/open-telemetry/opentelemetry-specification/pull/2429))
- Clarify SDK behavior when view conflicts are present
  ([#2462](https://github.com/open-telemetry/opentelemetry-specification/pull/2462)).
- Add support for exemplars on OpenMetrics counters
  ([#2483](https://github.com/open-telemetry/opentelemetry-specification/pull/2483))
- Clarify MetricReader.Collect result
  ([#2495](https://github.com/open-telemetry/opentelemetry-specification/pull/2495)).
- Add database connection pool metrics semantic conventions
  ([#2273](https://github.com/open-telemetry/opentelemetry-specification/pull/2273)).

### Logs

- Update `com.google.*` to `gcp.*` in logs data model
  ([#2514](https://github.com/open-telemetry/opentelemetry-specification/pull/2514)).

### Resource

- No changes.

### Semantic Conventions

- Note added that `net.peer.name` SHOULD NOT be set if capturing it would require an
  extra reverse DNS lookup. And moved `net.peer.name` from common http attributes to
  just client http attributes.
  ([#2446](https://github.com/open-telemetry/opentelemetry-specification/pull/2446))
- Add `net.host.name` and `net.host.ip` conventions for rpc server spans.
  ([#2447](https://github.com/open-telemetry/opentelemetry-specification/pull/2447))
- Allow all metric conventions to be either synchronous or asynchronous.
  ([#2458](https://github.com/open-telemetry/opentelemetry-specification/pull/2458)
- Update JVM metrics with JMX Gatherer values
  ([#2478](https://github.com/open-telemetry/opentelemetry-specification/pull/2478))
- Add HTTP/3
  ([#2507](https://github.com/open-telemetry/opentelemetry-specification/pull/2507))
- Map SunOS to solaris for os.type resource attribute
  ([#2509](https://github.com/open-telemetry/opentelemetry-specification/pull/2509))

### Compatibility

- No changes.

### OpenTelemetry Protocol

- Clarify gRPC insecure option ([#2476](https://github.com/open-telemetry/opentelemetry-specification/pull/2476))
- Specify that OTLP/gRPC clients should retry on `RESOURCE_EXHAUSTED` code only if the server signals backpressure to indicate a possible recovery.
  ([#2480](https://github.com/open-telemetry/opentelemetry-specification/pull/2480))

### SDK Configuration

- No changes.

### Telemetry Schemas

- No changes.

### Common

- Define semantic conventions and instrumentation stability.
  ([#2180](https://github.com/open-telemetry/opentelemetry-specification/pull/2180))
- Loosen requirement for a major version bump
  ([#2510](https://github.com/open-telemetry/opentelemetry-specification/pull/2510)).

## v1.10.0 (2022-04-01)

### Context

- No changes.

### Traces

- Introduce the concept of Instrumentation Scope to replace/extend Instrumentation
  Library. The Tracer is now associated with Instrumentation Scope
  ([#2276](https://github.com/open-telemetry/opentelemetry-specification/pull/2276)).
- Add `OTEL_EXPORTER_JAEGER_PROTOCOL` environment variable to select the protocol
  used by the Jaeger exporter.
  ([#2341](https://github.com/open-telemetry/opentelemetry-specification/pull/2341))
- Add documentation REQUIREMENT for adding attributes at span creation.
  ([#2383](https://github.com/open-telemetry/opentelemetry-specification/pull/2383)).

### Metrics

- Initial Prometheus <-> OTLP datamodel specification
  ([#2266](https://github.com/open-telemetry/opentelemetry-specification/pull/2266))
- Introduce the concept of Instrumentation Scope to replace/extend Instrumentation
  Library. The Meter is now associated with Instrumentation Scope
  ([#2276](https://github.com/open-telemetry/opentelemetry-specification/pull/2276)).
- Specify the behavior of duplicate instrumentation registration in the API, specify
  duplicate conflicts in the data model, specify how the SDK is meant to report and
  assist the user when these conflicts arise.
  ([#2317](https://github.com/open-telemetry/opentelemetry-specification/pull/2317)).
- Clarify that expectations for user callback behavior are documentation REQUIREMENTs.
  ([#2361](https://github.com/open-telemetry/opentelemetry-specification/pull/2361)).
- Specify how to handle prometheus exemplar timestamp and attributes
  ([#2376](https://github.com/open-telemetry/opentelemetry-specification/pull/2376))
- Clarify that the periodic metric reader is the default metric reader to be
  paired with push metric exporters (OTLP, stdout, in-memory)
  ([#2379](https://github.com/open-telemetry/opentelemetry-specification/pull/2379)).
- Convert OpenMetrics Info and StateSet metrics to non-monotonic sums
  ([#2380](https://github.com/open-telemetry/opentelemetry-specification/pull/2380))
- Clarify that MetricReader has one-to-one mapping to MeterProvider.
  ([#2406](https://github.com/open-telemetry/opentelemetry-specification/pull/2406)).
- For prometheus metrics without sums, leave the sum unset
  ([#2413](https://github.com/open-telemetry/opentelemetry-specification/pull/2413))
- Specify default configuration for a periodic metric reader that is associated with
  the stdout metric exporter.
  ([#2415](https://github.com/open-telemetry/opentelemetry-specification/pull/2415)).
- Clarify the manner in which aggregation and temporality preferences
  are encoded via MetricReader parameters "on the basis of instrument
  kind".  Rename the environment variable
  `OTEL_EXPORTER_OTLP_METRICS_TEMPORALITY_PREFERENCE` used to set the
  preference to be used when auto-configuring an OTLP Exporter,
  defaults to CUMULATIVE, with DELTA an option that makes Counter,
  Asynchronous Counter, and Histogram instruments choose Delta
  temporality by default.
  ([#2404](https://github.com/open-telemetry/opentelemetry-specification/pull/2404)).
- Clarify that instruments are enabled by default, even when Views are configured.
  Require support for the match-all View expression having `name=*` to support
  disabling instruments by default.
  ([#2417](https://github.com/open-telemetry/opentelemetry-specification/pull/2417)).
- Mark Metrics SDK spec as Mixed, with most components moving to Stable, while
  Exemplar remaining Feature-freeze.
  ([#2304](https://github.com/open-telemetry/opentelemetry-specification/pull/2304))
- Clarify how metric metadata and type suffixes are handled
  ([#2440](https://github.com/open-telemetry/opentelemetry-specification/pull/2440))

### Logs

- Add draft logging library SDK specification
  ([#2328](https://github.com/open-telemetry/opentelemetry-specification/pull/2328))
- Add InstrumentationScope/Logger Name to log data model
  ([#2359](https://github.com/open-telemetry/opentelemetry-specification/pull/2359))
- Remove `flush` method on LogEmitter
  ([#2405](https://github.com/open-telemetry/opentelemetry-specification/pull/2405))
- Declare Log Data Model Stable
  ([#2387](https://github.com/open-telemetry/opentelemetry-specification/pull/2387))

### Resource

- No changes.

### Semantic Conventions

- Define span structure for HTTP retries and redirects.
  ([#2078](https://github.com/open-telemetry/opentelemetry-specification/pull/2078))
- Changed `rpc.system` to an enum (allowing custom values), and changed the
  `rpc.system` value for .NET WCF from `wcf` to `dotnet_wcf`.
  ([#2377](https://github.com/open-telemetry/opentelemetry-specification/pull/2377))
- Define JavaScript runtime semantic conventions.
  ([#2290](https://github.com/open-telemetry/opentelemetry-specification/pull/2290))
- Add semantic conventions for [CloudEvents](https://cloudevents.io).
  ([#1978](https://github.com/open-telemetry/opentelemetry-specification/pull/1978))
- Add `process.cpu.utilization` metric.
  ([#2436](https://github.com/open-telemetry/opentelemetry-specification/pull/2436))
- Add `rpc.system` value for Apache Dubbo.
  ([#2453](https://github.com/open-telemetry/opentelemetry-specification/pull/2453))

### Compatibility

- Mark the OpenTracing compatibility section as stable.
  ([#2327](https://github.com/open-telemetry/opentelemetry-specification/pull/2327))

### OpenTelemetry Protocol

- Add experimental JSON serialization format
  ([#2235](https://github.com/open-telemetry/opentelemetry-specification/pull/2235))
- Parameters for private key and its chain added
  ([#2370](https://github.com/open-telemetry/opentelemetry-specification/pull/2370))

### SDK Configuration

- No changes.

### Telemetry Schemas

- No changes.

### Common

- Describe how to convert non-string primitives for protocols which only support strings
  ([#2343](https://github.com/open-telemetry/opentelemetry-specification/pull/2343))
- Add "Mapping Arbitrary Data to OTLP AnyValue" document.
  ([#2385](https://github.com/open-telemetry/opentelemetry-specification/pull/2385))

## v1.9.0 (2022-02-10)

### Context

- No changes.

### Traces

- Clarify `StartSpan` returning the parent as a non-recording Span when no SDK
  is in use.
  ([#2121](https://github.com/open-telemetry/opentelemetry-specification/pull/2121))
- Align Jaeger remote sampler endpoint with OTLP endpoint.
  ([#2246](https://github.com/open-telemetry/opentelemetry-specification/pull/2246))
- Add JaegerRemoteSampler spec.
  ([#2222](https://github.com/open-telemetry/opentelemetry-specification/pull/2222))
- Add support for probability sampling in the OpenTelemetry `tracestate` entry and
  add optional specification for consistent probability sampling.
  ([#2047](https://github.com/open-telemetry/opentelemetry-specification/pull/2047))
- Change description and default value of `OTEL_EXPORTER_JAEGER_ENDPOINT` environment
  variable to point to the correct HTTP port and correct description of
  `OTEL_TRACES_EXPORTER`.
  ([#2333](https://github.com/open-telemetry/opentelemetry-specification/pull/2333))

### Metrics

- Rename None aggregation to Drop.
  ([#2101](https://github.com/open-telemetry/opentelemetry-specification/pull/2101))
- Add details to the Prometheus Exporter requirements.
  ([#2124](https://github.com/open-telemetry/opentelemetry-specification/pull/2124))
- Consolidate the aggregation/aggregator term.
  ([#2153](https://github.com/open-telemetry/opentelemetry-specification/pull/2153))
- Remove the concept of supported temporality, keep preferred.
  ([#2154](https://github.com/open-telemetry/opentelemetry-specification/pull/2154))
- Rename extra dimensions to extra attributes.
  ([#2162](https://github.com/open-telemetry/opentelemetry-specification/pull/2162))
- Mark In-memory, OTLP and Stdout exporter specs as Stable.
  ([#2175](https://github.com/open-telemetry/opentelemetry-specification/pull/2175))
- Remove usage of baggage in View from initial SDK specification.
  ([#2215](https://github.com/open-telemetry/opentelemetry-specification/pull/2215))
- Add to the supplemental guidelines for metric SDK authors text about implementing
  attribute-removal Views for asynchronous instruments.
  ([#2208](https://github.com/open-telemetry/opentelemetry-specification/pull/2208))
- Clarify integer count instrument units.
  ([#2210](https://github.com/open-telemetry/opentelemetry-specification/pull/2210))
- Use UCUM units in Metrics Semantic Conventions.
  ([#2199](https://github.com/open-telemetry/opentelemetry-specification/pull/2199))
- Add semantic conventions for process metrics.
  [#2032](https://github.com/open-telemetry/opentelemetry-specification/pull/2061)
- Changed default Prometheus Exporter host from `0.0.0.0` to `localhost`.
  ([#2282](https://github.com/open-telemetry/opentelemetry-specification/pull/2282))
- Clarified wildcard and predicate support in metrics SDK View API.
  ([#2325](https://github.com/open-telemetry/opentelemetry-specification/pull/2325))
- Changed the Exemplar wording, exemplar should be turned off by default.
  ([#2414](https://github.com/open-telemetry/opentelemetry-specification/pull/2414))

### Logs

- Fix attributes names in Google Cloud Logging mapping.
  ([#2093](https://github.com/open-telemetry/opentelemetry-specification/pull/2093))
- Add OTEL_LOGS_EXPORTER environment variable.
  ([#2196](https://github.com/open-telemetry/opentelemetry-specification/pull/2196))
- Added ObservedTimestamp to the Log Data Model.
  ([#2184](https://github.com/open-telemetry/opentelemetry-specification/pull/2184))
- Change mapping for log_name of Google Cloud Logging.
  ([#2092](https://github.com/open-telemetry/opentelemetry-specification/pull/2092))
- Drop Log name.
  field ([#2271](https://github.com/open-telemetry/opentelemetry-specification/pull/2271))

### Resource

- No changes.

### Semantic Conventions

- Align runtime metric and resource namespaces
  ([#2112](https://github.com/open-telemetry/opentelemetry-specification/pull/2112))
- Prohibit usage of retired names in semantic conventions.
  ([#2191](https://github.com/open-telemetry/opentelemetry-specification/pull/2191))
- Add `device.manufacturer` to describe mobile device manufacturers.
  ([2100](https://github.com/open-telemetry/opentelemetry-specification/pull/2100))
- Change golang namespace to 'go', rather than 'gc'
  ([#2262](https://github.com/open-telemetry/opentelemetry-specification/pull/2262))
- Add JVM memory runtime semantic
  conventions. ([#2272](https://github.com/open-telemetry/opentelemetry-specification/pull/2272))
- Add opentracing.ref_type semantic convention.
  ([#2297](https://github.com/open-telemetry/opentelemetry-specification/pull/2297))

### Compatibility

- Simplify Baggage handling in the OpenTracing Shim layer.
  ([#2194](https://github.com/open-telemetry/opentelemetry-specification/pull/2194))
- State that ONLY error mapping can happen in the OpenTracing Shim layer.
  ([#2148](https://github.com/open-telemetry/opentelemetry-specification/pull/2148))
- Define the instrumentation library name for the OpenTracing Shim.
  ([#2227](https://github.com/open-telemetry/opentelemetry-specification/pull/2227))
- Add a Start Span section to the OpenTracing Shim.
  ([#2228](https://github.com/open-telemetry/opentelemetry-specification/pull/2228))

### OpenTelemetry Protocol

- Rename `OTEL_EXPORTER_OTLP_SPAN_INSECURE` to `OTEL_EXPORTER_OTLP_TRACES_INSECURE` and
  `OTEL_EXPORTER_OTLP_METRIC_INSECURE` to `OTEL_EXPORTER_OTLP_METRICS_INSECURE`
  so they match the naming of all other OTLP environment variables.
  ([#2240](https://github.com/open-telemetry/opentelemetry-specification/pull/2240))

### SDK Configuration

- No changes.

### Telemetry Schemas

- No changes.

## v1.8.0 (2021-11-12)

### Context

- Add a section for OTel specific values in TraceState.
  ([#1852](https://github.com/open-telemetry/opentelemetry-specification/pull/1852))
- Add `none` as a possible value for `OTEL_PROPAGATORS` to disable context
  propagation.
  ([#2052](https://github.com/open-telemetry/opentelemetry-specification/pull/2052))

### Traces

- No changes.

### Metrics

- Add optional min / max fields to histogram data model.
  ([#1915](https://github.com/open-telemetry/opentelemetry-specification/pull/1915),
  [#1983](https://github.com/open-telemetry/opentelemetry-specification/pull/1983))
- Add exponential histogram to the metrics data model.
  ([#1935](https://github.com/open-telemetry/opentelemetry-specification/pull/1935))
- Add clarifications on how to handle numerical limits.
  ([#2007](https://github.com/open-telemetry/opentelemetry-specification/pull/2007))
- Add environment variables for Periodic exporting MetricReader.
  ([#2038](https://github.com/open-telemetry/opentelemetry-specification/pull/2038))
- Specify that the SDK must support exporters to access meter information.
  ([#2040](https://github.com/open-telemetry/opentelemetry-specification/pull/2040))
- Add clarifications on how to determine aggregation temporality.
  ([#2013](https://github.com/open-telemetry/opentelemetry-specification/pull/2013),
  [#2032](https://github.com/open-telemetry/opentelemetry-specification/pull/2032))
- Mark Metrics API spec as Stable.
  ([#2104](https://github.com/open-telemetry/opentelemetry-specification/pull/2104))
- Clarify, fix and expand documentation sections:
  ([#1966](https://github.com/open-telemetry/opentelemetry-specification/pull/1966)),
  ([#1981](https://github.com/open-telemetry/opentelemetry-specification/pull/1981)),
  ([#1995](https://github.com/open-telemetry/opentelemetry-specification/pull/1995)),
  ([#2002](https://github.com/open-telemetry/opentelemetry-specification/pull/2002)),
  ([#2010](https://github.com/open-telemetry/opentelemetry-specification/pull/2010))

### Logs

- Fix Syslog severity number mapping in the example.
  ([#2091](https://github.com/open-telemetry/opentelemetry-specification/pull/2091))
- Add log.* attributes.
  ([#2022](https://github.com/open-telemetry/opentelemetry-specification/pull/2022))

### Resource

- No changes.

### Semantic Conventions

- Add `k8s.container.restart_count` Resource attribute.
  ([#1945](https://github.com/open-telemetry/opentelemetry-specification/pull/1945))
- Add "IBM z/Architecture" (`s390x`) to `host.arch`
  ([#2055](https://github.com/open-telemetry/opentelemetry-specification/pull/2055))
- BREAKING: Remove db.cassandra.keyspace and db.hbase.namespace, and clarify db.name
  ([#1973](https://github.com/open-telemetry/opentelemetry-specification/pull/1973))
- Add AWS App Runner as a cloud platform
  ([#2004](https://github.com/open-telemetry/opentelemetry-specification/pull/2004))
- Add Tencent Cloud as a cloud provider.
  ([#2006](https://github.com/open-telemetry/opentelemetry-specification/pull/2006))
- Don't set Span.Status for 4xx http status codes for SERVER spans.
  ([#1998](https://github.com/open-telemetry/opentelemetry-specification/pull/1998))
- Add attributes for Apache RocketMQ.
  ([#1904](https://github.com/open-telemetry/opentelemetry-specification/pull/1904))
- Define http tracing attributes provided at span creation time
  ([#1916](https://github.com/open-telemetry/opentelemetry-specification/pull/1916))
- Change meaning and discourage use of `faas.trigger` for FaaS clients (outgoing).
  ([#1921](https://github.com/open-telemetry/opentelemetry-specification/pull/1921))
- Clarify difference between container.name and k8s.container.name
  ([#1980](https://github.com/open-telemetry/opentelemetry-specification/pull/1980))

### Compatibility

- No changes.

### OpenTelemetry Protocol

- Clarify default for OTLP endpoint should, not must, be https
  ([#1997](https://github.com/open-telemetry/opentelemetry-specification/pull/1997))
- Specify the behavior of the OTLP endpoint variables for OTLP/HTTP more strictly
  ([#1975](https://github.com/open-telemetry/opentelemetry-specification/pull/1975),
  [#1985](https://github.com/open-telemetry/opentelemetry-specification/pull/1985))
- Make OTLP/HTTP the recommended default transport ([#1969](https://github.com/open-telemetry/opentelemetry-specification/pull/1969))

### SDK Configuration

- Unset and empty environment variables are equivalent.
  ([#2045](https://github.com/open-telemetry/opentelemetry-specification/pull/2045))

### Telemetry Schemas

Added telemetry schemas documents to the specification ([#2008](https://github.com/open-telemetry/opentelemetry-specification/pull/2008))

## v1.7.0 (2021-09-30)

### Context

- No changes.

### Traces

- Prefer global user defined limits over model-specific default values.
  ([#1893](https://github.com/open-telemetry/opentelemetry-specification/pull/1893))
- Generalize the "message" event to apply to all RPC systems not just gRPC
  ([#1914](https://github.com/open-telemetry/opentelemetry-specification/pull/1914))

### Metrics

- Added Experimental Metrics SDK specification.
  ([#1673](https://github.com/open-telemetry/opentelemetry-specification/pull/1673),
  [#1730](https://github.com/open-telemetry/opentelemetry-specification/pull/1730),
  [#1840](https://github.com/open-telemetry/opentelemetry-specification/pull/1840),
  [#1842](https://github.com/open-telemetry/opentelemetry-specification/pull/1842),
  [#1864](https://github.com/open-telemetry/opentelemetry-specification/pull/1864),
  [#1828](https://github.com/open-telemetry/opentelemetry-specification/pull/1828),
  [#1888](https://github.com/open-telemetry/opentelemetry-specification/pull/1888),
  [#1912](https://github.com/open-telemetry/opentelemetry-specification/pull/1912),
  [#1913](https://github.com/open-telemetry/opentelemetry-specification/pull/1913),
  [#1938](https://github.com/open-telemetry/opentelemetry-specification/pull/1938),
  [#1958](https://github.com/open-telemetry/opentelemetry-specification/pull/1958))
- Add FaaS metrics semantic conventions ([#1736](https://github.com/open-telemetry/opentelemetry-specification/pull/1736))
- Update env variable values to match other env variables
  ([#1965](https://github.com/open-telemetry/opentelemetry-specification/pull/1965))

### Logs

- No changes.

### Resource

- Exempt Resource from attribute limits.
  ([#1892](https://github.com/open-telemetry/opentelemetry-specification/pull/1892))

### Semantic Conventions

- BREAKING: Change enum member IDs to lowercase without spaces, not starting with numbers.
  Change values of `net.host.connection.subtype` to match.
  ([#1863](https://github.com/open-telemetry/opentelemetry-specification/pull/1863))
- Lambda instrumentations should check if X-Ray parent context is valid
  ([#1867](https://github.com/open-telemetry/opentelemetry-specification/pull/1867))
- Update YAML definitions for events
  ([#1843](https://github.com/open-telemetry/opentelemetry-specification/pull/1843)):
  - Mark exception as semconv type "event".
  - Add YAML definitions for grpc events.
- Add `messaging.consumer_id` to differentiate between message consumers.
  ([#1810](https://github.com/open-telemetry/opentelemetry-specification/pull/1810))
- Clarifications for `http.client_ip` and `http.host`.
  ([#1890](https://github.com/open-telemetry/opentelemetry-specification/pull/1890))
- Add HTTP request and response headers semantic conventions.
  ([#1898](https://github.com/open-telemetry/opentelemetry-specification/pull/1898))

### Compatibility

- No changes.

### OpenTelemetry Protocol

- Add environment variables for configuring the OTLP exporter protocol (`grpc`, `http/protobuf`, `http/json`) ([#1880](https://github.com/open-telemetry/opentelemetry-specification/pull/1880))
- Allow implementations to use their own default for OTLP compression, with `none` denotating no compression
  ([#1923](https://github.com/open-telemetry/opentelemetry-specification/pull/1923))
- Clarify OTLP server components MUST support none/gzip compression
  ([#1955](https://github.com/open-telemetry/opentelemetry-specification/pull/1955))
- Change OTLP/HTTP port from 4317 to 4318 ([#1970](https://github.com/open-telemetry/opentelemetry-specification/pull/1970))

### SDK Configuration

- Change default value for OTEL_EXPORTER_JAEGER_AGENT_PORT to 6831.
  ([#1812](https://github.com/open-telemetry/opentelemetry-specification/pull/1812))
- See also the changes for OTLP configuration listed under "OpenTelemetry Protocol" above.

## v1.6.0 (2021-08-06)

### Context

- No changes.

### Traces

- Add generalized attribute count and attribute value length limits and relevant
  environment variables.
  ([#1130](https://github.com/open-telemetry/opentelemetry-specification/pull/1130))
- Adding environment variables for event and link attribute limits. ([#1751](https://github.com/open-telemetry/opentelemetry-specification/pull/1751))
- Adding SDK configuration for Jaeger remote sampler ([#1791](https://github.com/open-telemetry/opentelemetry-specification/pull/1791))

### Metrics

- Metrics API specification Feature-freeze.
  ([#1833](https://github.com/open-telemetry/opentelemetry-specification/pull/1833))
- Remove MetricProcessor from the SDK spec (for now)
  ([#1840](https://github.com/open-telemetry/opentelemetry-specification/pull/1840))

### Logs

- No changes.

### Resource

- No changes.

### Semantic Conventions

- Add mobile-related network state: `net.host.connection.type`, `net.host.connection.subtype` & `net.host.carrier.*` [#1647](https://github.com/open-telemetry/opentelemetry-specification/issues/1647)
- Adding alibaba cloud as a cloud provider.
  ([#1831](https://github.com/open-telemetry/opentelemetry-specification/pull/1831))

### Compatibility

- No changes.

### OpenTelemetry Protocol

- Allow for OTLP/gRPC exporters to handle endpoint configuration without a scheme while still requiring them to support an endpoint configuration that includes a scheme of `http` or `https`. Reintroduce the insecure configuration option for OTLP/gRPC exporters. ([#1729](https://github.com/open-telemetry/opentelemetry-specification/pull/1729))
- Adding requirement to implement at least one of two transports: `grpc` or `http/protobuf`.
  ([#1790](https://github.com/open-telemetry/opentelemetry-specification/pull/1790/files))

### SDK Configuration

- No changes.

## v1.5.0 (2021-07-08)

### Context

- No changes.

### Traces

- Adding environment variables for event and link attribute limits.
  ([#1751](https://github.com/open-telemetry/opentelemetry-specification/pull/1751))
- Clarify some details about span kind and the meanings of the values.
  ([#1738](https://github.com/open-telemetry/opentelemetry-specification/pull/1738))
- Clarify meaning of the Certificate File option.
  ([#1803](https://github.com/open-telemetry/opentelemetry-specification/pull/1803))
- Adding environment variables for event and link attribute limits. ([#1751](https://github.com/open-telemetry/opentelemetry-specification/pull/1751))

### Metrics

- Clarify the limit on the instrument unit.
  ([#1762](https://github.com/open-telemetry/opentelemetry-specification/pull/1762))

### Logs

- Declare OTLP Logs Beta. ([#1741](https://github.com/open-telemetry/opentelemetry-specification/pull/1741))

### Resource

- No changes.

### Semantic Conventions

- Clean up FaaS semantic conventions, add `aws.lambda.invoked_arn`.
  ([#1781](https://github.com/open-telemetry/opentelemetry-specification/pull/1781))
- Remove `rpc.jsonrpc.method`, clarify that `rpc.method` should be used instead.
  ([#1748](https://github.com/open-telemetry/opentelemetry-specification/pull/1748))

### Compatibility

- No changes.

### OpenTelemetry Protocol

- No changes.

### SDK Configuration

- Allow selecting multiple exporters via `OTEL_TRACES_EXPORTER` and `OTEL_METRICS_EXPORTER`
  by using a comma-separated list. ([#1758](https://github.com/open-telemetry/opentelemetry-specification/pull/1758))

## v1.4.0 (2021-06-07)

### Context

- No changes.

### Traces

- Add schema_url support to `Tracer`. ([#1666](https://github.com/open-telemetry/opentelemetry-specification/pull/1666))
- Add Dropped Links Count to non-otlp exporters section ([#1697](https://github.com/open-telemetry/opentelemetry-specification/pull/1697))
- Add note about reporting dropped counts for attributes, events, links. ([#1699](https://github.com/open-telemetry/opentelemetry-specification/pull/1699))

### Metrics

- Add schema_url support to `Meter`. ([#1666](https://github.com/open-telemetry/opentelemetry-specification/pull/1666))
- Adds detail about when to use `StartTimeUnixNano` and handling of unknown start-time resets. ([#1646](https://github.com/open-telemetry/opentelemetry-specification/pull/1646))
- Expand `Gauge` metric description in the data model ([#1661](https://github.com/open-telemetry/opentelemetry-specification/pull/1661))
- Expand `Histogram` metric description in the data model ([#1664](https://github.com/open-telemetry/opentelemetry-specification/pull/1664))
- Added Experimental Metrics API specification.
  ([#1401](https://github.com/open-telemetry/opentelemetry-specification/pull/1401),
  [#1557](https://github.com/open-telemetry/opentelemetry-specification/pull/1557),
  [#1578](https://github.com/open-telemetry/opentelemetry-specification/pull/1578),
  [#1590](https://github.com/open-telemetry/opentelemetry-specification/pull/1590),
  [#1594](https://github.com/open-telemetry/opentelemetry-specification/pull/1594),
  [#1617](https://github.com/open-telemetry/opentelemetry-specification/pull/1617),
  [#1645](https://github.com/open-telemetry/opentelemetry-specification/pull/1645),
  [#1657](https://github.com/open-telemetry/opentelemetry-specification/pull/1657),
  [#1665](https://github.com/open-telemetry/opentelemetry-specification/pull/1665),
  [#1672](https://github.com/open-telemetry/opentelemetry-specification/pull/1672),
  [#1674](https://github.com/open-telemetry/opentelemetry-specification/pull/1674),
  [#1675](https://github.com/open-telemetry/opentelemetry-specification/pull/1675),
  [#1703](https://github.com/open-telemetry/opentelemetry-specification/pull/1703),
  [#1704](https://github.com/open-telemetry/opentelemetry-specification/pull/1704),
  [#1731](https://github.com/open-telemetry/opentelemetry-specification/pull/1731),
  [#1733](https://github.com/open-telemetry/opentelemetry-specification/pull/1733))
- Mark relevant portions of Metrics Data Model stable ([#1728](https://github.com/open-telemetry/opentelemetry-specification/pull/1728))

### Logs

- No changes.

### Resource

- Add schema_url support to `Resource`. ([#1692](https://github.com/open-telemetry/opentelemetry-specification/pull/1692))
- Clarify result of Resource merging and ResourceDetector aggregation in case of error. ([#1726](https://github.com/open-telemetry/opentelemetry-specification/pull/1726))

### Semantic Conventions

- Add JSON RPC specific conventions ([#1643](https://github.com/open-telemetry/opentelemetry-specification/pull/1643)).
- Add Memcached to Database specific conventions ([#1689](https://github.com/open-telemetry/opentelemetry-specification/pull/1689)).
- Add semantic convention attributes for the host device and added OS name and version ([#1596](https://github.com/open-telemetry/opentelemetry-specification/pull/1596)).
- Add CockroachDB to Database specific conventions ([#1725](https://github.com/open-telemetry/opentelemetry-specification/pull/1725)).

### Compatibility

- No changes.

### OpenTelemetry Protocol

- No changes.

### SDK Configuration

- Add `OTEL_SERVICE_NAME` environment variable. ([#1677](https://github.com/open-telemetry/opentelemetry-specification/pull/1677))

## v1.3.0 (2021-05-05)

### Context

- No changes.

### Traces

- `Get Tracer` should use an empty string if the specified `name` is null. ([#1654](https://github.com/open-telemetry/opentelemetry-specification/pull/1654))
- Clarify how to record dropped attribute count in non-OTLP formats. ([#1662](https://github.com/open-telemetry/opentelemetry-specification/pull/1662))

### Metrics

- Expand description of Event Model and Instruments. ([#1614](https://github.com/open-telemetry/opentelemetry-specification/pull/1614))
- Flesh out metric identity and single-write principle. ([#1574](https://github.com/open-telemetry/opentelemetry-specification/pull/1574))
- Expand `Sum` metric description in the data model and delta-to-cumulative handling. ([#1618](https://github.com/open-telemetry/opentelemetry-specification/pull/1618))
- Remove the "Func" name, use "Asynchronous" and "Observable". ([#1645](https://github.com/open-telemetry/opentelemetry-specification/pull/1645))
- Add details to UpDownCounter API. ([#1665](https://github.com/open-telemetry/opentelemetry-specification/pull/1665))
- Add details to Histogram API. ([#1657](https://github.com/open-telemetry/opentelemetry-specification/pull/1657))

### Logs

- Clarify "key/value pair list" vs "map" in Log Data Model. ([#1604](https://github.com/open-telemetry/opentelemetry-specification/pull/1604))

### Semantic Conventions

- Fix the inconsistent formatting of semantic convention enums. ([#1598](https://github.com/open-telemetry/opentelemetry-specification/pull/1598/))
- Add details for filling resource for AWS Lambda. ([#1610](https://github.com/open-telemetry/opentelemetry-specification/pull/1610))
- Add already specified `messaging.rabbitmq.routing_key` span attribute key to the respective YAML file. ([#1651](https://github.com/open-telemetry/opentelemetry-specification/pull/1651))
- Clarify usage of "otel." attribute namespace. ([#1640](https://github.com/open-telemetry/opentelemetry-specification/pull/1640))
- Add possibility to disable `db.statement` via instrumentation configuration. ([#1659](https://github.com/open-telemetry/opentelemetry-specification/pull/1659))

### Compatibility

- No changes.

### OpenTelemetry Protocol

- Fix incorrect table of transient errors. ([#1642](https://github.com/open-telemetry/opentelemetry-specification/pull/1642))
- Clarify that 64 bit integer numbers are decimal strings in OTLP/JSON. ([#1637](https://github.com/open-telemetry/opentelemetry-specification/pull/1637))

### SDK Configuration

- Add `OTEL_EXPORTER_JAEGER_TIMEOUT` environment variable. ([#1612](https://github.com/open-telemetry/opentelemetry-specification/pull/1612))
- Add `OTEL_EXPORTER_ZIPKIN_TIMEOUT` environment variable. ([#1636](https://github.com/open-telemetry/opentelemetry-specification/pull/1636))

## v1.2.0 (2021-04-14)

### Context

- Clarify composite `TextMapPropagator` method required and optional arguments. ([#1541](https://github.com/open-telemetry/opentelemetry-specification/pull/1541))
- Clarify B3 requirements and configuration. ([#1570](https://github.com/open-telemetry/opentelemetry-specification/pull/1570))

### Traces

- Add `ForceFlush` to `Span Exporter` interface ([#1467](https://github.com/open-telemetry/opentelemetry-specification/pull/1467))
- Clarify the description for the `TraceIdRatioBased` sampler needs to include the sampler's sampling ratio. ([#1536](https://github.com/open-telemetry/opentelemetry-specification/pull/1536))
- Define the fallback tracer name for invalid values.
  ([#1534](https://github.com/open-telemetry/opentelemetry-specification/pull/1534))
- Clarify non-blocking requirement from span API End. ([#1555](https://github.com/open-telemetry/opentelemetry-specification/pull/1555))
- Remove the Included Propagators section from trace API specification that was a duplicate of the Propagators Distribution of the context specification. ([#1556](https://github.com/open-telemetry/opentelemetry-specification/pull/1556))
- Remove the Baggage API propagator notes that conflict with the API Propagators Operations section and fix [#1526](https://github.com/open-telemetry/opentelemetry-specification/issues/1526). ([#1575](https://github.com/open-telemetry/opentelemetry-specification/pull/1575))

### Metrics

- Adds new metric data model specification ([#1512](https://github.com/open-telemetry/opentelemetry-specification/pull/1512))

### Semantic Conventions

- Add semantic conventions for AWS SDK operations and DynamoDB ([#1422](https://github.com/open-telemetry/opentelemetry-specification/pull/1422))
- Add details for filling semantic conventions for AWS Lambda ([#1442](https://github.com/open-telemetry/opentelemetry-specification/pull/1442))
- Update semantic conventions to distinguish between int and double ([#1550](https://github.com/open-telemetry/opentelemetry-specification/pull/1550))
- Add semantic convention for AWS ECS task revision ([#1581](https://github.com/open-telemetry/opentelemetry-specification/pull/1581))

### Compatibility

- Add initial OpenTracing compatibility section.
  ([#1101](https://github.com/open-telemetry/opentelemetry-specification/pull/1101))

## v1.1.0 (2021-03-11)

### Traces

- Implementations can ignore links with invalid SpanContext([#1492](https://github.com/open-telemetry/opentelemetry-specification/pull/1492))
- Add `none` as a possible value for OTEL_TRACES_EXPORTER to disable export
  ([#1439](https://github.com/open-telemetry/opentelemetry-specification/pull/1439))
- Add [`ForceFlush`](/specification/trace/sdk.md#forceflush) to SDK's `TracerProvider` ([#1452](https://github.com/open-telemetry/opentelemetry-specification/pull/1452))

### Metrics

- Add `none` as a possible value for OTEL_METRICS_EXPORTER to disable export
  ([#1439](https://github.com/open-telemetry/opentelemetry-specification/pull/1439))

### Logs

### Semantic Conventions

- Add `elasticsearch` to `db.system` semantic conventions ([#1463](https://github.com/open-telemetry/opentelemetry-specification/pull/1463))
- Add `arch` to `host` semantic conventions ([#1483](https://github.com/open-telemetry/opentelemetry-specification/pull/1483))
- Add `runtime` to `container` semantic conventions ([#1482](https://github.com/open-telemetry/opentelemetry-specification/pull/1482))
- Rename `gcp_gke` to `gcp_kubernetes_engine` to have consistency with other
Google products under `cloud.infrastructure_service` ([#1496](https://github.com/open-telemetry/opentelemetry-specification/pull/1496))
- `http.url` MUST NOT contain credentials ([#1502](https://github.com/open-telemetry/opentelemetry-specification/pull/1502))
- Add `aws.eks.cluster.arn` to EKS specific semantic conventions ([#1484](https://github.com/open-telemetry/opentelemetry-specification/pull/1484))
- Rename `zone` to `availability_zone` in `cloud` semantic conventions ([#1495](https://github.com/open-telemetry/opentelemetry-specification/pull/1495))
- Rename `cloud.infrastructure_service` to `cloud.platform` ([#1530](https://github.com/open-telemetry/opentelemetry-specification/pull/1530))
- Add section describing that libraries and the collector should autogenerate
the semantic convention keys. ([#1515](https://github.com/open-telemetry/opentelemetry-specification/pull/1515))

## v1.0.1 (2021-02-11)

- Fix rebase issue for span limit default values ([#1429](https://github.com/open-telemetry/opentelemetry-specification/pull/1429))

## v1.0.0 (2021-02-10)

New:

- Add `cloud.infrastructure_service` resource attribute
  ([#1112](https://github.com/open-telemetry/opentelemetry-specification/pull/1112))
- Add `SpanLimits` as a configuration for the TracerProvider([#1416](https://github.com/open-telemetry/opentelemetry-specification/pull/1416))

Updates:

- Add `http.server.active_requests` to count in-flight HTTP requests
  ([#1378](https://github.com/open-telemetry/opentelemetry-specification/pull/1378))
- Update default limit for span attributes, events, links to 128([#1419](https://github.com/open-telemetry/opentelemetry-specification/pull/1419))
- Update OT Trace propagator environment variable to match latest name([#1406](https://github.com/open-telemetry/opentelemetry-specification/pull/1406))
- Remove Metrics SDK specification to avoid confusion, clarify that Metrics API
  specification is not recommended for client implementation
  ([#1401](https://github.com/open-telemetry/opentelemetry-specification/pull/1401))
- Rename OTEL_TRACE_SAMPLER and OTEL_TRACE_SAMPLER_ARG env variables to OTEL_TRACES_SAMPLER and OTEL_TRACES_SAMPLER_ARG
  ([#1382](https://github.com/open-telemetry/opentelemetry-specification/pull/1382))
- Mark some entries in compliance matrix as optional([#1359](https://github.com/open-telemetry/opentelemetry-specification/pull/1359))
  SDKs are free to provide support at their discretion.
- Rename signal-specific variables for `OTLP_EXPORTER_*` to `OTLP_EXPORTER_TRACES_*` and `OTLP_EXPORTER_METRICS_*`([#1362](https://github.com/open-telemetry/opentelemetry-specification/pull/1362))
- Versioning and stability guarantees for OpenTelemetry clients([#1291](https://github.com/open-telemetry/opentelemetry-specification/pull/1291))
- Additional Cassandra semantic attributes
  ([#1217](https://github.com/open-telemetry/opentelemetry-specification/pull/1217))
- OTEL_EXPORTER environment variable replaced with OTEL_TRACES_EXPORTER and
  OTEL_METRICS_EXPORTER which each accept only a single value, not a list.
  ([#1318](https://github.com/open-telemetry/opentelemetry-specification/pull/1318))
- `process.runtime.description` resource convention: Add `java.vm.name`
  ([#1242](https://github.com/open-telemetry/opentelemetry-specification/pull/1242))
- Refine span name guideline for SQL database spans
  ([#1219](https://github.com/open-telemetry/opentelemetry-specification/pull/1219))
- Add RPC semantic conventions for metrics
  ([#1162](https://github.com/open-telemetry/opentelemetry-specification/pull/1162))
- Clarify `Description` usage on `Status` API
  ([#1257](https://github.com/open-telemetry/opentelemetry-specification/pull/1257))
- Add/Update `Status` + `error` mapping for Jaeger & Zipkin Exporters
  ([#1257](https://github.com/open-telemetry/opentelemetry-specification/pull/1257))
- Resource's service.name MUST have a default value, service.instance.id is not
  required.
  ([#1269](https://github.com/open-telemetry/opentelemetry-specification/pull/1269))
  - Clarified in [#1294](https://github.com/open-telemetry/opentelemetry-specification/pull/1294)
- Add requirement that the SDK allow custom generation of Trace IDs and Span IDs
  ([#1006](https://github.com/open-telemetry/opentelemetry-specification/pull/1006))
- Add default ratio when TraceIdRatioSampler is specified by environment variable but
  no ratio is.
  ([#1322](https://github.com/open-telemetry/opentelemetry-specification/pull/1322))
- Require schemed endpoints for OTLP exporters
  ([1234](https://github.com/open-telemetry/opentelemetry-specification/pull/1234))
- Resource SDK: Reverse (suggested) order of Resource.Merge parameters, remove
  special case for empty strings
  ([#1345](https://github.com/open-telemetry/opentelemetry-specification/pull/1345))
- Resource attributes: lowerecased the allowed values of the `aws.ecs.launchtype`
  attribute
  ([#1339](https://github.com/open-telemetry/opentelemetry-specification/pull/1339))
- Trace Exporters: Fix TODOs in Jaeger exporter spec
  ([#1374](https://github.com/open-telemetry/opentelemetry-specification/pull/1374))
- Clarify that Jaeger/Zipkin exporters must rely on the default Resource to
  get service.name if none was specified.
  ([#1386](https://github.com/open-telemetry/opentelemetry-specification/pull/1386))
- Modify OTLP/Zipkin Exporter format variables for 1.0 (allowing further specification post 1.0)
  ([#1358](https://github.com/open-telemetry/opentelemetry-specification/pull/1358))
- Add `k8s.node` semantic conventions ([#1390](https://github.com/open-telemetry/opentelemetry-specification/pull/1390))
- Clarify stability for both OTLP/HTTP and signals in OTLP.
  ([#1400](https://github.com/open-telemetry/opentelemetry-specification/pull/1400/files))

## v0.7.0 (11-18-2020)

New:

- Document service name mapping for Jaeger exporters
  ([1222](https://github.com/open-telemetry/opentelemetry-specification/pull/1222))
- Change default OTLP port number
  ([#1221](https://github.com/open-telemetry/opentelemetry-specification/pull/1221))
- Add performance benchmark specification
  ([#748](https://github.com/open-telemetry/opentelemetry-specification/pull/748))
- Enforce that the Baggage API must be fully functional, even without an installed SDK.
  ([#1103](https://github.com/open-telemetry/opentelemetry-specification/pull/1103))
- Rename "Canonical status code" to "Status code"
  ([#1081](https://github.com/open-telemetry/opentelemetry-specification/pull/1081))
- Add Metadata for Baggage entries, and clarify W3C Baggage Propagator implementation
  ([#1066](https://github.com/open-telemetry/opentelemetry-specification/pull/1066))
- Change Status to be consistent with Link and Event
  ([#1067](https://github.com/open-telemetry/opentelemetry-specification/pull/1067))
- Clarify env variables in otlp exporter
  ([#975](https://github.com/open-telemetry/opentelemetry-specification/pull/975))
- Add Prometheus exporter environment variables
  ([#1021](https://github.com/open-telemetry/opentelemetry-specification/pull/1021))
- Default propagators in un-configured API must be no-op
  ([#930](https://github.com/open-telemetry/opentelemetry-specification/pull/930))
- Define resource mapping for Jaeger exporters
  ([#891](https://github.com/open-telemetry/opentelemetry-specification/pull/891))
- Add resource semantic conventions for operating systems
  ([#693](https://github.com/open-telemetry/opentelemetry-specification/pull/693))
- Add semantic convention for source code attributes
  ([#901](https://github.com/open-telemetry/opentelemetry-specification/pull/901))
- Add semantic conventions for outgoing Function as a Service (FaaS) invocations
  ([#862](https://github.com/open-telemetry/opentelemetry-specification/pull/862))
- Add resource semantic convention for deployment environment
  ([#606](https://github.com/open-telemetry/opentelemetry-specification/pull/606/))
- Refine semantic conventions for messaging systems and add specific attributes for Kafka
  ([#1027](https://github.com/open-telemetry/opentelemetry-specification/pull/1027))
- Clarification of the behavior of the Trace API, re: context propagation, in
  the absence of an installed SDK
- Add API and semantic conventions for recording exceptions as Span Events
  ([#697](https://github.com/open-telemetry/opentelemetry-specification/pull/697))
  * API was extended to allow adding arbitrary event attributes ([#874](https://github.com/open-telemetry/opentelemetry-specification/pull/874))
  * `exception.escaped` semantic span event attribute was added
    ([#784](https://github.com/open-telemetry/opentelemetry-specification/pull/784),
    [#946](https://github.com/open-telemetry/opentelemetry-specification/pull/946))
- Allow samplers to modify tracestate
  ([#988](https://github.com/open-telemetry/opentelemetry-specification/pull/988/))
- Update the header name for otel baggage, and version date
  ([#981](https://github.com/open-telemetry/opentelemetry-specification/pull/981))
- Define PropagationOnly Span to simplify active Span logic in Context
  ([#994](https://github.com/open-telemetry/opentelemetry-specification/pull/994))
- Add limits to the number of attributes, events, and links in SDK Spans
  ([#942](https://github.com/open-telemetry/opentelemetry-specification/pull/942))
- Add Metric SDK specification (partial): covering terminology and Accumulator component
  ([#626](https://github.com/open-telemetry/opentelemetry-specification/pull/626))
- Clarify context interaction for trace module
  ([#1063](https://github.com/open-telemetry/opentelemetry-specification/pull/1063))
- Add `Shutdown` function to `*Provider` SDK
  ([#1074](https://github.com/open-telemetry/opentelemetry-specification/pull/1074))
- Add semantic conventions for system metrics
  ([#937](https://github.com/open-telemetry/opentelemetry-specification/pull/937))
- Add `db.sql.table` to semantic conventions, allow `db.operation` for SQL
  ([#1141](https://github.com/open-telemetry/opentelemetry-specification/pull/1141))
- Add OTEL_TRACE_SAMPLER env variable definition
  ([#1136](https://github.com/open-telemetry/opentelemetry-specification/pull/1136/))
- Add guidelines for OpenMetrics interoperability
  ([#1154](https://github.com/open-telemetry/opentelemetry-specification/pull/1154))
- Add OTEL_TRACE_SAMPLER_ARG env variable definition
  ([#1202](https://github.com/open-telemetry/opentelemetry-specification/pull/1202))

Updates:

- Clarify null SHOULD NOT be allowed even in arrays
  ([#1214](https://github.com/open-telemetry/opentelemetry-specification/pull/1214))
- Remove ordering SHOULD-requirement for attributes
  ([#1212](https://github.com/open-telemetry/opentelemetry-specification/pull/1212))
- Make `process.pid` optional, split `process.command_args` from `command_line`
  ([#1137](https://github.com/open-telemetry/opentelemetry-specification/pull/1137))
- Renamed `CorrelationContext` to `Baggage`:
  ([#857](https://github.com/open-telemetry/opentelemetry-specification/pull/857))
- Add semantic convention for NGINX custom HTTP 499 status code.
- Adapt semantic conventions for the span name of messaging systems
  ([#690](https://github.com/open-telemetry/opentelemetry-specification/pull/690))
- Remove lazy Event and Link API from Span interface
  ([#840](https://github.com/open-telemetry/opentelemetry-specification/pull/840))
  * SIGs are recommended to remove any existing implementation of the lazy APIs
    to avoid conflicts/breaking changes in case they will be reintroduced to the
    spec in future.
- Provide clear definitions for readable and read/write span interfaces in the
  SDK
  ([#669](https://github.com/open-telemetry/opentelemetry-specification/pull/669))
  * SpanProcessors must provide read/write access at least in OnStart.
- Specify how `Probability` sampler is used with `ParentOrElse` sampler.
- Clarify event timestamp origin and range
  ([#839](https://github.com/open-telemetry/opentelemetry-specification/pull/839))
- Clean up api-propagators.md, by extending documentation and removing redundant
  sections
  ([#577](https://github.com/open-telemetry/opentelemetry-specification/pull/577))
- Rename HTTPText propagator to TextMap
  ([#793](https://github.com/open-telemetry/opentelemetry-specification/pull/793))
- Rename ParentOrElse sampler to ParentBased and add multiple delegate samplers
  ([#610](https://github.com/open-telemetry/opentelemetry-specification/pull/610))
- Rename ProbabilitySampler to TraceIdRatioBasedSampler and add requirements
  ([#611](https://github.com/open-telemetry/opentelemetry-specification/pull/611))
- Version attributes no longer have a prefix such as semver:
  ([#873](https://github.com/open-telemetry/opentelemetry-specification/pull/873))
- Add semantic conventions for process runtime
  ([#882](https://github.com/open-telemetry/opentelemetry-specification/pull/882),
   [#1137](https://github.com/open-telemetry/opentelemetry-specification/pull/1137))
- Use hex encoding for trace id and span id fields in OTLP JSON encoding:
  ([#911](https://github.com/open-telemetry/opentelemetry-specification/pull/911))
- Explicitly specify the SpanContext APIs IsValid and IsRemote as required
  ([#914](https://github.com/open-telemetry/opentelemetry-specification/pull/914))
- A full `Context` is the only way to specify a parent of a `Span`.
  `SpanContext` or even `Span` are not allowed anymore.
  ([#875](https://github.com/open-telemetry/opentelemetry-specification/pull/875))
- Remove obsolete `http.status_text` from semantic conventions
  ([#972](https://github.com/open-telemetry/opentelemetry-specification/pull/972))
- Define `null` as an invalid value for attributes and declare attempts to set
  `null` as undefined behavior
  ([#992](https://github.com/open-telemetry/opentelemetry-specification/pull/992))
- SDK: Rename the `Decision` values for `SamplingResult`s to `DROP`, `RECORD_ONLY`
  and `RECORD_AND_SAMPLE` for consistency
  ([#938](https://github.com/open-telemetry/opentelemetry-specification/pull/938),
  [#956](https://github.com/open-telemetry/opentelemetry-specification/pull/956))
- Metrics API: Replace "Additive" with "Adding", "Non-Additive" with "Grouping"
  ([#983](https://github.com/open-telemetry/opentelemetry-specification/pull/983)
- Move active span interaction in the Trace API to a separate class
  ([#923](https://github.com/open-telemetry/opentelemetry-specification/pull/923))
- Metrics SDK: Specify LastValue default aggregation for ValueObserver
  ([#984](https://github.com/open-telemetry/opentelemetry-specification/pull/984)
- Metrics SDK: Specify TBD default aggregation for ValueRecorder
  ([#984](https://github.com/open-telemetry/opentelemetry-specification/pull/984)
- Trace SDK: Sampler.ShouldSample gets parent Context instead of SpanContext
  ([#881](https://github.com/open-telemetry/opentelemetry-specification/pull/881))
- SDK: Specify known values, as well as basic error handling for OTEL_PROPAGATORS.
  ([#962](https://github.com/open-telemetry/opentelemetry-specification/pull/962))
  ([#995](https://github.com/open-telemetry/opentelemetry-specification/pull/995))
- SDK: Specify when to generate new IDs with sampling
  ([#1225](https://github.com/open-telemetry/opentelemetry-specification/pull/1225))
- Remove custom header name for Baggage, use official header
  ([#993](https://github.com/open-telemetry/opentelemetry-specification/pull/993))
- Trace API: Clarifications for `Span.End`, e.g. IsRecording becomes false after End
  ([#1011](https://github.com/open-telemetry/opentelemetry-specification/pull/1011))
- Update semantic conventions for gRPC for new Span Status
  ([#1156](https://github.com/open-telemetry/opentelemetry-specification/pull/1156))

## v0.6.0 (2020-07-01)

New:

- Add span attribute to indicate cold starts of Function as a Service executions
  ([#650](https://github.com/open-telemetry/opentelemetry-specification/pull/650))
- Add conventions for naming of exporter packages
  ([#629](https://github.com/open-telemetry/opentelemetry-specification/pull/629))
- Add semantic conventions for container id
  ([#673](https://github.com/open-telemetry/opentelemetry-specification/pull/673))
- Add semantic conventions for HTTP content length
  ([#641](https://github.com/open-telemetry/opentelemetry-specification/pull/641))
- Add semantic conventions for process resource
  ([#635](https://github.com/open-telemetry/opentelemetry-specification/pull/635))
- Add peer.service to provide a user-configured name for a remote service
  ([#652](https://github.com/open-telemetry/opentelemetry-specification/pull/652))

Updates:

- Improve root Span description
  ([#645](https://github.com/open-telemetry/opentelemetry-specification/pull/645))
- Extend semantic conventions for RPC and allow non-gRPC calls
  ([#604](https://github.com/open-telemetry/opentelemetry-specification/pull/604))
- Revise and extend semantic conventions for databases
  ([#575](https://github.com/open-telemetry/opentelemetry-specification/pull/575))
- Clarify Tracer vs TracerProvider in tracing API and SDK spec.
  ([#619](https://github.com/open-telemetry/opentelemetry-specification/pull/619))
  Most importantly:
  * Configuration should be stored not per Tracer but in the TracerProvider.
  * Active spans are not per Tracer.
- Do not set any value in Context upon failed extraction
  ([#671](https://github.com/open-telemetry/opentelemetry-specification/pull/671))
- Clarify semantic conventions around span start and end time
  ([#592](https://github.com/open-telemetry/opentelemetry-specification/pull/592))

## v0.5.0 (06-02-2020)

- Define Log Data Model.
- Remove SpanId from Sampler input.
- Clarify what it will mean for a vendor to "support OpenTelemetry".
- Clarify Tracers should reference an InstrumentationLibrary rather than a
  Resource.
- Replace ALWAYS_PARENT sampler with a composite ParentOrElse sampler.
- Incorporate old content on metrics calling conventions, label sets.
- Update api-metrics-user.md and api-metrics-meter.md with the latest metrics
  API.
- Normalize Instrumentation term for instrumentations.
- Change w3c correlation context to custom header.

## v0.4.0 (2020-05-12)

- [OTEP-83](https://github.com/open-telemetry/oteps/blob/main/text/0083-component.md)
  Introduce the notion of InstrumentationLibrary.
- [OTEP-88](https://github.com/open-telemetry/oteps/blob/main/text/metrics/0088-metric-instrument-optional-refinements.md)
  Metrics API instrument foundation.
- [OTEP-91](https://github.com/open-telemetry/oteps/blob/main/text/logs/0091-logs-vocabulary.md)
  Logs vocabulary.
- [OTEP-92](https://github.com/open-telemetry/oteps/blob/main/text/logs/0092-logs-vision.md)
  Logs Vision.
- [OTEP-90](https://github.com/open-telemetry/oteps/blob/main/text/metrics/0090-remove-labelset-from-metrics-api.md)
  Remove LabelSet from the metrics API.
- [OTEP-98](https://github.com/open-telemetry/oteps/blob/main/text/metrics/0098-metric-instruments-explained.md)
  Explain the metric instruments.
- [OTEP-99](https://github.com/open-telemetry/oteps/blob/main/text/0099-otlp-http.md)
  OTLP/HTTP: HTTP Transport Extension for OTLP.
- Define handling of null and empty attribute values.
- Rename Setter.put to Setter.set
- Add glossary for typically misused terms.
- Clarify that resources are immutable.
- Clarify that SpanContext.IsRemote is false on remote children.
- Move specifications into sub-directories per signal.
- Remove references to obsolete `peer.*` attributes.
- Span semantic conventions for for messaging systems.
- Span semantic conventions for function as a service.
- Remove the handling of retries from trace exporters.
- Remove Metrics' default keys.
- Add some clarifying language to the semantics of metric instrument naming.
- Allow injectors and extractors to be separate interfaces.
- Add an explanation on why Context Restore operation is needed.
- Document special Zipkin conversion cases.

## v0.3.0 (2020-02-21)

- [OTEP-0059](https://github.com/open-telemetry/oteps/blob/main/text/trace/0059-otlp-trace-data-format.md)
  Add OTLP Trace Data Format specification.
- [OTEP-0066](https://github.com/open-telemetry/oteps/blob/main/text/0066-separate-context-propagation.md)
  Separate Layer for Context Propagation.
- [OTEP-0070](https://github.com/open-telemetry/oteps/blob/main/text/metrics/0070-metric-bound-instrument.md)
  Rename metric instrument "Handles" to "Bound Instruments".
- [OTEP-0072](https://github.com/open-telemetry/oteps/blob/main/text/metrics/0072-metric-observer.md)
  Metric Observer instrument specification (refinement).
- [OTEP-0080](https://github.com/open-telemetry/oteps/blob/main/text/metrics/0080-remove-metric-gauge.md)
  Remove the Metric Gauge instrument, recommend use of other instruments.
- Update 0003-measure-metric-type to match current Specification.
- Update 0009-metric-handles to match current Specification.
- Clarify named tracers and meters.
- Remove SamplingHint from the Sampling OTEP (OTEP-0006).
- Remove component attribute.
- Allow non-string Resource label values.
- Allow array values for attributes.
- Add service version to Resource attributes.
- Add general, general identity, network and VM image attribute conventions.
- Add a section on transformation to Zipkin Spans.
- Add a section on SDK default configuration.
- Enhance semantic conventions for HTTP/RPC.
- Provide guidelines for low-cardinality span names.
- SDK Tracer: Replace TracerFactory with TracerProvider.
- Update Resource to be in the SDK.

## v0.2.0 (2019-10-22)

- [OTEP-0001](https://github.com/open-telemetry/oteps/blob/main/text/0001-telemetry-without-manual-instrumentation.md)
  Added Auto-Instrumentation.
- [OTEP-0002](https://github.com/open-telemetry/oteps/blob/main/text/trace/0002-remove-spandata.md):
  Removed SpanData interface in favor of Span Start and End options.
- [OTEP-0003](https://github.com/open-telemetry/oteps/blob/main/text/metrics/0003-measure-metric-type.md)
  Consolidatesd pre-aggregated and raw metrics APIs.
- [OTEP-0008](https://github.com/open-telemetry/oteps/blob/main/text/metrics/0008-metric-observer.md)
  Added Metrics Observers API.
- [OTEP-0009](https://github.com/open-telemetry/oteps/blob/main/text/metrics/0009-metric-handles.md)
  Added Metrics Handle API.
- [OTEP-0010](https://github.com/open-telemetry/oteps/blob/main/text/metrics/0010-cumulative-to-counter.md)
  Rename "Cumulative" to "Counter" in the Metrics API.
- [OTEP-006](https://github.com/open-telemetry/oteps/blob/main/text/trace/0006-sampling.md)
  Moved sampling from the API tp the SDK.
- [OTEP-0007](https://github.com/open-telemetry/oteps/blob/main/text/0007-no-out-of-band-reporting.md)
  Moved support for out-of-band telemetry from the API to the SDK.
- [OTEP-0016](https://github.com/open-telemetry/oteps/blob/main/text/0016-named-tracers.md)
  Added named providers for Tracers and Meters.
- Added design goals and requirements for a telemetry data exchange protocol.
- Added a Span Processor interface for intercepting span start and end
  invocations.
- Added a Span Exporter interface for processing batches of spans.
- Replaced DistributedContext.GetIterator with GetEntries.
- Added clarifications and adjustments to improve cross-language applicability.
- Added a specification for SDK configuration.

## v0.1.0 (2019-06-21)

- Added API proposal for the converged OpenTracing/OpenCensus project is
  complete.<|MERGE_RESOLUTION|>--- conflicted
+++ resolved
@@ -15,14 +15,9 @@
 
 ### Logs
 
-<<<<<<< HEAD
-- Add the in-development isolating log record processor.
-  ([#4062](https://github.com/open-telemetry/opentelemetry-specification/pull/4062))
 - Log record mutations do not have to be visible in next registered processors. Allow chaining processors and having the log record modifications local.
   ([#4067](https://github.com/open-telemetry/opentelemetry-specification/pull/4067))
 
-=======
->>>>>>> 27bc9ffa
 ### Events
 
 ### Resource
