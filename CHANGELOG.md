# Changelog

Please update changelog as part of any significant pull request. Place short
description of your change into "Unreleased" section. As part of release process
content of "Unreleased" section content will generate release notes for the
release.

## Unreleased

### Context

### Traces

### Metrics

### Logs

### Resource

### Semantic Conventions

- Enable semantic convention tooling for metrics in spec
  ([#3119](https://github.com/open-telemetry/opentelemetry-specification/pull/3119))
- Rename google openshift platform attribute from `google_cloud_openshift` to `gcp_openshift`
  to match the existing `cloud.provider` prefix.
  [#3095](https://github.com/open-telemetry/opentelemetry-specification/pull/3095)

### Compatibility

- Fix Prometheus histogram metric suffixes. Bucket series end in `_bucket`
  ([#3018](https://github.com/open-telemetry/opentelemetry-specification/pull/3018)).

### OpenTelemetry Protocol

### SDK Configuration

### Telemetry Schemas

### Common

<<<<<<< HEAD
- Clarify compliance requirement by restricting implementations from providing
  features/functionalities that are not covered by the specification.
  ([#2968](https://github.com/open-telemetry/opentelemetry-specification/pull/2968))
=======
## v1.17.0 (2023-01-17)

- Add Cloud Spanner and Microsoft SQL Server Compact to db.system semantic conventions.
  [#3105](https://github.com/open-telemetry/opentelemetry-specification/pull/3105)

### Context

- No changes.

### Traces

- Clarify that the BatchSpanProcessor should export batches when the queue reaches the batch size
  ([#3024](https://github.com/open-telemetry/opentelemetry-specification/pull/3024))
- Deprecate jaeger exporter, scheduled for spec removal in July 2023.
  [#2858](https://github.com/open-telemetry/opentelemetry-specification/pull/2858)

### Metrics

- Rename built-in ExemplarFilters to AlwaysOn, AlwaysOff and TraceBased.
  ([#2919](https://github.com/open-telemetry/opentelemetry-specification/pull/2919))
- Add `MaxScale` config option to Exponential Bucket Histogram Aggregation.
  ([#3017](https://github.com/open-telemetry/opentelemetry-specification/pull/3017))
- Rename exponential bucket histogram aggregation to base 2 exponential histogram
  aggregation. Rename "OTEL_EXPORTER_OTLP_METRICS_DEFAULT_HISTOGRAM_AGGREGATION"
  value from "exponential_bucket_histogram" to
  "base2_exponential_bucket_histogram". Mark exponential histogram data model and
  base2 exponential histogram aggregation as stable.
  ([#3041](https://github.com/open-telemetry/opentelemetry-specification/pull/3041))

### Logs

- Clarify usage of log body for structured logs
  ([#3023](https://github.com/open-telemetry/opentelemetry-specification/pull/3023))

### Resource

- No changes.

### Semantic Conventions

- Clarify common HTTP attributes apply to both clients and servers
  ([#3044](https://github.com/open-telemetry/opentelemetry-specification/pull/3044))
- Add `code.lineno` source code attribute
  ([#3029](https://github.com/open-telemetry/opentelemetry-specification/pull/3029))
- Add ClickHouse to db.system semantic conventions
  ([#3011](https://github.com/open-telemetry/opentelemetry-specification/pull/3011))
- Refactor messaging attributes and per-message attributes in batching scenarios.
  ([#2957](https://github.com/open-telemetry/opentelemetry-specification/pull/2957)).
  BREAKING: rename `messaging.consumer_id` to `messaging.consumer.id`,
  `messaging.destination` to `messaging.destination.name`,
  `messaging.temp_destination` to `messaging.destination.temporary`,
  `messaging.destination_kind` to `messaging.destination.kind`,
  `messaging.message_id` to `messaging.message.id`,
  `messaging.protocol` to `net.app.protocol.name`,
  `messaging.protocol_version`, `net.app.protocol.version`,
  `messaging.conversation_id` to `messaging.message.conversation_id`,
  `messaging.message_payload_size_bytes` to `messaging.message.payload_size_bytes`,
  `messaging.message_payload_compressed_size_bytes` to `messaging.message.payload_compressed_size_bytes`,
  `messaging.rabbitmq.routing_key`: `messaging.rabbitmq.destination.routing_key`,
  `messaging.kafka.message_key` to `messaging.kafka.message.key`,
  `messaging.kafka.consumer_group` to `messaging.kafka.consumer.group`,
  `messaging.kafka.partition` to `messaging.kafka.destination.partition`,
  `messaging.kafka.tombstone` to `messaging.kafka.message.tombstone`,
  `messaging.rocketmq.message_type` to `messaging.rocketmq.message.type`,
  `messaging.rocketmq.message_tag` to `messaging.rocketmq.message.tag`,
  `messaging.rocketmq.message_keys` to `messaging.rocketmq.message.keys`;
  Removed `messaging.url`;
  Renamed `send` operation to `publish`;
  Split `destination` and `source` namespaces and clarify per-message attributes in batching scenarios.

### Compatibility

- Add Tracer.Close() to the OpenTracing Shim layer.
- Add OpenCensus migration guide and add BinaryPropagation as an option to gRPC
  instrumentation for OpenCensus compatibility
  ([#3015](https://github.com/open-telemetry/opentelemetry-specification/pull/3015)).
- Add condition with sum and count for Prometheus summaries
([3059](https://github.com/open-telemetry/opentelemetry-specification/pull/3059))

### OpenTelemetry Protocol

- Add table for OTLP/HTTP response code and client retry recommendation
  ([#3028](https://github.com/open-telemetry/opentelemetry-specification/pull/3028))
- Remove spaces from example exporter User-Agent header to conform to RFC7231 & RFC7230.
  [#3052](https://github.com/open-telemetry/opentelemetry-specification/pull/3052)

### SDK Configuration

- Rename knowns values for "OTEL_METRICS_EXEMPLAR_FILTER" to "always_on",
  "always_off" and "trace_based".
  ([#2919](https://github.com/open-telemetry/opentelemetry-specification/pull/2919))

### Telemetry Schemas

- No changes.

### Common

- No changes.
>>>>>>> 094fe9f3

## v1.16.0 (2022-12-08)

### Context

- No changes.

### Traces

- No changes.

### Metrics

- Define Experimental MetricProducer as a third-party provider of metric data to MetricReaders.
  ([#2951](https://github.com/open-telemetry/opentelemetry-specification/pull/2951))
- Add OTLP exporter temporality preference named "LowMemory" which
  configures Synchronous Counter and Histogram instruments to use
  Delta aggregation temporality, which allows them to shed memory
  following a cardinality explosion, thus use less memory.
  ([#2961](https://github.com/open-telemetry/opentelemetry-specification/pull/2961))

### Logs

- Clarification on what an Event is, and what the event.domain and event.name attributes represent
  ([#2848](https://github.com/open-telemetry/opentelemetry-specification/pull/2848))
- Move `event.domain` from InstrumentationScope attributes to LogRecord
  attributes.
  ([#2940](https://github.com/open-telemetry/opentelemetry-specification/pull/2940))
- Split out Event API from Log API
  ([#2941](https://github.com/open-telemetry/opentelemetry-specification/pull/2941))
- Clarify data modification in `LogRecordProcessor`.
  ([#2969](https://github.com/open-telemetry/opentelemetry-specification/pull/2969))
- Make sure it is very clear we are not building a Logging API.
  ([#2966](https://github.com/open-telemetry/opentelemetry-specification/pull/2966))

### Resource

- Extend Cloud Platform Enum with OpenShift entry for all supported cloud providers.
  ([#2985](https://github.com/open-telemetry/opentelemetry-specification/pull/2985))

### Semantic Conventions

- Add `process.runtime.jvm.gc.duration` metric to semantic conventions.
  ([#2903](https://github.com/open-telemetry/opentelemetry-specification/pull/2903))
- Make http.status_code metric attribute an int.
  ([#2943](https://github.com/open-telemetry/opentelemetry-specification/pull/2943))
- Add IBM Cloud as a cloud provider.
  ([#2965](https://github.com/open-telemetry/opentelemetry-specification/pull/2965))
- Add semantic conventions for Feature Flags
  ([#2529](https://github.com/open-telemetry/opentelemetry-specification/pull/2529))
- Rename `rpc.request.metadata.<key>` and `rpc.response.metadata.<key>` to
  `rpc.grpc.request.metadata.<key>` and `rpc.grpc.response.metadata.<key>`
  ([#2981](https://github.com/open-telemetry/opentelemetry-specification/pull/2981))
- List the machine-id as potential source for a unique host.id
  ([#2978](https://github.com/open-telemetry/opentelemetry-specification/pull/2978))
- Add `messaging.kafka.message.offset` attribute.
  ([#2982](https://github.com/open-telemetry/opentelemetry-specification/pull/2982))
- Update hardware metrics to use `direction` as per general semantic conventions
  ([#2942](https://github.com/open-telemetry/opentelemetry-specification/pull/2942))

### Compatibility

- Add OpenCensus metric bridge specification.
  ([#2979](https://github.com/open-telemetry/opentelemetry-specification/pull/2979))

### OpenTelemetry Protocol

- No changes.

### SDK Configuration

- Specify handling of invalid numeric environment variables
  ([#2963](https://github.com/open-telemetry/opentelemetry-specification/pull/2963))

### Telemetry Schemas

- No changes.

### Common

- No changes.

## v1.15.0 (2022-11-09)

### Context

- No changes.

### Traces

- Rename `http.retry_count` to `http.resend_count` and clarify its meaning.
  ([#2743](https://github.com/open-telemetry/opentelemetry-specification/pull/2743))

### Metrics

- Handle duplicate description comments during Prometheus conversion.
  ([#2890](https://github.com/open-telemetry/opentelemetry-specification/pull/2890))
- Allow to configure min/max recording in the exponential histogram aggregation.
  ([#2904](https://github.com/open-telemetry/opentelemetry-specification/pull/2904))
- Add table of instrument additive property
  ([#2906](https://github.com/open-telemetry/opentelemetry-specification/pull/2906))

### Logs

- Add `Context` as argument to `LogRecordProcessor#onEmit`.
  ([#2927](https://github.com/open-telemetry/opentelemetry-specification/pull/2927))

### Resource

- No changes.

### Semantic Conventions

- Change to messaging.kafka.max.lag from UpDownCounter to Gauge (and rename it)
  ([#2837](https://github.com/open-telemetry/opentelemetry-specification/pull/2837))
- Add daemon attribute to jvm threads metric
  ([#2828](https://github.com/open-telemetry/opentelemetry-specification/pull/2828))
- Add gRPC request and response metadata semantic conventions
  ([#2874](https://github.com/open-telemetry/opentelemetry-specification/pull/2874))
- Add `process.paging.faults` metric to semantic conventions
  ([#2827](https://github.com/open-telemetry/opentelemetry-specification/pull/2827))
- Define semantic conventions yaml for non-otlp conventions
  ([#2850](https://github.com/open-telemetry/opentelemetry-specification/pull/2850))
- Add more semantic convetion attributes of Apache RocketMQ
  ([#2881](https://github.com/open-telemetry/opentelemetry-specification/pull/2881))
- Add `process.runtime.jvm.memory.usage_after_last_gc` metric to semantic conventions.
  ([#2901](https://github.com/open-telemetry/opentelemetry-specification/pull/2901))

### Compatibility

- Specify how Prometheus exporters and receivers handle instrumentation scope.
  ([#2703](https://github.com/open-telemetry/opentelemetry-specification/pull/2703)).

### OpenTelemetry Protocol

- Clarify that lowerCamelCase field names MUST be used for OTLP/JSON
  ([#2829](https://github.com/open-telemetry/opentelemetry-specification/pull/2829))

### SDK Configuration

- No changes.

### Telemetry Schemas

- No changes.

### Common

- Clarify that Scope is defined at build time
  ([#2878](https://github.com/open-telemetry/opentelemetry-specification/pull/2878))

## v1.14.0 (2022-10-04)

### Context

- No changes.

### Traces

- No changes.

### Metrics

- Changed the default buckets for Explicit Bucket Histogram to better match the
  official Prometheus clients.
  ([#2770](https://github.com/open-telemetry/opentelemetry-specification/pull/2770)).
- Fix OpenMetrics valid label keys, and specify prometheus conversion for metric name.
  ([#2788](https://github.com/open-telemetry/opentelemetry-specification/pull/2788))

### Logs

- Add environment variables for configuring the `BatchLogRecordProcessor`.
  ([#2785](https://github.com/open-telemetry/opentelemetry-specification/pull/2785))
- Fix inconsistencies in log README
  ([#2800](https://github.com/open-telemetry/opentelemetry-specification/pull/2800)).

### Resource

- Add `browser.mobile` and `browser.language` resource attributes
  ([#2761](https://github.com/open-telemetry/opentelemetry-specification/pull/2761))

### Semantic Conventions

- Add `process.context_switches`, and `process.open_file_descriptors`, to the
  metrics semantic conventions
  ([#2706](https://github.com/open-telemetry/opentelemetry-specification/pull/2706))
- Add exceptions to the logs semantic conventions
  ([#2819](https://github.com/open-telemetry/opentelemetry-specification/pull/2819))
- Make context propagation requirements explicit for messaging semantic conventions
  ([#2750](https://github.com/open-telemetry/opentelemetry-specification/pull/2750)).
- Update http metrics to use `http.route` instead of `http.target` for servers,
  drop `http.url` for clients
  ([#2818](https://github.com/open-telemetry/opentelemetry-specification/pull/2818)).

### Compatibility

- No changes.

### OpenTelemetry Protocol

- Add user agent to OTLP exporter specification
  ([#2684](https://github.com/open-telemetry/opentelemetry-specification/pull/2684))
- Prohibit usage of enum value name strings in OTLP/JSON
  ([#2758](https://github.com/open-telemetry/opentelemetry-specification/pull/2758))
- Clarify that unknown fields must be ignored when receiving OTLP/JSON
  ([#2816](https://github.com/open-telemetry/opentelemetry-specification/pull/2816))
- Add OTLP exporter user agent to the spec compliance matrix
  ([#2842](https://github.com/open-telemetry/opentelemetry-specification/pull/2842)).

### SDK Configuration

- Add the OTEL_SDK_DISABLED environment variable to the SDK configuration.
  ([2679](https://github.com/open-telemetry/opentelemetry-specification/pull/2679))
- Add the definition of a Boolean environment variable
  ([#2755](https://github.com/open-telemetry/opentelemetry-specification/pull/2755)).

### Telemetry Schemas

- No changes.

### Common

- No changes.

## v1.13.0 (2022-09-19)

### Context

- No changes.

### Traces

- Clarify the return of `Export(batch)` in the Batch Span Processor and exporter concurrency
  ([#2452](https://github.com/open-telemetry/opentelemetry-specification/pull/2452))
- Clarify that Context should not be mutable when setting a span
  ([#2637](https://github.com/open-telemetry/opentelemetry-specification/pull/2637))
- Clarify that `ForceFlush` is a required method on `SpanExporter` interface
  ([#2654](https://github.com/open-telemetry/opentelemetry-specification/pull/2654))

### Metrics

- Add experimental `OTEL_EXPORTER_OTLP_DEFAULT_HISTOGRAM_AGGREGATION` variable for
  configuring default histogram aggregation of OTLP metric exporter
  ([#2619](https://github.com/open-telemetry/opentelemetry-specification/pull/2619))
- Clarify async instrument callback identity
  ([#2538](https://github.com/open-telemetry/opentelemetry-specification/pull/2538))
- Prometheus export: Only monotonic sum are counters (with `_total`)
  ([#2644](https://github.com/open-telemetry/opentelemetry-specification/pull/2644))
- [OM/OTLP] Use `_created` for StartTimeUnixNano and vice-versa
  ([#2645](https://github.com/open-telemetry/opentelemetry-specification/pull/2645))
- Prometheus compatibility: use target_info metric instead of "target" info MF
  ([#2701](https://github.com/open-telemetry/opentelemetry-specification/pull/2701))
- Add optional Zero Threshold for Exponential Histograms to the metrics data model
  ([#2665](https://github.com/open-telemetry/opentelemetry-specification/pull/2665))
- Change the inclusivity of exponential histogram bounds
  ([#2633](https://github.com/open-telemetry/opentelemetry-specification/pull/2633))
- Add `process.threads` host metric semantic convention.
  ([#2705](https://github.com/open-telemetry/opentelemetry-specification/pull/2705)).

### Logs

- Update log SDK to allow log processors to mutate log records
  ([#2681](https://github.com/open-telemetry/opentelemetry-specification/pull/2681)).
- Add experimental Events and Logs API specification
  ([#2676](https://github.com/open-telemetry/opentelemetry-specification/pull/2676))
- Align log SDK and API component naming
  ([#2768](https://github.com/open-telemetry/opentelemetry-specification/pull/2768)).
- Add the signal-specific OTEL_EXPORTER_OTLP_LOGS_* environment variables
  ([#2782](https://github.com/open-telemetry/opentelemetry-specification/pull/2782)).

### Resource

- Update the version of the W3C Baggage specification used for `OTEL_RESOURCE_ATTRIBUTES`
  ([#2670](https://github.com/open-telemetry/opentelemetry-specification/pull/2670))

### Semantic Conventions

- Add `net.app.protocol.*` attributes
  ([#2602](https://github.com/open-telemetry/opentelemetry-specification/pull/2602))
- Add network metrics to process semantic conventions
  ([#2556](https://github.com/open-telemetry/opentelemetry-specification/pull/2556))
- Adopt attribute requirement levels in semantic conventions
  ([#2594](https://github.com/open-telemetry/opentelemetry-specification/pull/2594))
- Add semantic conventions for GraphQL
  ([#2456](https://github.com/open-telemetry/opentelemetry-specification/pull/2456))
- Change `cloudevents.event_spec_version` and `cloudevents.event_type` level from `required` to `recommended`
  ([#2618](https://github.com/open-telemetry/opentelemetry-specification/pull/2618))
- Change `faas.document.time` and `faas.time` level from `required` to `recommended`
  ([#2627](https://github.com/open-telemetry/opentelemetry-specification/pull/2627))
- Add `rpc.grpc.status_code` to RPC metric semantic conventions
  ([#2604](https://github.com/open-telemetry/opentelemetry-specification/pull/2604))
- Add `http.*.*.size` metric semantic conventions for tracking size of requests
  / responses for http servers / clients
  ([#2588](https://github.com/open-telemetry/opentelemetry-specification/pull/2588))
- BREAKING: rename `net.peer.ip` to `net.sock.peer.addr`, `net.host.ip` to `net.sock.host.addr`,
  `net.peer.name` to `net.sock.peer.name` for socket-level instrumentation.
  Define socket-level attributes and clarify logical peer and host attributes meaning
  ([#2594](https://github.com/open-telemetry/opentelemetry-specification/pull/2594))
- Add semantic conventions for JVM buffer pool usage
  ([#2650](https://github.com/open-telemetry/opentelemetry-specification/pull/2650))
- Improve the definition of `state` attribute for metric `system.network.connections`
  ([#2663](https://github.com/open-telemetry/opentelemetry-specification/pull/2663))
- Add `process.parent_pid` attribute for use in reporting parent process id (PID)
  ([#2691](https://github.com/open-telemetry/opentelemetry-specification/pull/2691))
- Add OpenSearch to db.system semantic conventions
  ([#2718](https://github.com/open-telemetry/opentelemetry-specification/pull/2718))
- Clarify when "count" is used instead of pluralization
  ([#2613](https://github.com/open-telemetry/opentelemetry-specification/pull/2613))
- Add the convention 'type' to the YAML definitions for all existing semantic conventions
  ([#2693](https://github.com/open-telemetry/opentelemetry-specification/pull/2693))
- Remove alternative attribute sets from HTTP semantic conventions
  ([#2469](https://github.com/open-telemetry/opentelemetry-specification/pull/2469))

### Compatibility

- No changes.

### OpenTelemetry Protocol

- Add support for partial success in an OTLP export response
  ([#2696](https://github.com/open-telemetry/opentelemetry-specification/pull/2696))

### SDK Configuration

- Mark `OTEL_METRIC_EXPORT_INTERVAL`, `OTEL_METRIC_EXPORT_TIMEOUT`
  environment variables as Stable
  ([#2658](https://github.com/open-telemetry/opentelemetry-specification/pull/2658))

### Telemetry Schemas

- Introduce "split" metric schema transformation
  ([#2653](https://github.com/open-telemetry/opentelemetry-specification/pull/2653))

### Common

- Introduce Instrumentation Scope Attributes
  ([#2579](https://github.com/open-telemetry/opentelemetry-specification/pull/2579))
  - Define Instrumentation Scope Attributes as non identifiers
    ([#2789](https://github.com/open-telemetry/opentelemetry-specification/pull/2789))

## v1.12.0 (2022-06-10)

### Context

- No changes.

### Traces

- No changes.

### Metrics

- Clarify that API support for multi-instrument callbacks is permitted.
  ([#2263](https://github.com/open-telemetry/opentelemetry-specification/pull/2263)).
- Clarify SDK behavior when view conflicts are present
  ([#2462](https://github.com/open-telemetry/opentelemetry-specification/pull/2462)).
- Clarify MetricReader.Collect result
  ([#2495](https://github.com/open-telemetry/opentelemetry-specification/pull/2495)).
- Specify optional support for an Exponential Histogram Aggregation.
  ([#2252](https://github.com/open-telemetry/opentelemetry-specification/pull/2252))
- Update Prometheus Sums for handling delta counter case
  ([#2570](https://github.com/open-telemetry/opentelemetry-specification/pull/2570)).
- Supplementary guidance for metrics additive property
  ([#2571](https://github.com/open-telemetry/opentelemetry-specification/pull/2571)).

### Logs

- OTLP Logs are now Stable
  ([#2565](https://github.com/open-telemetry/opentelemetry-specification/pull/2565))

### Resource

- No changes.

### Semantic Conventions

- Add semantic conventions for JVM CPU metrics
  ([#2292](https://github.com/open-telemetry/opentelemetry-specification/pull/2292))
- Add details for FaaS conventions for Azure Functions and allow FaaS/Cloud
  resources as span attributes on incoming FaaS spans
  ([#2502](https://github.com/open-telemetry/opentelemetry-specification/pull/2502))
- Define attribute requirement levels
  ([#2522](https://github.com/open-telemetry/opentelemetry-specification/pull/2522))
- Initial addition of Kafka metrics
  ([#2485](https://github.com/open-telemetry/opentelemetry-specification/pull/2485)).
- Add semantic conventions for Kafka consumer metrics
  ([#2536](https://github.com/open-telemetry/opentelemetry-specification/pull/2536))
- Add database connection pool metrics semantic conventions
  ([#2273](https://github.com/open-telemetry/opentelemetry-specification/pull/2273)).
- Specify how to obtain a Ruby thread's id
  ([#2508](https://github.com/open-telemetry/opentelemetry-specification/pull/2508)).
- Refactor jvm classes semantic conventions
  ([#2550](https://github.com/open-telemetry/opentelemetry-specification/pull/2550)).
- Add browser.* attributes
  ([#2353](https://github.com/open-telemetry/opentelemetry-specification/pull/2353)).
- Change JVM runtime metric `process.runtime.jvm.memory.max`
  to `process.runtime.jvm.memory.limit`
  ([#2605](https://github.com/open-telemetry/opentelemetry-specification/pull/2605)).
- Add semantic conventions for hardware metrics
  ([#2518](https://github.com/open-telemetry/opentelemetry-specification/pull/2518)).

### Compatibility

- No changes.

### OpenTelemetry Protocol

- No changes.

### SDK Configuration

- No changes.

### Telemetry Schemas

- No changes.

### Common

- Move non-otlp.md to common directory
  ([#2587](https://github.com/open-telemetry/opentelemetry-specification/pull/2587)).

## v1.11.0 (2022-05-04)

### Context

- No changes.

### Traces

- No changes.

### Metrics

- Clarify that API support for multi-instrument callbacks is permitted.
  ([#2263](https://github.com/open-telemetry/opentelemetry-specification/pull/2263)).
- Drop histogram aggregation, default to explicit bucket histogram
  ([#2429](https://github.com/open-telemetry/opentelemetry-specification/pull/2429))
- Clarify SDK behavior when view conflicts are present
  ([#2462](https://github.com/open-telemetry/opentelemetry-specification/pull/2462)).
- Add support for exemplars on OpenMetrics counters
  ([#2483](https://github.com/open-telemetry/opentelemetry-specification/pull/2483))
- Clarify MetricReader.Collect result
  ([#2495](https://github.com/open-telemetry/opentelemetry-specification/pull/2495)).
- Add database connection pool metrics semantic conventions
  ([#2273](https://github.com/open-telemetry/opentelemetry-specification/pull/2273)).

### Logs

- Update `com.google.*` to `gcp.*` in logs data model
  ([#2514](https://github.com/open-telemetry/opentelemetry-specification/pull/2514)).

### Resource

- No changes.

### Semantic Conventions

- Note added that `net.peer.name` SHOULD NOT be set if capturing it would require an
  extra reverse DNS lookup. And moved `net.peer.name` from common http attributes to
  just client http attributes.
  ([#2446](https://github.com/open-telemetry/opentelemetry-specification/pull/2446))
- Add `net.host.name` and `net.host.ip` conventions for rpc server spans.
  ([#2447](https://github.com/open-telemetry/opentelemetry-specification/pull/2447))
- Allow all metric conventions to be either synchronous or asynchronous.
  ([#2458](https://github.com/open-telemetry/opentelemetry-specification/pull/2458)
- Update JVM metrics with JMX Gatherer values
  ([#2478](https://github.com/open-telemetry/opentelemetry-specification/pull/2478))
- Add HTTP/3
  ([#2507](https://github.com/open-telemetry/opentelemetry-specification/pull/2507))
- Map SunOS to solaris for os.type resource attribute
  ([#2509](https://github.com/open-telemetry/opentelemetry-specification/pull/2509))

### Compatibility

- No changes.

### OpenTelemetry Protocol

- Clarify gRPC insecure option ([#2476](https://github.com/open-telemetry/opentelemetry-specification/pull/2476))
- Specify that OTLP/gRPC clients should retry on `RESOURCE_EXHAUSTED` code only if the server signals backpressure to indicate a possible recovery.
  ([#2480](https://github.com/open-telemetry/opentelemetry-specification/pull/2480))

### SDK Configuration

- No changes.

### Telemetry Schemas

- No changes.

### Common

- Define semantic conventions and instrumentation stability.
  ([#2180](https://github.com/open-telemetry/opentelemetry-specification/pull/2180))
- Loosen requirement for a major version bump
  ([#2510](https://github.com/open-telemetry/opentelemetry-specification/pull/2510)).

## v1.10.0 (2022-04-01)

### Context

- No changes.

### Traces

- Introduce the concept of Instrumentation Scope to replace/extend Instrumentation
  Library. The Tracer is now associated with Instrumentation Scope
  ([#2276](https://github.com/open-telemetry/opentelemetry-specification/pull/2276)).
- Add `OTEL_EXPORTER_JAEGER_PROTOCOL` environment variable to select the protocol
  used by the Jaeger exporter.
  ([#2341](https://github.com/open-telemetry/opentelemetry-specification/pull/2341))
- Add documentation REQUIREMENT for adding attributes at span creation.
  ([#2383](https://github.com/open-telemetry/opentelemetry-specification/pull/2383)).

### Metrics

- Initial Prometheus <-> OTLP datamodel specification
  ([#2266](https://github.com/open-telemetry/opentelemetry-specification/pull/2266))
- Introduce the concept of Instrumentation Scope to replace/extend Instrumentation
  Library. The Meter is now associated with Instrumentation Scope
  ([#2276](https://github.com/open-telemetry/opentelemetry-specification/pull/2276)).
- Specify the behavior of duplicate instrumentation registration in the API, specify
  duplicate conflicts in the data model, specify how the SDK is meant to report and
  assist the user when these conflicts arise.
  ([#2317](https://github.com/open-telemetry/opentelemetry-specification/pull/2317)).
- Clarify that expectations for user callback behavior are documentation REQUIREMENTs.
  ([#2361](https://github.com/open-telemetry/opentelemetry-specification/pull/2361)).
- Specify how to handle prometheus exemplar timestamp and attributes
  ([#2376](https://github.com/open-telemetry/opentelemetry-specification/pull/2376))
- Clarify that the periodic metric reader is the default metric reader to be
  paired with push metric exporters (OTLP, stdout, in-memory)
  ([#2379](https://github.com/open-telemetry/opentelemetry-specification/pull/2379)).
- Convert OpenMetrics Info and StateSet metrics to non-monotonic sums
  ([#2380](https://github.com/open-telemetry/opentelemetry-specification/pull/2380))
- Clarify that MetricReader has one-to-one mapping to MeterProvider.
  ([#2406](https://github.com/open-telemetry/opentelemetry-specification/pull/2406)).
- For prometheus metrics without sums, leave the sum unset
  ([#2413](https://github.com/open-telemetry/opentelemetry-specification/pull/2413))
- Specify default configuration for a periodic metric reader that is associated with
  the stdout metric exporter.
  ([#2415](https://github.com/open-telemetry/opentelemetry-specification/pull/2415)).
- Clarify the manner in which aggregation and temporality preferences
  are encoded via MetricReader parameters "on the basis of instrument
  kind".  Rename the environment variable
  `OTEL_EXPORTER_OTLP_METRICS_TEMPORALITY_PREFERENCE` used to set the
  preference to be used when auto-configuring an OTLP Exporter,
  defaults to CUMULATIVE, with DELTA an option that makes Counter,
  Asynchronous Counter, and Histogram instruments choose Delta
  temporality by default.
  ([#2404](https://github.com/open-telemetry/opentelemetry-specification/pull/2404)).
- Clarify that instruments are enabled by default, even when Views are configured.
  Require support for the match-all View expression having `name=*` to support
  disabling instruments by default.
  ([#2417](https://github.com/open-telemetry/opentelemetry-specification/pull/2417)).
- Mark Metrics SDK spec as Mixed, with most components moving to Stable, while
  Exemplar remaining Feature-freeze.
  ([#2304](https://github.com/open-telemetry/opentelemetry-specification/pull/2304))
- Clarify how metric metadata and type suffixes are handled
  ([#2440](https://github.com/open-telemetry/opentelemetry-specification/pull/2440))

### Logs

- Add draft logging library SDK specification
  ([#2328](https://github.com/open-telemetry/opentelemetry-specification/pull/2328))
- Add InstrumentationScope/Logger Name to log data model
  ([#2359](https://github.com/open-telemetry/opentelemetry-specification/pull/2359))
- Remove `flush` method on LogEmitter
  ([#2405](https://github.com/open-telemetry/opentelemetry-specification/pull/2405))
- Declare Log Data Model Stable
  ([#2387](https://github.com/open-telemetry/opentelemetry-specification/pull/2387))

### Resource

- No changes.

### Semantic Conventions

- Define span structure for HTTP retries and redirects.
  ([#2078](https://github.com/open-telemetry/opentelemetry-specification/pull/2078))
- Changed `rpc.system` to an enum (allowing custom values), and changed the
  `rpc.system` value for .NET WCF from `wcf` to `dotnet_wcf`.
  ([#2377](https://github.com/open-telemetry/opentelemetry-specification/pull/2377))
- Define JavaScript runtime semantic conventions.
  ([#2290](https://github.com/open-telemetry/opentelemetry-specification/pull/2290))
- Add semantic conventions for [CloudEvents](https://cloudevents.io).
  ([#1978](https://github.com/open-telemetry/opentelemetry-specification/pull/1978))
- Add `process.cpu.utilization` metric.
  ([#2436](https://github.com/open-telemetry/opentelemetry-specification/pull/2436))
- Add `rpc.system` value for Apache Dubbo.
  ([#2453](https://github.com/open-telemetry/opentelemetry-specification/pull/2453))

### Compatibility

- Mark the OpenTracing compatibility section as stable.
  ([#2327](https://github.com/open-telemetry/opentelemetry-specification/pull/2327))

### OpenTelemetry Protocol

- Add experimental JSON serialization format
  ([#2235](https://github.com/open-telemetry/opentelemetry-specification/pull/2235))
- Parameters for private key and its chain added
  ([#2370](https://github.com/open-telemetry/opentelemetry-specification/pull/2370))

### SDK Configuration

- No changes.

### Telemetry Schemas

- No changes.

### Common

- Describe how to convert non-string primitives for protocols which only support strings
  ([#2343](https://github.com/open-telemetry/opentelemetry-specification/pull/2343))
- Add "Mapping Arbitrary Data to OTLP AnyValue" document.
  ([#2385](https://github.com/open-telemetry/opentelemetry-specification/pull/2385))

## v1.9.0 (2022-02-10)

### Context

- No changes.

### Traces

- Clarify `StartSpan` returning the parent as a non-recording Span when no SDK
  is in use.
  ([#2121](https://github.com/open-telemetry/opentelemetry-specification/pull/2121))
- Align Jaeger remote sampler endpoint with OTLP endpoint.
  ([#2246](https://github.com/open-telemetry/opentelemetry-specification/pull/2246))
- Add JaegerRemoteSampler spec.
  ([#2222](https://github.com/open-telemetry/opentelemetry-specification/pull/2222))
- Add support for probability sampling in the OpenTelemetry `tracestate` entry and
  add optional specification for consistent probability sampling.
  ([#2047](https://github.com/open-telemetry/opentelemetry-specification/pull/2047))
- Change description and default value of `OTEL_EXPORTER_JAEGER_ENDPOINT` environment
  variable to point to the correct HTTP port and correct description of
  `OTEL_TRACES_EXPORTER`.
  ([#2333](https://github.com/open-telemetry/opentelemetry-specification/pull/2333))

### Metrics

- Rename None aggregation to Drop.
  ([#2101](https://github.com/open-telemetry/opentelemetry-specification/pull/2101))
- Add details to the Prometheus Exporter requirements.
  ([#2124](https://github.com/open-telemetry/opentelemetry-specification/pull/2124))
- Consolidate the aggregation/aggregator term.
  ([#2153](https://github.com/open-telemetry/opentelemetry-specification/pull/2153))
- Remove the concept of supported temporality, keep preferred.
  ([#2154](https://github.com/open-telemetry/opentelemetry-specification/pull/2154))
- Rename extra dimensions to extra attributes.
  ([#2162](https://github.com/open-telemetry/opentelemetry-specification/pull/2162))
- Mark In-memory, OTLP and Stdout exporter specs as Stable.
  ([#2175](https://github.com/open-telemetry/opentelemetry-specification/pull/2175))
- Remove usage of baggage in View from initial SDK specification.
  ([#2215](https://github.com/open-telemetry/opentelemetry-specification/pull/2215))
- Add to the supplemental guidelines for metric SDK authors text about implementing
  attribute-removal Views for asynchronous instruments.
  ([#2208](https://github.com/open-telemetry/opentelemetry-specification/pull/2208))
- Clarify integer count instrument units.
  ([#2210](https://github.com/open-telemetry/opentelemetry-specification/pull/2210))
- Use UCUM units in Metrics Semantic Conventions.
  ([#2199](https://github.com/open-telemetry/opentelemetry-specification/pull/2199))
- Add semantic conventions for process metrics.
  [#2032](https://github.com/open-telemetry/opentelemetry-specification/pull/2061)
- Changed default Prometheus Exporter host from `0.0.0.0` to `localhost`.
  ([#2282](https://github.com/open-telemetry/opentelemetry-specification/pull/2282))
- Clarified wildcard and predicate support in metrics SDK View API.
  ([#2325](https://github.com/open-telemetry/opentelemetry-specification/pull/2325))
- Changed the Exemplar wording, exemplar should be turned off by default.
  ([#2414](https://github.com/open-telemetry/opentelemetry-specification/pull/2414))

### Logs

- Fix attributes names in Google Cloud Logging mapping.
  ([#2093](https://github.com/open-telemetry/opentelemetry-specification/pull/2093))
- Add OTEL_LOGS_EXPORTER environment variable.
  ([#2196](https://github.com/open-telemetry/opentelemetry-specification/pull/2196))
- Added ObservedTimestamp to the Log Data Model.
  ([#2184](https://github.com/open-telemetry/opentelemetry-specification/pull/2184))
- Change mapping for log_name of Google Cloud Logging.
  ([#2092](https://github.com/open-telemetry/opentelemetry-specification/pull/2092))
- Drop Log name.
  field ([#2271](https://github.com/open-telemetry/opentelemetry-specification/pull/2271))

### Resource

- No changes.

### Semantic Conventions

- Align runtime metric and resource namespaces
  ([#2112](https://github.com/open-telemetry/opentelemetry-specification/pull/2112))
- Prohibit usage of retired names in semantic conventions.
  ([#2191](https://github.com/open-telemetry/opentelemetry-specification/pull/2191))
- Add `device.manufacturer` to describe mobile device manufacturers.
  ([2100](https://github.com/open-telemetry/opentelemetry-specification/pull/2100))
- Change golang namespace to 'go', rather than 'gc'
  ([#2262](https://github.com/open-telemetry/opentelemetry-specification/pull/2262))
- Add JVM memory runtime semantic
  conventions. ([#2272](https://github.com/open-telemetry/opentelemetry-specification/pull/2272))
- Add opentracing.ref_type semantic convention.
  ([#2297](https://github.com/open-telemetry/opentelemetry-specification/pull/2297))

### Compatibility

- Simplify Baggage handling in the OpenTracing Shim layer.
  ([#2194](https://github.com/open-telemetry/opentelemetry-specification/pull/2194))
- State that ONLY error mapping can happen in the OpenTracing Shim layer.
  ([#2148](https://github.com/open-telemetry/opentelemetry-specification/pull/2148))
- Define the instrumentation library name for the OpenTracing Shim.
  ([#2227](https://github.com/open-telemetry/opentelemetry-specification/pull/2227))
- Add a Start Span section to the OpenTracing Shim.
  ([#2228](https://github.com/open-telemetry/opentelemetry-specification/pull/2228))

### OpenTelemetry Protocol

- Rename `OTEL_EXPORTER_OTLP_SPAN_INSECURE` to `OTEL_EXPORTER_OTLP_TRACES_INSECURE` and
  `OTEL_EXPORTER_OTLP_METRIC_INSECURE` to `OTEL_EXPORTER_OTLP_METRICS_INSECURE`
  so they match the naming of all other OTLP environment variables.
  ([#2240](https://github.com/open-telemetry/opentelemetry-specification/pull/2240))

### SDK Configuration

- No changes.

### Telemetry Schemas

- No changes.

## v1.8.0 (2021-11-12)

### Context

- Add a section for OTel specific values in TraceState.
  ([#1852](https://github.com/open-telemetry/opentelemetry-specification/pull/1852))
- Add `none` as a possible value for `OTEL_PROPAGATORS` to disable context
  propagation.
  ([#2052](https://github.com/open-telemetry/opentelemetry-specification/pull/2052))

### Traces

- No changes.

### Metrics

- Add optional min / max fields to histogram data model.
  ([#1915](https://github.com/open-telemetry/opentelemetry-specification/pull/1915),
  [#1983](https://github.com/open-telemetry/opentelemetry-specification/pull/1983))
- Add exponential histogram to the metrics data model.
  ([#1935](https://github.com/open-telemetry/opentelemetry-specification/pull/1935))
- Add clarifications on how to handle numerical limits.
  ([#2007](https://github.com/open-telemetry/opentelemetry-specification/pull/2007))
- Add environment variables for Periodic exporting MetricReader.
  ([#2038](https://github.com/open-telemetry/opentelemetry-specification/pull/2038))
- Specify that the SDK must support exporters to access meter information.
  ([#2040](https://github.com/open-telemetry/opentelemetry-specification/pull/2040))
- Add clarifications on how to determine aggregation temporality.
  ([#2013](https://github.com/open-telemetry/opentelemetry-specification/pull/2013),
  [#2032](https://github.com/open-telemetry/opentelemetry-specification/pull/2032))
- Mark Metrics API spec as Stable.
  ([#2104](https://github.com/open-telemetry/opentelemetry-specification/pull/2104))
- Clarify, fix and expand documentation sections:
  ([#1966](https://github.com/open-telemetry/opentelemetry-specification/pull/1966)),
  ([#1981](https://github.com/open-telemetry/opentelemetry-specification/pull/1981)),
  ([#1995](https://github.com/open-telemetry/opentelemetry-specification/pull/1995)),
  ([#2002](https://github.com/open-telemetry/opentelemetry-specification/pull/2002)),
  ([#2010](https://github.com/open-telemetry/opentelemetry-specification/pull/2010))

### Logs

- Fix Syslog severity number mapping in the example.
  ([#2091](https://github.com/open-telemetry/opentelemetry-specification/pull/2091))
- Add log.* attributes.
  ([#2022](https://github.com/open-telemetry/opentelemetry-specification/pull/2022))

### Resource

- No changes.

### Semantic Conventions

- Add `k8s.container.restart_count` Resource attribute.
  ([#1945](https://github.com/open-telemetry/opentelemetry-specification/pull/1945))
- Add "IBM z/Architecture" (`s390x`) to `host.arch`
  ([#2055](https://github.com/open-telemetry/opentelemetry-specification/pull/2055))
- BREAKING: Remove db.cassandra.keyspace and db.hbase.namespace, and clarify db.name
  ([#1973](https://github.com/open-telemetry/opentelemetry-specification/pull/1973))
- Add AWS App Runner as a cloud platform
  ([#2004](https://github.com/open-telemetry/opentelemetry-specification/pull/2004))
- Add Tencent Cloud as a cloud provider.
  ([#2006](https://github.com/open-telemetry/opentelemetry-specification/pull/2006))
- Don't set Span.Status for 4xx http status codes for SERVER spans.
  ([#1998](https://github.com/open-telemetry/opentelemetry-specification/pull/1998))
- Add attributes for Apache RocketMQ.
  ([#1904](https://github.com/open-telemetry/opentelemetry-specification/pull/1904))
- Define http tracing attributes provided at span creation time
  ([#1916](https://github.com/open-telemetry/opentelemetry-specification/pull/1916))
- Change meaning and discourage use of `faas.trigger` for FaaS clients (outgoing).
  ([#1921](https://github.com/open-telemetry/opentelemetry-specification/pull/1921))
- Clarify difference between container.name and k8s.container.name
  ([#1980](https://github.com/open-telemetry/opentelemetry-specification/pull/1980))

### Compatibility

- No changes.

### OpenTelemetry Protocol

- Clarify default for OTLP endpoint should, not must, be https
  ([#1997](https://github.com/open-telemetry/opentelemetry-specification/pull/1997))
- Specify the behavior of the OTLP endpoint variables for OTLP/HTTP more strictly
  ([#1975](https://github.com/open-telemetry/opentelemetry-specification/pull/1975),
  [#1985](https://github.com/open-telemetry/opentelemetry-specification/pull/1985))
- Make OTLP/HTTP the recommended default transport ([#1969](https://github.com/open-telemetry/opentelemetry-specification/pull/1969))

### SDK Configuration

- Unset and empty environment variables are equivalent.
  ([#2045](https://github.com/open-telemetry/opentelemetry-specification/pull/2045))

### Telemetry Schemas

Added telemetry schemas documents to the specification ([#2008](https://github.com/open-telemetry/opentelemetry-specification/pull/2008))

## v1.7.0 (2021-09-30)

### Context

- No changes.

### Traces

- Prefer global user defined limits over model-specific default values.
  ([#1893](https://github.com/open-telemetry/opentelemetry-specification/pull/1893))
- Generalize the "message" event to apply to all RPC systems not just gRPC
  ([#1914](https://github.com/open-telemetry/opentelemetry-specification/pull/1914))

### Metrics

- Added Experimental Metrics SDK specification.
  ([#1673](https://github.com/open-telemetry/opentelemetry-specification/pull/1673),
  [#1730](https://github.com/open-telemetry/opentelemetry-specification/pull/1730),
  [#1840](https://github.com/open-telemetry/opentelemetry-specification/pull/1840),
  [#1842](https://github.com/open-telemetry/opentelemetry-specification/pull/1842),
  [#1864](https://github.com/open-telemetry/opentelemetry-specification/pull/1864),
  [#1828](https://github.com/open-telemetry/opentelemetry-specification/pull/1828),
  [#1888](https://github.com/open-telemetry/opentelemetry-specification/pull/1888),
  [#1912](https://github.com/open-telemetry/opentelemetry-specification/pull/1912),
  [#1913](https://github.com/open-telemetry/opentelemetry-specification/pull/1913),
  [#1938](https://github.com/open-telemetry/opentelemetry-specification/pull/1938),
  [#1958](https://github.com/open-telemetry/opentelemetry-specification/pull/1958))
- Add FaaS metrics semantic conventions ([#1736](https://github.com/open-telemetry/opentelemetry-specification/pull/1736))
- Update env variable values to match other env variables
  ([#1965](https://github.com/open-telemetry/opentelemetry-specification/pull/1965))

### Logs

- No changes.

### Resource

- Exempt Resource from attribute limits.
  ([#1892](https://github.com/open-telemetry/opentelemetry-specification/pull/1892))

### Semantic Conventions

- BREAKING: Change enum member IDs to lowercase without spaces, not starting with numbers.
  Change values of `net.host.connection.subtype` to match.
  ([#1863](https://github.com/open-telemetry/opentelemetry-specification/pull/1863))
- Lambda instrumentations should check if X-Ray parent context is valid
  ([#1867](https://github.com/open-telemetry/opentelemetry-specification/pull/1867))
- Update YAML definitions for events
  ([#1843](https://github.com/open-telemetry/opentelemetry-specification/pull/1843)):
  - Mark exception as semconv type "event".
  - Add YAML definitions for grpc events.
- Add `messaging.consumer_id` to differentiate between message consumers.
  ([#1810](https://github.com/open-telemetry/opentelemetry-specification/pull/1810))
- Clarifications for `http.client_ip` and `http.host`.
  ([#1890](https://github.com/open-telemetry/opentelemetry-specification/pull/1890))
- Add HTTP request and response headers semantic conventions.
  ([#1898](https://github.com/open-telemetry/opentelemetry-specification/pull/1898))

### Compatibility

- No changes.

### OpenTelemetry Protocol

- Add environment variables for configuring the OTLP exporter protocol (`grpc`, `http/protobuf`, `http/json`) ([#1880](https://github.com/open-telemetry/opentelemetry-specification/pull/1880))
- Allow implementations to use their own default for OTLP compression, with `none` denotating no compression
  ([#1923](https://github.com/open-telemetry/opentelemetry-specification/pull/1923))
- Clarify OTLP server components MUST support none/gzip compression
  ([#1955](https://github.com/open-telemetry/opentelemetry-specification/pull/1955))
- Change OTLP/HTTP port from 4317 to 4318 ([#1970](https://github.com/open-telemetry/opentelemetry-specification/pull/1970))

### SDK Configuration

- Change default value for OTEL_EXPORTER_JAEGER_AGENT_PORT to 6831.
  ([#1812](https://github.com/open-telemetry/opentelemetry-specification/pull/1812))
- See also the changes for OTLP configuration listed under "OpenTelemetry Protocol" above.

## v1.6.0 (2021-08-06)

### Context

- No changes.

### Traces

- Add generalized attribute count and attribute value length limits and relevant
  environment variables.
  ([#1130](https://github.com/open-telemetry/opentelemetry-specification/pull/1130))
- Adding environment variables for event and link attribute limits. ([#1751](https://github.com/open-telemetry/opentelemetry-specification/pull/1751))
- Adding SDK configuration for Jaeger remote sampler ([#1791](https://github.com/open-telemetry/opentelemetry-specification/pull/1791))

### Metrics

- Metrics API specification Feature-freeze.
  ([#1833](https://github.com/open-telemetry/opentelemetry-specification/pull/1833))
- Remove MetricProcessor from the SDK spec (for now)
  ([#1840](https://github.com/open-telemetry/opentelemetry-specification/pull/1840))

### Logs

- No changes.

### Resource

- No changes.

### Semantic Conventions

- Add mobile-related network state: `net.host.connection.type`, `net.host.connection.subtype` & `net.host.carrier.*` [#1647](https://github.com/open-telemetry/opentelemetry-specification/issues/1647)
- Adding alibaba cloud as a cloud provider.
  ([#1831](https://github.com/open-telemetry/opentelemetry-specification/pull/1831))

### Compatibility

- No changes.

### OpenTelemetry Protocol

- Allow for OTLP/gRPC exporters to handle endpoint configuration without a scheme while still requiring them to support an endpoint configuration that includes a scheme of `http` or `https`. Reintroduce the insecure configuration option for OTLP/gRPC exporters. ([#1729](https://github.com/open-telemetry/opentelemetry-specification/pull/1729))
- Adding requirement to implement at least one of two transports: `grpc` or `http/protobuf`.
  ([#1790](https://github.com/open-telemetry/opentelemetry-specification/pull/1790/files))

### SDK Configuration

- No changes.

## v1.5.0 (2021-07-08)

### Context

- No changes.

### Traces

- Adding environment variables for event and link attribute limits.
  ([#1751](https://github.com/open-telemetry/opentelemetry-specification/pull/1751))
- Clarify some details about span kind and the meanings of the values.
  ([#1738](https://github.com/open-telemetry/opentelemetry-specification/pull/1738))
- Clarify meaning of the Certificate File option.
  ([#1803](https://github.com/open-telemetry/opentelemetry-specification/pull/1803))
- Adding environment variables for event and link attribute limits. ([#1751](https://github.com/open-telemetry/opentelemetry-specification/pull/1751))

### Metrics

- Clarify the limit on the instrument unit.
  ([#1762](https://github.com/open-telemetry/opentelemetry-specification/pull/1762))

### Logs

- Declare OTLP Logs Beta. ([#1741](https://github.com/open-telemetry/opentelemetry-specification/pull/1741))

### Resource

- No changes.

### Semantic Conventions

- Clean up FaaS semantic conventions, add `aws.lambda.invoked_arn`.
  ([#1781](https://github.com/open-telemetry/opentelemetry-specification/pull/1781))
- Remove `rpc.jsonrpc.method`, clarify that `rpc.method` should be used instead.
  ([#1748](https://github.com/open-telemetry/opentelemetry-specification/pull/1748))

### Compatibility

- No changes.

### OpenTelemetry Protocol

- No changes.

### SDK Configuration

- Allow selecting multiple exporters via `OTEL_TRACES_EXPORTER` and `OTEL_METRICS_EXPORTER`
  by using a comma-separated list. ([#1758](https://github.com/open-telemetry/opentelemetry-specification/pull/1758))

## v1.4.0 (2021-06-07)

### Context

- No changes.

### Traces

- Add schema_url support to `Tracer`. ([#1666](https://github.com/open-telemetry/opentelemetry-specification/pull/1666))
- Add Dropped Links Count to non-otlp exporters section ([#1697](https://github.com/open-telemetry/opentelemetry-specification/pull/1697))
- Add note about reporting dropped counts for attributes, events, links. ([#1699](https://github.com/open-telemetry/opentelemetry-specification/pull/1699))

### Metrics

- Add schema_url support to `Meter`. ([#1666](https://github.com/open-telemetry/opentelemetry-specification/pull/1666))
- Adds detail about when to use `StartTimeUnixNano` and handling of unknown start-time resets. ([#1646](https://github.com/open-telemetry/opentelemetry-specification/pull/1646))
- Expand `Gauge` metric description in the data model ([#1661](https://github.com/open-telemetry/opentelemetry-specification/pull/1661))
- Expand `Histogram` metric description in the data model ([#1664](https://github.com/open-telemetry/opentelemetry-specification/pull/1664))
- Added Experimental Metrics API specification.
  ([#1401](https://github.com/open-telemetry/opentelemetry-specification/pull/1401),
  [#1557](https://github.com/open-telemetry/opentelemetry-specification/pull/1557),
  [#1578](https://github.com/open-telemetry/opentelemetry-specification/pull/1578),
  [#1590](https://github.com/open-telemetry/opentelemetry-specification/pull/1590),
  [#1594](https://github.com/open-telemetry/opentelemetry-specification/pull/1594),
  [#1617](https://github.com/open-telemetry/opentelemetry-specification/pull/1617),
  [#1645](https://github.com/open-telemetry/opentelemetry-specification/pull/1645),
  [#1657](https://github.com/open-telemetry/opentelemetry-specification/pull/1657),
  [#1665](https://github.com/open-telemetry/opentelemetry-specification/pull/1665),
  [#1672](https://github.com/open-telemetry/opentelemetry-specification/pull/1672),
  [#1674](https://github.com/open-telemetry/opentelemetry-specification/pull/1674),
  [#1675](https://github.com/open-telemetry/opentelemetry-specification/pull/1675),
  [#1703](https://github.com/open-telemetry/opentelemetry-specification/pull/1703),
  [#1704](https://github.com/open-telemetry/opentelemetry-specification/pull/1704),
  [#1731](https://github.com/open-telemetry/opentelemetry-specification/pull/1731),
  [#1733](https://github.com/open-telemetry/opentelemetry-specification/pull/1733))
- Mark relevant portions of Metrics Data Model stable ([#1728](https://github.com/open-telemetry/opentelemetry-specification/pull/1728))

### Logs

- No changes.

### Resource

- Add schema_url support to `Resource`. ([#1692](https://github.com/open-telemetry/opentelemetry-specification/pull/1692))
- Clarify result of Resource merging and ResourceDetector aggregation in case of error. ([#1726](https://github.com/open-telemetry/opentelemetry-specification/pull/1726))

### Semantic Conventions

- Add JSON RPC specific conventions ([#1643](https://github.com/open-telemetry/opentelemetry-specification/pull/1643)).
- Add Memcached to Database specific conventions ([#1689](https://github.com/open-telemetry/opentelemetry-specification/pull/1689)).
- Add semantic convention attributes for the host device and added OS name and version ([#1596](https://github.com/open-telemetry/opentelemetry-specification/pull/1596)).
- Add CockroachDB to Database specific conventions ([#1725](https://github.com/open-telemetry/opentelemetry-specification/pull/1725)).

### Compatibility

- No changes.

### OpenTelemetry Protocol

- No changes.

### SDK Configuration

- Add `OTEL_SERVICE_NAME` environment variable. ([#1677](https://github.com/open-telemetry/opentelemetry-specification/pull/1677))

## v1.3.0 (2021-05-05)

### Context

- No changes.

### Traces

- `Get Tracer` should use an empty string if the specified `name` is null. ([#1654](https://github.com/open-telemetry/opentelemetry-specification/pull/1654))
- Clarify how to record dropped attribute count in non-OTLP formats. ([#1662](https://github.com/open-telemetry/opentelemetry-specification/pull/1662))

### Metrics

- Expand description of Event Model and Instruments. ([#1614](https://github.com/open-telemetry/opentelemetry-specification/pull/1614))
- Flesh out metric identity and single-write principle. ([#1574](https://github.com/open-telemetry/opentelemetry-specification/pull/1574))
- Expand `Sum` metric description in the data model and delta-to-cumulative handling. ([#1618](https://github.com/open-telemetry/opentelemetry-specification/pull/1618))
- Remove the "Func" name, use "Asynchronous" and "Observable". ([#1645](https://github.com/open-telemetry/opentelemetry-specification/pull/1645))
- Add details to UpDownCounter API. ([#1665](https://github.com/open-telemetry/opentelemetry-specification/pull/1665))
- Add details to Histogram API. ([#1657](https://github.com/open-telemetry/opentelemetry-specification/pull/1657))

### Logs

- Clarify "key/value pair list" vs "map" in Log Data Model. ([#1604](https://github.com/open-telemetry/opentelemetry-specification/pull/1604))

### Semantic Conventions

- Fix the inconsistent formatting of semantic convention enums. ([#1598](https://github.com/open-telemetry/opentelemetry-specification/pull/1598/))
- Add details for filling resource for AWS Lambda. ([#1610](https://github.com/open-telemetry/opentelemetry-specification/pull/1610))
- Add already specified `messaging.rabbitmq.routing_key` span attribute key to the respective YAML file. ([#1651](https://github.com/open-telemetry/opentelemetry-specification/pull/1651))
- Clarify usage of "otel." attribute namespace. ([#1640](https://github.com/open-telemetry/opentelemetry-specification/pull/1640))
- Add possibility to disable `db.statement` via instrumentation configuration. ([#1659](https://github.com/open-telemetry/opentelemetry-specification/pull/1659))

### Compatibility

- No changes.

### OpenTelemetry Protocol

- Fix incorrect table of transient errors. ([#1642](https://github.com/open-telemetry/opentelemetry-specification/pull/1642))
- Clarify that 64 bit integer numbers are decimal strings in OTLP/JSON. ([#1637](https://github.com/open-telemetry/opentelemetry-specification/pull/1637))

### SDK Configuration

- Add `OTEL_EXPORTER_JAEGER_TIMEOUT` environment variable. ([#1612](https://github.com/open-telemetry/opentelemetry-specification/pull/1612))
- Add `OTEL_EXPORTER_ZIPKIN_TIMEOUT` environment variable. ([#1636](https://github.com/open-telemetry/opentelemetry-specification/pull/1636))

## v1.2.0 (2021-04-14)

### Context

- Clarify composite `TextMapPropagator` method required and optional arguments. ([#1541](https://github.com/open-telemetry/opentelemetry-specification/pull/1541))
- Clarify B3 requirements and configuration. ([#1570](https://github.com/open-telemetry/opentelemetry-specification/pull/1570))

### Traces

- Add `ForceFlush` to `Span Exporter` interface ([#1467](https://github.com/open-telemetry/opentelemetry-specification/pull/1467))
- Clarify the description for the `TraceIdRatioBased` sampler needs to include the sampler's sampling ratio. ([#1536](https://github.com/open-telemetry/opentelemetry-specification/pull/1536))
- Define the fallback tracer name for invalid values.
  ([#1534](https://github.com/open-telemetry/opentelemetry-specification/pull/1534))
- Clarify non-blocking requirement from span API End. ([#1555](https://github.com/open-telemetry/opentelemetry-specification/pull/1555))
- Remove the Included Propagators section from trace API specification that was a duplicate of the Propagators Distribution of the context specification. ([#1556](https://github.com/open-telemetry/opentelemetry-specification/pull/1556))
- Remove the Baggage API propagator notes that conflict with the API Propagators Operations section and fix [#1526](https://github.com/open-telemetry/opentelemetry-specification/issues/1526). ([#1575](https://github.com/open-telemetry/opentelemetry-specification/pull/1575))

### Metrics

- Adds new metric data model specification ([#1512](https://github.com/open-telemetry/opentelemetry-specification/pull/1512))

### Semantic Conventions

- Add semantic conventions for AWS SDK operations and DynamoDB ([#1422](https://github.com/open-telemetry/opentelemetry-specification/pull/1422))
- Add details for filling semantic conventions for AWS Lambda ([#1442](https://github.com/open-telemetry/opentelemetry-specification/pull/1442))
- Update semantic conventions to distinguish between int and double ([#1550](https://github.com/open-telemetry/opentelemetry-specification/pull/1550))
- Add semantic convention for AWS ECS task revision ([#1581](https://github.com/open-telemetry/opentelemetry-specification/pull/1581))

### Compatibility

- Add initial OpenTracing compatibility section.
  ([#1101](https://github.com/open-telemetry/opentelemetry-specification/pull/1101))

## v1.1.0 (2021-03-11)

### Traces

- Implementations can ignore links with invalid SpanContext([#1492](https://github.com/open-telemetry/opentelemetry-specification/pull/1492))
- Add `none` as a possible value for OTEL_TRACES_EXPORTER to disable export
  ([#1439](https://github.com/open-telemetry/opentelemetry-specification/pull/1439))
- Add [`ForceFlush`](https://github.com/open-telemetry/opentelemetry-specification/blob/main/specification/trace/sdk.md#forceflush) to SDK's `TracerProvider` ([#1452](https://github.com/open-telemetry/opentelemetry-specification/pull/1452))

### Metrics

- Add `none` as a possible value for OTEL_METRICS_EXPORTER to disable export
  ([#1439](https://github.com/open-telemetry/opentelemetry-specification/pull/1439))

### Logs

### Semantic Conventions

- Add `elasticsearch` to `db.system` semantic conventions ([#1463](https://github.com/open-telemetry/opentelemetry-specification/pull/1463))
- Add `arch` to `host` semantic conventions ([#1483](https://github.com/open-telemetry/opentelemetry-specification/pull/1483))
- Add `runtime` to `container` semantic conventions ([#1482](https://github.com/open-telemetry/opentelemetry-specification/pull/1482))
- Rename `gcp_gke` to `gcp_kubernetes_engine` to have consistency with other
Google products under `cloud.infrastructure_service` ([#1496](https://github.com/open-telemetry/opentelemetry-specification/pull/1496))
- `http.url` MUST NOT contain credentials ([#1502](https://github.com/open-telemetry/opentelemetry-specification/pull/1502))
- Add `aws.eks.cluster.arn` to EKS specific semantic conventions ([#1484](https://github.com/open-telemetry/opentelemetry-specification/pull/1484))
- Rename `zone` to `availability_zone` in `cloud` semantic conventions ([#1495](https://github.com/open-telemetry/opentelemetry-specification/pull/1495))
- Rename `cloud.infrastructure_service` to `cloud.platform` ([#1530](https://github.com/open-telemetry/opentelemetry-specification/pull/1530))
- Add section describing that libraries and the collector should autogenerate
the semantic convention keys. ([#1515](https://github.com/open-telemetry/opentelemetry-specification/pull/1515))

## v1.0.1 (2021-02-11)

- Fix rebase issue for span limit default values ([#1429](https://github.com/open-telemetry/opentelemetry-specification/pull/1429))

## v1.0.0 (2021-02-10)

New:

- Add `cloud.infrastructure_service` resource attribute
  ([#1112](https://github.com/open-telemetry/opentelemetry-specification/pull/1112))
- Add `SpanLimits` as a configuration for the TracerProvider([#1416](https://github.com/open-telemetry/opentelemetry-specification/pull/1416))

Updates:

- Add `http.server.active_requests` to count in-flight HTTP requests
  ([#1378](https://github.com/open-telemetry/opentelemetry-specification/pull/1378))
- Update default limit for span attributes, events, links to 128([#1419](https://github.com/open-telemetry/opentelemetry-specification/pull/1419))
- Update OT Trace propagator environment variable to match latest name([#1406](https://github.com/open-telemetry/opentelemetry-specification/pull/1406))
- Remove Metrics SDK specification to avoid confusion, clarify that Metrics API
  specification is not recommended for client implementation
  ([#1401](https://github.com/open-telemetry/opentelemetry-specification/pull/1401))
- Rename OTEL_TRACE_SAMPLER and OTEL_TRACE_SAMPLER_ARG env variables to OTEL_TRACES_SAMPLER and OTEL_TRACES_SAMPLER_ARG
  ([#1382](https://github.com/open-telemetry/opentelemetry-specification/pull/1382))
- Mark some entries in compliance matrix as optional([#1359](https://github.com/open-telemetry/opentelemetry-specification/pull/1359))
  SDKs are free to provide support at their discretion.
- Rename signal-specific variables for `OTLP_EXPORTER_*` to `OTLP_EXPORTER_TRACES_*` and `OTLP_EXPORTER_METRICS_*`([#1362](https://github.com/open-telemetry/opentelemetry-specification/pull/1362))
- Versioning and stability guarantees for OpenTelemetry clients([#1291](https://github.com/open-telemetry/opentelemetry-specification/pull/1291))
- Additional Cassandra semantic attributes
  ([#1217](https://github.com/open-telemetry/opentelemetry-specification/pull/1217))
- OTEL_EXPORTER environment variable replaced with OTEL_TRACES_EXPORTER and
  OTEL_METRICS_EXPORTER which each accept only a single value, not a list.
  ([#1318](https://github.com/open-telemetry/opentelemetry-specification/pull/1318))
- `process.runtime.description` resource convention: Add `java.vm.name`
  ([#1242](https://github.com/open-telemetry/opentelemetry-specification/pull/1242))
- Refine span name guideline for SQL database spans
  ([#1219](https://github.com/open-telemetry/opentelemetry-specification/pull/1219))
- Add RPC semantic conventions for metrics
  ([#1162](https://github.com/open-telemetry/opentelemetry-specification/pull/1162))
- Clarify `Description` usage on `Status` API
  ([#1257](https://github.com/open-telemetry/opentelemetry-specification/pull/1257))
- Add/Update `Status` + `error` mapping for Jaeger & Zipkin Exporters
  ([#1257](https://github.com/open-telemetry/opentelemetry-specification/pull/1257))
- Resource's service.name MUST have a default value, service.instance.id is not
  required.
  ([#1269](https://github.com/open-telemetry/opentelemetry-specification/pull/1269))
  - Clarified in [#1294](https://github.com/open-telemetry/opentelemetry-specification/pull/1294)
- Add requirement that the SDK allow custom generation of Trace IDs and Span IDs
  ([#1006](https://github.com/open-telemetry/opentelemetry-specification/pull/1006))
- Add default ratio when TraceIdRatioSampler is specified by environment variable but
  no ratio is.
  ([#1322](https://github.com/open-telemetry/opentelemetry-specification/pull/1322))
- Require schemed endpoints for OTLP exporters
  ([1234](https://github.com/open-telemetry/opentelemetry-specification/pull/1234))
- Resource SDK: Reverse (suggested) order of Resource.Merge parameters, remove
  special case for empty strings
  ([#1345](https://github.com/open-telemetry/opentelemetry-specification/pull/1345))
- Resource attributes: lowerecased the allowed values of the `aws.ecs.launchtype`
  attribute
  ([#1339](https://github.com/open-telemetry/opentelemetry-specification/pull/1339))
- Trace Exporters: Fix TODOs in Jaeger exporter spec
  ([#1374](https://github.com/open-telemetry/opentelemetry-specification/pull/1374))
- Clarify that Jaeger/Zipkin exporters must rely on the default Resource to
  get service.name if none was specified.
  ([#1386](https://github.com/open-telemetry/opentelemetry-specification/pull/1386))
- Modify OTLP/Zipkin Exporter format variables for 1.0 (allowing further specification post 1.0)
  ([#1358](https://github.com/open-telemetry/opentelemetry-specification/pull/1358))
- Add `k8s.node` semantic conventions ([#1390](https://github.com/open-telemetry/opentelemetry-specification/pull/1390))
- Clarify stability for both OTLP/HTTP and signals in OTLP.
  ([#1400](https://github.com/open-telemetry/opentelemetry-specification/pull/1400/files))

## v0.7.0 (11-18-2020)

New:

- Document service name mapping for Jaeger exporters
  ([1222](https://github.com/open-telemetry/opentelemetry-specification/pull/1222))
- Change default OTLP port number
  ([#1221](https://github.com/open-telemetry/opentelemetry-specification/pull/1221))
- Add performance benchmark specification
  ([#748](https://github.com/open-telemetry/opentelemetry-specification/pull/748))
- Enforce that the Baggage API must be fully functional, even without an installed SDK.
  ([#1103](https://github.com/open-telemetry/opentelemetry-specification/pull/1103))
- Rename "Canonical status code" to "Status code"
  ([#1081](https://github.com/open-telemetry/opentelemetry-specification/pull/1081))
- Add Metadata for Baggage entries, and clarify W3C Baggage Propagator implementation
  ([#1066](https://github.com/open-telemetry/opentelemetry-specification/pull/1066))
- Change Status to be consistent with Link and Event
  ([#1067](https://github.com/open-telemetry/opentelemetry-specification/pull/1067))
- Clarify env variables in otlp exporter
  ([#975](https://github.com/open-telemetry/opentelemetry-specification/pull/975))
- Add Prometheus exporter environment variables
  ([#1021](https://github.com/open-telemetry/opentelemetry-specification/pull/1021))
- Default propagators in un-configured API must be no-op
  ([#930](https://github.com/open-telemetry/opentelemetry-specification/pull/930))
- Define resource mapping for Jaeger exporters
  ([#891](https://github.com/open-telemetry/opentelemetry-specification/pull/891))
- Add resource semantic conventions for operating systems
  ([#693](https://github.com/open-telemetry/opentelemetry-specification/pull/693))
- Add semantic convention for source code attributes
  ([#901](https://github.com/open-telemetry/opentelemetry-specification/pull/901))
- Add semantic conventions for outgoing Function as a Service (FaaS) invocations
  ([#862](https://github.com/open-telemetry/opentelemetry-specification/pull/862))
- Add resource semantic convention for deployment environment
  ([#606](https://github.com/open-telemetry/opentelemetry-specification/pull/606/))
- Refine semantic conventions for messaging systems and add specific attributes for Kafka
  ([#1027](https://github.com/open-telemetry/opentelemetry-specification/pull/1027))
- Clarification of the behavior of the Trace API, re: context propagation, in
  the absence of an installed SDK
- Add API and semantic conventions for recording exceptions as Span Events
  ([#697](https://github.com/open-telemetry/opentelemetry-specification/pull/697))
  * API was extended to allow adding arbitrary event attributes ([#874](https://github.com/open-telemetry/opentelemetry-specification/pull/874))
  * `exception.escaped` semantic span event attribute was added
    ([#784](https://github.com/open-telemetry/opentelemetry-specification/pull/784),
    [#946](https://github.com/open-telemetry/opentelemetry-specification/pull/946))
- Allow samplers to modify tracestate
  ([#988](https://github.com/open-telemetry/opentelemetry-specification/pull/988/))
- Update the header name for otel baggage, and version date
  ([#981](https://github.com/open-telemetry/opentelemetry-specification/pull/981))
- Define PropagationOnly Span to simplify active Span logic in Context
  ([#994](https://github.com/open-telemetry/opentelemetry-specification/pull/994))
- Add limits to the number of attributes, events, and links in SDK Spans
  ([#942](https://github.com/open-telemetry/opentelemetry-specification/pull/942))
- Add Metric SDK specification (partial): covering terminology and Accumulator component
  ([#626](https://github.com/open-telemetry/opentelemetry-specification/pull/626))
- Clarify context interaction for trace module
  ([#1063](https://github.com/open-telemetry/opentelemetry-specification/pull/1063))
- Add `Shutdown` function to `*Provider` SDK
  ([#1074](https://github.com/open-telemetry/opentelemetry-specification/pull/1074))
- Add semantic conventions for system metrics
  ([#937](https://github.com/open-telemetry/opentelemetry-specification/pull/937))
- Add `db.sql.table` to semantic conventions, allow `db.operation` for SQL
  ([#1141](https://github.com/open-telemetry/opentelemetry-specification/pull/1141))
- Add OTEL_TRACE_SAMPLER env variable definition
  ([#1136](https://github.com/open-telemetry/opentelemetry-specification/pull/1136/))
- Add guidelines for OpenMetrics interoperability
  ([#1154](https://github.com/open-telemetry/opentelemetry-specification/pull/1154))
- Add OTEL_TRACE_SAMPLER_ARG env variable definition
  ([#1202](https://github.com/open-telemetry/opentelemetry-specification/pull/1202))

Updates:

- Clarify null SHOULD NOT be allowed even in arrays
  ([#1214](https://github.com/open-telemetry/opentelemetry-specification/pull/1214))
- Remove ordering SHOULD-requirement for attributes
  ([#1212](https://github.com/open-telemetry/opentelemetry-specification/pull/1212))
- Make `process.pid` optional, split `process.command_args` from `command_line`
  ([#1137](https://github.com/open-telemetry/opentelemetry-specification/pull/1137))
- Renamed `CorrelationContext` to `Baggage`:
  ([#857](https://github.com/open-telemetry/opentelemetry-specification/pull/857))
- Add semantic convention for NGINX custom HTTP 499 status code.
- Adapt semantic conventions for the span name of messaging systems
  ([#690](https://github.com/open-telemetry/opentelemetry-specification/pull/690))
- Remove lazy Event and Link API from Span interface
  ([#840](https://github.com/open-telemetry/opentelemetry-specification/pull/840))
  * SIGs are recommended to remove any existing implementation of the lazy APIs
    to avoid conflicts/breaking changes in case they will be reintroduced to the
    spec in future.
- Provide clear definitions for readable and read/write span interfaces in the
  SDK
  ([#669](https://github.com/open-telemetry/opentelemetry-specification/pull/669))
  * SpanProcessors must provide read/write access at least in OnStart.
- Specify how `Probability` sampler is used with `ParentOrElse` sampler.
- Clarify event timestamp origin and range
  ([#839](https://github.com/open-telemetry/opentelemetry-specification/pull/839))
- Clean up api-propagators.md, by extending documentation and removing redundant
  sections
  ([#577](https://github.com/open-telemetry/opentelemetry-specification/pull/577))
- Rename HTTPText propagator to TextMap
  ([#793](https://github.com/open-telemetry/opentelemetry-specification/pull/793))
- Rename ParentOrElse sampler to ParentBased and add multiple delegate samplers
  ([#610](https://github.com/open-telemetry/opentelemetry-specification/pull/610))
- Rename ProbabilitySampler to TraceIdRatioBasedSampler and add requirements
  ([#611](https://github.com/open-telemetry/opentelemetry-specification/pull/611))
- Version attributes no longer have a prefix such as semver:
  ([#873](https://github.com/open-telemetry/opentelemetry-specification/pull/873))
- Add semantic conventions for process runtime
  ([#882](https://github.com/open-telemetry/opentelemetry-specification/pull/882),
   [#1137](https://github.com/open-telemetry/opentelemetry-specification/pull/1137))
- Use hex encoding for trace id and span id fields in OTLP JSON encoding:
  ([#911](https://github.com/open-telemetry/opentelemetry-specification/pull/911))
- Explicitly specify the SpanContext APIs IsValid and IsRemote as required
  ([#914](https://github.com/open-telemetry/opentelemetry-specification/pull/914))
- A full `Context` is the only way to specify a parent of a `Span`.
  `SpanContext` or even `Span` are not allowed anymore.
  ([#875](https://github.com/open-telemetry/opentelemetry-specification/pull/875))
- Remove obsolete `http.status_text` from semantic conventions
  ([#972](https://github.com/open-telemetry/opentelemetry-specification/pull/972))
- Define `null` as an invalid value for attributes and declare attempts to set
  `null` as undefined behavior
  ([#992](https://github.com/open-telemetry/opentelemetry-specification/pull/992))
- SDK: Rename the `Decision` values for `SamplingResult`s to `DROP`, `RECORD_ONLY`
  and `RECORD_AND_SAMPLE` for consistency
  ([#938](https://github.com/open-telemetry/opentelemetry-specification/pull/938),
  [#956](https://github.com/open-telemetry/opentelemetry-specification/pull/956))
- Metrics API: Replace "Additive" with "Adding", "Non-Additive" with "Grouping"
  ([#983](https://github.com/open-telemetry/opentelemetry-specification/pull/983)
- Move active span interaction in the Trace API to a separate class
  ([#923](https://github.com/open-telemetry/opentelemetry-specification/pull/923))
- Metrics SDK: Specify LastValue default aggregation for ValueObserver
  ([#984](https://github.com/open-telemetry/opentelemetry-specification/pull/984)
- Metrics SDK: Specify TBD default aggregation for ValueRecorder
  ([#984](https://github.com/open-telemetry/opentelemetry-specification/pull/984)
- Trace SDK: Sampler.ShouldSample gets parent Context instead of SpanContext
  ([#881](https://github.com/open-telemetry/opentelemetry-specification/pull/881))
- SDK: Specify known values, as well as basic error handling for OTEL_PROPAGATORS.
  ([#962](https://github.com/open-telemetry/opentelemetry-specification/pull/962))
  ([#995](https://github.com/open-telemetry/opentelemetry-specification/pull/995))
- SDK: Specify when to generate new IDs with sampling
  ([#1225](https://github.com/open-telemetry/opentelemetry-specification/pull/1225))
- Remove custom header name for Baggage, use official header
  ([#993](https://github.com/open-telemetry/opentelemetry-specification/pull/993))
- Trace API: Clarifications for `Span.End`, e.g. IsRecording becomes false after End
  ([#1011](https://github.com/open-telemetry/opentelemetry-specification/pull/1011))
- Update semantic conventions for gRPC for new Span Status
  ([#1156](https://github.com/open-telemetry/opentelemetry-specification/pull/1156))

## v0.6.0 (2020-07-01)

New:

- Add span attribute to indicate cold starts of Function as a Service executions
  ([#650](https://github.com/open-telemetry/opentelemetry-specification/pull/650))
- Add conventions for naming of exporter packages
  ([#629](https://github.com/open-telemetry/opentelemetry-specification/pull/629))
- Add semantic conventions for container id
  ([#673](https://github.com/open-telemetry/opentelemetry-specification/pull/673))
- Add semantic conventions for HTTP content length
  ([#641](https://github.com/open-telemetry/opentelemetry-specification/pull/641))
- Add semantic conventions for process resource
  ([#635](https://github.com/open-telemetry/opentelemetry-specification/pull/635))
- Add peer.service to provide a user-configured name for a remote service
  ([#652](https://github.com/open-telemetry/opentelemetry-specification/pull/652))

Updates:

- Improve root Span description
  ([#645](https://github.com/open-telemetry/opentelemetry-specification/pull/645))
- Extend semantic conventions for RPC and allow non-gRPC calls
  ([#604](https://github.com/open-telemetry/opentelemetry-specification/pull/604))
- Revise and extend semantic conventions for databases
  ([#575](https://github.com/open-telemetry/opentelemetry-specification/pull/575))
- Clarify Tracer vs TracerProvider in tracing API and SDK spec.
  ([#619](https://github.com/open-telemetry/opentelemetry-specification/pull/619))
  Most importantly:
  * Configuration should be stored not per Tracer but in the TracerProvider.
  * Active spans are not per Tracer.
- Do not set any value in Context upon failed extraction
  ([#671](https://github.com/open-telemetry/opentelemetry-specification/pull/671))
- Clarify semantic conventions around span start and end time
  ([#592](https://github.com/open-telemetry/opentelemetry-specification/pull/592))

## v0.5.0 (06-02-2020)

- Define Log Data Model.
- Remove SpanId from Sampler input.
- Clarify what it will mean for a vendor to "support OpenTelemetry".
- Clarify Tracers should reference an InstrumentationLibrary rather than a
  Resource.
- Replace ALWAYS_PARENT sampler with a composite ParentOrElse sampler.
- Incorporate old content on metrics calling conventions, label sets.
- Update api-metrics-user.md and api-metrics-meter.md with the latest metrics
  API.
- Normalize Instrumentation term for instrumentations.
- Change w3c correlation context to custom header.

## v0.4.0 (2020-05-12)

- [OTEP-83](https://github.com/open-telemetry/oteps/blob/main/text/0083-component.md)
  Introduce the notion of InstrumentationLibrary.
- [OTEP-88](https://github.com/open-telemetry/oteps/blob/main/text/metrics/0088-metric-instrument-optional-refinements.md)
  Metrics API instrument foundation.
- [OTEP-91](https://github.com/open-telemetry/oteps/blob/main/text/logs/0091-logs-vocabulary.md)
  Logs vocabulary.
- [OTEP-92](https://github.com/open-telemetry/oteps/blob/main/text/logs/0092-logs-vision.md)
  Logs Vision.
- [OTEP-90](https://github.com/open-telemetry/oteps/blob/main/text/metrics/0090-remove-labelset-from-metrics-api.md)
  Remove LabelSet from the metrics API.
- [OTEP-98](https://github.com/open-telemetry/oteps/blob/main/text/metrics/0098-metric-instruments-explained.md)
  Explain the metric instruments.
- [OTEP-99](https://github.com/open-telemetry/oteps/blob/main/text/0099-otlp-http.md)
  OTLP/HTTP: HTTP Transport Extension for OTLP.
- Define handling of null and empty attribute values.
- Rename Setter.put to Setter.set
- Add glossary for typically misused terms.
- Clarify that resources are immutable.
- Clarify that SpanContext.IsRemote is false on remote children.
- Move specifications into sub-directories per signal.
- Remove references to obsolete `peer.*` attributes.
- Span semantic conventions for for messaging systems.
- Span semantic conventions for function as a service.
- Remove the handling of retries from trace exporters.
- Remove Metrics' default keys.
- Add some clarifying language to the semantics of metric instrument naming.
- Allow injectors and extractors to be separate interfaces.
- Add an explanation on why Context Restore operation is needed.
- Document special Zipkin conversion cases.

## v0.3.0 (2020-02-21)

- [OTEP-0059](https://github.com/open-telemetry/oteps/blob/main/text/trace/0059-otlp-trace-data-format.md)
  Add OTLP Trace Data Format specification.
- [OTEP-0066](https://github.com/open-telemetry/oteps/blob/main/text/0066-separate-context-propagation.md)
  Separate Layer for Context Propagation.
- [OTEP-0070](https://github.com/open-telemetry/oteps/blob/main/text/metrics/0070-metric-bound-instrument.md)
  Rename metric instrument "Handles" to "Bound Instruments".
- [OTEP-0072](https://github.com/open-telemetry/oteps/blob/main/text/metrics/0072-metric-observer.md)
  Metric Observer instrument specification (refinement).
- [OTEP-0080](https://github.com/open-telemetry/oteps/blob/main/text/metrics/0080-remove-metric-gauge.md)
  Remove the Metric Gauge instrument, recommend use of other instruments.
- Update 0003-measure-metric-type to match current Specification.
- Update 0009-metric-handles to match current Specification.
- Clarify named tracers and meters.
- Remove SamplingHint from the Sampling OTEP (OTEP-0006).
- Remove component attribute.
- Allow non-string Resource label values.
- Allow array values for attributes.
- Add service version to Resource attributes.
- Add general, general identity, network and VM image attribute conventions.
- Add a section on transformation to Zipkin Spans.
- Add a section on SDK default configuration.
- Enhance semantic conventions for HTTP/RPC.
- Provide guidelines for low-cardinality span names.
- SDK Tracer: Replace TracerFactory with TracerProvider.
- Update Resource to be in the SDK.

## v0.2.0 (2019-10-22)

- [OTEP-0001](https://github.com/open-telemetry/oteps/blob/main/text/0001-telemetry-without-manual-instrumentation.md)
  Added Auto-Instrumentation.
- [OTEP-0002](https://github.com/open-telemetry/oteps/blob/main/text/trace/0002-remove-spandata.md):
  Removed SpanData interface in favor of Span Start and End options.
- [OTEP-0003](https://github.com/open-telemetry/oteps/blob/main/text/metrics/0003-measure-metric-type.md)
  Consolidatesd pre-aggregated and raw metrics APIs.
- [OTEP-0008](https://github.com/open-telemetry/oteps/blob/main/text/metrics/0008-metric-observer.md)
  Added Metrics Observers API.
- [OTEP-0009](https://github.com/open-telemetry/oteps/blob/main/text/metrics/0009-metric-handles.md)
  Added Metrics Handle API.
- [OTEP-0010](https://github.com/open-telemetry/oteps/blob/main/text/metrics/0010-cumulative-to-counter.md)
  Rename "Cumulative" to "Counter" in the Metrics API.
- [OTEP-006](https://github.com/open-telemetry/oteps/blob/main/text/trace/0006-sampling.md)
  Moved sampling from the API tp the SDK.
- [OTEP-0007](https://github.com/open-telemetry/oteps/blob/main/text/0007-no-out-of-band-reporting.md)
  Moved support for out-of-band telemetry from the API to the SDK.
- [OTEP-0016](https://github.com/open-telemetry/oteps/blob/main/text/0016-named-tracers.md)
  Added named providers for Tracers and Meters.
- Added design goals and requirements for a telemetry data exchange protocol.
- Added a Span Processor interface for intercepting span start and end
  invocations.
- Added a Span Exporter interface for processing batches of spans.
- Replaced DistributedContext.GetIterator with GetEntries.
- Added clarifications and adjustments to improve cross-language applicability.
- Added a specification for SDK configuration.

## v0.1.0 (2019-06-21)

- Added API proposal for the converged OpenTracing/OpenCensus project is
  complete.<|MERGE_RESOLUTION|>--- conflicted
+++ resolved
@@ -38,11 +38,10 @@
 
 ### Common
 
-<<<<<<< HEAD
 - Clarify compliance requirement by restricting implementations from providing
   features/functionalities that are not covered by the specification.
   ([#2968](https://github.com/open-telemetry/opentelemetry-specification/pull/2968))
-=======
+
 ## v1.17.0 (2023-01-17)
 
 - Add Cloud Spanner and Microsoft SQL Server Compact to db.system semantic conventions.
@@ -142,7 +141,6 @@
 ### Common
 
 - No changes.
->>>>>>> 094fe9f3
 
 ## v1.16.0 (2022-12-08)
 
