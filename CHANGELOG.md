--- conflicted
+++ resolved
@@ -61,11 +61,7 @@
 
 ### Resource
 
-<<<<<<< HEAD
 - Add browser.* attributes ([#2353](https://github.com/open-telemetry/opentelemetry-specification/pull/2353)).
-=======
-- No changes.
->>>>>>> ef5dc5f4
 
 ### Semantic Conventions
 
