# Changelog

Please update changelog as part of any significant pull request. Place short
description of your change into "Unreleased" section. As part of release process
content of "Unreleased" section content will generate release notes for the
release.

## Unreleased

### Context

### Traces

### Metrics

### Logs

- Refine description of Instrumentation Scope.
  ([#3855](https://github.com/open-telemetry/opentelemetry-specification/pull/3855))

### Events

### Resource

### OpenTelemetry Protocol

### Compatibility

- Prometheus compatibility: Clarify naming of the target info metric, and differences between various Prometheus formats.
  ([#3871](https://github.com/open-telemetry/opentelemetry-specification/pull/3871))

### SDK Configuration

### Common

### Supplementary Guidelines

## v1.31.0 (2024-03-13)

### Context

- Specify allowed characters for Baggage keys and values.
  ([#3801](https://github.com/open-telemetry/opentelemetry-specification/pull/3801))

### Traces

- Mark the AddLink() operation as stable.
  ([#3887](https://github.com/open-telemetry/opentelemetry-specification/pull/3887))

### Metrics

- Formalize the interaction between cardinality limit and overflow attribute.
  ([#3912](https://github.com/open-telemetry/opentelemetry-specification/pull/3912))

### Logs

- Fix: remove `name` from LogRecord example in the File Exporter example.
  ([#3886](https://github.com/open-telemetry/opentelemetry-specification/pull/3886))
- Remove implementation detail from Logs Bridge API.
  ([#3884](https://github.com/open-telemetry/opentelemetry-specification/pull/3884))
- Clarify that logs attributes are a superset of standard attributes.
  ([#3852](https://github.com/open-telemetry/opentelemetry-specification/pull/3852))
- Add support for empty values.
  ([#3853](https://github.com/open-telemetry/opentelemetry-specification/pull/3853))
- Mark standard output log record exporter as stable.
  ([#3922](https://github.com/open-telemetry/opentelemetry-specification/pull/3922))

### Events

- Add Provider to the Event API.
  ([#3878](https://github.com/open-telemetry/opentelemetry-specification/pull/3878))

### Resource

- No changes.

### OpenTelemetry Protocol

- No changes.

### Compatibility

<<<<<<< HEAD
- Prometheus: represent Prometheus Info, StateSet and Unknown-typed metrics in OTLP.
  ([#3868](https://github.com/open-telemetry/opentelemetry-specification/pull/3868))
=======
- No changes.
>>>>>>> b4e6ec10

### SDK Configuration

- No changes.

### Common

- Prohibit attribute value from evolving to contain complex types.
  ([#3858](https://github.com/open-telemetry/opentelemetry-specification/pull/3858))
- Tighten stability requirements for well-known attribute values.
  ([#3879](https://github.com/open-telemetry/opentelemetry-specification/pull/3879))

### Supplementary Guidelines

- No changes.

## v1.30.0 (2024-02-15)

### Context

- No changes.

### Traces

- No changes.

### Metrics

- Clarify metric view measurement processing.
  ([#3842](https://github.com/open-telemetry/opentelemetry-specification/pull/3842))
- Expose `ExemplarReservoir` as configuration parameter for views.
  Remove `ExemplarFilter` as an interface, now it is only configuration
  parameter.
  ([#3820](https://github.com/open-telemetry/opentelemetry-specification/pull/3820))

### Logs

- Fix `Resource` field type in Logs Data Model.
  ([#3826](https://github.com/open-telemetry/opentelemetry-specification/pull/3826))
- Remove confusing description from `Body` field in Logs Data Model to make it clear the Bridge API must support a structured body.
  ([#3827](https://github.com/open-telemetry/opentelemetry-specification/pull/3827))
- Deconstruct number scalar type to double and signed integer.
  ([#3854](https://github.com/open-telemetry/opentelemetry-specification/pull/3854))
- Remove use of Object-Oriented term `class` in log signal.
  ([#3882](https://github.com/open-telemetry/opentelemetry-specification/pull/3882))

### Resource

- No changes.

### OpenTelemetry Protocol

- Use `TracesData`, `MetricsData` and `LogsData` proto messages for file exporter.
  ([#3809](https://github.com/open-telemetry/opentelemetry-specification/pull/3809))

### Compatibility

- No changes.

### SDK Configuration

- Add file configuration section to spec compliance matrix.
  ([#3804](https://github.com/open-telemetry/opentelemetry-specification/pull/3804))
- Define mechanism for SDK extension components.
  ([#3802](https://github.com/open-telemetry/opentelemetry-specification/pull/3802))

### Common

- No changes.

### Supplementary Guidelines

- No changes.

## v1.29.0 (2024-01-10)

### Context & Baggage

- Align definition of Baggage with W3C Specification.
  ([#3800](https://github.com/open-telemetry/opentelemetry-specification/pull/3800))

### Traces

- Update OpenTelemetry to Zipkin Transformation to handle attributes from older semantic conventions in a backwards compatible way.
  ([#3794](https://github.com/open-telemetry/opentelemetry-specification/pull/3794))

### Metrics

- Define experimental MetricFilter as a mechanism to filter collected metrics by the MetricReader
  ([#3566](https://github.com/open-telemetry/opentelemetry-specification/pull/3566))
- Add optional configuration for Prometheus exporters to optionally remove unit and type suffixes.
  ([#3777](https://github.com/open-telemetry/opentelemetry-specification/pull/3777))
- Add optional configuration for Prometheus exporters to optionally drop `otel_scope_info` metric.
  ([#3796](https://github.com/open-telemetry/opentelemetry-specification/pull/3796))

### Logs

### Resource

### OpenTelemetry Protocol

### Compatibility

### SDK Configuration

- Define file configuration file format and env var substitution
  ([#3744](https://github.com/open-telemetry/opentelemetry-specification/pull/3744))

### Common

- Clarify that attribute keys are case-sensitive.
  ([#3784](https://github.com/open-telemetry/opentelemetry-specification/pull/3784))

### Supplementary Guidelines

## v1.28.0 (2023-12-07)

### Context

- No changes.

### Traces

- Stabilize how exceptions are recorded using the Trace SDK.
  ([#3769](https://github.com/open-telemetry/opentelemetry-specification/pull/3769))
- Add definition for standard output span exporter.
  ([#3740](https://github.com/open-telemetry/opentelemetry-specification/pull/3740))

### Metrics

- Add optional configuration for Prometheus exporters to promote resource attributes to metric attributes
  ([#3761](https://github.com/open-telemetry/opentelemetry-specification/pull/3761))
- Clarifications and flexibility in Exemplar speicification.
  ([#3760](https://github.com/open-telemetry/opentelemetry-specification/pull/3760))

### Logs

- Add definition for standard output log record exporter.
  ([#3741](https://github.com/open-telemetry/opentelemetry-specification/pull/3741))
- BREAKING: Change `event.name` definition to include `namespace` and removed `event.domain` from log event attributes.
  ([#3749](https://github.com/open-telemetry/opentelemetry-specification/pull/3749))
- BREAKING: Refine the arguments of the emit Event API. Instead of accepting
  a `LogRecord`, the individual arguments are enumerated along with the
  implementation requirements on how those arguments map to `LogRecord`.
  ([#3772](https://github.com/open-telemetry/opentelemetry-specification/pull/3772))

### Resource

- No changes.

### OpenTelemetry Protocol

- Clarify HTTP endpoint configuration option handling.
  ([#3739](https://github.com/open-telemetry/opentelemetry-specification/pull/3739))

### Compatibility

- No changes.

### SDK Configuration

- Add `console` as an exporter type that is supported via environment variable configuration.
  ([#3742](https://github.com/open-telemetry/opentelemetry-specification/pull/3742))

### Common

- No changes.

### Supplementary Guidelines

- No changes.

## v1.27.0 (2023-11-08)

### Context

- No changes.

### Traces

- Add a new AddLink() operation to Span (experimental).
  ([#3678](https://github.com/open-telemetry/opentelemetry-specification/pull/3678))

### Metrics

- No changes.

### Logs

- No changes.

### Resource

- No changes.

### OpenTelemetry Protocol

- New exporter implementations do not need to support
  `OTEL_EXPORTER_OTLP_SPAN_INSECURE` and `OTEL_EXPORTER_OTLP_METRIC_INSECURE`.
  ([#3719](https://github.com/open-telemetry/opentelemetry-specification/pull/3719))

### Compatibility

- No changes.

### SDK Configuration

- Define file configuration parse and create operations.
  ([#3437](https://github.com/open-telemetry/opentelemetry-specification/pull/3437))
- Add environment variable implementation guidelines.
  ([#3738](https://github.com/open-telemetry/opentelemetry-specification/pull/3738))

### Common

- Rename/replace `(client|server).socket.(address|port)` attributes with `network.(peer|local).(address|port)`.
  ([#3713](https://github.com/open-telemetry/opentelemetry-specification/pull/3713))

### Supplementary Guidelines

- No changes.

## v1.26.0 (2023-10-10)

### Context

- No changes.

### Traces

- `ParentBased` sampler is a decorator (not a composite).
  ([#3706](https://github.com/open-telemetry/opentelemetry-specification/pull/3706))

### Metrics

- Consistently use "advisory parameters" instead of "advice parameters".
  ([#3693](https://github.com/open-telemetry/opentelemetry-specification/pull/3693))
- Stabilize `ExplicitBucketBoundaries` instrument advisory parameter.
  ([#3694](https://github.com/open-telemetry/opentelemetry-specification/pull/3694))

### Logs

- Update two apache access logs mappings.
  ([#3712](https://github.com/open-telemetry/opentelemetry-specification/pull/3712))

### Resource

- No changes.

### OpenTelemetry Protocol

- No changes.

### Compatibility

- Prometheus exporters omit empty resources and scopes without attributes.
  ([#3660](https://github.com/open-telemetry/opentelemetry-specification/pull/3660))

### SDK Configuration

- Fix description of OTEL_ATTRIBUTE_COUNT_LIMIT
  ([#3714](https://github.com/open-telemetry/opentelemetry-specification/pull/3714))

### Common

- Add upgrading and version management documentation
  ([#3695](https://github.com/open-telemetry/opentelemetry-specification/pull/3695))

### Supplementary Guidelines

- No changes.

## v1.25.0 (2023-09-13)

### Context

- No changes.

### Traces

- No changes.

### Metrics

- Increase metric name maximum length from 63 to 255 characters.
  ([#3648](https://github.com/open-telemetry/opentelemetry-specification/pull/3648))
- MetricReader.Collect ignores Resource from MetricProducer.Produce.
  ([#3636](https://github.com/open-telemetry/opentelemetry-specification/pull/3636))
- Attribute sets not observed during async callbacks are not exported.
  ([#3242](https://github.com/open-telemetry/opentelemetry-specification/pull/3242))
- Promote MetricProducer specification to feature-freeze.
  ([#3655](https://github.com/open-telemetry/opentelemetry-specification/pull/3655))
- Add synchronous gauge instrument, clarify temporality selection influence on
  metric point persistence.
  ([#3540](https://github.com/open-telemetry/opentelemetry-specification/pull/3540))
- Clarify that advice is non-identifying.
  ([#3661](https://github.com/open-telemetry/opentelemetry-specification/pull/3661))
- Define the default size of the `SimpleFixedSizeExemplarReservoir` to be `1`.
  ([#3670](https://github.com/open-telemetry/opentelemetry-specification/pull/3670))
- Rename "advice" to "advisory parameters".
  ([#3662](https://github.com/open-telemetry/opentelemetry-specification/pull/3662))
- Clarify the minimal implementation of a `View`'s `attribute_keys` is an allow-list.
  ([#3680](https://github.com/open-telemetry/opentelemetry-specification/pull/3680))
- Add "/" to valid characters for instrument names
  ([#3684](https://github.com/open-telemetry/opentelemetry-specification/pull/3684))
- Stabilize the `MetricProducer`.
  ([#3685](https://github.com/open-telemetry/opentelemetry-specification/pull/3685))

### Logs

- Update GCP data model to use `TraceFlags` instead of
  `gcp.trace_sampled`. ([#3629](https://github.com/open-telemetry/opentelemetry-specification/pull/3629))

### Resource

- No changes.

### OpenTelemetry Protocol

- Fix and clarify definition of "transient error" in the OTLP exporter specification.
  ([#3653](https://github.com/open-telemetry/opentelemetry-specification/pull/3653))

### Compatibility

- OpenTracing Shim: Allow invalid but sampled SpanContext to be returned.
  ([#3471](https://github.com/open-telemetry/opentelemetry-specification/pull/3471))
- Prometheus: Allow changing metric names by default when translating from Prometheus to OpenTelemetry.
  ([#3679](https://github.com/open-telemetry/opentelemetry-specification/pull/3679))

### SDK Configuration

- No changes.

### Common

- No changes.

### Supplemenatary Guidelines

- No changes.

## v1.24.0 (2023-08-10)

### Context

- No changes.

### Traces

- No changes.

### Metrics

- Specify how to handle instrument name conflicts.
  ([#3626](https://github.com/open-telemetry/opentelemetry-specification/pull/3626))
- Add experimental metric attributes advice API.
  ([#3546](https://github.com/open-telemetry/opentelemetry-specification/pull/3546))
- Revise the exemplar default reservoirs.
  ([#3627](https://github.com/open-telemetry/opentelemetry-specification/pull/3627))
- Mark the default aggregation cardinality Experimental in MetricReader.
  ([#3619](https://github.com/open-telemetry/opentelemetry-specification/pull/3619))
- Mark Metric No-Op API as stable.
  ([#3642](https://github.com/open-telemetry/opentelemetry-specification/pull/3642))
- MetricProducers are provided as config to MetricReaders instead of through a RegisterProducer operation.
  ([#3613](https://github.com/open-telemetry/opentelemetry-specification/pull/3613))
- Refine `MetricProvider.ForceFlush` and define `ForceFlush` for periodic exporting MetricReader.
  ([#3563](https://github.com/open-telemetry/opentelemetry-specification/pull/3563))

### Logs

- Clarify how log appender use Scope name and attributes.
  ([#3583](https://github.com/open-telemetry/opentelemetry-specification/pull/3583))
- Mark No-Op Logs Bridge API as stable.
  ([#3642](https://github.com/open-telemetry/opentelemetry-specification/pull/3642))

### Resource

- No changes.

### Compatibility

- Prometheus exporters SHOULD provide configuration to disable the addition of `_total` suffixes.
  ([#3590](https://github.com/open-telemetry/opentelemetry-specification/pull/3590))

### SDK Configuration

- No changes.

### Common

- No changes.

### Supplemenatary Guidelines

- No changes.

## v1.23.0 (2023-07-12)

### Context

- No changes.

### Traces

- Refine SDK TracerProvider configuration section.
  ([#3559](https://github.com/open-telemetry/opentelemetry-specification/pull/3559))
- Make SDK Tracer Creation more normative.
  ([#3529](https://github.com/open-telemetry/opentelemetry-specification/pull/3529))

### Metrics

- Refine SDK MeterProvider configuration section.
  ([#3522](https://github.com/open-telemetry/opentelemetry-specification/pull/3522))
- Clarify metric view requirements and recommendations.
  ([#3524](https://github.com/open-telemetry/opentelemetry-specification/pull/3524))
- Change the view name to be the view's stream configuration name.
  ([#3524](https://github.com/open-telemetry/opentelemetry-specification/pull/3524))
- Make SDK Meter Creation more normative.
  ([#3529](https://github.com/open-telemetry/opentelemetry-specification/pull/3529))
- Clarify duplicate instrument registration scope to be a MeterProvider.
  ([#3538](https://github.com/open-telemetry/opentelemetry-specification/pull/3538))
- Clarify identical instrument definition for SDK.
  ([#3585](https://github.com/open-telemetry/opentelemetry-specification/pull/3585))

### Logs

- Refine SDK LoggerProvider configuration section.
  ([#3559](https://github.com/open-telemetry/opentelemetry-specification/pull/3559))
- Make SDK Logger Creation more normative.
  ([#3529](https://github.com/open-telemetry/opentelemetry-specification/pull/3529))

### Resource

- No changes.

### Compatibility

- NOTICE: Remove the Jaeger Exporter
  ([#3567](https://github.com/open-telemetry/opentelemetry-specification/pull/3567))
- Prometheus: Do not add `_total` suffix if the metric already ends in `_total`.
  ([#3581](https://github.com/open-telemetry/opentelemetry-specification/pull/3581))
- Prometheus type and unit suffixes are not trimmed by default.
  ([#3580](https://github.com/open-telemetry/opentelemetry-specification/pull/3580))

### SDK Configuration

- Extract Exemplar section and mark it as Experimental.
  ([#3533](https://github.com/open-telemetry/opentelemetry-specification/pull/3533))

### Common

- No changes.

### Supplemenatary Guidelines

- No changes.

## v1.22.0 (2023-06-09)

### Context

- No changes.

### Traces

- No changes.

### Metrics

- Make recommendation to reserve aggregator normative.
  ([#3526](https://github.com/open-telemetry/opentelemetry-specification/pull/3526))

### Logs

- No changes.

### Resource

- No changes.

### Compatibility

- No changes.

### OpenTelemetry Protocol

- Move OTLP specification to github.com/open-telemetry/opentelemetry-proto.
  ([#3454](https://github.com/open-telemetry/opentelemetry-specification/pull/3454))

### SDK Configuration

- No changes.

### Telemetry Schemas

- No changes.

### Common

- Explain why custom attributes are not recommended to be placed in OTel
  namespaces.
  ([#3507](https://github.com/open-telemetry/opentelemetry-specification/pull/3507))

### Supplemenatary Guidelines

- No changes.

## v1.21.0 (2023-05-09)

### Context

- No changes.

### Traces

- No changes.

### Metrics

- Add experimental histogram advice API.
  ([#3216](https://github.com/open-telemetry/opentelemetry-specification/pull/3216))
- Recommended non-prefixed units for metric instrument semantic conventions.
  ([#3312](https://github.com/open-telemetry/opentelemetry-specification/pull/3312))
- Recommended cardinality limits to protect metrics pipelines against
  excessive data production from a single instrument.
  ([#2960](https://github.com/open-telemetry/opentelemetry-specification/pull/2960))
- Specify second unit (`s`) and advice bucket boundaries of `[]`
  for `process.runtime.jvm.gc.duration`.
  ([#3458](https://github.com/open-telemetry/opentelemetry-specification/pull/3458))
- Add links to the JMX APIs that are the JVM runtime metric sources.
  ([#3463](https://github.com/open-telemetry/opentelemetry-specification/pull/3463))

### Logs

- Clarify parameters for emitting a log record.
  ([#3345](https://github.com/open-telemetry/opentelemetry-specification/pull/3354))
- Drop logger include_trace_context parameter.
  ([#3397](https://github.com/open-telemetry/opentelemetry-specification/pull/3397))
- Clarify how ObservedTimestamp field is set if unspecified
  ([#3385](https://github.com/open-telemetry/opentelemetry-specification/pull/3385))
- Mark logs bridge API / SDK as stable.
  ([#3376](https://github.com/open-telemetry/opentelemetry-specification/pull/3376))
- Mark LogRecord Environment Variables as stable.
  ([#3449](https://github.com/open-telemetry/opentelemetry-specification/pull/3449))

### Resource

### Semantic Conventions

- The Semantic Conventions have moved to a separate repository
  [github.com/open-telemetry/semantic-conventions](https://github.com/open-telemetry/semantic-conventions).
  There will be no future semantic conventions release from this repository.
  ([#3489](https://github.com/open-telemetry/opentelemetry-specification/pull/3489))

### Compatibility

- Mark OpenCensus compatibility spec as stable
  ([#3425](https://github.com/open-telemetry/opentelemetry-specification/pull/3425))

### OpenTelemetry Protocol

- No changes.

### SDK Configuration

- Lay initial groundwork for file configuration
  ([#3360](https://github.com/open-telemetry/opentelemetry-specification/pull/3360))
- Move file configuration schema to `opentelemetry-configuration`.
  ([#3412](https://github.com/open-telemetry/opentelemetry-specification/pull/3412))
- Move `sdk-configuration.md` and `sdk-environment-variables.md`
  to `/specification/configuration/`.
  ([#3434](https://github.com/open-telemetry/opentelemetry-specification/pull/3434))

### Telemetry Schemas

- No changes.

### Common

- Add log entries to specification README.md contents.
  ([#3435](https://github.com/open-telemetry/opentelemetry-specification/pull/3435))

### Supplemenatary Guidelines

- Add guidance to use service-supported propagation formats as default for AWS SDK client calls.
  ([#3212](https://github.com/open-telemetry/opentelemetry-specification/pull/3212))

## v1.20.0 (2023-04-07)

### Context

- No changes.

### Traces

- Clarify required parent information in ReadableSpan. Technically a relaxation,
  but previously it was easy to overlook certain properties were required.
  [#3257](https://github.com/open-telemetry/opentelemetry-specification/pull/3257)
- Remove underspecified and unused Span decorator from Trace SDK.
  ([#3363](https://github.com/open-telemetry/opentelemetry-specification/pull/3363))

### Metrics

- Clarify that units should use UCUM case sensitive variant.
  ([#3306](https://github.com/open-telemetry/opentelemetry-specification/pull/3306))
- Remove No-Op instrument and Meter creation requirements.
  ([#3322](https://github.com/open-telemetry/opentelemetry-specification/pull/3322))
- Fixed attributes requirement level in semantic conventions for hardware metrics
  ([#3258](https://github.com/open-telemetry/opentelemetry-specification/pull/3258))

### Logs

- Update log readme "request context" to "trace context".
  ([#3332](https://github.com/open-telemetry/opentelemetry-specification/pull/3332))
- Remove log readme document status.
  ([#3334](https://github.com/open-telemetry/opentelemetry-specification/pull/3334))
- Break out compatibility document on recording trace context in non-OTLP Log Format
  ([#3331](https://github.com/open-telemetry/opentelemetry-specification/pull/3331))
- Ensure Logs Bridge API doesn't contain SDK implementation details
  ([#3275](https://github.com/open-telemetry/opentelemetry-specification/pull/3275))
- Add Log Bridge API artifact naming guidance
  ([#3346](https://github.com/open-telemetry/opentelemetry-specification/pull/3346))
- Add log appender / bridge to glossary.
  ([#3335](https://github.com/open-telemetry/opentelemetry-specification/pull/3335))

### Resource

- No changes.

### Semantic Conventions

- Clarify that attribute requirement levels apply to the instrumentation library
  ([#3289](https://github.com/open-telemetry/opentelemetry-specification/pull/3289))
- Fix grammatical number of metric units.
  ([#3298](https://github.com/open-telemetry/opentelemetry-specification/pull/3298))
- Rename `net.app.protocol.(name|version)` to `net.protocol.(name|version)`
  ([#3272](https://github.com/open-telemetry/opentelemetry-specification/pull/3272))
- Replace `http.flavor` with `net.protocol.(name|version)`
  ([#3272](https://github.com/open-telemetry/opentelemetry-specification/pull/3272))
- Metric requirement levels are now stable
  ([#3271](https://github.com/open-telemetry/opentelemetry-specification/pull/3271))
- BREAKING: remove `messaging.destination.kind` and `messaging.source.kind`.
  ([#3214](https://github.com/open-telemetry/opentelemetry-specification/pull/3214),
  [#3348](https://github.com/open-telemetry/opentelemetry-specification/pull/3348))
- Define attributes collected for `cosmosdb` by Cosmos DB SDK
  ([#3097](https://github.com/open-telemetry/opentelemetry-specification/pull/3097))
- Clarify stability requirements of semantic conventions
  ([#3225](https://github.com/open-telemetry/opentelemetry-specification/pull/3225))
- BREAKING: Change span statuses for gRPC server spans.
  ([#3333](https://github.com/open-telemetry/opentelemetry-specification/pull/3333))
- Stabilize key components of `service.*` and `telemetry.sdk.*` resource
  semantic conventions.
  ([#3202](https://github.com/open-telemetry/opentelemetry-specification/pull/3202))
- Fixed attributes requirement level in semantic conventions for hardware metrics
  ([#3258](https://github.com/open-telemetry/opentelemetry-specification/pull/3258))
- Added AWS S3 semantic conventions.
  ([#3251](https://github.com/open-telemetry/opentelemetry-specification/pull/3251))
- Fix units in the Kafka metric semantic conventions.
  ([#3300](https://github.com/open-telemetry/opentelemetry-specification/pull/3300))
- Add Trino to Database specific conventions
  ([#3347](https://github.com/open-telemetry/opentelemetry-specification/pull/3347))
- Change `db.statement` to only be collected if there is sanitization.
  ([#3127](https://github.com/open-telemetry/opentelemetry-specification/pull/3127))
- BREAKING: Remove `http.status_code` attribute from the
  `http.server.active_requests` metric.
  ([#3366](https://github.com/open-telemetry/opentelemetry-specification/pull/3366))
- Mark attribute requirement levels as stable
  ([#3368](https://github.com/open-telemetry/opentelemetry-specification/pull/3368))

### Compatibility

- No changes.

### OpenTelemetry Protocol

- Declare OTLP stable.
  ([#3274](https://github.com/open-telemetry/opentelemetry-specification/pull/3274))

### SDK Configuration

- No changes.

### Telemetry Schemas

- No changes.

### Common

- No changes.

## v1.19.0 (2023-03-06)

### Context

- No changes.

### Traces

- No changes.

### Metrics

- Add unit to View's Instrument selection criteria.
  ([#3184](https://github.com/open-telemetry/opentelemetry-specification/pull/3184))
- Add metric requirement levels "Required", "Recommended", and "Opt-In".
  ([#3237](https://github.com/open-telemetry/opentelemetry-specification/pull/3237))

### Logs

- Rename Logs API to Logs Bridge API to prevent confusion.
  ([#3197](https://github.com/open-telemetry/opentelemetry-specification/pull/3197))
- Move event language from log README to event-api.
  ([#3252](https://github.com/open-telemetry/opentelemetry-specification/pull/3252))

### Resource

- Clarify how to collect `host.id` for non-containerized systems.
  ([#3173](https://github.com/open-telemetry/opentelemetry-specification/pull/3173))

### Semantic Conventions

- Move X-Ray Env Variable propagation to span link instead of parent for AWS Lambda.
  ([#3166](https://github.com/open-telemetry/opentelemetry-specification/pull/3166))
- Add heroku resource semantic conventions.
  [#3075](https://github.com/open-telemetry/opentelemetry-specification/pull/3075)
- BREAKING: Rename faas.execution to faas.invocation_id
  ([#3209](https://github.com/open-telemetry/opentelemetry-specification/pull/3209))
- BREAKING: Change faas.max_memory units to Bytes instead of MB
  ([#3209](https://github.com/open-telemetry/opentelemetry-specification/pull/3209))
- BREAKING: Expand scope of faas.id to cloud.resource_id
  ([#3188](https://github.com/open-telemetry/opentelemetry-specification/pull/3188))
- Add Connect RPC specific conventions
  ([#3116](https://github.com/open-telemetry/opentelemetry-specification/pull/3116))
- Rename JVM metric attribute value from `nonheap` to `non_heap`
  ([#3250](https://github.com/open-telemetry/opentelemetry-specification/pull/3250))
- Mark the attribute naming guidelines in the specification as stable.
  ([#3220](https://github.com/open-telemetry/opentelemetry-specification/pull/3220))
- Mark telemetry schema readme stable.
  ([#3221](https://github.com/open-telemetry/opentelemetry-specification/pull/3221))
- Remove mention of `net.transport` from HTTP semantic conventions
  ([#3244](https://github.com/open-telemetry/opentelemetry-specification/pull/3244))
- Clarifies that if an HTTP client request is explicitly made to an IP address,
  e.g. `http://x.x.x.x:8080`, then `net.peer.name` SHOULD be the IP address `x.x.x.x`
  ([#3276](https://github.com/open-telemetry/opentelemetry-specification/pull/3276))
- Mark `net.sock.host.port` as conditionally required.
  ([#3246](https://github.com/open-telemetry/opentelemetry-specification/pull/3246))
- Rename Optional attribute requirement level to Opt-In.
  ([#3228](https://github.com/open-telemetry/opentelemetry-specification/pull/3228))
- Rename `http.user_agent` to `user_agent.original`.
  ([#3190](https://github.com/open-telemetry/opentelemetry-specification/pull/3190))
- Expand the declaration of `pool.name`.
  ([#3050](https://github.com/open-telemetry/opentelemetry-specification/pull/3050))

### Compatibility

- Update Zipkin remoteEndpoint preferences.
  ([#3087](https://github.com/open-telemetry/opentelemetry-specification/pull/3087))

### OpenTelemetry Protocol

- Declare OTLP/JSON Stable.
  ([#2930](https://github.com/open-telemetry/opentelemetry-specification/pull/2930))

### SDK Configuration

- No changes.

### Telemetry Schemas

- No changes.

### Common

- No changes.

## v1.18.0 (2023-02-09)

### Context

- No changes.

### Traces

- Clarify guidance regarding excessive logging when attributes are dropped
  or truncated.
  ([#3151](https://github.com/open-telemetry/opentelemetry-specification/pull/3151))

### Metrics

- No changes.

### Logs

- Define BatchLogRecordProcessor default configuration values.
  ([#3002](https://github.com/open-telemetry/opentelemetry-specification/pull/3002))
- Clarify guidance regarding excessive logging when attributes are dropped
  or truncated.
  ([#3151](https://github.com/open-telemetry/opentelemetry-specification/pull/3151))

### Resource

- No changes.

### Semantic Conventions

- Add Cloud Spanner and Microsoft SQL Server Compact to db.system semantic conventions
  ([#3105](https://github.com/open-telemetry/opentelemetry-specification/pull/3105)).
- Enable semantic convention tooling for metrics in spec
  ([#3119](https://github.com/open-telemetry/opentelemetry-specification/pull/3119))
- Rename google openshift platform attribute from `google_cloud_openshift` to `gcp_openshift`
  to match the existing `cloud.provider` prefix.
  ([#3095](https://github.com/open-telemetry/opentelemetry-specification/pull/3095))
- Changes http server span names from `{http.route}` to `{http.method} {http.route}`
  (when route is available), and from `HTTP {http.method}` to `{http.method}` (when
  route is not available).
  Changes http client span names from `HTTP {http.method}` to `{http.method}`.
  ([#3165](https://github.com/open-telemetry/opentelemetry-specification/pull/3165))
- Mark `http.server.duration` and `http.client.duration` metrics as required, and mark
  all other HTTP metrics as optional.
  [#3158](https://github.com/open-telemetry/opentelemetry-specification/pull/3158)
- Add `net.host.port` to `http.server.active_requests` metrics attributes.
  [#3158](https://github.com/open-telemetry/opentelemetry-specification/pull/3158)
- `http.route` SHOULD contain the "application root" if there is one.
  ([#3164](https://github.com/open-telemetry/opentelemetry-specification/pull/3164))

### Compatibility

- Add condition with sum and count for Prometheus summaries
  ([3059](https://github.com/open-telemetry/opentelemetry-specification/pull/3059)).
- Clarify prometheus unit conversions
  ([#3066](https://github.com/open-telemetry/opentelemetry-specification/pull/3066)).
- Define conversion mapping from OTel Exponential Histograms to Prometheus Native
  Histograms.
  ([#3079](https://github.com/open-telemetry/opentelemetry-specification/pull/3079))
- Fix Prometheus histogram metric suffixes. Bucket series end in `_bucket`
  ([#3018](https://github.com/open-telemetry/opentelemetry-specification/pull/3018)).

### OpenTelemetry Protocol

- No changes.

### SDK Configuration

- Add log-specific attribute limit configuration and clarify that general
  attribute limit configuration also apply to log records
  ([#2861](https://github.com/open-telemetry/opentelemetry-specification/pull/2861)).

### Telemetry Schemas

- No changes.

### Common

- No changes.

## v1.17.0 (2023-01-17)

### Context

- No changes.

### Traces

- Clarify that the BatchSpanProcessor should export batches when the queue reaches the batch size
  ([#3024](https://github.com/open-telemetry/opentelemetry-specification/pull/3024))
- Deprecate jaeger exporter, scheduled for spec removal in July 2023.
  [#2858](https://github.com/open-telemetry/opentelemetry-specification/pull/2858)

### Metrics

- Rename built-in ExemplarFilters to AlwaysOn, AlwaysOff and TraceBased.
  ([#2919](https://github.com/open-telemetry/opentelemetry-specification/pull/2919))
- Add `MaxScale` config option to Exponential Bucket Histogram Aggregation.
  ([#3017](https://github.com/open-telemetry/opentelemetry-specification/pull/3017))
- Rename exponential bucket histogram aggregation to base 2 exponential histogram
  aggregation. Rename "OTEL_EXPORTER_OTLP_METRICS_DEFAULT_HISTOGRAM_AGGREGATION"
  value from "exponential_bucket_histogram" to
  "base2_exponential_bucket_histogram". Mark exponential histogram data model and
  base2 exponential histogram aggregation as stable.
  ([#3041](https://github.com/open-telemetry/opentelemetry-specification/pull/3041))

### Logs

- Clarify usage of log body for structured logs
  ([#3023](https://github.com/open-telemetry/opentelemetry-specification/pull/3023))
- Move appendices from Data Model to new Data Model Appendix document
  ([#3207](https://github.com/open-telemetry/opentelemetry-specification/pull/3207))

### Resource

- No changes.

### Semantic Conventions

- Clarify common HTTP attributes apply to both clients and servers
  ([#3044](https://github.com/open-telemetry/opentelemetry-specification/pull/3044))
- Add `code.lineno` source code attribute
  ([#3029](https://github.com/open-telemetry/opentelemetry-specification/pull/3029))
- Add ClickHouse to db.system semantic conventions
  ([#3011](https://github.com/open-telemetry/opentelemetry-specification/pull/3011))
- Refactor messaging attributes and per-message attributes in batching scenarios.
  ([#2957](https://github.com/open-telemetry/opentelemetry-specification/pull/2957)).
  BREAKING: rename `messaging.consumer_id` to `messaging.consumer.id`,
  `messaging.destination` to `messaging.destination.name`,
  `messaging.temp_destination` to `messaging.destination.temporary`,
  `messaging.destination_kind` to `messaging.destination.kind`,
  `messaging.message_id` to `messaging.message.id`,
  `messaging.protocol` to `net.app.protocol.name`,
  `messaging.protocol_version`, `net.app.protocol.version`,
  `messaging.conversation_id` to `messaging.message.conversation_id`,
  `messaging.message_payload_size_bytes` to `messaging.message.payload_size_bytes`,
  `messaging.message_payload_compressed_size_bytes` to `messaging.message.payload_compressed_size_bytes`,
  `messaging.rabbitmq.routing_key`: `messaging.rabbitmq.destination.routing_key`,
  `messaging.kafka.message_key` to `messaging.kafka.message.key`,
  `messaging.kafka.consumer_group` to `messaging.kafka.consumer.group`,
  `messaging.kafka.partition` to `messaging.kafka.destination.partition`,
  `messaging.kafka.tombstone` to `messaging.kafka.message.tombstone`,
  `messaging.rocketmq.message_type` to `messaging.rocketmq.message.type`,
  `messaging.rocketmq.message_tag` to `messaging.rocketmq.message.tag`,
  `messaging.rocketmq.message_keys` to `messaging.rocketmq.message.keys`;
  Removed `messaging.url`;
  Renamed `send` operation to `publish`;
  Split `destination` and `source` namespaces and clarify per-message attributes in batching scenarios.

### Compatibility

- Add Tracer.Close() to the OpenTracing Shim layer.
- Add OpenCensus migration guide and add BinaryPropagation as an option to gRPC
  instrumentation for OpenCensus compatibility
  ([#3015](https://github.com/open-telemetry/opentelemetry-specification/pull/3015)).

### OpenTelemetry Protocol

- Add table for OTLP/HTTP response code and client retry recommendation
  ([#3028](https://github.com/open-telemetry/opentelemetry-specification/pull/3028))
- Remove spaces from example exporter User-Agent header to conform to RFC7231 & RFC7230.
  [#3052](https://github.com/open-telemetry/opentelemetry-specification/pull/3052)

### SDK Configuration

- Rename knowns values for "OTEL_METRICS_EXEMPLAR_FILTER" to "always_on",
  "always_off" and "trace_based".
  ([#2919](https://github.com/open-telemetry/opentelemetry-specification/pull/2919))

### Telemetry Schemas

- No changes.

### Common

- No changes.

## v1.16.0 (2022-12-08)

### Context

- No changes.

### Traces

- No changes.

### Metrics

- Define Experimental MetricProducer as a third-party provider of metric data to MetricReaders.
  ([#2951](https://github.com/open-telemetry/opentelemetry-specification/pull/2951))
- Add OTLP exporter temporality preference named "LowMemory" which
  configures Synchronous Counter and Histogram instruments to use
  Delta aggregation temporality, which allows them to shed memory
  following a cardinality explosion, thus use less memory.
  ([#2961](https://github.com/open-telemetry/opentelemetry-specification/pull/2961))

### Logs

- Clarification on what an Event is, and what the event.domain and event.name attributes represent
  ([#2848](https://github.com/open-telemetry/opentelemetry-specification/pull/2848))
- Move `event.domain` from InstrumentationScope attributes to LogRecord
  attributes.
  ([#2940](https://github.com/open-telemetry/opentelemetry-specification/pull/2940))
- Split out Event API from Log API
  ([#2941](https://github.com/open-telemetry/opentelemetry-specification/pull/2941))
- Clarify data modification in `LogRecordProcessor`.
  ([#2969](https://github.com/open-telemetry/opentelemetry-specification/pull/2969))
- Make sure it is very clear we are not building a Logging API.
  ([#2966](https://github.com/open-telemetry/opentelemetry-specification/pull/2966))

### Resource

- Extend Cloud Platform Enum with OpenShift entry for all supported cloud providers.
  ([#2985](https://github.com/open-telemetry/opentelemetry-specification/pull/2985))

### Semantic Conventions

- Add `process.runtime.jvm.gc.duration` metric to semantic conventions.
  ([#2903](https://github.com/open-telemetry/opentelemetry-specification/pull/2903))
- Make http.status_code metric attribute an int.
  ([#2943](https://github.com/open-telemetry/opentelemetry-specification/pull/2943))
- Add IBM Cloud as a cloud provider.
  ([#2965](https://github.com/open-telemetry/opentelemetry-specification/pull/2965))
- Add semantic conventions for Feature Flags
  ([#2529](https://github.com/open-telemetry/opentelemetry-specification/pull/2529))
- Rename `rpc.request.metadata.<key>` and `rpc.response.metadata.<key>` to
  `rpc.grpc.request.metadata.<key>` and `rpc.grpc.response.metadata.<key>`
  ([#2981](https://github.com/open-telemetry/opentelemetry-specification/pull/2981))
- List the machine-id as potential source for a unique host.id
  ([#2978](https://github.com/open-telemetry/opentelemetry-specification/pull/2978))
- Add `messaging.kafka.message.offset` attribute.
  ([#2982](https://github.com/open-telemetry/opentelemetry-specification/pull/2982))
- Update hardware metrics to use `direction` as per general semantic conventions
  ([#2942](https://github.com/open-telemetry/opentelemetry-specification/pull/2942))

### Compatibility

- Add OpenCensus metric bridge specification.
  ([#2979](https://github.com/open-telemetry/opentelemetry-specification/pull/2979))

### OpenTelemetry Protocol

- No changes.

### SDK Configuration

- Specify handling of invalid numeric environment variables
  ([#2963](https://github.com/open-telemetry/opentelemetry-specification/pull/2963))

### Telemetry Schemas

- No changes.

### Common

- No changes.

## v1.15.0 (2022-11-09)

### Context

- No changes.

### Traces

- Rename `http.retry_count` to `http.resend_count` and clarify its meaning.
  ([#2743](https://github.com/open-telemetry/opentelemetry-specification/pull/2743))

### Metrics

- Handle duplicate description comments during Prometheus conversion.
  ([#2890](https://github.com/open-telemetry/opentelemetry-specification/pull/2890))
- Allow to configure min/max recording in the exponential histogram aggregation.
  ([#2904](https://github.com/open-telemetry/opentelemetry-specification/pull/2904))
- Add table of instrument additive property
  ([#2906](https://github.com/open-telemetry/opentelemetry-specification/pull/2906))

### Logs

- Add `Context` as argument to `LogRecordProcessor#onEmit`.
  ([#2927](https://github.com/open-telemetry/opentelemetry-specification/pull/2927))

### Resource

- No changes.

### Semantic Conventions

- Change to messaging.kafka.max.lag from UpDownCounter to Gauge (and rename it)
  ([#2837](https://github.com/open-telemetry/opentelemetry-specification/pull/2837))
- Add daemon attribute to jvm threads metric
  ([#2828](https://github.com/open-telemetry/opentelemetry-specification/pull/2828))
- Add gRPC request and response metadata semantic conventions
  ([#2874](https://github.com/open-telemetry/opentelemetry-specification/pull/2874))
- Add `process.paging.faults` metric to semantic conventions
  ([#2827](https://github.com/open-telemetry/opentelemetry-specification/pull/2827))
- Define semantic conventions yaml for non-otlp conventions
  ([#2850](https://github.com/open-telemetry/opentelemetry-specification/pull/2850))
- Add more semantic convetion attributes of Apache RocketMQ
  ([#2881](https://github.com/open-telemetry/opentelemetry-specification/pull/2881))
- Add `process.runtime.jvm.memory.usage_after_last_gc` metric to semantic conventions.
  ([#2901](https://github.com/open-telemetry/opentelemetry-specification/pull/2901))

### Compatibility

- Specify how Prometheus exporters and receivers handle instrumentation scope.
  ([#2703](https://github.com/open-telemetry/opentelemetry-specification/pull/2703)).

### OpenTelemetry Protocol

- Clarify that lowerCamelCase field names MUST be used for OTLP/JSON
  ([#2829](https://github.com/open-telemetry/opentelemetry-specification/pull/2829))

### SDK Configuration

- No changes.

### Telemetry Schemas

- No changes.

### Common

- Clarify that Scope is defined at build time
  ([#2878](https://github.com/open-telemetry/opentelemetry-specification/pull/2878))

## v1.14.0 (2022-10-04)

### Context

- No changes.

### Traces

- No changes.

### Metrics

- Changed the default buckets for Explicit Bucket Histogram to better match the
  official Prometheus clients.
  ([#2770](https://github.com/open-telemetry/opentelemetry-specification/pull/2770)).
- Fix OpenMetrics valid label keys, and specify prometheus conversion for metric name.
  ([#2788](https://github.com/open-telemetry/opentelemetry-specification/pull/2788))

### Logs

- Add environment variables for configuring the `BatchLogRecordProcessor`.
  ([#2785](https://github.com/open-telemetry/opentelemetry-specification/pull/2785))
- Fix inconsistencies in log README
  ([#2800](https://github.com/open-telemetry/opentelemetry-specification/pull/2800)).

### Resource

- Add `browser.mobile` and `browser.language` resource attributes
  ([#2761](https://github.com/open-telemetry/opentelemetry-specification/pull/2761))

### Semantic Conventions

- Add `process.context_switches`, and `process.open_file_descriptors`, to the
  metrics semantic conventions
  ([#2706](https://github.com/open-telemetry/opentelemetry-specification/pull/2706))
- Add exceptions to the logs semantic conventions
  ([#2819](https://github.com/open-telemetry/opentelemetry-specification/pull/2819))
- Make context propagation requirements explicit for messaging semantic conventions
  ([#2750](https://github.com/open-telemetry/opentelemetry-specification/pull/2750)).
- Update http metrics to use `http.route` instead of `http.target` for servers,
  drop `http.url` for clients
  ([#2818](https://github.com/open-telemetry/opentelemetry-specification/pull/2818)).

### Compatibility

- No changes.

### OpenTelemetry Protocol

- Add user agent to OTLP exporter specification
  ([#2684](https://github.com/open-telemetry/opentelemetry-specification/pull/2684))
- Prohibit usage of enum value name strings in OTLP/JSON
  ([#2758](https://github.com/open-telemetry/opentelemetry-specification/pull/2758))
- Clarify that unknown fields must be ignored when receiving OTLP/JSON
  ([#2816](https://github.com/open-telemetry/opentelemetry-specification/pull/2816))
- Add OTLP exporter user agent to the spec compliance matrix
  ([#2842](https://github.com/open-telemetry/opentelemetry-specification/pull/2842)).

### SDK Configuration

- Add the OTEL_SDK_DISABLED environment variable to the SDK configuration.
  ([2679](https://github.com/open-telemetry/opentelemetry-specification/pull/2679))
- Add the definition of a Boolean environment variable
  ([#2755](https://github.com/open-telemetry/opentelemetry-specification/pull/2755)).

### Telemetry Schemas

- No changes.

### Common

- No changes.

## v1.13.0 (2022-09-19)

### Context

- No changes.

### Traces

- Clarify the return of `Export(batch)` in the Batch Span Processor and exporter concurrency
  ([#2452](https://github.com/open-telemetry/opentelemetry-specification/pull/2452))
- Clarify that Context should not be mutable when setting a span
  ([#2637](https://github.com/open-telemetry/opentelemetry-specification/pull/2637))
- Clarify that `ForceFlush` is a required method on `SpanExporter` interface
  ([#2654](https://github.com/open-telemetry/opentelemetry-specification/pull/2654))

### Metrics

- Add experimental `OTEL_EXPORTER_OTLP_DEFAULT_HISTOGRAM_AGGREGATION` variable for
  configuring default histogram aggregation of OTLP metric exporter
  ([#2619](https://github.com/open-telemetry/opentelemetry-specification/pull/2619))
- Clarify async instrument callback identity
  ([#2538](https://github.com/open-telemetry/opentelemetry-specification/pull/2538))
- Prometheus export: Only monotonic sum are counters (with `_total`)
  ([#2644](https://github.com/open-telemetry/opentelemetry-specification/pull/2644))
- [OM/OTLP] Use `_created` for StartTimeUnixNano and vice-versa
  ([#2645](https://github.com/open-telemetry/opentelemetry-specification/pull/2645))
- Prometheus compatibility: use target_info metric instead of "target" info MF
  ([#2701](https://github.com/open-telemetry/opentelemetry-specification/pull/2701))
- Add optional Zero Threshold for Exponential Histograms to the metrics data model
  ([#2665](https://github.com/open-telemetry/opentelemetry-specification/pull/2665))
- Change the inclusivity of exponential histogram bounds
  ([#2633](https://github.com/open-telemetry/opentelemetry-specification/pull/2633))
- Add `process.threads` host metric semantic convention.
  ([#2705](https://github.com/open-telemetry/opentelemetry-specification/pull/2705)).

### Logs

- Update log SDK to allow log processors to mutate log records
  ([#2681](https://github.com/open-telemetry/opentelemetry-specification/pull/2681)).
- Add experimental Events and Logs API specification
  ([#2676](https://github.com/open-telemetry/opentelemetry-specification/pull/2676))
- Align log SDK and API component naming
  ([#2768](https://github.com/open-telemetry/opentelemetry-specification/pull/2768)).
- Add the signal-specific OTEL_EXPORTER_OTLP_LOGS_* environment variables
  ([#2782](https://github.com/open-telemetry/opentelemetry-specification/pull/2782)).

### Resource

- Update the version of the W3C Baggage specification used for `OTEL_RESOURCE_ATTRIBUTES`
  ([#2670](https://github.com/open-telemetry/opentelemetry-specification/pull/2670))

### Semantic Conventions

- Add `net.app.protocol.*` attributes
  ([#2602](https://github.com/open-telemetry/opentelemetry-specification/pull/2602))
- Add network metrics to process semantic conventions
  ([#2556](https://github.com/open-telemetry/opentelemetry-specification/pull/2556))
- Adopt attribute requirement levels in semantic conventions
  ([#2594](https://github.com/open-telemetry/opentelemetry-specification/pull/2594))
- Add semantic conventions for GraphQL
  ([#2456](https://github.com/open-telemetry/opentelemetry-specification/pull/2456))
- Change `cloudevents.event_spec_version` and `cloudevents.event_type` level from `required` to `recommended`
  ([#2618](https://github.com/open-telemetry/opentelemetry-specification/pull/2618))
- Change `faas.document.time` and `faas.time` level from `required` to `recommended`
  ([#2627](https://github.com/open-telemetry/opentelemetry-specification/pull/2627))
- Add `rpc.grpc.status_code` to RPC metric semantic conventions
  ([#2604](https://github.com/open-telemetry/opentelemetry-specification/pull/2604))
- Add `http.*.*.size` metric semantic conventions for tracking size of requests
  / responses for http servers / clients
  ([#2588](https://github.com/open-telemetry/opentelemetry-specification/pull/2588))
- BREAKING: rename `net.peer.ip` to `net.sock.peer.addr`, `net.host.ip` to `net.sock.host.addr`,
  `net.peer.name` to `net.sock.peer.name` for socket-level instrumentation.
  Define socket-level attributes and clarify logical peer and host attributes meaning
  ([#2594](https://github.com/open-telemetry/opentelemetry-specification/pull/2594))
- Add semantic conventions for JVM buffer pool usage
  ([#2650](https://github.com/open-telemetry/opentelemetry-specification/pull/2650))
- Improve the definition of `state` attribute for metric `system.network.connections`
  ([#2663](https://github.com/open-telemetry/opentelemetry-specification/pull/2663))
- Add `process.parent_pid` attribute for use in reporting parent process id (PID)
  ([#2691](https://github.com/open-telemetry/opentelemetry-specification/pull/2691))
- Add OpenSearch to db.system semantic conventions
  ([#2718](https://github.com/open-telemetry/opentelemetry-specification/pull/2718))
- Clarify when "count" is used instead of pluralization
  ([#2613](https://github.com/open-telemetry/opentelemetry-specification/pull/2613))
- Add the convention 'type' to the YAML definitions for all existing semantic conventions
  ([#2693](https://github.com/open-telemetry/opentelemetry-specification/pull/2693))
- Remove alternative attribute sets from HTTP semantic conventions
  ([#2469](https://github.com/open-telemetry/opentelemetry-specification/pull/2469))

### Compatibility

- No changes.

### OpenTelemetry Protocol

- Add support for partial success in an OTLP export response
  ([#2696](https://github.com/open-telemetry/opentelemetry-specification/pull/2696))

### SDK Configuration

- Mark `OTEL_METRIC_EXPORT_INTERVAL`, `OTEL_METRIC_EXPORT_TIMEOUT`
  environment variables as Stable
  ([#2658](https://github.com/open-telemetry/opentelemetry-specification/pull/2658))

### Telemetry Schemas

- Introduce "split" metric schema transformation
  ([#2653](https://github.com/open-telemetry/opentelemetry-specification/pull/2653))

### Common

- Introduce Instrumentation Scope Attributes
  ([#2579](https://github.com/open-telemetry/opentelemetry-specification/pull/2579))
  - Define Instrumentation Scope Attributes as non identifiers
    ([#2789](https://github.com/open-telemetry/opentelemetry-specification/pull/2789))

## v1.12.0 (2022-06-10)

### Context

- No changes.

### Traces

- No changes.

### Metrics

- Clarify that API support for multi-instrument callbacks is permitted.
  ([#2263](https://github.com/open-telemetry/opentelemetry-specification/pull/2263)).
- Clarify SDK behavior when view conflicts are present
  ([#2462](https://github.com/open-telemetry/opentelemetry-specification/pull/2462)).
- Clarify MetricReader.Collect result
  ([#2495](https://github.com/open-telemetry/opentelemetry-specification/pull/2495)).
- Specify optional support for an Exponential Histogram Aggregation.
  ([#2252](https://github.com/open-telemetry/opentelemetry-specification/pull/2252))
- Update Prometheus Sums for handling delta counter case
  ([#2570](https://github.com/open-telemetry/opentelemetry-specification/pull/2570)).
- Supplementary guidance for metrics additive property
  ([#2571](https://github.com/open-telemetry/opentelemetry-specification/pull/2571)).

### Logs

- OTLP Logs are now Stable
  ([#2565](https://github.com/open-telemetry/opentelemetry-specification/pull/2565))

### Resource

- No changes.

### Semantic Conventions

- Add semantic conventions for JVM CPU metrics
  ([#2292](https://github.com/open-telemetry/opentelemetry-specification/pull/2292))
- Add details for FaaS conventions for Azure Functions and allow FaaS/Cloud
  resources as span attributes on incoming FaaS spans
  ([#2502](https://github.com/open-telemetry/opentelemetry-specification/pull/2502))
- Define attribute requirement levels
  ([#2522](https://github.com/open-telemetry/opentelemetry-specification/pull/2522))
- Initial addition of Kafka metrics
  ([#2485](https://github.com/open-telemetry/opentelemetry-specification/pull/2485)).
- Add semantic conventions for Kafka consumer metrics
  ([#2536](https://github.com/open-telemetry/opentelemetry-specification/pull/2536))
- Add database connection pool metrics semantic conventions
  ([#2273](https://github.com/open-telemetry/opentelemetry-specification/pull/2273)).
- Specify how to obtain a Ruby thread's id
  ([#2508](https://github.com/open-telemetry/opentelemetry-specification/pull/2508)).
- Refactor jvm classes semantic conventions
  ([#2550](https://github.com/open-telemetry/opentelemetry-specification/pull/2550)).
- Add browser.* attributes
  ([#2353](https://github.com/open-telemetry/opentelemetry-specification/pull/2353)).
- Change JVM runtime metric `process.runtime.jvm.memory.max`
  to `process.runtime.jvm.memory.limit`
  ([#2605](https://github.com/open-telemetry/opentelemetry-specification/pull/2605)).
- Add semantic conventions for hardware metrics
  ([#2518](https://github.com/open-telemetry/opentelemetry-specification/pull/2518)).

### Compatibility

- No changes.

### OpenTelemetry Protocol

- No changes.

### SDK Configuration

- No changes.

### Telemetry Schemas

- No changes.

### Common

- Move non-otlp.md to common directory
  ([#2587](https://github.com/open-telemetry/opentelemetry-specification/pull/2587)).

## v1.11.0 (2022-05-04)

### Context

- No changes.

### Traces

- No changes.

### Metrics

- Clarify that API support for multi-instrument callbacks is permitted.
  ([#2263](https://github.com/open-telemetry/opentelemetry-specification/pull/2263)).
- Drop histogram aggregation, default to explicit bucket histogram
  ([#2429](https://github.com/open-telemetry/opentelemetry-specification/pull/2429))
- Clarify SDK behavior when view conflicts are present
  ([#2462](https://github.com/open-telemetry/opentelemetry-specification/pull/2462)).
- Add support for exemplars on OpenMetrics counters
  ([#2483](https://github.com/open-telemetry/opentelemetry-specification/pull/2483))
- Clarify MetricReader.Collect result
  ([#2495](https://github.com/open-telemetry/opentelemetry-specification/pull/2495)).
- Add database connection pool metrics semantic conventions
  ([#2273](https://github.com/open-telemetry/opentelemetry-specification/pull/2273)).

### Logs

- Update `com.google.*` to `gcp.*` in logs data model
  ([#2514](https://github.com/open-telemetry/opentelemetry-specification/pull/2514)).

### Resource

- No changes.

### Semantic Conventions

- Note added that `net.peer.name` SHOULD NOT be set if capturing it would require an
  extra reverse DNS lookup. And moved `net.peer.name` from common http attributes to
  just client http attributes.
  ([#2446](https://github.com/open-telemetry/opentelemetry-specification/pull/2446))
- Add `net.host.name` and `net.host.ip` conventions for rpc server spans.
  ([#2447](https://github.com/open-telemetry/opentelemetry-specification/pull/2447))
- Allow all metric conventions to be either synchronous or asynchronous.
  ([#2458](https://github.com/open-telemetry/opentelemetry-specification/pull/2458)
- Update JVM metrics with JMX Gatherer values
  ([#2478](https://github.com/open-telemetry/opentelemetry-specification/pull/2478))
- Add HTTP/3
  ([#2507](https://github.com/open-telemetry/opentelemetry-specification/pull/2507))
- Map SunOS to solaris for os.type resource attribute
  ([#2509](https://github.com/open-telemetry/opentelemetry-specification/pull/2509))

### Compatibility

- No changes.

### OpenTelemetry Protocol

- Clarify gRPC insecure option ([#2476](https://github.com/open-telemetry/opentelemetry-specification/pull/2476))
- Specify that OTLP/gRPC clients should retry on `RESOURCE_EXHAUSTED` code only if the server signals backpressure to indicate a possible recovery.
  ([#2480](https://github.com/open-telemetry/opentelemetry-specification/pull/2480))

### SDK Configuration

- No changes.

### Telemetry Schemas

- No changes.

### Common

- Define semantic conventions and instrumentation stability.
  ([#2180](https://github.com/open-telemetry/opentelemetry-specification/pull/2180))
- Loosen requirement for a major version bump
  ([#2510](https://github.com/open-telemetry/opentelemetry-specification/pull/2510)).

## v1.10.0 (2022-04-01)

### Context

- No changes.

### Traces

- Introduce the concept of Instrumentation Scope to replace/extend Instrumentation
  Library. The Tracer is now associated with Instrumentation Scope
  ([#2276](https://github.com/open-telemetry/opentelemetry-specification/pull/2276)).
- Add `OTEL_EXPORTER_JAEGER_PROTOCOL` environment variable to select the protocol
  used by the Jaeger exporter.
  ([#2341](https://github.com/open-telemetry/opentelemetry-specification/pull/2341))
- Add documentation REQUIREMENT for adding attributes at span creation.
  ([#2383](https://github.com/open-telemetry/opentelemetry-specification/pull/2383)).

### Metrics

- Initial Prometheus <-> OTLP datamodel specification
  ([#2266](https://github.com/open-telemetry/opentelemetry-specification/pull/2266))
- Introduce the concept of Instrumentation Scope to replace/extend Instrumentation
  Library. The Meter is now associated with Instrumentation Scope
  ([#2276](https://github.com/open-telemetry/opentelemetry-specification/pull/2276)).
- Specify the behavior of duplicate instrumentation registration in the API, specify
  duplicate conflicts in the data model, specify how the SDK is meant to report and
  assist the user when these conflicts arise.
  ([#2317](https://github.com/open-telemetry/opentelemetry-specification/pull/2317)).
- Clarify that expectations for user callback behavior are documentation REQUIREMENTs.
  ([#2361](https://github.com/open-telemetry/opentelemetry-specification/pull/2361)).
- Specify how to handle prometheus exemplar timestamp and attributes
  ([#2376](https://github.com/open-telemetry/opentelemetry-specification/pull/2376))
- Clarify that the periodic metric reader is the default metric reader to be
  paired with push metric exporters (OTLP, stdout, in-memory)
  ([#2379](https://github.com/open-telemetry/opentelemetry-specification/pull/2379)).
- Convert OpenMetrics Info and StateSet metrics to non-monotonic sums
  ([#2380](https://github.com/open-telemetry/opentelemetry-specification/pull/2380))
- Clarify that MetricReader has one-to-one mapping to MeterProvider.
  ([#2406](https://github.com/open-telemetry/opentelemetry-specification/pull/2406)).
- For prometheus metrics without sums, leave the sum unset
  ([#2413](https://github.com/open-telemetry/opentelemetry-specification/pull/2413))
- Specify default configuration for a periodic metric reader that is associated with
  the stdout metric exporter.
  ([#2415](https://github.com/open-telemetry/opentelemetry-specification/pull/2415)).
- Clarify the manner in which aggregation and temporality preferences
  are encoded via MetricReader parameters "on the basis of instrument
  kind".  Rename the environment variable
  `OTEL_EXPORTER_OTLP_METRICS_TEMPORALITY_PREFERENCE` used to set the
  preference to be used when auto-configuring an OTLP Exporter,
  defaults to CUMULATIVE, with DELTA an option that makes Counter,
  Asynchronous Counter, and Histogram instruments choose Delta
  temporality by default.
  ([#2404](https://github.com/open-telemetry/opentelemetry-specification/pull/2404)).
- Clarify that instruments are enabled by default, even when Views are configured.
  Require support for the match-all View expression having `name=*` to support
  disabling instruments by default.
  ([#2417](https://github.com/open-telemetry/opentelemetry-specification/pull/2417)).
- Mark Metrics SDK spec as Mixed, with most components moving to Stable, while
  Exemplar remaining Feature-freeze.
  ([#2304](https://github.com/open-telemetry/opentelemetry-specification/pull/2304))
- Clarify how metric metadata and type suffixes are handled
  ([#2440](https://github.com/open-telemetry/opentelemetry-specification/pull/2440))

### Logs

- Add draft logging library SDK specification
  ([#2328](https://github.com/open-telemetry/opentelemetry-specification/pull/2328))
- Add InstrumentationScope/Logger Name to log data model
  ([#2359](https://github.com/open-telemetry/opentelemetry-specification/pull/2359))
- Remove `flush` method on LogEmitter
  ([#2405](https://github.com/open-telemetry/opentelemetry-specification/pull/2405))
- Declare Log Data Model Stable
  ([#2387](https://github.com/open-telemetry/opentelemetry-specification/pull/2387))

### Resource

- No changes.

### Semantic Conventions

- Define span structure for HTTP retries and redirects.
  ([#2078](https://github.com/open-telemetry/opentelemetry-specification/pull/2078))
- Changed `rpc.system` to an enum (allowing custom values), and changed the
  `rpc.system` value for .NET WCF from `wcf` to `dotnet_wcf`.
  ([#2377](https://github.com/open-telemetry/opentelemetry-specification/pull/2377))
- Define JavaScript runtime semantic conventions.
  ([#2290](https://github.com/open-telemetry/opentelemetry-specification/pull/2290))
- Add semantic conventions for [CloudEvents](https://cloudevents.io).
  ([#1978](https://github.com/open-telemetry/opentelemetry-specification/pull/1978))
- Add `process.cpu.utilization` metric.
  ([#2436](https://github.com/open-telemetry/opentelemetry-specification/pull/2436))
- Add `rpc.system` value for Apache Dubbo.
  ([#2453](https://github.com/open-telemetry/opentelemetry-specification/pull/2453))

### Compatibility

- Mark the OpenTracing compatibility section as stable.
  ([#2327](https://github.com/open-telemetry/opentelemetry-specification/pull/2327))

### OpenTelemetry Protocol

- Add experimental JSON serialization format
  ([#2235](https://github.com/open-telemetry/opentelemetry-specification/pull/2235))
- Parameters for private key and its chain added
  ([#2370](https://github.com/open-telemetry/opentelemetry-specification/pull/2370))

### SDK Configuration

- No changes.

### Telemetry Schemas

- No changes.

### Common

- Describe how to convert non-string primitives for protocols which only support strings
  ([#2343](https://github.com/open-telemetry/opentelemetry-specification/pull/2343))
- Add "Mapping Arbitrary Data to OTLP AnyValue" document.
  ([#2385](https://github.com/open-telemetry/opentelemetry-specification/pull/2385))

## v1.9.0 (2022-02-10)

### Context

- No changes.

### Traces

- Clarify `StartSpan` returning the parent as a non-recording Span when no SDK
  is in use.
  ([#2121](https://github.com/open-telemetry/opentelemetry-specification/pull/2121))
- Align Jaeger remote sampler endpoint with OTLP endpoint.
  ([#2246](https://github.com/open-telemetry/opentelemetry-specification/pull/2246))
- Add JaegerRemoteSampler spec.
  ([#2222](https://github.com/open-telemetry/opentelemetry-specification/pull/2222))
- Add support for probability sampling in the OpenTelemetry `tracestate` entry and
  add optional specification for consistent probability sampling.
  ([#2047](https://github.com/open-telemetry/opentelemetry-specification/pull/2047))
- Change description and default value of `OTEL_EXPORTER_JAEGER_ENDPOINT` environment
  variable to point to the correct HTTP port and correct description of
  `OTEL_TRACES_EXPORTER`.
  ([#2333](https://github.com/open-telemetry/opentelemetry-specification/pull/2333))

### Metrics

- Rename None aggregation to Drop.
  ([#2101](https://github.com/open-telemetry/opentelemetry-specification/pull/2101))
- Add details to the Prometheus Exporter requirements.
  ([#2124](https://github.com/open-telemetry/opentelemetry-specification/pull/2124))
- Consolidate the aggregation/aggregator term.
  ([#2153](https://github.com/open-telemetry/opentelemetry-specification/pull/2153))
- Remove the concept of supported temporality, keep preferred.
  ([#2154](https://github.com/open-telemetry/opentelemetry-specification/pull/2154))
- Rename extra dimensions to extra attributes.
  ([#2162](https://github.com/open-telemetry/opentelemetry-specification/pull/2162))
- Mark In-memory, OTLP and Stdout exporter specs as Stable.
  ([#2175](https://github.com/open-telemetry/opentelemetry-specification/pull/2175))
- Remove usage of baggage in View from initial SDK specification.
  ([#2215](https://github.com/open-telemetry/opentelemetry-specification/pull/2215))
- Add to the supplemental guidelines for metric SDK authors text about implementing
  attribute-removal Views for asynchronous instruments.
  ([#2208](https://github.com/open-telemetry/opentelemetry-specification/pull/2208))
- Clarify integer count instrument units.
  ([#2210](https://github.com/open-telemetry/opentelemetry-specification/pull/2210))
- Use UCUM units in Metrics Semantic Conventions.
  ([#2199](https://github.com/open-telemetry/opentelemetry-specification/pull/2199))
- Add semantic conventions for process metrics.
  [#2032](https://github.com/open-telemetry/opentelemetry-specification/pull/2061)
- Changed default Prometheus Exporter host from `0.0.0.0` to `localhost`.
  ([#2282](https://github.com/open-telemetry/opentelemetry-specification/pull/2282))
- Clarified wildcard and predicate support in metrics SDK View API.
  ([#2325](https://github.com/open-telemetry/opentelemetry-specification/pull/2325))
- Changed the Exemplar wording, exemplar should be turned off by default.
  ([#2414](https://github.com/open-telemetry/opentelemetry-specification/pull/2414))

### Logs

- Fix attributes names in Google Cloud Logging mapping.
  ([#2093](https://github.com/open-telemetry/opentelemetry-specification/pull/2093))
- Add OTEL_LOGS_EXPORTER environment variable.
  ([#2196](https://github.com/open-telemetry/opentelemetry-specification/pull/2196))
- Added ObservedTimestamp to the Log Data Model.
  ([#2184](https://github.com/open-telemetry/opentelemetry-specification/pull/2184))
- Change mapping for log_name of Google Cloud Logging.
  ([#2092](https://github.com/open-telemetry/opentelemetry-specification/pull/2092))
- Drop Log name.
  field ([#2271](https://github.com/open-telemetry/opentelemetry-specification/pull/2271))

### Resource

- No changes.

### Semantic Conventions

- Align runtime metric and resource namespaces
  ([#2112](https://github.com/open-telemetry/opentelemetry-specification/pull/2112))
- Prohibit usage of retired names in semantic conventions.
  ([#2191](https://github.com/open-telemetry/opentelemetry-specification/pull/2191))
- Add `device.manufacturer` to describe mobile device manufacturers.
  ([2100](https://github.com/open-telemetry/opentelemetry-specification/pull/2100))
- Change golang namespace to 'go', rather than 'gc'
  ([#2262](https://github.com/open-telemetry/opentelemetry-specification/pull/2262))
- Add JVM memory runtime semantic
  conventions. ([#2272](https://github.com/open-telemetry/opentelemetry-specification/pull/2272))
- Add opentracing.ref_type semantic convention.
  ([#2297](https://github.com/open-telemetry/opentelemetry-specification/pull/2297))

### Compatibility

- Simplify Baggage handling in the OpenTracing Shim layer.
  ([#2194](https://github.com/open-telemetry/opentelemetry-specification/pull/2194))
- State that ONLY error mapping can happen in the OpenTracing Shim layer.
  ([#2148](https://github.com/open-telemetry/opentelemetry-specification/pull/2148))
- Define the instrumentation library name for the OpenTracing Shim.
  ([#2227](https://github.com/open-telemetry/opentelemetry-specification/pull/2227))
- Add a Start Span section to the OpenTracing Shim.
  ([#2228](https://github.com/open-telemetry/opentelemetry-specification/pull/2228))

### OpenTelemetry Protocol

- Rename `OTEL_EXPORTER_OTLP_SPAN_INSECURE` to `OTEL_EXPORTER_OTLP_TRACES_INSECURE` and
  `OTEL_EXPORTER_OTLP_METRIC_INSECURE` to `OTEL_EXPORTER_OTLP_METRICS_INSECURE`
  so they match the naming of all other OTLP environment variables.
  ([#2240](https://github.com/open-telemetry/opentelemetry-specification/pull/2240))

### SDK Configuration

- No changes.

### Telemetry Schemas

- No changes.

## v1.8.0 (2021-11-12)

### Context

- Add a section for OTel specific values in TraceState.
  ([#1852](https://github.com/open-telemetry/opentelemetry-specification/pull/1852))
- Add `none` as a possible value for `OTEL_PROPAGATORS` to disable context
  propagation.
  ([#2052](https://github.com/open-telemetry/opentelemetry-specification/pull/2052))

### Traces

- No changes.

### Metrics

- Add optional min / max fields to histogram data model.
  ([#1915](https://github.com/open-telemetry/opentelemetry-specification/pull/1915),
  [#1983](https://github.com/open-telemetry/opentelemetry-specification/pull/1983))
- Add exponential histogram to the metrics data model.
  ([#1935](https://github.com/open-telemetry/opentelemetry-specification/pull/1935))
- Add clarifications on how to handle numerical limits.
  ([#2007](https://github.com/open-telemetry/opentelemetry-specification/pull/2007))
- Add environment variables for Periodic exporting MetricReader.
  ([#2038](https://github.com/open-telemetry/opentelemetry-specification/pull/2038))
- Specify that the SDK must support exporters to access meter information.
  ([#2040](https://github.com/open-telemetry/opentelemetry-specification/pull/2040))
- Add clarifications on how to determine aggregation temporality.
  ([#2013](https://github.com/open-telemetry/opentelemetry-specification/pull/2013),
  [#2032](https://github.com/open-telemetry/opentelemetry-specification/pull/2032))
- Mark Metrics API spec as Stable.
  ([#2104](https://github.com/open-telemetry/opentelemetry-specification/pull/2104))
- Clarify, fix and expand documentation sections:
  ([#1966](https://github.com/open-telemetry/opentelemetry-specification/pull/1966)),
  ([#1981](https://github.com/open-telemetry/opentelemetry-specification/pull/1981)),
  ([#1995](https://github.com/open-telemetry/opentelemetry-specification/pull/1995)),
  ([#2002](https://github.com/open-telemetry/opentelemetry-specification/pull/2002)),
  ([#2010](https://github.com/open-telemetry/opentelemetry-specification/pull/2010))

### Logs

- Fix Syslog severity number mapping in the example.
  ([#2091](https://github.com/open-telemetry/opentelemetry-specification/pull/2091))
- Add log.* attributes.
  ([#2022](https://github.com/open-telemetry/opentelemetry-specification/pull/2022))

### Resource

- No changes.

### Semantic Conventions

- Add `k8s.container.restart_count` Resource attribute.
  ([#1945](https://github.com/open-telemetry/opentelemetry-specification/pull/1945))
- Add "IBM z/Architecture" (`s390x`) to `host.arch`
  ([#2055](https://github.com/open-telemetry/opentelemetry-specification/pull/2055))
- BREAKING: Remove db.cassandra.keyspace and db.hbase.namespace, and clarify db.name
  ([#1973](https://github.com/open-telemetry/opentelemetry-specification/pull/1973))
- Add AWS App Runner as a cloud platform
  ([#2004](https://github.com/open-telemetry/opentelemetry-specification/pull/2004))
- Add Tencent Cloud as a cloud provider.
  ([#2006](https://github.com/open-telemetry/opentelemetry-specification/pull/2006))
- Don't set Span.Status for 4xx http status codes for SERVER spans.
  ([#1998](https://github.com/open-telemetry/opentelemetry-specification/pull/1998))
- Add attributes for Apache RocketMQ.
  ([#1904](https://github.com/open-telemetry/opentelemetry-specification/pull/1904))
- Define http tracing attributes provided at span creation time
  ([#1916](https://github.com/open-telemetry/opentelemetry-specification/pull/1916))
- Change meaning and discourage use of `faas.trigger` for FaaS clients (outgoing).
  ([#1921](https://github.com/open-telemetry/opentelemetry-specification/pull/1921))
- Clarify difference between container.name and k8s.container.name
  ([#1980](https://github.com/open-telemetry/opentelemetry-specification/pull/1980))

### Compatibility

- No changes.

### OpenTelemetry Protocol

- Clarify default for OTLP endpoint should, not must, be https
  ([#1997](https://github.com/open-telemetry/opentelemetry-specification/pull/1997))
- Specify the behavior of the OTLP endpoint variables for OTLP/HTTP more strictly
  ([#1975](https://github.com/open-telemetry/opentelemetry-specification/pull/1975),
  [#1985](https://github.com/open-telemetry/opentelemetry-specification/pull/1985))
- Make OTLP/HTTP the recommended default transport ([#1969](https://github.com/open-telemetry/opentelemetry-specification/pull/1969))

### SDK Configuration

- Unset and empty environment variables are equivalent.
  ([#2045](https://github.com/open-telemetry/opentelemetry-specification/pull/2045))

### Telemetry Schemas

Added telemetry schemas documents to the specification ([#2008](https://github.com/open-telemetry/opentelemetry-specification/pull/2008))

## v1.7.0 (2021-09-30)

### Context

- No changes.

### Traces

- Prefer global user defined limits over model-specific default values.
  ([#1893](https://github.com/open-telemetry/opentelemetry-specification/pull/1893))
- Generalize the "message" event to apply to all RPC systems not just gRPC
  ([#1914](https://github.com/open-telemetry/opentelemetry-specification/pull/1914))

### Metrics

- Added Experimental Metrics SDK specification.
  ([#1673](https://github.com/open-telemetry/opentelemetry-specification/pull/1673),
  [#1730](https://github.com/open-telemetry/opentelemetry-specification/pull/1730),
  [#1840](https://github.com/open-telemetry/opentelemetry-specification/pull/1840),
  [#1842](https://github.com/open-telemetry/opentelemetry-specification/pull/1842),
  [#1864](https://github.com/open-telemetry/opentelemetry-specification/pull/1864),
  [#1828](https://github.com/open-telemetry/opentelemetry-specification/pull/1828),
  [#1888](https://github.com/open-telemetry/opentelemetry-specification/pull/1888),
  [#1912](https://github.com/open-telemetry/opentelemetry-specification/pull/1912),
  [#1913](https://github.com/open-telemetry/opentelemetry-specification/pull/1913),
  [#1938](https://github.com/open-telemetry/opentelemetry-specification/pull/1938),
  [#1958](https://github.com/open-telemetry/opentelemetry-specification/pull/1958))
- Add FaaS metrics semantic conventions ([#1736](https://github.com/open-telemetry/opentelemetry-specification/pull/1736))
- Update env variable values to match other env variables
  ([#1965](https://github.com/open-telemetry/opentelemetry-specification/pull/1965))

### Logs

- No changes.

### Resource

- Exempt Resource from attribute limits.
  ([#1892](https://github.com/open-telemetry/opentelemetry-specification/pull/1892))

### Semantic Conventions

- BREAKING: Change enum member IDs to lowercase without spaces, not starting with numbers.
  Change values of `net.host.connection.subtype` to match.
  ([#1863](https://github.com/open-telemetry/opentelemetry-specification/pull/1863))
- Lambda instrumentations should check if X-Ray parent context is valid
  ([#1867](https://github.com/open-telemetry/opentelemetry-specification/pull/1867))
- Update YAML definitions for events
  ([#1843](https://github.com/open-telemetry/opentelemetry-specification/pull/1843)):
  - Mark exception as semconv type "event".
  - Add YAML definitions for grpc events.
- Add `messaging.consumer_id` to differentiate between message consumers.
  ([#1810](https://github.com/open-telemetry/opentelemetry-specification/pull/1810))
- Clarifications for `http.client_ip` and `http.host`.
  ([#1890](https://github.com/open-telemetry/opentelemetry-specification/pull/1890))
- Add HTTP request and response headers semantic conventions.
  ([#1898](https://github.com/open-telemetry/opentelemetry-specification/pull/1898))

### Compatibility

- No changes.

### OpenTelemetry Protocol

- Add environment variables for configuring the OTLP exporter protocol (`grpc`, `http/protobuf`, `http/json`) ([#1880](https://github.com/open-telemetry/opentelemetry-specification/pull/1880))
- Allow implementations to use their own default for OTLP compression, with `none` denotating no compression
  ([#1923](https://github.com/open-telemetry/opentelemetry-specification/pull/1923))
- Clarify OTLP server components MUST support none/gzip compression
  ([#1955](https://github.com/open-telemetry/opentelemetry-specification/pull/1955))
- Change OTLP/HTTP port from 4317 to 4318 ([#1970](https://github.com/open-telemetry/opentelemetry-specification/pull/1970))

### SDK Configuration

- Change default value for OTEL_EXPORTER_JAEGER_AGENT_PORT to 6831.
  ([#1812](https://github.com/open-telemetry/opentelemetry-specification/pull/1812))
- See also the changes for OTLP configuration listed under "OpenTelemetry Protocol" above.

## v1.6.0 (2021-08-06)

### Context

- No changes.

### Traces

- Add generalized attribute count and attribute value length limits and relevant
  environment variables.
  ([#1130](https://github.com/open-telemetry/opentelemetry-specification/pull/1130))
- Adding environment variables for event and link attribute limits. ([#1751](https://github.com/open-telemetry/opentelemetry-specification/pull/1751))
- Adding SDK configuration for Jaeger remote sampler ([#1791](https://github.com/open-telemetry/opentelemetry-specification/pull/1791))

### Metrics

- Metrics API specification Feature-freeze.
  ([#1833](https://github.com/open-telemetry/opentelemetry-specification/pull/1833))
- Remove MetricProcessor from the SDK spec (for now)
  ([#1840](https://github.com/open-telemetry/opentelemetry-specification/pull/1840))

### Logs

- No changes.

### Resource

- No changes.

### Semantic Conventions

- Add mobile-related network state: `net.host.connection.type`, `net.host.connection.subtype` & `net.host.carrier.*` [#1647](https://github.com/open-telemetry/opentelemetry-specification/issues/1647)
- Adding alibaba cloud as a cloud provider.
  ([#1831](https://github.com/open-telemetry/opentelemetry-specification/pull/1831))

### Compatibility

- No changes.

### OpenTelemetry Protocol

- Allow for OTLP/gRPC exporters to handle endpoint configuration without a scheme while still requiring them to support an endpoint configuration that includes a scheme of `http` or `https`. Reintroduce the insecure configuration option for OTLP/gRPC exporters. ([#1729](https://github.com/open-telemetry/opentelemetry-specification/pull/1729))
- Adding requirement to implement at least one of two transports: `grpc` or `http/protobuf`.
  ([#1790](https://github.com/open-telemetry/opentelemetry-specification/pull/1790/files))

### SDK Configuration

- No changes.

## v1.5.0 (2021-07-08)

### Context

- No changes.

### Traces

- Adding environment variables for event and link attribute limits.
  ([#1751](https://github.com/open-telemetry/opentelemetry-specification/pull/1751))
- Clarify some details about span kind and the meanings of the values.
  ([#1738](https://github.com/open-telemetry/opentelemetry-specification/pull/1738))
- Clarify meaning of the Certificate File option.
  ([#1803](https://github.com/open-telemetry/opentelemetry-specification/pull/1803))
- Adding environment variables for event and link attribute limits. ([#1751](https://github.com/open-telemetry/opentelemetry-specification/pull/1751))

### Metrics

- Clarify the limit on the instrument unit.
  ([#1762](https://github.com/open-telemetry/opentelemetry-specification/pull/1762))

### Logs

- Declare OTLP Logs Beta. ([#1741](https://github.com/open-telemetry/opentelemetry-specification/pull/1741))

### Resource

- No changes.

### Semantic Conventions

- Clean up FaaS semantic conventions, add `aws.lambda.invoked_arn`.
  ([#1781](https://github.com/open-telemetry/opentelemetry-specification/pull/1781))
- Remove `rpc.jsonrpc.method`, clarify that `rpc.method` should be used instead.
  ([#1748](https://github.com/open-telemetry/opentelemetry-specification/pull/1748))

### Compatibility

- No changes.

### OpenTelemetry Protocol

- No changes.

### SDK Configuration

- Allow selecting multiple exporters via `OTEL_TRACES_EXPORTER` and `OTEL_METRICS_EXPORTER`
  by using a comma-separated list. ([#1758](https://github.com/open-telemetry/opentelemetry-specification/pull/1758))

## v1.4.0 (2021-06-07)

### Context

- No changes.

### Traces

- Add schema_url support to `Tracer`. ([#1666](https://github.com/open-telemetry/opentelemetry-specification/pull/1666))
- Add Dropped Links Count to non-otlp exporters section ([#1697](https://github.com/open-telemetry/opentelemetry-specification/pull/1697))
- Add note about reporting dropped counts for attributes, events, links. ([#1699](https://github.com/open-telemetry/opentelemetry-specification/pull/1699))

### Metrics

- Add schema_url support to `Meter`. ([#1666](https://github.com/open-telemetry/opentelemetry-specification/pull/1666))
- Adds detail about when to use `StartTimeUnixNano` and handling of unknown start-time resets. ([#1646](https://github.com/open-telemetry/opentelemetry-specification/pull/1646))
- Expand `Gauge` metric description in the data model ([#1661](https://github.com/open-telemetry/opentelemetry-specification/pull/1661))
- Expand `Histogram` metric description in the data model ([#1664](https://github.com/open-telemetry/opentelemetry-specification/pull/1664))
- Added Experimental Metrics API specification.
  ([#1401](https://github.com/open-telemetry/opentelemetry-specification/pull/1401),
  [#1557](https://github.com/open-telemetry/opentelemetry-specification/pull/1557),
  [#1578](https://github.com/open-telemetry/opentelemetry-specification/pull/1578),
  [#1590](https://github.com/open-telemetry/opentelemetry-specification/pull/1590),
  [#1594](https://github.com/open-telemetry/opentelemetry-specification/pull/1594),
  [#1617](https://github.com/open-telemetry/opentelemetry-specification/pull/1617),
  [#1645](https://github.com/open-telemetry/opentelemetry-specification/pull/1645),
  [#1657](https://github.com/open-telemetry/opentelemetry-specification/pull/1657),
  [#1665](https://github.com/open-telemetry/opentelemetry-specification/pull/1665),
  [#1672](https://github.com/open-telemetry/opentelemetry-specification/pull/1672),
  [#1674](https://github.com/open-telemetry/opentelemetry-specification/pull/1674),
  [#1675](https://github.com/open-telemetry/opentelemetry-specification/pull/1675),
  [#1703](https://github.com/open-telemetry/opentelemetry-specification/pull/1703),
  [#1704](https://github.com/open-telemetry/opentelemetry-specification/pull/1704),
  [#1731](https://github.com/open-telemetry/opentelemetry-specification/pull/1731),
  [#1733](https://github.com/open-telemetry/opentelemetry-specification/pull/1733))
- Mark relevant portions of Metrics Data Model stable ([#1728](https://github.com/open-telemetry/opentelemetry-specification/pull/1728))

### Logs

- No changes.

### Resource

- Add schema_url support to `Resource`. ([#1692](https://github.com/open-telemetry/opentelemetry-specification/pull/1692))
- Clarify result of Resource merging and ResourceDetector aggregation in case of error. ([#1726](https://github.com/open-telemetry/opentelemetry-specification/pull/1726))

### Semantic Conventions

- Add JSON RPC specific conventions ([#1643](https://github.com/open-telemetry/opentelemetry-specification/pull/1643)).
- Add Memcached to Database specific conventions ([#1689](https://github.com/open-telemetry/opentelemetry-specification/pull/1689)).
- Add semantic convention attributes for the host device and added OS name and version ([#1596](https://github.com/open-telemetry/opentelemetry-specification/pull/1596)).
- Add CockroachDB to Database specific conventions ([#1725](https://github.com/open-telemetry/opentelemetry-specification/pull/1725)).

### Compatibility

- No changes.

### OpenTelemetry Protocol

- No changes.

### SDK Configuration

- Add `OTEL_SERVICE_NAME` environment variable. ([#1677](https://github.com/open-telemetry/opentelemetry-specification/pull/1677))

## v1.3.0 (2021-05-05)

### Context

- No changes.

### Traces

- `Get Tracer` should use an empty string if the specified `name` is null. ([#1654](https://github.com/open-telemetry/opentelemetry-specification/pull/1654))
- Clarify how to record dropped attribute count in non-OTLP formats. ([#1662](https://github.com/open-telemetry/opentelemetry-specification/pull/1662))

### Metrics

- Expand description of Event Model and Instruments. ([#1614](https://github.com/open-telemetry/opentelemetry-specification/pull/1614))
- Flesh out metric identity and single-write principle. ([#1574](https://github.com/open-telemetry/opentelemetry-specification/pull/1574))
- Expand `Sum` metric description in the data model and delta-to-cumulative handling. ([#1618](https://github.com/open-telemetry/opentelemetry-specification/pull/1618))
- Remove the "Func" name, use "Asynchronous" and "Observable". ([#1645](https://github.com/open-telemetry/opentelemetry-specification/pull/1645))
- Add details to UpDownCounter API. ([#1665](https://github.com/open-telemetry/opentelemetry-specification/pull/1665))
- Add details to Histogram API. ([#1657](https://github.com/open-telemetry/opentelemetry-specification/pull/1657))

### Logs

- Clarify "key/value pair list" vs "map" in Log Data Model. ([#1604](https://github.com/open-telemetry/opentelemetry-specification/pull/1604))

### Semantic Conventions

- Fix the inconsistent formatting of semantic convention enums. ([#1598](https://github.com/open-telemetry/opentelemetry-specification/pull/1598/))
- Add details for filling resource for AWS Lambda. ([#1610](https://github.com/open-telemetry/opentelemetry-specification/pull/1610))
- Add already specified `messaging.rabbitmq.routing_key` span attribute key to the respective YAML file. ([#1651](https://github.com/open-telemetry/opentelemetry-specification/pull/1651))
- Clarify usage of "otel." attribute namespace. ([#1640](https://github.com/open-telemetry/opentelemetry-specification/pull/1640))
- Add possibility to disable `db.statement` via instrumentation configuration. ([#1659](https://github.com/open-telemetry/opentelemetry-specification/pull/1659))

### Compatibility

- No changes.

### OpenTelemetry Protocol

- Fix incorrect table of transient errors. ([#1642](https://github.com/open-telemetry/opentelemetry-specification/pull/1642))
- Clarify that 64 bit integer numbers are decimal strings in OTLP/JSON. ([#1637](https://github.com/open-telemetry/opentelemetry-specification/pull/1637))

### SDK Configuration

- Add `OTEL_EXPORTER_JAEGER_TIMEOUT` environment variable. ([#1612](https://github.com/open-telemetry/opentelemetry-specification/pull/1612))
- Add `OTEL_EXPORTER_ZIPKIN_TIMEOUT` environment variable. ([#1636](https://github.com/open-telemetry/opentelemetry-specification/pull/1636))

## v1.2.0 (2021-04-14)

### Context

- Clarify composite `TextMapPropagator` method required and optional arguments. ([#1541](https://github.com/open-telemetry/opentelemetry-specification/pull/1541))
- Clarify B3 requirements and configuration. ([#1570](https://github.com/open-telemetry/opentelemetry-specification/pull/1570))

### Traces

- Add `ForceFlush` to `Span Exporter` interface ([#1467](https://github.com/open-telemetry/opentelemetry-specification/pull/1467))
- Clarify the description for the `TraceIdRatioBased` sampler needs to include the sampler's sampling ratio. ([#1536](https://github.com/open-telemetry/opentelemetry-specification/pull/1536))
- Define the fallback tracer name for invalid values.
  ([#1534](https://github.com/open-telemetry/opentelemetry-specification/pull/1534))
- Clarify non-blocking requirement from span API End. ([#1555](https://github.com/open-telemetry/opentelemetry-specification/pull/1555))
- Remove the Included Propagators section from trace API specification that was a duplicate of the Propagators Distribution of the context specification. ([#1556](https://github.com/open-telemetry/opentelemetry-specification/pull/1556))
- Remove the Baggage API propagator notes that conflict with the API Propagators Operations section and fix [#1526](https://github.com/open-telemetry/opentelemetry-specification/issues/1526). ([#1575](https://github.com/open-telemetry/opentelemetry-specification/pull/1575))

### Metrics

- Adds new metric data model specification ([#1512](https://github.com/open-telemetry/opentelemetry-specification/pull/1512))

### Semantic Conventions

- Add semantic conventions for AWS SDK operations and DynamoDB ([#1422](https://github.com/open-telemetry/opentelemetry-specification/pull/1422))
- Add details for filling semantic conventions for AWS Lambda ([#1442](https://github.com/open-telemetry/opentelemetry-specification/pull/1442))
- Update semantic conventions to distinguish between int and double ([#1550](https://github.com/open-telemetry/opentelemetry-specification/pull/1550))
- Add semantic convention for AWS ECS task revision ([#1581](https://github.com/open-telemetry/opentelemetry-specification/pull/1581))

### Compatibility

- Add initial OpenTracing compatibility section.
  ([#1101](https://github.com/open-telemetry/opentelemetry-specification/pull/1101))

## v1.1.0 (2021-03-11)

### Traces

- Implementations can ignore links with invalid SpanContext([#1492](https://github.com/open-telemetry/opentelemetry-specification/pull/1492))
- Add `none` as a possible value for OTEL_TRACES_EXPORTER to disable export
  ([#1439](https://github.com/open-telemetry/opentelemetry-specification/pull/1439))
- Add [`ForceFlush`](/specification/trace/sdk.md#forceflush) to SDK's `TracerProvider` ([#1452](https://github.com/open-telemetry/opentelemetry-specification/pull/1452))

### Metrics

- Add `none` as a possible value for OTEL_METRICS_EXPORTER to disable export
  ([#1439](https://github.com/open-telemetry/opentelemetry-specification/pull/1439))

### Logs

### Semantic Conventions

- Add `elasticsearch` to `db.system` semantic conventions ([#1463](https://github.com/open-telemetry/opentelemetry-specification/pull/1463))
- Add `arch` to `host` semantic conventions ([#1483](https://github.com/open-telemetry/opentelemetry-specification/pull/1483))
- Add `runtime` to `container` semantic conventions ([#1482](https://github.com/open-telemetry/opentelemetry-specification/pull/1482))
- Rename `gcp_gke` to `gcp_kubernetes_engine` to have consistency with other
Google products under `cloud.infrastructure_service` ([#1496](https://github.com/open-telemetry/opentelemetry-specification/pull/1496))
- `http.url` MUST NOT contain credentials ([#1502](https://github.com/open-telemetry/opentelemetry-specification/pull/1502))
- Add `aws.eks.cluster.arn` to EKS specific semantic conventions ([#1484](https://github.com/open-telemetry/opentelemetry-specification/pull/1484))
- Rename `zone` to `availability_zone` in `cloud` semantic conventions ([#1495](https://github.com/open-telemetry/opentelemetry-specification/pull/1495))
- Rename `cloud.infrastructure_service` to `cloud.platform` ([#1530](https://github.com/open-telemetry/opentelemetry-specification/pull/1530))
- Add section describing that libraries and the collector should autogenerate
the semantic convention keys. ([#1515](https://github.com/open-telemetry/opentelemetry-specification/pull/1515))

## v1.0.1 (2021-02-11)

- Fix rebase issue for span limit default values ([#1429](https://github.com/open-telemetry/opentelemetry-specification/pull/1429))

## v1.0.0 (2021-02-10)

New:

- Add `cloud.infrastructure_service` resource attribute
  ([#1112](https://github.com/open-telemetry/opentelemetry-specification/pull/1112))
- Add `SpanLimits` as a configuration for the TracerProvider([#1416](https://github.com/open-telemetry/opentelemetry-specification/pull/1416))

Updates:

- Add `http.server.active_requests` to count in-flight HTTP requests
  ([#1378](https://github.com/open-telemetry/opentelemetry-specification/pull/1378))
- Update default limit for span attributes, events, links to 128([#1419](https://github.com/open-telemetry/opentelemetry-specification/pull/1419))
- Update OT Trace propagator environment variable to match latest name([#1406](https://github.com/open-telemetry/opentelemetry-specification/pull/1406))
- Remove Metrics SDK specification to avoid confusion, clarify that Metrics API
  specification is not recommended for client implementation
  ([#1401](https://github.com/open-telemetry/opentelemetry-specification/pull/1401))
- Rename OTEL_TRACE_SAMPLER and OTEL_TRACE_SAMPLER_ARG env variables to OTEL_TRACES_SAMPLER and OTEL_TRACES_SAMPLER_ARG
  ([#1382](https://github.com/open-telemetry/opentelemetry-specification/pull/1382))
- Mark some entries in compliance matrix as optional([#1359](https://github.com/open-telemetry/opentelemetry-specification/pull/1359))
  SDKs are free to provide support at their discretion.
- Rename signal-specific variables for `OTLP_EXPORTER_*` to `OTLP_EXPORTER_TRACES_*` and `OTLP_EXPORTER_METRICS_*`([#1362](https://github.com/open-telemetry/opentelemetry-specification/pull/1362))
- Versioning and stability guarantees for OpenTelemetry clients([#1291](https://github.com/open-telemetry/opentelemetry-specification/pull/1291))
- Additional Cassandra semantic attributes
  ([#1217](https://github.com/open-telemetry/opentelemetry-specification/pull/1217))
- OTEL_EXPORTER environment variable replaced with OTEL_TRACES_EXPORTER and
  OTEL_METRICS_EXPORTER which each accept only a single value, not a list.
  ([#1318](https://github.com/open-telemetry/opentelemetry-specification/pull/1318))
- `process.runtime.description` resource convention: Add `java.vm.name`
  ([#1242](https://github.com/open-telemetry/opentelemetry-specification/pull/1242))
- Refine span name guideline for SQL database spans
  ([#1219](https://github.com/open-telemetry/opentelemetry-specification/pull/1219))
- Add RPC semantic conventions for metrics
  ([#1162](https://github.com/open-telemetry/opentelemetry-specification/pull/1162))
- Clarify `Description` usage on `Status` API
  ([#1257](https://github.com/open-telemetry/opentelemetry-specification/pull/1257))
- Add/Update `Status` + `error` mapping for Jaeger & Zipkin Exporters
  ([#1257](https://github.com/open-telemetry/opentelemetry-specification/pull/1257))
- Resource's service.name MUST have a default value, service.instance.id is not
  required.
  ([#1269](https://github.com/open-telemetry/opentelemetry-specification/pull/1269))
  - Clarified in [#1294](https://github.com/open-telemetry/opentelemetry-specification/pull/1294)
- Add requirement that the SDK allow custom generation of Trace IDs and Span IDs
  ([#1006](https://github.com/open-telemetry/opentelemetry-specification/pull/1006))
- Add default ratio when TraceIdRatioSampler is specified by environment variable but
  no ratio is.
  ([#1322](https://github.com/open-telemetry/opentelemetry-specification/pull/1322))
- Require schemed endpoints for OTLP exporters
  ([1234](https://github.com/open-telemetry/opentelemetry-specification/pull/1234))
- Resource SDK: Reverse (suggested) order of Resource.Merge parameters, remove
  special case for empty strings
  ([#1345](https://github.com/open-telemetry/opentelemetry-specification/pull/1345))
- Resource attributes: lowerecased the allowed values of the `aws.ecs.launchtype`
  attribute
  ([#1339](https://github.com/open-telemetry/opentelemetry-specification/pull/1339))
- Trace Exporters: Fix TODOs in Jaeger exporter spec
  ([#1374](https://github.com/open-telemetry/opentelemetry-specification/pull/1374))
- Clarify that Jaeger/Zipkin exporters must rely on the default Resource to
  get service.name if none was specified.
  ([#1386](https://github.com/open-telemetry/opentelemetry-specification/pull/1386))
- Modify OTLP/Zipkin Exporter format variables for 1.0 (allowing further specification post 1.0)
  ([#1358](https://github.com/open-telemetry/opentelemetry-specification/pull/1358))
- Add `k8s.node` semantic conventions ([#1390](https://github.com/open-telemetry/opentelemetry-specification/pull/1390))
- Clarify stability for both OTLP/HTTP and signals in OTLP.
  ([#1400](https://github.com/open-telemetry/opentelemetry-specification/pull/1400/files))

## v0.7.0 (11-18-2020)

New:

- Document service name mapping for Jaeger exporters
  ([1222](https://github.com/open-telemetry/opentelemetry-specification/pull/1222))
- Change default OTLP port number
  ([#1221](https://github.com/open-telemetry/opentelemetry-specification/pull/1221))
- Add performance benchmark specification
  ([#748](https://github.com/open-telemetry/opentelemetry-specification/pull/748))
- Enforce that the Baggage API must be fully functional, even without an installed SDK.
  ([#1103](https://github.com/open-telemetry/opentelemetry-specification/pull/1103))
- Rename "Canonical status code" to "Status code"
  ([#1081](https://github.com/open-telemetry/opentelemetry-specification/pull/1081))
- Add Metadata for Baggage entries, and clarify W3C Baggage Propagator implementation
  ([#1066](https://github.com/open-telemetry/opentelemetry-specification/pull/1066))
- Change Status to be consistent with Link and Event
  ([#1067](https://github.com/open-telemetry/opentelemetry-specification/pull/1067))
- Clarify env variables in otlp exporter
  ([#975](https://github.com/open-telemetry/opentelemetry-specification/pull/975))
- Add Prometheus exporter environment variables
  ([#1021](https://github.com/open-telemetry/opentelemetry-specification/pull/1021))
- Default propagators in un-configured API must be no-op
  ([#930](https://github.com/open-telemetry/opentelemetry-specification/pull/930))
- Define resource mapping for Jaeger exporters
  ([#891](https://github.com/open-telemetry/opentelemetry-specification/pull/891))
- Add resource semantic conventions for operating systems
  ([#693](https://github.com/open-telemetry/opentelemetry-specification/pull/693))
- Add semantic convention for source code attributes
  ([#901](https://github.com/open-telemetry/opentelemetry-specification/pull/901))
- Add semantic conventions for outgoing Function as a Service (FaaS) invocations
  ([#862](https://github.com/open-telemetry/opentelemetry-specification/pull/862))
- Add resource semantic convention for deployment environment
  ([#606](https://github.com/open-telemetry/opentelemetry-specification/pull/606/))
- Refine semantic conventions for messaging systems and add specific attributes for Kafka
  ([#1027](https://github.com/open-telemetry/opentelemetry-specification/pull/1027))
- Clarification of the behavior of the Trace API, re: context propagation, in
  the absence of an installed SDK
- Add API and semantic conventions for recording exceptions as Span Events
  ([#697](https://github.com/open-telemetry/opentelemetry-specification/pull/697))
  * API was extended to allow adding arbitrary event attributes ([#874](https://github.com/open-telemetry/opentelemetry-specification/pull/874))
  * `exception.escaped` semantic span event attribute was added
    ([#784](https://github.com/open-telemetry/opentelemetry-specification/pull/784),
    [#946](https://github.com/open-telemetry/opentelemetry-specification/pull/946))
- Allow samplers to modify tracestate
  ([#988](https://github.com/open-telemetry/opentelemetry-specification/pull/988/))
- Update the header name for otel baggage, and version date
  ([#981](https://github.com/open-telemetry/opentelemetry-specification/pull/981))
- Define PropagationOnly Span to simplify active Span logic in Context
  ([#994](https://github.com/open-telemetry/opentelemetry-specification/pull/994))
- Add limits to the number of attributes, events, and links in SDK Spans
  ([#942](https://github.com/open-telemetry/opentelemetry-specification/pull/942))
- Add Metric SDK specification (partial): covering terminology and Accumulator component
  ([#626](https://github.com/open-telemetry/opentelemetry-specification/pull/626))
- Clarify context interaction for trace module
  ([#1063](https://github.com/open-telemetry/opentelemetry-specification/pull/1063))
- Add `Shutdown` function to `*Provider` SDK
  ([#1074](https://github.com/open-telemetry/opentelemetry-specification/pull/1074))
- Add semantic conventions for system metrics
  ([#937](https://github.com/open-telemetry/opentelemetry-specification/pull/937))
- Add `db.sql.table` to semantic conventions, allow `db.operation` for SQL
  ([#1141](https://github.com/open-telemetry/opentelemetry-specification/pull/1141))
- Add OTEL_TRACE_SAMPLER env variable definition
  ([#1136](https://github.com/open-telemetry/opentelemetry-specification/pull/1136/))
- Add guidelines for OpenMetrics interoperability
  ([#1154](https://github.com/open-telemetry/opentelemetry-specification/pull/1154))
- Add OTEL_TRACE_SAMPLER_ARG env variable definition
  ([#1202](https://github.com/open-telemetry/opentelemetry-specification/pull/1202))

Updates:

- Clarify null SHOULD NOT be allowed even in arrays
  ([#1214](https://github.com/open-telemetry/opentelemetry-specification/pull/1214))
- Remove ordering SHOULD-requirement for attributes
  ([#1212](https://github.com/open-telemetry/opentelemetry-specification/pull/1212))
- Make `process.pid` optional, split `process.command_args` from `command_line`
  ([#1137](https://github.com/open-telemetry/opentelemetry-specification/pull/1137))
- Renamed `CorrelationContext` to `Baggage`:
  ([#857](https://github.com/open-telemetry/opentelemetry-specification/pull/857))
- Add semantic convention for NGINX custom HTTP 499 status code.
- Adapt semantic conventions for the span name of messaging systems
  ([#690](https://github.com/open-telemetry/opentelemetry-specification/pull/690))
- Remove lazy Event and Link API from Span interface
  ([#840](https://github.com/open-telemetry/opentelemetry-specification/pull/840))
  * SIGs are recommended to remove any existing implementation of the lazy APIs
    to avoid conflicts/breaking changes in case they will be reintroduced to the
    spec in future.
- Provide clear definitions for readable and read/write span interfaces in the
  SDK
  ([#669](https://github.com/open-telemetry/opentelemetry-specification/pull/669))
  * SpanProcessors must provide read/write access at least in OnStart.
- Specify how `Probability` sampler is used with `ParentOrElse` sampler.
- Clarify event timestamp origin and range
  ([#839](https://github.com/open-telemetry/opentelemetry-specification/pull/839))
- Clean up api-propagators.md, by extending documentation and removing redundant
  sections
  ([#577](https://github.com/open-telemetry/opentelemetry-specification/pull/577))
- Rename HTTPText propagator to TextMap
  ([#793](https://github.com/open-telemetry/opentelemetry-specification/pull/793))
- Rename ParentOrElse sampler to ParentBased and add multiple delegate samplers
  ([#610](https://github.com/open-telemetry/opentelemetry-specification/pull/610))
- Rename ProbabilitySampler to TraceIdRatioBasedSampler and add requirements
  ([#611](https://github.com/open-telemetry/opentelemetry-specification/pull/611))
- Version attributes no longer have a prefix such as semver:
  ([#873](https://github.com/open-telemetry/opentelemetry-specification/pull/873))
- Add semantic conventions for process runtime
  ([#882](https://github.com/open-telemetry/opentelemetry-specification/pull/882),
   [#1137](https://github.com/open-telemetry/opentelemetry-specification/pull/1137))
- Use hex encoding for trace id and span id fields in OTLP JSON encoding:
  ([#911](https://github.com/open-telemetry/opentelemetry-specification/pull/911))
- Explicitly specify the SpanContext APIs IsValid and IsRemote as required
  ([#914](https://github.com/open-telemetry/opentelemetry-specification/pull/914))
- A full `Context` is the only way to specify a parent of a `Span`.
  `SpanContext` or even `Span` are not allowed anymore.
  ([#875](https://github.com/open-telemetry/opentelemetry-specification/pull/875))
- Remove obsolete `http.status_text` from semantic conventions
  ([#972](https://github.com/open-telemetry/opentelemetry-specification/pull/972))
- Define `null` as an invalid value for attributes and declare attempts to set
  `null` as undefined behavior
  ([#992](https://github.com/open-telemetry/opentelemetry-specification/pull/992))
- SDK: Rename the `Decision` values for `SamplingResult`s to `DROP`, `RECORD_ONLY`
  and `RECORD_AND_SAMPLE` for consistency
  ([#938](https://github.com/open-telemetry/opentelemetry-specification/pull/938),
  [#956](https://github.com/open-telemetry/opentelemetry-specification/pull/956))
- Metrics API: Replace "Additive" with "Adding", "Non-Additive" with "Grouping"
  ([#983](https://github.com/open-telemetry/opentelemetry-specification/pull/983)
- Move active span interaction in the Trace API to a separate class
  ([#923](https://github.com/open-telemetry/opentelemetry-specification/pull/923))
- Metrics SDK: Specify LastValue default aggregation for ValueObserver
  ([#984](https://github.com/open-telemetry/opentelemetry-specification/pull/984)
- Metrics SDK: Specify TBD default aggregation for ValueRecorder
  ([#984](https://github.com/open-telemetry/opentelemetry-specification/pull/984)
- Trace SDK: Sampler.ShouldSample gets parent Context instead of SpanContext
  ([#881](https://github.com/open-telemetry/opentelemetry-specification/pull/881))
- SDK: Specify known values, as well as basic error handling for OTEL_PROPAGATORS.
  ([#962](https://github.com/open-telemetry/opentelemetry-specification/pull/962))
  ([#995](https://github.com/open-telemetry/opentelemetry-specification/pull/995))
- SDK: Specify when to generate new IDs with sampling
  ([#1225](https://github.com/open-telemetry/opentelemetry-specification/pull/1225))
- Remove custom header name for Baggage, use official header
  ([#993](https://github.com/open-telemetry/opentelemetry-specification/pull/993))
- Trace API: Clarifications for `Span.End`, e.g. IsRecording becomes false after End
  ([#1011](https://github.com/open-telemetry/opentelemetry-specification/pull/1011))
- Update semantic conventions for gRPC for new Span Status
  ([#1156](https://github.com/open-telemetry/opentelemetry-specification/pull/1156))

## v0.6.0 (2020-07-01)

New:

- Add span attribute to indicate cold starts of Function as a Service executions
  ([#650](https://github.com/open-telemetry/opentelemetry-specification/pull/650))
- Add conventions for naming of exporter packages
  ([#629](https://github.com/open-telemetry/opentelemetry-specification/pull/629))
- Add semantic conventions for container id
  ([#673](https://github.com/open-telemetry/opentelemetry-specification/pull/673))
- Add semantic conventions for HTTP content length
  ([#641](https://github.com/open-telemetry/opentelemetry-specification/pull/641))
- Add semantic conventions for process resource
  ([#635](https://github.com/open-telemetry/opentelemetry-specification/pull/635))
- Add peer.service to provide a user-configured name for a remote service
  ([#652](https://github.com/open-telemetry/opentelemetry-specification/pull/652))

Updates:

- Improve root Span description
  ([#645](https://github.com/open-telemetry/opentelemetry-specification/pull/645))
- Extend semantic conventions for RPC and allow non-gRPC calls
  ([#604](https://github.com/open-telemetry/opentelemetry-specification/pull/604))
- Revise and extend semantic conventions for databases
  ([#575](https://github.com/open-telemetry/opentelemetry-specification/pull/575))
- Clarify Tracer vs TracerProvider in tracing API and SDK spec.
  ([#619](https://github.com/open-telemetry/opentelemetry-specification/pull/619))
  Most importantly:
  * Configuration should be stored not per Tracer but in the TracerProvider.
  * Active spans are not per Tracer.
- Do not set any value in Context upon failed extraction
  ([#671](https://github.com/open-telemetry/opentelemetry-specification/pull/671))
- Clarify semantic conventions around span start and end time
  ([#592](https://github.com/open-telemetry/opentelemetry-specification/pull/592))

## v0.5.0 (06-02-2020)

- Define Log Data Model.
- Remove SpanId from Sampler input.
- Clarify what it will mean for a vendor to "support OpenTelemetry".
- Clarify Tracers should reference an InstrumentationLibrary rather than a
  Resource.
- Replace ALWAYS_PARENT sampler with a composite ParentOrElse sampler.
- Incorporate old content on metrics calling conventions, label sets.
- Update api-metrics-user.md and api-metrics-meter.md with the latest metrics
  API.
- Normalize Instrumentation term for instrumentations.
- Change w3c correlation context to custom header.

## v0.4.0 (2020-05-12)

- [OTEP-83](https://github.com/open-telemetry/oteps/blob/main/text/0083-component.md)
  Introduce the notion of InstrumentationLibrary.
- [OTEP-88](https://github.com/open-telemetry/oteps/blob/main/text/metrics/0088-metric-instrument-optional-refinements.md)
  Metrics API instrument foundation.
- [OTEP-91](https://github.com/open-telemetry/oteps/blob/main/text/logs/0091-logs-vocabulary.md)
  Logs vocabulary.
- [OTEP-92](https://github.com/open-telemetry/oteps/blob/main/text/logs/0092-logs-vision.md)
  Logs Vision.
- [OTEP-90](https://github.com/open-telemetry/oteps/blob/main/text/metrics/0090-remove-labelset-from-metrics-api.md)
  Remove LabelSet from the metrics API.
- [OTEP-98](https://github.com/open-telemetry/oteps/blob/main/text/metrics/0098-metric-instruments-explained.md)
  Explain the metric instruments.
- [OTEP-99](https://github.com/open-telemetry/oteps/blob/main/text/0099-otlp-http.md)
  OTLP/HTTP: HTTP Transport Extension for OTLP.
- Define handling of null and empty attribute values.
- Rename Setter.put to Setter.set
- Add glossary for typically misused terms.
- Clarify that resources are immutable.
- Clarify that SpanContext.IsRemote is false on remote children.
- Move specifications into sub-directories per signal.
- Remove references to obsolete `peer.*` attributes.
- Span semantic conventions for for messaging systems.
- Span semantic conventions for function as a service.
- Remove the handling of retries from trace exporters.
- Remove Metrics' default keys.
- Add some clarifying language to the semantics of metric instrument naming.
- Allow injectors and extractors to be separate interfaces.
- Add an explanation on why Context Restore operation is needed.
- Document special Zipkin conversion cases.

## v0.3.0 (2020-02-21)

- [OTEP-0059](https://github.com/open-telemetry/oteps/blob/main/text/trace/0059-otlp-trace-data-format.md)
  Add OTLP Trace Data Format specification.
- [OTEP-0066](https://github.com/open-telemetry/oteps/blob/main/text/0066-separate-context-propagation.md)
  Separate Layer for Context Propagation.
- [OTEP-0070](https://github.com/open-telemetry/oteps/blob/main/text/metrics/0070-metric-bound-instrument.md)
  Rename metric instrument "Handles" to "Bound Instruments".
- [OTEP-0072](https://github.com/open-telemetry/oteps/blob/main/text/metrics/0072-metric-observer.md)
  Metric Observer instrument specification (refinement).
- [OTEP-0080](https://github.com/open-telemetry/oteps/blob/main/text/metrics/0080-remove-metric-gauge.md)
  Remove the Metric Gauge instrument, recommend use of other instruments.
- Update 0003-measure-metric-type to match current Specification.
- Update 0009-metric-handles to match current Specification.
- Clarify named tracers and meters.
- Remove SamplingHint from the Sampling OTEP (OTEP-0006).
- Remove component attribute.
- Allow non-string Resource label values.
- Allow array values for attributes.
- Add service version to Resource attributes.
- Add general, general identity, network and VM image attribute conventions.
- Add a section on transformation to Zipkin Spans.
- Add a section on SDK default configuration.
- Enhance semantic conventions for HTTP/RPC.
- Provide guidelines for low-cardinality span names.
- SDK Tracer: Replace TracerFactory with TracerProvider.
- Update Resource to be in the SDK.

## v0.2.0 (2019-10-22)

- [OTEP-0001](https://github.com/open-telemetry/oteps/blob/main/text/0001-telemetry-without-manual-instrumentation.md)
  Added Auto-Instrumentation.
- [OTEP-0002](https://github.com/open-telemetry/oteps/blob/main/text/trace/0002-remove-spandata.md):
  Removed SpanData interface in favor of Span Start and End options.
- [OTEP-0003](https://github.com/open-telemetry/oteps/blob/main/text/metrics/0003-measure-metric-type.md)
  Consolidatesd pre-aggregated and raw metrics APIs.
- [OTEP-0008](https://github.com/open-telemetry/oteps/blob/main/text/metrics/0008-metric-observer.md)
  Added Metrics Observers API.
- [OTEP-0009](https://github.com/open-telemetry/oteps/blob/main/text/metrics/0009-metric-handles.md)
  Added Metrics Handle API.
- [OTEP-0010](https://github.com/open-telemetry/oteps/blob/main/text/metrics/0010-cumulative-to-counter.md)
  Rename "Cumulative" to "Counter" in the Metrics API.
- [OTEP-006](https://github.com/open-telemetry/oteps/blob/main/text/trace/0006-sampling.md)
  Moved sampling from the API tp the SDK.
- [OTEP-0007](https://github.com/open-telemetry/oteps/blob/main/text/0007-no-out-of-band-reporting.md)
  Moved support for out-of-band telemetry from the API to the SDK.
- [OTEP-0016](https://github.com/open-telemetry/oteps/blob/main/text/0016-named-tracers.md)
  Added named providers for Tracers and Meters.
- Added design goals and requirements for a telemetry data exchange protocol.
- Added a Span Processor interface for intercepting span start and end
  invocations.
- Added a Span Exporter interface for processing batches of spans.
- Replaced DistributedContext.GetIterator with GetEntries.
- Added clarifications and adjustments to improve cross-language applicability.
- Added a specification for SDK configuration.

## v0.1.0 (2019-06-21)

- Added API proposal for the converged OpenTracing/OpenCensus project is
  complete.<|MERGE_RESOLUTION|>--- conflicted
+++ resolved
@@ -28,6 +28,8 @@
 
 - Prometheus compatibility: Clarify naming of the target info metric, and differences between various Prometheus formats.
   ([#3871](https://github.com/open-telemetry/opentelemetry-specification/pull/3871))
+- Prometheus: represent Prometheus Info, StateSet and Unknown-typed metrics in OTLP.
+  ([#3868](https://github.com/open-telemetry/opentelemetry-specification/pull/3868))
 
 ### SDK Configuration
 
@@ -80,12 +82,7 @@
 
 ### Compatibility
 
-<<<<<<< HEAD
-- Prometheus: represent Prometheus Info, StateSet and Unknown-typed metrics in OTLP.
-  ([#3868](https://github.com/open-telemetry/opentelemetry-specification/pull/3868))
-=======
-- No changes.
->>>>>>> b4e6ec10
+- No changes.
 
 ### SDK Configuration
 
