--- conflicted
+++ resolved
@@ -20,17 +20,15 @@
 - Introduce the concept of Instrumentation Scope to replace/extend Instrumentation
   Library. The Meter is now associated with Instrumentation Scope
   ([#2276](https://github.com/open-telemetry/opentelemetry-specification/pull/2276)).
-<<<<<<< HEAD
-- Clarify what is meant by "preferred" aggregation temporality.
-  ([#2314](https://github.com/open-telemetry/opentelemetry-specification/pull/2314))
-=======
 - Specify the behavior of duplicate instrumentation registration in the API, specify
   duplicate conflicts in the data model, specify how the SDK is meant to report and
   assist the user when these conflicts arise.
   ([#2317](https://github.com/open-telemetry/opentelemetry-specification/pull/2317)).
 - Clarify that expectations for user callback behavior are documentation REQUIREMENTs.
   ([#2361](https://github.com/open-telemetry/opentelemetry-specification/pull/2361)).
->>>>>>> 9faecf44
+- Clarify what is meant by "preferred" aggregation temporality.
+  ([#2314](https://github.com/open-telemetry/opentelemetry-specification/pull/2314))
+
 
 ### Logs
 
