# Changelog

Please update changelog as part of any significant pull request. Place short
description of your change into "Unreleased" section. As part of release process
content of "Unreleased" section content will generate release notes for the
release.

## Unreleased

### Context

### Traces

### Metrics

- Stabilize part of `Enabled` SDK for synchronous instruments.
  ([#4787](https://github.com/open-telemetry/opentelemetry-specification/pull/4787))

### Logs

- Add optional Ergonomic API.
  ([#4741](https://github.com/open-telemetry/opentelemetry-specification/pull/4741))

### Baggage

### Profiles

### Resource

### Entities

### OpenTelemetry Protocol

### Compatibility

### SDK Configuration

<<<<<<< HEAD
- Declarative configuration: add links between SDK extension plugins and
  corresponding declarative config types.
  ([#4802](https://github.com/open-telemetry/opentelemetry-specification/pull/4802))
=======
- Declarative configuration: clarify default behavior and validation
  requirements of `create` and `parse`.
  ([#4780](https://github.com/open-telemetry/opentelemetry-specification/pull/4780))
- Declarative configuration: add optional programmatic customization to
  `create`, and add related supplemental guidelines.
  ([#4777](https://github.com/open-telemetry/opentelemetry-specification/pull/4777))
>>>>>>> 3eeafff6

### Common

### Supplementary Guidelines

### OTEPs

## v1.52.0 (2025-12-12)

### Context

- Make the W3C randomness flag required.
  ([#4761](https://github.com/open-telemetry/opentelemetry-specification/pull/4761))

### Traces

- Deprecate Zipkin exporter document and make exporter implementation optional.
  ([#4715](https://github.com/open-telemetry/opentelemetry-specification/pull/4715/))
- Add spec for `AlwaysRecord` sampler
  ([#4699](https://github.com/open-telemetry/opentelemetry-specification/pull/4699))

### Metrics

- Stabilize `Enabled` API for synchronous instruments.
  ([#4746](https://github.com/open-telemetry/opentelemetry-specification/pull/4746))
- Allow instrument `Enabled` implementation to have additional optimizations and features.
  ([#4747](https://github.com/open-telemetry/opentelemetry-specification/pull/4747))

### Logs

- Stabilize `LogRecordProcessor.Enabled`.
  ([#4717](https://github.com/open-telemetry/opentelemetry-specification/pull/4717))

### SDK Configuration

- Clarifies that guidance related to boolean environment variables is not applicable
  to other configuration interfaces. ([#4723](https://github.com/open-telemetry/opentelemetry-specification/pull/4723))

## v1.51.0 (2025-11-17)

### Metrics

- `AlignedHistogramBucketExemplarReservoir` SHOULD use a time-weighted algorithm.
  ([#4678](https://github.com/open-telemetry/opentelemetry-specification/pull/4678))

### Profiles

- Document the profiles signal.
  ([#4685](https://github.com/open-telemetry/opentelemetry-specification/pull/4685))

### Common

- Extend the set of attribute value types to support more complex data structures.
  ([#4651](https://github.com/open-telemetry/opentelemetry-specification/pull/4651))

## v1.50.0 (2025-10-17)

### Traces

- Restore `TraceIdRatioBased` and give it a deprecation timeline. Update recommended
  warnings based on feedback in issue [#4601](https://github.com/open-telemetry/opentelemetry-specification/issues/4601).
  ([#4627](https://github.com/open-telemetry/opentelemetry-specification/pull/4627))
- Changes of `TracerConfig.disabled` MUST be eventually visible.
  ([#4645](https://github.com/open-telemetry/opentelemetry-specification/pull/4645))
- Remove text related to the former expermental probability sampling specification.
  ([#4673](https://github.com/open-telemetry/opentelemetry-specification/pull/4673))

### Metrics

- Changes of `MeterConfig.disabled` MUST be eventually visible.
  ([#4645](https://github.com/open-telemetry/opentelemetry-specification/pull/4645))

### Logs

- Add minimum_severity and trace_based logger configuration parameters.
  ([#4612](https://github.com/open-telemetry/opentelemetry-specification/pull/4612))
- Changes of `LoggerConfig.disabled` MUST be eventually visible.
  ([#4645](https://github.com/open-telemetry/opentelemetry-specification/pull/4645))

## v1.49.0 (2025-09-16)

### Entities

- Specify entity information via an environment variable.
  ([#4594](https://github.com/open-telemetry/opentelemetry-specification/pull/4594))

### Common

- OTLP Exporters may allow devs to prepend a product identifier in `User-Agent` header.
  ([#4560](https://github.com/open-telemetry/opentelemetry-specification/pull/4560))
- ⚠️ **IMPORTANT**: Extending the set of standard attribute value types is no longer a breaking change.
  ([#4614](https://github.com/open-telemetry/opentelemetry-specification/pull/4614))

### OTEPs

- Clarify in Composite Samplers OTEP the unreliable threshold case.
  ([#4569](https://github.com/open-telemetry/opentelemetry-specification/pull/4569))

## v1.48.0 (2025-08-13)

### Logs

- Improve concurrency safety description of `LogRecordProcessor.OnEmit`.
  ([#4578](https://github.com/open-telemetry/opentelemetry-specification/pull/4578))
- Clarify that `SeverityNumber` values are used when comparing severities.
  ([#4552](https://github.com/open-telemetry/opentelemetry-specification/pull/4552))

### Entities

- Mention entity references in the stability guarantees.
  ([#4593](https://github.com/open-telemetry/opentelemetry-specification/pull/4593))

### OpenTelemetry Protocol

- Clarify protocol defaults on specification.
  ([#4585](https://github.com/open-telemetry/opentelemetry-specification/pull/4585))

### Compatibility

- Flexibilie escaping of characters that are discouraged by Prometheus Conventions
  in Prometheus exporters.
  ([#4533](https://github.com/open-telemetry/opentelemetry-specification/pull/4533))
- Flexibilize addition of unit/type related suffixes in Prometheus exporters.
  ([#4533](https://github.com/open-telemetry/opentelemetry-specification/pull/4533))
- Define the configuration option "Translation Strategies" for Prometheus exporters.
  ([#4533](https://github.com/open-telemetry/opentelemetry-specification/pull/4533))
- Define conversion of Prometheus native histograms to OpenTelemetry exponential histograms.
  ([#4561](https://github.com/open-telemetry/opentelemetry-specification/pull/4561))
- Clarify what to do when scope attribute conflicts with name, version and schema URL.
  ([#4599](https://github.com/open-telemetry/opentelemetry-specification/pull/4599))

### SDK Configuration

- Enum values provided via environment variables SHOULD be interpreted in a case-insensitive manner.
  ([#4576](https://github.com/open-telemetry/opentelemetry-specification/pull/4576))

## v1.47.0 (2025-07-18)

### Traces

- Define sampling threshold field in OpenTelemetry TraceState; define the behavior
  of TraceIdRatioBased sampler in terms of W3C Trace Context Level 2 randomness.
  ([#4166](https://github.com/open-telemetry/opentelemetry-specification/pull/4166))
- Define CompositeSampler implementation and built-in ComposableSampler interfaces.
  ([#4466](https://github.com/open-telemetry/opentelemetry-specification/pull/4466))
- Define how SDK implements `Tracer.Enabled`.
  ([#4537](https://github.com/open-telemetry/opentelemetry-specification/pull/4537))

### Logs

- Stabilize `Event Name` parameter of `Logger.Enabled`.
  ([#4534](https://github.com/open-telemetry/opentelemetry-specification/pull/4534))
- Stabilize SDK and No-Op `Logger.Enabled`.
  ([#4536](https://github.com/open-telemetry/opentelemetry-specification/pull/4536))
- `SeverityNumber=0` MAY be used to represent an unspecified value.
  ([#4535](https://github.com/open-telemetry/opentelemetry-specification/pull/4535))

### Compatibility

- Clarify expectations about Prometheus content negotiation for metric names.
  ([#4543](https://github.com/open-telemetry/opentelemetry-specification/pull/4543))

### Supplementary Guidelines

- Add Supplementary Guidelines for environment variables as context carrier
  specification.
  ([#4548](https://github.com/open-telemetry/opentelemetry-specification/pull/4548))

### OTEPs

- Extend attributes to support complex values.
  ([#4485](https://github.com/open-telemetry/opentelemetry-specification/pull/4485))

### Common

- Update spec to comply with OTEP-232.
  ([#4529](https://github.com/open-telemetry/opentelemetry-specification/pull/4529))

## v1.46.0 (2025-06-12)

### Metrics

- Prometheus receiver can expect `otel_scope_schema_url` and `otel_scope_[attribute]` labels on all metrics.
  ([#4505](https://github.com/open-telemetry/opentelemetry-specification/pull/4505))
- Prometheus receiver no longer expects `otel_scope_info` metric.
  ([#4505](https://github.com/open-telemetry/opentelemetry-specification/pull/4505))
- Prometheus exporter adds `otel_scope_schema_url` and `otel_scope_[attribute]` labels on all metrics.
  ([#4505](https://github.com/open-telemetry/opentelemetry-specification/pull/4505))
- Prometheus exporter no longer exports `otel_scope_info` metric.
  ([#4505](https://github.com/open-telemetry/opentelemetry-specification/pull/4505))

### Entities

- Define rules for setting identifying attributes.
  ([#4498](https://github.com/open-telemetry/opentelemetry-specification/pull/4498))
- Define rules for entity-resource referencing model.
  ([#4499](https://github.com/open-telemetry/opentelemetry-specification/pull/4499))

### Common

- Move Instrumentation Scope definition from glossary to a dedicated document and use normative language.
  ([#4488](https://github.com/open-telemetry/opentelemetry-specification/pull/4488))

## v1.45.0 (2025-05-14)

### Context

- Drop reference to binary `Propagator`.
  ([#4490](https://github.com/open-telemetry/opentelemetry-specification/pull/4490))

### Logs

- Add optional `Event Name` parameter to `Logger.Enabled` and `LogRecordProcessor.Enabled`.
  ([#4489](https://github.com/open-telemetry/opentelemetry-specification/pull/4489))

### Resource

- Add experimental resource detector name.
  ([#4461](https://github.com/open-telemetry/opentelemetry-specification/pull/4461))

### OTEPs

- OTEP: Span Event API deprecation plan.
  ([#4430](https://github.com/open-telemetry/opentelemetry-specification/pull/4430))

## v1.44.0 (2025-04-15)

### Context

- Add context propagation through Environment Variables specification.
    ([#4454](https://github.com/open-telemetry/opentelemetry-specification/pull/4454))
- On Propagators API, stabilize `GetAll` on the `TextMap` Extract.
    ([#4472](https://github.com/open-telemetry/opentelemetry-specification/pull/4472))

### Traces

- Define sampling threshold field in OpenTelemetry TraceState; define the behavior
  of TraceIdRatioBased sampler in terms of W3C Trace Context Level 2 randomness.
  ([#4166](https://github.com/open-telemetry/opentelemetry-specification/pull/4166))

### Metrics

- Clarify SDK behavior for Instrument Advisory Parameter.
  ([#4389](https://github.com/open-telemetry/opentelemetry-specification/pull/4389))

### Logs

- Add `Enabled` opt-in operation to the `LogRecordProcessor`.
  ([#4439](https://github.com/open-telemetry/opentelemetry-specification/pull/4439))
- Stabilize `Logger.Enabled`.
  ([#4463](https://github.com/open-telemetry/opentelemetry-specification/pull/4463))
- Stabilize `EventName`.
  ([#4475](https://github.com/open-telemetry/opentelemetry-specification/pull/4475))
- Move implementation details of the `Observed Timestamp` to the Log SDK.
  ([#4482](https://github.com/open-telemetry/opentelemetry-specification/pull/4482))

### Baggage

- Add context (baggage) propagation through Environment Variables specification.
    ([#4454](https://github.com/open-telemetry/opentelemetry-specification/pull/4454))

### Resource

- Add Datamodel for Entities.
   ([#4442](https://github.com/open-telemetry/opentelemetry-specification/pull/4442))

### SDK Configuration

- Convert declarative config env var substitution syntax to ABNF.
  ([#4448](https://github.com/open-telemetry/opentelemetry-specification/pull/4448))
- List declarative config supported SDK extension plugin interfaces.
  ([#4452](https://github.com/open-telemetry/opentelemetry-specification/pull/4452))

## v1.43.0 (2025-03-18)

### Traces

- Clarify STDOUT exporter format is unspecified.
   ([#4418](https://github.com/open-telemetry/opentelemetry-specification/pull/4418))

### Metrics

- Clarify the metrics design goal, scope out StatsD client support.
   ([#4445](https://github.com/open-telemetry/opentelemetry-specification/pull/4445))
- Clarify STDOUT exporter format is unspecified.
   ([#4418](https://github.com/open-telemetry/opentelemetry-specification/pull/4418))

### Logs

- Clarify that it is allowed to directly use Logs API.
   ([#4438](https://github.com/open-telemetry/opentelemetry-specification/pull/4438))
- Clarify STDOUT exporter format is unspecified.
   ([#4418](https://github.com/open-telemetry/opentelemetry-specification/pull/4418))

### Supplementary Guidelines

- Add Advanced Processing to Logs Supplementary Guidelines.
  ([#4407](https://github.com/open-telemetry/opentelemetry-specification/pull/4407))

### OTEPs

- Composite Head Samplers.
  ([#4321](https://github.com/open-telemetry/opentelemetry-specification/pull/4321))

## v1.42.0 (2025-02-18)

### Traces

- Deprecate `exception.escaped` attribute, add link to in-development semantic-conventions
  on how to record errors across signals.
  ([#4368](https://github.com/open-telemetry/opentelemetry-specification/pull/4368))
- Define randomness value requirements for W3C Trace Context Level 2.
  ([#4162](https://github.com/open-telemetry/opentelemetry-specification/pull/4162))

### Logs

- Define how SDK implements `Logger.Enabled`.
  ([#4381](https://github.com/open-telemetry/opentelemetry-specification/pull/4381))
- Logs API should have functionality for reusing Standard Attributes.
  ([#4373](https://github.com/open-telemetry/opentelemetry-specification/pull/4373))

### SDK Configuration

- Define syntax for escaping declarative configuration environment variable
  references.
  ([#4375](https://github.com/open-telemetry/opentelemetry-specification/pull/4375))
- Resolve various declarative config TODOs.
  ([#4394](https://github.com/open-telemetry/opentelemetry-specification/pull/4394))

## v1.41.0 (2025-01-21)

### Logs

- Remove the deprecated Events API and SDK in favor of having Events support in the Logs API and SDK.
  ([#4353](https://github.com/open-telemetry/opentelemetry-specification/pull/4353))
- Remove `Logger`'s Log Instrumentation operations.
  ([#4352](https://github.com/open-telemetry/opentelemetry-specification/pull/4352))
- Make all `Logger` operations user-facing.
  ([#4352](https://github.com/open-telemetry/opentelemetry-specification/pull/4352))

### SDK Configuration

- Clarify that implementations should interpret timeout environment variable
  values of zero as no limit (infinity).
  ([#4331](https://github.com/open-telemetry/opentelemetry-specification/pull/4331))

## v1.40.0 (2024-12-12)

### Context

- Adds optional `GetAll` method to `Getter` in Propagation API, allowing for the retrieval of multiple values for the same key.
  [#4295](https://github.com/open-telemetry/opentelemetry-specification/pull/4295)

### Traces

- Add in-development support for `otlp/stdout` exporter via `OTEL_TRACES_EXPORTER`.
  ([#4183](https://github.com/open-telemetry/opentelemetry-specification/pull/4183))
- Remove the recommendation to not synchronize access to `TracerConfig.disabled`.
  ([#4310](https://github.com/open-telemetry/opentelemetry-specification/pull/4310))

### Metrics

- Add in-development support for `otlp/stdout` exporter via `OTEL_METRICS_EXPORTER`.
  ([#4183](https://github.com/open-telemetry/opentelemetry-specification/pull/4183))
- Remove the recommendation to not synchronize access to `MeterConfig.disabled`.
  ([#4310](https://github.com/open-telemetry/opentelemetry-specification/pull/4310))

### Logs

- Add in-development support for `otlp/stdout` exporter via `OTEL_LOGS_EXPORTER`.
 ([#4183](https://github.com/open-telemetry/opentelemetry-specification/pull/4183))
- Remove the recommendation to not synchronize access to `LoggerConfig.disabled`.
  ([#4310](https://github.com/open-telemetry/opentelemetry-specification/pull/4310))
- Remove the in-development isolating log record processor.
  ([#4301](https://github.com/open-telemetry/opentelemetry-specification/pull/4301))

### Events

- Deprecate Events API and SDK in favor of having Events support in the Logs API and SDK.
  ([#4319](https://github.com/open-telemetry/opentelemetry-specification/pull/4319))
- Change `event.name` attribute into top-level event name field.
  ([#4320](https://github.com/open-telemetry/opentelemetry-specification/pull/4320))

### Common

- Lay out core principles for Specification changes.
  ([#4286](https://github.com/open-telemetry/opentelemetry-specification/pull/4286))

### Supplementary Guidelines

- Add core principles for evaluating specification changes.
  ([#4286](https://github.com/open-telemetry/opentelemetry-specification/pull/4286))

## OTEPs

- The [open-telemetry/oteps](https://github.com/open-telemetry/oteps) repository was
  merged into the specification repository.
 ([#4288](https://github.com/open-telemetry/opentelemetry-specification/pull/4288))

## v1.39.0 (2024-11-06)

### Logs

- Simplify the name "Logs Instrumentation API" to just "Logs API".
  ([#4258](https://github.com/open-telemetry/opentelemetry-specification/pull/4258))
- Rename Log Bridge API to Logs API. Define the existing Logger methods to be
  Log Bridge Operations. Add EmitEvent to the Logger as an Instrumentation Operation.
  ([#4259](https://github.com/open-telemetry/opentelemetry-specification/pull/4259))

### Profiles

- Define required attributes for Mappings.
  ([#4197](https://github.com/open-telemetry/opentelemetry-specification/pull/4197))

### Compatibility

- Add requirement to allow extending Stable APIs.
  ([#4270](https://github.com/open-telemetry/opentelemetry-specification/pull/4270))

### SDK Configuration

- Clarify declarative configuration parse requirements for null vs empty.
  ([#4269](https://github.com/open-telemetry/opentelemetry-specification/pull/4269))

### Common

- Define prototype for proposed features in development.
  ([#4273](https://github.com/open-telemetry/opentelemetry-specification/pull/4273))

## v1.38.0 (2024-10-10)

### Traces

- Make all fields as identifying for Tracer. Previously attributes were omitted from being identifying.
  ([#4161](https://github.com/open-telemetry/opentelemetry-specification/pull/4161))
- Clarify that `Export` MUST NOT be called by simple and batching processors concurrently.
  ([#4205](https://github.com/open-telemetry/opentelemetry-specification/pull/4205))

### Metrics

- Make all fields as identifying for Meter. Previously attributes were omitted from being identifying.
  ([#4161](https://github.com/open-telemetry/opentelemetry-specification/pull/4161))
- Add support for filtering attribute keys for streams via an exclude list.
  ([#4188](https://github.com/open-telemetry/opentelemetry-specification/pull/4188))
- Clarify that `Enabled` only applies to synchronous instruments.
  ([#4211](https://github.com/open-telemetry/opentelemetry-specification/pull/4211))
- Clarify that applying cardinality limits should be done after attribute filtering.
  ([#4228](https://github.com/open-telemetry/opentelemetry-specification/pull/4228))
- Mark cardinality limits as stable.
  ([#4222](https://github.com/open-telemetry/opentelemetry-specification/pull/4222))

### Logs

- Make all fields as identifying for Logger. Previously attributes were omitted from being identifying.
  ([#4161](https://github.com/open-telemetry/opentelemetry-specification/pull/4161))
- Define `Enabled` parameters for `Logger`.
  ([#4203](https://github.com/open-telemetry/opentelemetry-specification/pull/4203))
  ([#4221](https://github.com/open-telemetry/opentelemetry-specification/pull/4221))
- Introduce initial placeholder for the new user-facing Logs API, adding references
  to existing API's informing of the coming changes while the definition is defined.
  ([#4236](https://github.com/open-telemetry/opentelemetry-specification/pull/4236))

### Common

- Define equality for attributes and collection of attributes.
  ([#4161](https://github.com/open-telemetry/opentelemetry-specification/pull/4161))
- Update Instrumentation Scope glossary entry with correct identifying fields
  ([#4244](https://github.com/open-telemetry/opentelemetry-specification/pull/4244))

## v1.37.0 (2024-09-13)

### Traces

- Minor clarification on BatchExportingProcessor behavior.
  ([#4164](https://github.com/open-telemetry/opentelemetry-specification/pull/4164))
- Clarify `SpanKind` description, extend it to cover links, add examples of
  nested client spans.
  ([#4178](https://github.com/open-telemetry/opentelemetry-specification/pull/4178))

### Metrics

- Clarify that `Export` MUST NOT be called by periodic exporting MetricReader concurrently.
  ([#4206](https://github.com/open-telemetry/opentelemetry-specification/pull/4206))

### Logs

- Clarify that log record mutations are visible in next registered processors.
  ([#4067](https://github.com/open-telemetry/opentelemetry-specification/pull/4067))
- Clarify that `Export` MUST NOT be called by simple and batching processors concurrently.
  ([#4173](https://github.com/open-telemetry/opentelemetry-specification/pull/4173))

### SDK Configuration

- Define instrumentation configuration API.
  ([#4128](https://github.com/open-telemetry/opentelemetry-specification/pull/4128))
- Mark exemplar filter env variable config as stable.
  ([#4191](https://github.com/open-telemetry/opentelemetry-specification/pull/4191))

### Common

- Update instrumentation library guidance to avoid naming collisions between external and OTel instrumentations.
  ([#4187](https://github.com/open-telemetry/opentelemetry-specification/pull/4187))
- Add natively instrumented to glossary.
  ([#4186](https://github.com/open-telemetry/opentelemetry-specification/pull/4186))

## v1.36.0 (2024-08-12)

### Traces

- Remove restriction that sampler description is immutable.
  ([#4137](https://github.com/open-telemetry/opentelemetry-specification/pull/4137))
- Add in-development `OnEnding` callback to SDK `SpanProcessor` interface.
  ([#4024](https://github.com/open-telemetry/opentelemetry-specification/pull/4024))

### Metrics

- Clarify metric reader / metric exporter relationship for temporality
  preference and default aggregation. Explicitly define configuration options
  for temporality preference and default aggregation of built-in exporters, and
  make default values explicit.
  ([#4142](https://github.com/open-telemetry/opentelemetry-specification/pull/4142))
- Add data point flags to the metric data model.
  ([#4135](https://github.com/open-telemetry/opentelemetry-specification/pull/4135))

### Logs

- The SDK MAY provide an operation that makes a deep clone of a `ReadWriteLogRecord`.
  ([#4090](https://github.com/open-telemetry/opentelemetry-specification/pull/4090))

### Baggage

- Clarify no empty string allowed in baggage names.
  ([#4144](https://github.com/open-telemetry/opentelemetry-specification/pull/4144))

### Compatibility

- Clarify prometheus exporter should have `host` and `port` configuration options.
  ([#4147](https://github.com/open-telemetry/opentelemetry-specification/pull/4147))

### Common

- Require separation of API and SDK artifacts.
  ([#4125](https://github.com/open-telemetry/opentelemetry-specification/pull/4125))

## v1.35.0 (2024-07-12)

### Logs

- Add the in-development isolating log record processor.
  ([#4062](https://github.com/open-telemetry/opentelemetry-specification/pull/4062))

### Compatibility

- Define casing for hex-encoded IDs and mark the "Trace Context in non-OTLP Log Formats" specification stable.
  ([#3909](https://github.com/open-telemetry/opentelemetry-specification/pull/3909))

## v1.34.0 (2024-06-11)

### Context

- No changes.

### Traces

- Clarify the trace SDK should log discarded events and links.
  ([#4064](https://github.com/open-telemetry/opentelemetry-specification/pull/4064))
- Add new in-development `Enabled` API to the `Tracer`.
  ([#4063](https://github.com/open-telemetry/opentelemetry-specification/pull/4063))

### Metrics

- Add new in-development `Enabled` API to meter instruments.
  ([#4063](https://github.com/open-telemetry/opentelemetry-specification/pull/4063))

### Logs

- Add the in-development `Enabled` API to the `Logger`.
  ([#4020](https://github.com/open-telemetry/opentelemetry-specification/pull/4020))

### Events

- Rename event payload to body.
  ([#4035](https://github.com/open-telemetry/opentelemetry-specification/pull/4035))
- Add specification for EventLogger and EventLoggerProvider.
  ([#4031](https://github.com/open-telemetry/opentelemetry-specification/pull/4031))
- Describe the use cases for events in greater detail.
  ([#3969](https://github.com/open-telemetry/opentelemetry-specification/pull/3969))

### Resource

- No changes.

### OpenTelemetry Protocol

- No changes.

### Compatibility

- Prometheus: Clarify location of unit suffix within metric names.
  ([#4057](https://github.com/open-telemetry/opentelemetry-specification/pull/4057))

### SDK Configuration

- No changes.

### Common

- OpenTelemetry clients MUST follow SemVer 2.0.0.
  ([#4039](https://github.com/open-telemetry/opentelemetry-specification/pull/4039))
- Rename "Experimental" to "Development" according to OTEP 0232.
  ([#4061](https://github.com/open-telemetry/opentelemetry-specification/pull/4061)),
  ([#4069](https://github.com/open-telemetry/opentelemetry-specification/pull/4069))

### Supplementary Guidelines

- Clarify that it is permissible to extend SDK interfaces without requiring a major version bump
  ([#4030](https://github.com/open-telemetry/opentelemetry-specification/pull/4030))

## v1.33.0 (2024-05-09)

### Context

### Traces

- Links with invalid SpanContext are recorded.
  ([#3928](https://github.com/open-telemetry/opentelemetry-specification/pull/3928))

### Metrics

- Change the exemplar behavior to be on by default.
  ([#3994](https://github.com/open-telemetry/opentelemetry-specification/pull/3994))
- Use normative language for exemplar default aggregations.
  ([#4009](https://github.com/open-telemetry/opentelemetry-specification/pull/4009))
- Mark Exemplars as stable.
  ([#3870](https://github.com/open-telemetry/opentelemetry-specification/pull/3870))
- Mark synchronous gauge as stable.
  ([#4019](https://github.com/open-telemetry/opentelemetry-specification/pull/4019))

### Logs

- Allow implementations to export duplicate keys in a map as an opt-in option.
  ([#3987](https://github.com/open-telemetry/opentelemetry-specification/pull/3987))

### Events

### Resource

### OpenTelemetry Protocol

### Compatibility

- Add name suggestion for option to apply resource attributes as metric attributes in Prometheus exporter.
  ([#3837](https://github.com/open-telemetry/opentelemetry-specification/pull/3837))

### SDK Configuration

- Clarify syntax for environment variable substitution regular expression
  ([#4001](https://github.com/open-telemetry/opentelemetry-specification/pull/4001))
- Error out on invalid identifiers in environment variable substitution.
  ([#4002](https://github.com/open-telemetry/opentelemetry-specification/pull/4002))
- Add end to end examples for file configuration
  ([#4018](https://github.com/open-telemetry/opentelemetry-specification/pull/4018))
- Clarify the schema for YAML configuration files
  ([#3973](https://github.com/open-telemetry/opentelemetry-specification/pull/3973))

### Common

### Supplementary Guidelines

## v1.32.0 (2024-04-11)

### Context

- No changes.

### Traces

- Remove the Jaeger Exporter.
  ([#3964](https://github.com/open-telemetry/opentelemetry-specification/pull/3964))

### Metrics

- Clarify that exemplar reservoir default may change in a minor version.
  ([#3943](https://github.com/open-telemetry/opentelemetry-specification/pull/3943))
- Add option to disable target info metric to Prometheus exporters.
  ([#3872](https://github.com/open-telemetry/opentelemetry-specification/pull/3872))
- Add synchronous gauge entry to sum monotonic table.
  ([#3977](https://github.com/open-telemetry/opentelemetry-specification/pull/3977))

### Logs

- Refine description of Instrumentation Scope.
  ([#3855](https://github.com/open-telemetry/opentelemetry-specification/pull/3855))
- Clarify that `ReadableLogRecord` and `ReadWriteLogRecord` can be represented using a single type.
  ([#3898](https://github.com/open-telemetry/opentelemetry-specification/pull/3898))
- Fix what can be modified via `ReadWriteLogRecord`.
  ([#3907](https://github.com/open-telemetry/opentelemetry-specification/pull/3907))

### Events

- No changes.

### Resource

- No changes.

### OpenTelemetry Protocol

- No changes.

### Compatibility

- Prometheus compatibility: Clarify naming of the target info metric, and differences between various Prometheus formats.
  ([#3871](https://github.com/open-telemetry/opentelemetry-specification/pull/3871))
- Prometheus compatibility: Clarify that the service triplet is required to be unique by semantic conventions.
  ([#3945](https://github.com/open-telemetry/opentelemetry-specification/pull/3945))
- Prometheus: represent Prometheus Info, StateSet and Unknown-typed metrics in OTLP.
  ([#3868](https://github.com/open-telemetry/opentelemetry-specification/pull/3868))
- Update and reorganize the prometheus sdk exporter specification.
  ([#3872](https://github.com/open-telemetry/opentelemetry-specification/pull/3872))

### SDK Configuration

- Define OTEL_EXPERIMENTAL_CONFIG_FILE to ignore other env vars, add env var substitution default syntax.
  ([#3948](https://github.com/open-telemetry/opentelemetry-specification/pull/3948))
- Clarify environment variable substitution is not recursive
  ([#3913](https://github.com/open-telemetry/opentelemetry-specification/pull/3913))
- Allow `env:` prefix in environment variable substitution syntax.
  ([#3974](https://github.com/open-telemetry/opentelemetry-specification/pull/3974))
- Add simple scope configuration to Tracer, Meter, Logger (experimental).
  ([#3877](https://github.com/open-telemetry/opentelemetry-specification/pull/3877))

### Common

- No changes.

### Supplementary Guidelines

- No changes.

## v1.31.0 (2024-03-13)

### Context

- Specify allowed characters for Baggage keys and values.
  ([#3801](https://github.com/open-telemetry/opentelemetry-specification/pull/3801))

### Traces

- Mark the AddLink() operation as stable.
  ([#3887](https://github.com/open-telemetry/opentelemetry-specification/pull/3887))

### Metrics

- Formalize the interaction between cardinality limit and overflow attribute.
  ([#3912](https://github.com/open-telemetry/opentelemetry-specification/pull/3912))

### Logs

- Fix: remove `name` from LogRecord example in the File Exporter example.
  ([#3886](https://github.com/open-telemetry/opentelemetry-specification/pull/3886))
- Remove implementation detail from Logs Bridge API.
  ([#3884](https://github.com/open-telemetry/opentelemetry-specification/pull/3884))
- Clarify that logs attributes are a superset of standard attributes.
  ([#3852](https://github.com/open-telemetry/opentelemetry-specification/pull/3852))
- Add support for empty values.
  ([#3853](https://github.com/open-telemetry/opentelemetry-specification/pull/3853))
- Mark standard output log record exporter as stable.
  ([#3922](https://github.com/open-telemetry/opentelemetry-specification/pull/3922))

### Events

- Add Provider to the Event API.
  ([#3878](https://github.com/open-telemetry/opentelemetry-specification/pull/3878))

### Resource

- No changes.

### OpenTelemetry Protocol

- No changes.

### Compatibility

- No changes.

### SDK Configuration

- No changes.

### Common

- Prohibit attribute value from evolving to contain complex types.
  ([#3858](https://github.com/open-telemetry/opentelemetry-specification/pull/3858))
- Tighten stability requirements for well-known attribute values.
  ([#3879](https://github.com/open-telemetry/opentelemetry-specification/pull/3879))

### Supplementary Guidelines

- No changes.

## v1.30.0 (2024-02-15)

### Context

- No changes.

### Traces

- No changes.

### Metrics

- Clarify metric view measurement processing.
  ([#3842](https://github.com/open-telemetry/opentelemetry-specification/pull/3842))
- Expose `ExemplarReservoir` as configuration parameter for views.
  Remove `ExemplarFilter` as an interface, now it is only configuration
  parameter.
  ([#3820](https://github.com/open-telemetry/opentelemetry-specification/pull/3820))

### Logs

- Fix `Resource` field type in Logs Data Model.
  ([#3826](https://github.com/open-telemetry/opentelemetry-specification/pull/3826))
- Remove confusing description from `Body` field in Logs Data Model to make it clear the Bridge API must support a structured body.
  ([#3827](https://github.com/open-telemetry/opentelemetry-specification/pull/3827))
- Deconstruct number scalar type to double and signed integer.
  ([#3854](https://github.com/open-telemetry/opentelemetry-specification/pull/3854))
- Remove use of Object-Oriented term `class` in log signal.
  ([#3882](https://github.com/open-telemetry/opentelemetry-specification/pull/3882))

### Resource

- No changes.

### OpenTelemetry Protocol

- Use `TracesData`, `MetricsData` and `LogsData` proto messages for file exporter.
  ([#3809](https://github.com/open-telemetry/opentelemetry-specification/pull/3809))

### Compatibility

- No changes.

### SDK Configuration

- Add file configuration section to spec compliance matrix.
  ([#3804](https://github.com/open-telemetry/opentelemetry-specification/pull/3804))
- Define mechanism for SDK extension components.
  ([#3802](https://github.com/open-telemetry/opentelemetry-specification/pull/3802))

### Common

- No changes.

### Supplementary Guidelines

- No changes.

## v1.29.0 (2024-01-10)

### Context & Baggage

- Align definition of Baggage with W3C Specification.
  ([#3800](https://github.com/open-telemetry/opentelemetry-specification/pull/3800))

### Traces

- Update OpenTelemetry to Zipkin Transformation to handle attributes from older semantic conventions in a backwards compatible way.
  ([#3794](https://github.com/open-telemetry/opentelemetry-specification/pull/3794))

### Metrics

- Define experimental MetricFilter as a mechanism to filter collected metrics by the MetricReader
  ([#3566](https://github.com/open-telemetry/opentelemetry-specification/pull/3566))
- Add optional configuration for Prometheus exporters to optionally remove unit and type suffixes.
  ([#3777](https://github.com/open-telemetry/opentelemetry-specification/pull/3777))
- Add optional configuration for Prometheus exporters to optionally drop `otel_scope_info` metric.
  ([#3796](https://github.com/open-telemetry/opentelemetry-specification/pull/3796))

### Logs

### Resource

### OpenTelemetry Protocol

### Compatibility

### SDK Configuration

- Define file configuration file format and env var substitution
  ([#3744](https://github.com/open-telemetry/opentelemetry-specification/pull/3744))

### Common

- Clarify that attribute keys are case-sensitive.
  ([#3784](https://github.com/open-telemetry/opentelemetry-specification/pull/3784))

### Supplementary Guidelines

## v1.28.0 (2023-12-07)

### Context

- No changes.

### Traces

- Stabilize how exceptions are recorded using the Trace SDK.
  ([#3769](https://github.com/open-telemetry/opentelemetry-specification/pull/3769))
- Add definition for standard output span exporter.
  ([#3740](https://github.com/open-telemetry/opentelemetry-specification/pull/3740))

### Metrics

- Add optional configuration for Prometheus exporters to promote resource attributes to metric attributes
  ([#3761](https://github.com/open-telemetry/opentelemetry-specification/pull/3761))
- Clarifications and flexibility in Exemplar speicification.
  ([#3760](https://github.com/open-telemetry/opentelemetry-specification/pull/3760))

### Logs

- Add definition for standard output log record exporter.
  ([#3741](https://github.com/open-telemetry/opentelemetry-specification/pull/3741))
- BREAKING: Change `event.name` definition to include `namespace` and removed `event.domain` from log event attributes.
  ([#3749](https://github.com/open-telemetry/opentelemetry-specification/pull/3749))
- BREAKING: Refine the arguments of the emit Event API. Instead of accepting
  a `LogRecord`, the individual arguments are enumerated along with the
  implementation requirements on how those arguments map to `LogRecord`.
  ([#3772](https://github.com/open-telemetry/opentelemetry-specification/pull/3772))

### Resource

- No changes.

### OpenTelemetry Protocol

- Clarify HTTP endpoint configuration option handling.
  ([#3739](https://github.com/open-telemetry/opentelemetry-specification/pull/3739))

### Compatibility

- No changes.

### SDK Configuration

- Add `console` as an exporter type that is supported via environment variable configuration.
  ([#3742](https://github.com/open-telemetry/opentelemetry-specification/pull/3742))

### Common

- No changes.

### Supplementary Guidelines

- No changes.

## v1.27.0 (2023-11-08)

### Context

- No changes.

### Traces

- Add a new AddLink() operation to Span (experimental).
  ([#3678](https://github.com/open-telemetry/opentelemetry-specification/pull/3678))

### Metrics

- No changes.

### Logs

- No changes.

### Resource

- No changes.

### OpenTelemetry Protocol

- New exporter implementations do not need to support
  `OTEL_EXPORTER_OTLP_SPAN_INSECURE` and `OTEL_EXPORTER_OTLP_METRIC_INSECURE`.
  ([#3719](https://github.com/open-telemetry/opentelemetry-specification/pull/3719))

### Compatibility

- No changes.

### SDK Configuration

- Define file configuration parse and create operations.
  ([#3437](https://github.com/open-telemetry/opentelemetry-specification/pull/3437))
- Add environment variable implementation guidelines.
  ([#3738](https://github.com/open-telemetry/opentelemetry-specification/pull/3738))

### Common

- Rename/replace `(client|server).socket.(address|port)` attributes with `network.(peer|local).(address|port)`.
  ([#3713](https://github.com/open-telemetry/opentelemetry-specification/pull/3713))

### Supplementary Guidelines

- No changes.

## v1.26.0 (2023-10-10)

### Context

- No changes.

### Traces

- `ParentBased` sampler is a decorator (not a composite).
  ([#3706](https://github.com/open-telemetry/opentelemetry-specification/pull/3706))

### Metrics

- Consistently use "advisory parameters" instead of "advice parameters".
  ([#3693](https://github.com/open-telemetry/opentelemetry-specification/pull/3693))
- Stabilize `ExplicitBucketBoundaries` instrument advisory parameter.
  ([#3694](https://github.com/open-telemetry/opentelemetry-specification/pull/3694))

### Logs

- Update two apache access logs mappings.
  ([#3712](https://github.com/open-telemetry/opentelemetry-specification/pull/3712))

### Resource

- No changes.

### OpenTelemetry Protocol

- No changes.

### Compatibility

- Prometheus exporters omit empty resources and scopes without attributes.
  ([#3660](https://github.com/open-telemetry/opentelemetry-specification/pull/3660))

### SDK Configuration

- Fix description of OTEL_ATTRIBUTE_COUNT_LIMIT
  ([#3714](https://github.com/open-telemetry/opentelemetry-specification/pull/3714))

### Common

- Add upgrading and version management documentation
  ([#3695](https://github.com/open-telemetry/opentelemetry-specification/pull/3695))

### Supplementary Guidelines

- No changes.

## v1.25.0 (2023-09-13)

### Context

- No changes.

### Traces

- No changes.

### Metrics

- Increase metric name maximum length from 63 to 255 characters.
  ([#3648](https://github.com/open-telemetry/opentelemetry-specification/pull/3648))
- MetricReader.Collect ignores Resource from MetricProducer.Produce.
  ([#3636](https://github.com/open-telemetry/opentelemetry-specification/pull/3636))
- Attribute sets not observed during async callbacks are not exported.
  ([#3242](https://github.com/open-telemetry/opentelemetry-specification/pull/3242))
- Promote MetricProducer specification to feature-freeze.
  ([#3655](https://github.com/open-telemetry/opentelemetry-specification/pull/3655))
- Add synchronous gauge instrument, clarify temporality selection influence on
  metric point persistence.
  ([#3540](https://github.com/open-telemetry/opentelemetry-specification/pull/3540))
- Clarify that advice is non-identifying.
  ([#3661](https://github.com/open-telemetry/opentelemetry-specification/pull/3661))
- Define the default size of the `SimpleFixedSizeExemplarReservoir` to be `1`.
  ([#3670](https://github.com/open-telemetry/opentelemetry-specification/pull/3670))
- Rename "advice" to "advisory parameters".
  ([#3662](https://github.com/open-telemetry/opentelemetry-specification/pull/3662))
- Clarify the minimal implementation of a `View`'s `attribute_keys` is an allow-list.
  ([#3680](https://github.com/open-telemetry/opentelemetry-specification/pull/3680))
- Add "/" to valid characters for instrument names
  ([#3684](https://github.com/open-telemetry/opentelemetry-specification/pull/3684))
- Stabilize the `MetricProducer`.
  ([#3685](https://github.com/open-telemetry/opentelemetry-specification/pull/3685))

### Logs

- Update GCP data model to use `TraceFlags` instead of
  `gcp.trace_sampled`. ([#3629](https://github.com/open-telemetry/opentelemetry-specification/pull/3629))

### Resource

- No changes.

### OpenTelemetry Protocol

- Fix and clarify definition of "transient error" in the OTLP exporter specification.
  ([#3653](https://github.com/open-telemetry/opentelemetry-specification/pull/3653))

### Compatibility

- OpenTracing Shim: Allow invalid but sampled SpanContext to be returned.
  ([#3471](https://github.com/open-telemetry/opentelemetry-specification/pull/3471))
- Prometheus: Allow changing metric names by default when translating from Prometheus to OpenTelemetry.
  ([#3679](https://github.com/open-telemetry/opentelemetry-specification/pull/3679))

### SDK Configuration

- No changes.

### Common

- No changes.

### Supplemenatary Guidelines

- No changes.

## v1.24.0 (2023-08-10)

### Context

- No changes.

### Traces

- No changes.

### Metrics

- Specify how to handle instrument name conflicts.
  ([#3626](https://github.com/open-telemetry/opentelemetry-specification/pull/3626))
- Add experimental metric attributes advice API.
  ([#3546](https://github.com/open-telemetry/opentelemetry-specification/pull/3546))
- Revise the exemplar default reservoirs.
  ([#3627](https://github.com/open-telemetry/opentelemetry-specification/pull/3627))
- Mark the default aggregation cardinality Experimental in MetricReader.
  ([#3619](https://github.com/open-telemetry/opentelemetry-specification/pull/3619))
- Mark Metric No-Op API as stable.
  ([#3642](https://github.com/open-telemetry/opentelemetry-specification/pull/3642))
- MetricProducers are provided as config to MetricReaders instead of through a RegisterProducer operation.
  ([#3613](https://github.com/open-telemetry/opentelemetry-specification/pull/3613))
- Refine `MetricProvider.ForceFlush` and define `ForceFlush` for periodic exporting MetricReader.
  ([#3563](https://github.com/open-telemetry/opentelemetry-specification/pull/3563))

### Logs

- Clarify how log appender use Scope name and attributes.
  ([#3583](https://github.com/open-telemetry/opentelemetry-specification/pull/3583))
- Mark No-Op Logs Bridge API as stable.
  ([#3642](https://github.com/open-telemetry/opentelemetry-specification/pull/3642))

### Resource

- No changes.

### Compatibility

- Prometheus exporters SHOULD provide configuration to disable the addition of `_total` suffixes.
  ([#3590](https://github.com/open-telemetry/opentelemetry-specification/pull/3590))

### SDK Configuration

- No changes.

### Common

- No changes.

### Supplemenatary Guidelines

- No changes.

## v1.23.0 (2023-07-12)

### Context

- No changes.

### Traces

- Refine SDK TracerProvider configuration section.
  ([#3559](https://github.com/open-telemetry/opentelemetry-specification/pull/3559))
- Make SDK Tracer Creation more normative.
  ([#3529](https://github.com/open-telemetry/opentelemetry-specification/pull/3529))

### Metrics

- Refine SDK MeterProvider configuration section.
  ([#3522](https://github.com/open-telemetry/opentelemetry-specification/pull/3522))
- Clarify metric view requirements and recommendations.
  ([#3524](https://github.com/open-telemetry/opentelemetry-specification/pull/3524))
- Change the view name to be the view's stream configuration name.
  ([#3524](https://github.com/open-telemetry/opentelemetry-specification/pull/3524))
- Make SDK Meter Creation more normative.
  ([#3529](https://github.com/open-telemetry/opentelemetry-specification/pull/3529))
- Clarify duplicate instrument registration scope to be a MeterProvider.
  ([#3538](https://github.com/open-telemetry/opentelemetry-specification/pull/3538))
- Clarify identical instrument definition for SDK.
  ([#3585](https://github.com/open-telemetry/opentelemetry-specification/pull/3585))

### Logs

- Refine SDK LoggerProvider configuration section.
  ([#3559](https://github.com/open-telemetry/opentelemetry-specification/pull/3559))
- Make SDK Logger Creation more normative.
  ([#3529](https://github.com/open-telemetry/opentelemetry-specification/pull/3529))

### Resource

- No changes.

### Compatibility

- NOTICE: Remove the Jaeger Exporter
  ([#3567](https://github.com/open-telemetry/opentelemetry-specification/pull/3567))
- Prometheus: Do not add `_total` suffix if the metric already ends in `_total`.
  ([#3581](https://github.com/open-telemetry/opentelemetry-specification/pull/3581))
- Prometheus type and unit suffixes are not trimmed by default.
  ([#3580](https://github.com/open-telemetry/opentelemetry-specification/pull/3580))

### SDK Configuration

- Extract Exemplar section and mark it as Experimental.
  ([#3533](https://github.com/open-telemetry/opentelemetry-specification/pull/3533))

### Common

- No changes.

### Supplemenatary Guidelines

- No changes.

## v1.22.0 (2023-06-09)

### Context

- No changes.

### Traces

- No changes.

### Metrics

- Make recommendation to reserve aggregator normative.
  ([#3526](https://github.com/open-telemetry/opentelemetry-specification/pull/3526))

### Logs

- No changes.

### Resource

- No changes.

### Compatibility

- No changes.

### OpenTelemetry Protocol

- Move OTLP specification to github.com/open-telemetry/opentelemetry-proto.
  ([#3454](https://github.com/open-telemetry/opentelemetry-specification/pull/3454))

### SDK Configuration

- No changes.

### Telemetry Schemas

- No changes.

### Common

- Explain why custom attributes are not recommended to be placed in OTel
  namespaces.
  ([#3507](https://github.com/open-telemetry/opentelemetry-specification/pull/3507))

### Supplemenatary Guidelines

- No changes.

## v1.21.0 (2023-05-09)

### Context

- No changes.

### Traces

- No changes.

### Metrics

- Add experimental histogram advice API.
  ([#3216](https://github.com/open-telemetry/opentelemetry-specification/pull/3216))
- Recommended non-prefixed units for metric instrument semantic conventions.
  ([#3312](https://github.com/open-telemetry/opentelemetry-specification/pull/3312))
- Recommended cardinality limits to protect metrics pipelines against
  excessive data production from a single instrument.
  ([#2960](https://github.com/open-telemetry/opentelemetry-specification/pull/2960))
- Specify second unit (`s`) and advice bucket boundaries of `[]`
  for `process.runtime.jvm.gc.duration`.
  ([#3458](https://github.com/open-telemetry/opentelemetry-specification/pull/3458))
- Add links to the JMX APIs that are the JVM runtime metric sources.
  ([#3463](https://github.com/open-telemetry/opentelemetry-specification/pull/3463))

### Logs

- Clarify parameters for emitting a log record.
  ([#3345](https://github.com/open-telemetry/opentelemetry-specification/pull/3354))
- Drop logger include_trace_context parameter.
  ([#3397](https://github.com/open-telemetry/opentelemetry-specification/pull/3397))
- Clarify how ObservedTimestamp field is set if unspecified
  ([#3385](https://github.com/open-telemetry/opentelemetry-specification/pull/3385))
- Mark logs bridge API / SDK as stable.
  ([#3376](https://github.com/open-telemetry/opentelemetry-specification/pull/3376))
- Mark LogRecord Environment Variables as stable.
  ([#3449](https://github.com/open-telemetry/opentelemetry-specification/pull/3449))

### Resource

### Semantic Conventions

- The Semantic Conventions have moved to a separate repository
  [github.com/open-telemetry/semantic-conventions](https://github.com/open-telemetry/semantic-conventions).
  There will be no future semantic conventions release from this repository.
  ([#3489](https://github.com/open-telemetry/opentelemetry-specification/pull/3489))

### Compatibility

- Mark OpenCensus compatibility spec as stable
  ([#3425](https://github.com/open-telemetry/opentelemetry-specification/pull/3425))

### OpenTelemetry Protocol

- No changes.

### SDK Configuration

- Lay initial groundwork for file configuration
  ([#3360](https://github.com/open-telemetry/opentelemetry-specification/pull/3360))
- Move file configuration schema to `opentelemetry-configuration`.
  ([#3412](https://github.com/open-telemetry/opentelemetry-specification/pull/3412))
- Move `sdk-configuration.md` and `sdk-environment-variables.md`
  to `/specification/configuration/`.
  ([#3434](https://github.com/open-telemetry/opentelemetry-specification/pull/3434))

### Telemetry Schemas

- No changes.

### Common

- Add log entries to specification README.md contents.
  ([#3435](https://github.com/open-telemetry/opentelemetry-specification/pull/3435))

### Supplemenatary Guidelines

- Add guidance to use service-supported propagation formats as default for AWS SDK client calls.
  ([#3212](https://github.com/open-telemetry/opentelemetry-specification/pull/3212))

## v1.20.0 (2023-04-07)

### Context

- No changes.

### Traces

- Clarify required parent information in ReadableSpan. Technically a relaxation,
  but previously it was easy to overlook certain properties were required.
  [#3257](https://github.com/open-telemetry/opentelemetry-specification/pull/3257)
- Remove underspecified and unused Span decorator from Trace SDK.
  ([#3363](https://github.com/open-telemetry/opentelemetry-specification/pull/3363))

### Metrics

- Clarify that units should use UCUM case sensitive variant.
  ([#3306](https://github.com/open-telemetry/opentelemetry-specification/pull/3306))
- Remove No-Op instrument and Meter creation requirements.
  ([#3322](https://github.com/open-telemetry/opentelemetry-specification/pull/3322))
- Fixed attributes requirement level in semantic conventions for hardware metrics
  ([#3258](https://github.com/open-telemetry/opentelemetry-specification/pull/3258))

### Logs

- Update log readme "request context" to "trace context".
  ([#3332](https://github.com/open-telemetry/opentelemetry-specification/pull/3332))
- Remove log readme document status.
  ([#3334](https://github.com/open-telemetry/opentelemetry-specification/pull/3334))
- Break out compatibility document on recording trace context in non-OTLP Log Format
  ([#3331](https://github.com/open-telemetry/opentelemetry-specification/pull/3331))
- Ensure Logs Bridge API doesn't contain SDK implementation details
  ([#3275](https://github.com/open-telemetry/opentelemetry-specification/pull/3275))
- Add Log Bridge API artifact naming guidance
  ([#3346](https://github.com/open-telemetry/opentelemetry-specification/pull/3346))
- Add log appender / bridge to glossary.
  ([#3335](https://github.com/open-telemetry/opentelemetry-specification/pull/3335))

### Resource

- No changes.

### Semantic Conventions

- Clarify that attribute requirement levels apply to the instrumentation library
  ([#3289](https://github.com/open-telemetry/opentelemetry-specification/pull/3289))
- Fix grammatical number of metric units.
  ([#3298](https://github.com/open-telemetry/opentelemetry-specification/pull/3298))
- Rename `net.app.protocol.(name|version)` to `net.protocol.(name|version)`
  ([#3272](https://github.com/open-telemetry/opentelemetry-specification/pull/3272))
- Replace `http.flavor` with `net.protocol.(name|version)`
  ([#3272](https://github.com/open-telemetry/opentelemetry-specification/pull/3272))
- Metric requirement levels are now stable
  ([#3271](https://github.com/open-telemetry/opentelemetry-specification/pull/3271))
- BREAKING: remove `messaging.destination.kind` and `messaging.source.kind`.
  ([#3214](https://github.com/open-telemetry/opentelemetry-specification/pull/3214),
  [#3348](https://github.com/open-telemetry/opentelemetry-specification/pull/3348))
- Define attributes collected for `cosmosdb` by Cosmos DB SDK
  ([#3097](https://github.com/open-telemetry/opentelemetry-specification/pull/3097))
- Clarify stability requirements of semantic conventions
  ([#3225](https://github.com/open-telemetry/opentelemetry-specification/pull/3225))
- BREAKING: Change span statuses for gRPC server spans.
  ([#3333](https://github.com/open-telemetry/opentelemetry-specification/pull/3333))
- Stabilize key components of `service.*` and `telemetry.sdk.*` resource
  semantic conventions.
  ([#3202](https://github.com/open-telemetry/opentelemetry-specification/pull/3202))
- Fixed attributes requirement level in semantic conventions for hardware metrics
  ([#3258](https://github.com/open-telemetry/opentelemetry-specification/pull/3258))
- Added AWS S3 semantic conventions.
  ([#3251](https://github.com/open-telemetry/opentelemetry-specification/pull/3251))
- Fix units in the Kafka metric semantic conventions.
  ([#3300](https://github.com/open-telemetry/opentelemetry-specification/pull/3300))
- Add Trino to Database specific conventions
  ([#3347](https://github.com/open-telemetry/opentelemetry-specification/pull/3347))
- Change `db.statement` to only be collected if there is sanitization.
  ([#3127](https://github.com/open-telemetry/opentelemetry-specification/pull/3127))
- BREAKING: Remove `http.status_code` attribute from the
  `http.server.active_requests` metric.
  ([#3366](https://github.com/open-telemetry/opentelemetry-specification/pull/3366))
- Mark attribute requirement levels as stable
  ([#3368](https://github.com/open-telemetry/opentelemetry-specification/pull/3368))

### Compatibility

- No changes.

### OpenTelemetry Protocol

- Declare OTLP stable.
  ([#3274](https://github.com/open-telemetry/opentelemetry-specification/pull/3274))

### SDK Configuration

- No changes.

### Telemetry Schemas

- No changes.

### Common

- No changes.

## v1.19.0 (2023-03-06)

### Context

- No changes.

### Traces

- No changes.

### Metrics

- Add unit to View's Instrument selection criteria.
  ([#3184](https://github.com/open-telemetry/opentelemetry-specification/pull/3184))
- Add metric requirement levels "Required", "Recommended", and "Opt-In".
  ([#3237](https://github.com/open-telemetry/opentelemetry-specification/pull/3237))

### Logs

- Rename Logs API to Logs Bridge API to prevent confusion.
  ([#3197](https://github.com/open-telemetry/opentelemetry-specification/pull/3197))
- Move event language from log README to event-api.
  ([#3252](https://github.com/open-telemetry/opentelemetry-specification/pull/3252))

### Resource

- Clarify how to collect `host.id` for non-containerized systems.
  ([#3173](https://github.com/open-telemetry/opentelemetry-specification/pull/3173))

### Semantic Conventions

- Move X-Ray Env Variable propagation to span link instead of parent for AWS Lambda.
  ([#3166](https://github.com/open-telemetry/opentelemetry-specification/pull/3166))
- Add heroku resource semantic conventions.
  [#3075](https://github.com/open-telemetry/opentelemetry-specification/pull/3075)
- BREAKING: Rename faas.execution to faas.invocation_id
  ([#3209](https://github.com/open-telemetry/opentelemetry-specification/pull/3209))
- BREAKING: Change faas.max_memory units to Bytes instead of MB
  ([#3209](https://github.com/open-telemetry/opentelemetry-specification/pull/3209))
- BREAKING: Expand scope of faas.id to cloud.resource_id
  ([#3188](https://github.com/open-telemetry/opentelemetry-specification/pull/3188))
- Add Connect RPC specific conventions
  ([#3116](https://github.com/open-telemetry/opentelemetry-specification/pull/3116))
- Rename JVM metric attribute value from `nonheap` to `non_heap`
  ([#3250](https://github.com/open-telemetry/opentelemetry-specification/pull/3250))
- Mark the attribute naming guidelines in the specification as stable.
  ([#3220](https://github.com/open-telemetry/opentelemetry-specification/pull/3220))
- Mark telemetry schema readme stable.
  ([#3221](https://github.com/open-telemetry/opentelemetry-specification/pull/3221))
- Remove mention of `net.transport` from HTTP semantic conventions
  ([#3244](https://github.com/open-telemetry/opentelemetry-specification/pull/3244))
- Clarifies that if an HTTP client request is explicitly made to an IP address,
  e.g. `http://x.x.x.x:8080`, then `net.peer.name` SHOULD be the IP address `x.x.x.x`
  ([#3276](https://github.com/open-telemetry/opentelemetry-specification/pull/3276))
- Mark `net.sock.host.port` as conditionally required.
  ([#3246](https://github.com/open-telemetry/opentelemetry-specification/pull/3246))
- Rename Optional attribute requirement level to Opt-In.
  ([#3228](https://github.com/open-telemetry/opentelemetry-specification/pull/3228))
- Rename `http.user_agent` to `user_agent.original`.
  ([#3190](https://github.com/open-telemetry/opentelemetry-specification/pull/3190))
- Expand the declaration of `pool.name`.
  ([#3050](https://github.com/open-telemetry/opentelemetry-specification/pull/3050))

### Compatibility

- Update Zipkin remoteEndpoint preferences.
  ([#3087](https://github.com/open-telemetry/opentelemetry-specification/pull/3087))

### OpenTelemetry Protocol

- Declare OTLP/JSON Stable.
  ([#2930](https://github.com/open-telemetry/opentelemetry-specification/pull/2930))

### SDK Configuration

- No changes.

### Telemetry Schemas

- No changes.

### Common

- No changes.

## v1.18.0 (2023-02-09)

### Context

- No changes.

### Traces

- Clarify guidance regarding excessive logging when attributes are dropped
  or truncated.
  ([#3151](https://github.com/open-telemetry/opentelemetry-specification/pull/3151))

### Metrics

- No changes.

### Logs

- Define BatchLogRecordProcessor default configuration values.
  ([#3002](https://github.com/open-telemetry/opentelemetry-specification/pull/3002))
- Clarify guidance regarding excessive logging when attributes are dropped
  or truncated.
  ([#3151](https://github.com/open-telemetry/opentelemetry-specification/pull/3151))

### Resource

- No changes.

### Semantic Conventions

- Add Cloud Spanner and Microsoft SQL Server Compact to db.system semantic conventions
  ([#3105](https://github.com/open-telemetry/opentelemetry-specification/pull/3105)).
- Enable semantic convention tooling for metrics in spec
  ([#3119](https://github.com/open-telemetry/opentelemetry-specification/pull/3119))
- Rename google openshift platform attribute from `google_cloud_openshift` to `gcp_openshift`
  to match the existing `cloud.provider` prefix.
  ([#3095](https://github.com/open-telemetry/opentelemetry-specification/pull/3095))
- Changes http server span names from `{http.route}` to `{http.method} {http.route}`
  (when route is available), and from `HTTP {http.method}` to `{http.method}` (when
  route is not available).
  Changes http client span names from `HTTP {http.method}` to `{http.method}`.
  ([#3165](https://github.com/open-telemetry/opentelemetry-specification/pull/3165))
- Mark `http.server.duration` and `http.client.duration` metrics as required, and mark
  all other HTTP metrics as optional.
  [#3158](https://github.com/open-telemetry/opentelemetry-specification/pull/3158)
- Add `net.host.port` to `http.server.active_requests` metrics attributes.
  [#3158](https://github.com/open-telemetry/opentelemetry-specification/pull/3158)
- `http.route` SHOULD contain the "application root" if there is one.
  ([#3164](https://github.com/open-telemetry/opentelemetry-specification/pull/3164))

### Compatibility

- Add condition with sum and count for Prometheus summaries
  ([3059](https://github.com/open-telemetry/opentelemetry-specification/pull/3059)).
- Clarify prometheus unit conversions
  ([#3066](https://github.com/open-telemetry/opentelemetry-specification/pull/3066)).
- Define conversion mapping from OTel Exponential Histograms to Prometheus Native
  Histograms.
  ([#3079](https://github.com/open-telemetry/opentelemetry-specification/pull/3079))
- Fix Prometheus histogram metric suffixes. Bucket series end in `_bucket`
  ([#3018](https://github.com/open-telemetry/opentelemetry-specification/pull/3018)).

### OpenTelemetry Protocol

- No changes.

### SDK Configuration

- Add log-specific attribute limit configuration and clarify that general
  attribute limit configuration also apply to log records
  ([#2861](https://github.com/open-telemetry/opentelemetry-specification/pull/2861)).

### Telemetry Schemas

- No changes.

### Common

- No changes.

## v1.17.0 (2023-01-17)

### Context

- No changes.

### Traces

- Clarify that the BatchSpanProcessor should export batches when the queue reaches the batch size
  ([#3024](https://github.com/open-telemetry/opentelemetry-specification/pull/3024))
- Deprecate jaeger exporter, scheduled for spec removal in July 2023.
  [#2858](https://github.com/open-telemetry/opentelemetry-specification/pull/2858)

### Metrics

- Rename built-in ExemplarFilters to AlwaysOn, AlwaysOff and TraceBased.
  ([#2919](https://github.com/open-telemetry/opentelemetry-specification/pull/2919))
- Add `MaxScale` config option to Exponential Bucket Histogram Aggregation.
  ([#3017](https://github.com/open-telemetry/opentelemetry-specification/pull/3017))
- Rename exponential bucket histogram aggregation to base 2 exponential histogram
  aggregation. Rename "OTEL_EXPORTER_OTLP_METRICS_DEFAULT_HISTOGRAM_AGGREGATION"
  value from "exponential_bucket_histogram" to
  "base2_exponential_bucket_histogram". Mark exponential histogram data model and
  base2 exponential histogram aggregation as stable.
  ([#3041](https://github.com/open-telemetry/opentelemetry-specification/pull/3041))

### Logs

- Clarify usage of log body for structured logs
  ([#3023](https://github.com/open-telemetry/opentelemetry-specification/pull/3023))
- Move appendices from Data Model to new Data Model Appendix document
  ([#3207](https://github.com/open-telemetry/opentelemetry-specification/pull/3207))

### Resource

- No changes.

### Semantic Conventions

- Clarify common HTTP attributes apply to both clients and servers
  ([#3044](https://github.com/open-telemetry/opentelemetry-specification/pull/3044))
- Add `code.lineno` source code attribute
  ([#3029](https://github.com/open-telemetry/opentelemetry-specification/pull/3029))
- Add ClickHouse to db.system semantic conventions
  ([#3011](https://github.com/open-telemetry/opentelemetry-specification/pull/3011))
- Refactor messaging attributes and per-message attributes in batching scenarios.
  ([#2957](https://github.com/open-telemetry/opentelemetry-specification/pull/2957)).
  BREAKING: rename `messaging.consumer_id` to `messaging.consumer.id`,
  `messaging.destination` to `messaging.destination.name`,
  `messaging.temp_destination` to `messaging.destination.temporary`,
  `messaging.destination_kind` to `messaging.destination.kind`,
  `messaging.message_id` to `messaging.message.id`,
  `messaging.protocol` to `net.app.protocol.name`,
  `messaging.protocol_version`, `net.app.protocol.version`,
  `messaging.conversation_id` to `messaging.message.conversation_id`,
  `messaging.message_payload_size_bytes` to `messaging.message.payload_size_bytes`,
  `messaging.message_payload_compressed_size_bytes` to `messaging.message.payload_compressed_size_bytes`,
  `messaging.rabbitmq.routing_key`: `messaging.rabbitmq.destination.routing_key`,
  `messaging.kafka.message_key` to `messaging.kafka.message.key`,
  `messaging.kafka.consumer_group` to `messaging.kafka.consumer.group`,
  `messaging.kafka.partition` to `messaging.kafka.destination.partition`,
  `messaging.kafka.tombstone` to `messaging.kafka.message.tombstone`,
  `messaging.rocketmq.message_type` to `messaging.rocketmq.message.type`,
  `messaging.rocketmq.message_tag` to `messaging.rocketmq.message.tag`,
  `messaging.rocketmq.message_keys` to `messaging.rocketmq.message.keys`;
  Removed `messaging.url`;
  Renamed `send` operation to `publish`;
  Split `destination` and `source` namespaces and clarify per-message attributes in batching scenarios.

### Compatibility

- Add Tracer.Close() to the OpenTracing Shim layer.
- Add OpenCensus migration guide and add BinaryPropagation as an option to gRPC
  instrumentation for OpenCensus compatibility
  ([#3015](https://github.com/open-telemetry/opentelemetry-specification/pull/3015)).

### OpenTelemetry Protocol

- Add table for OTLP/HTTP response code and client retry recommendation
  ([#3028](https://github.com/open-telemetry/opentelemetry-specification/pull/3028))
- Remove spaces from example exporter User-Agent header to conform to RFC7231 & RFC7230.
  [#3052](https://github.com/open-telemetry/opentelemetry-specification/pull/3052)

### SDK Configuration

- Rename knowns values for "OTEL_METRICS_EXEMPLAR_FILTER" to "always_on",
  "always_off" and "trace_based".
  ([#2919](https://github.com/open-telemetry/opentelemetry-specification/pull/2919))

### Telemetry Schemas

- No changes.

### Common

- No changes.

## v1.16.0 (2022-12-08)

### Context

- No changes.

### Traces

- No changes.

### Metrics

- Define Experimental MetricProducer as a third-party provider of metric data to MetricReaders.
  ([#2951](https://github.com/open-telemetry/opentelemetry-specification/pull/2951))
- Add OTLP exporter temporality preference named "LowMemory" which
  configures Synchronous Counter and Histogram instruments to use
  Delta aggregation temporality, which allows them to shed memory
  following a cardinality explosion, thus use less memory.
  ([#2961](https://github.com/open-telemetry/opentelemetry-specification/pull/2961))

### Logs

- Clarification on what an Event is, and what the event.domain and event.name attributes represent
  ([#2848](https://github.com/open-telemetry/opentelemetry-specification/pull/2848))
- Move `event.domain` from InstrumentationScope attributes to LogRecord
  attributes.
  ([#2940](https://github.com/open-telemetry/opentelemetry-specification/pull/2940))
- Split out Event API from Log API
  ([#2941](https://github.com/open-telemetry/opentelemetry-specification/pull/2941))
- Clarify data modification in `LogRecordProcessor`.
  ([#2969](https://github.com/open-telemetry/opentelemetry-specification/pull/2969))
- Make sure it is very clear we are not building a Logging API.
  ([#2966](https://github.com/open-telemetry/opentelemetry-specification/pull/2966))

### Resource

- Extend Cloud Platform Enum with OpenShift entry for all supported cloud providers.
  ([#2985](https://github.com/open-telemetry/opentelemetry-specification/pull/2985))

### Semantic Conventions

- Add `process.runtime.jvm.gc.duration` metric to semantic conventions.
  ([#2903](https://github.com/open-telemetry/opentelemetry-specification/pull/2903))
- Make http.status_code metric attribute an int.
  ([#2943](https://github.com/open-telemetry/opentelemetry-specification/pull/2943))
- Add IBM Cloud as a cloud provider.
  ([#2965](https://github.com/open-telemetry/opentelemetry-specification/pull/2965))
- Add semantic conventions for Feature Flags
  ([#2529](https://github.com/open-telemetry/opentelemetry-specification/pull/2529))
- Rename `rpc.request.metadata.<key>` and `rpc.response.metadata.<key>` to
  `rpc.grpc.request.metadata.<key>` and `rpc.grpc.response.metadata.<key>`
  ([#2981](https://github.com/open-telemetry/opentelemetry-specification/pull/2981))
- List the machine-id as potential source for a unique host.id
  ([#2978](https://github.com/open-telemetry/opentelemetry-specification/pull/2978))
- Add `messaging.kafka.message.offset` attribute.
  ([#2982](https://github.com/open-telemetry/opentelemetry-specification/pull/2982))
- Update hardware metrics to use `direction` as per general semantic conventions
  ([#2942](https://github.com/open-telemetry/opentelemetry-specification/pull/2942))

### Compatibility

- Add OpenCensus metric bridge specification.
  ([#2979](https://github.com/open-telemetry/opentelemetry-specification/pull/2979))

### OpenTelemetry Protocol

- No changes.

### SDK Configuration

- Specify handling of invalid numeric environment variables
  ([#2963](https://github.com/open-telemetry/opentelemetry-specification/pull/2963))

### Telemetry Schemas

- No changes.

### Common

- No changes.

## v1.15.0 (2022-11-09)

### Context

- No changes.

### Traces

- Rename `http.retry_count` to `http.resend_count` and clarify its meaning.
  ([#2743](https://github.com/open-telemetry/opentelemetry-specification/pull/2743))

### Metrics

- Handle duplicate description comments during Prometheus conversion.
  ([#2890](https://github.com/open-telemetry/opentelemetry-specification/pull/2890))
- Allow to configure min/max recording in the exponential histogram aggregation.
  ([#2904](https://github.com/open-telemetry/opentelemetry-specification/pull/2904))
- Add table of instrument additive property
  ([#2906](https://github.com/open-telemetry/opentelemetry-specification/pull/2906))

### Logs

- Add `Context` as argument to `LogRecordProcessor#onEmit`.
  ([#2927](https://github.com/open-telemetry/opentelemetry-specification/pull/2927))

### Resource

- No changes.

### Semantic Conventions

- Change to messaging.kafka.max.lag from UpDownCounter to Gauge (and rename it)
  ([#2837](https://github.com/open-telemetry/opentelemetry-specification/pull/2837))
- Add daemon attribute to jvm threads metric
  ([#2828](https://github.com/open-telemetry/opentelemetry-specification/pull/2828))
- Add gRPC request and response metadata semantic conventions
  ([#2874](https://github.com/open-telemetry/opentelemetry-specification/pull/2874))
- Add `process.paging.faults` metric to semantic conventions
  ([#2827](https://github.com/open-telemetry/opentelemetry-specification/pull/2827))
- Define semantic conventions yaml for non-otlp conventions
  ([#2850](https://github.com/open-telemetry/opentelemetry-specification/pull/2850))
- Add more semantic convetion attributes of Apache RocketMQ
  ([#2881](https://github.com/open-telemetry/opentelemetry-specification/pull/2881))
- Add `process.runtime.jvm.memory.usage_after_last_gc` metric to semantic conventions.
  ([#2901](https://github.com/open-telemetry/opentelemetry-specification/pull/2901))

### Compatibility

- Specify how Prometheus exporters and receivers handle instrumentation scope.
  ([#2703](https://github.com/open-telemetry/opentelemetry-specification/pull/2703)).

### OpenTelemetry Protocol

- Clarify that lowerCamelCase field names MUST be used for OTLP/JSON
  ([#2829](https://github.com/open-telemetry/opentelemetry-specification/pull/2829))

### SDK Configuration

- No changes.

### Telemetry Schemas

- No changes.

### Common

- Clarify that Scope is defined at build time
  ([#2878](https://github.com/open-telemetry/opentelemetry-specification/pull/2878))

## v1.14.0 (2022-10-04)

### Context

- No changes.

### Traces

- No changes.

### Metrics

- Changed the default buckets for Explicit Bucket Histogram to better match the
  official Prometheus clients.
  ([#2770](https://github.com/open-telemetry/opentelemetry-specification/pull/2770)).
- Fix OpenMetrics valid label keys, and specify prometheus conversion for metric name.
  ([#2788](https://github.com/open-telemetry/opentelemetry-specification/pull/2788))

### Logs

- Add environment variables for configuring the `BatchLogRecordProcessor`.
  ([#2785](https://github.com/open-telemetry/opentelemetry-specification/pull/2785))
- Fix inconsistencies in log README
  ([#2800](https://github.com/open-telemetry/opentelemetry-specification/pull/2800)).

### Resource

- Add `browser.mobile` and `browser.language` resource attributes
  ([#2761](https://github.com/open-telemetry/opentelemetry-specification/pull/2761))

### Semantic Conventions

- Add `process.context_switches`, and `process.open_file_descriptors`, to the
  metrics semantic conventions
  ([#2706](https://github.com/open-telemetry/opentelemetry-specification/pull/2706))
- Add exceptions to the logs semantic conventions
  ([#2819](https://github.com/open-telemetry/opentelemetry-specification/pull/2819))
- Make context propagation requirements explicit for messaging semantic conventions
  ([#2750](https://github.com/open-telemetry/opentelemetry-specification/pull/2750)).
- Update http metrics to use `http.route` instead of `http.target` for servers,
  drop `http.url` for clients
  ([#2818](https://github.com/open-telemetry/opentelemetry-specification/pull/2818)).

### Compatibility

- No changes.

### OpenTelemetry Protocol

- Add user agent to OTLP exporter specification
  ([#2684](https://github.com/open-telemetry/opentelemetry-specification/pull/2684))
- Prohibit usage of enum value name strings in OTLP/JSON
  ([#2758](https://github.com/open-telemetry/opentelemetry-specification/pull/2758))
- Clarify that unknown fields must be ignored when receiving OTLP/JSON
  ([#2816](https://github.com/open-telemetry/opentelemetry-specification/pull/2816))
- Add OTLP exporter user agent to the spec compliance matrix
  ([#2842](https://github.com/open-telemetry/opentelemetry-specification/pull/2842)).

### SDK Configuration

- Add the OTEL_SDK_DISABLED environment variable to the SDK configuration.
  ([2679](https://github.com/open-telemetry/opentelemetry-specification/pull/2679))
- Add the definition of a Boolean environment variable
  ([#2755](https://github.com/open-telemetry/opentelemetry-specification/pull/2755)).

### Telemetry Schemas

- No changes.

### Common

- No changes.

## v1.13.0 (2022-09-19)

### Context

- No changes.

### Traces

- Clarify the return of `Export(batch)` in the Batch Span Processor and exporter concurrency
  ([#2452](https://github.com/open-telemetry/opentelemetry-specification/pull/2452))
- Clarify that Context should not be mutable when setting a span
  ([#2637](https://github.com/open-telemetry/opentelemetry-specification/pull/2637))
- Clarify that `ForceFlush` is a required method on `SpanExporter` interface
  ([#2654](https://github.com/open-telemetry/opentelemetry-specification/pull/2654))

### Metrics

- Add experimental `OTEL_EXPORTER_OTLP_DEFAULT_HISTOGRAM_AGGREGATION` variable for
  configuring default histogram aggregation of OTLP metric exporter
  ([#2619](https://github.com/open-telemetry/opentelemetry-specification/pull/2619))
- Clarify async instrument callback identity
  ([#2538](https://github.com/open-telemetry/opentelemetry-specification/pull/2538))
- Prometheus export: Only monotonic sum are counters (with `_total`)
  ([#2644](https://github.com/open-telemetry/opentelemetry-specification/pull/2644))
- [OM/OTLP] Use `_created` for StartTimeUnixNano and vice-versa
  ([#2645](https://github.com/open-telemetry/opentelemetry-specification/pull/2645))
- Prometheus compatibility: use target_info metric instead of "target" info MF
  ([#2701](https://github.com/open-telemetry/opentelemetry-specification/pull/2701))
- Add optional Zero Threshold for Exponential Histograms to the metrics data model
  ([#2665](https://github.com/open-telemetry/opentelemetry-specification/pull/2665))
- Change the inclusivity of exponential histogram bounds
  ([#2633](https://github.com/open-telemetry/opentelemetry-specification/pull/2633))
- Add `process.threads` host metric semantic convention.
  ([#2705](https://github.com/open-telemetry/opentelemetry-specification/pull/2705)).

### Logs

- Update log SDK to allow log processors to mutate log records
  ([#2681](https://github.com/open-telemetry/opentelemetry-specification/pull/2681)).
- Add experimental Events and Logs API specification
  ([#2676](https://github.com/open-telemetry/opentelemetry-specification/pull/2676))
- Align log SDK and API component naming
  ([#2768](https://github.com/open-telemetry/opentelemetry-specification/pull/2768)).
- Add the signal-specific OTEL_EXPORTER_OTLP_LOGS_* environment variables
  ([#2782](https://github.com/open-telemetry/opentelemetry-specification/pull/2782)).

### Resource

- Update the version of the W3C Baggage specification used for `OTEL_RESOURCE_ATTRIBUTES`
  ([#2670](https://github.com/open-telemetry/opentelemetry-specification/pull/2670))

### Semantic Conventions

- Add `net.app.protocol.*` attributes
  ([#2602](https://github.com/open-telemetry/opentelemetry-specification/pull/2602))
- Add network metrics to process semantic conventions
  ([#2556](https://github.com/open-telemetry/opentelemetry-specification/pull/2556))
- Adopt attribute requirement levels in semantic conventions
  ([#2594](https://github.com/open-telemetry/opentelemetry-specification/pull/2594))
- Add semantic conventions for GraphQL
  ([#2456](https://github.com/open-telemetry/opentelemetry-specification/pull/2456))
- Change `cloudevents.event_spec_version` and `cloudevents.event_type` level from `required` to `recommended`
  ([#2618](https://github.com/open-telemetry/opentelemetry-specification/pull/2618))
- Change `faas.document.time` and `faas.time` level from `required` to `recommended`
  ([#2627](https://github.com/open-telemetry/opentelemetry-specification/pull/2627))
- Add `rpc.grpc.status_code` to RPC metric semantic conventions
  ([#2604](https://github.com/open-telemetry/opentelemetry-specification/pull/2604))
- Add `http.*.*.size` metric semantic conventions for tracking size of requests
  / responses for http servers / clients
  ([#2588](https://github.com/open-telemetry/opentelemetry-specification/pull/2588))
- BREAKING: rename `net.peer.ip` to `net.sock.peer.addr`, `net.host.ip` to `net.sock.host.addr`,
  `net.peer.name` to `net.sock.peer.name` for socket-level instrumentation.
  Define socket-level attributes and clarify logical peer and host attributes meaning
  ([#2594](https://github.com/open-telemetry/opentelemetry-specification/pull/2594))
- Add semantic conventions for JVM buffer pool usage
  ([#2650](https://github.com/open-telemetry/opentelemetry-specification/pull/2650))
- Improve the definition of `state` attribute for metric `system.network.connections`
  ([#2663](https://github.com/open-telemetry/opentelemetry-specification/pull/2663))
- Add `process.parent_pid` attribute for use in reporting parent process id (PID)
  ([#2691](https://github.com/open-telemetry/opentelemetry-specification/pull/2691))
- Add OpenSearch to db.system semantic conventions
  ([#2718](https://github.com/open-telemetry/opentelemetry-specification/pull/2718))
- Clarify when "count" is used instead of pluralization
  ([#2613](https://github.com/open-telemetry/opentelemetry-specification/pull/2613))
- Add the convention 'type' to the YAML definitions for all existing semantic conventions
  ([#2693](https://github.com/open-telemetry/opentelemetry-specification/pull/2693))
- Remove alternative attribute sets from HTTP semantic conventions
  ([#2469](https://github.com/open-telemetry/opentelemetry-specification/pull/2469))

### Compatibility

- No changes.

### OpenTelemetry Protocol

- Add support for partial success in an OTLP export response
  ([#2696](https://github.com/open-telemetry/opentelemetry-specification/pull/2696))

### SDK Configuration

- Mark `OTEL_METRIC_EXPORT_INTERVAL`, `OTEL_METRIC_EXPORT_TIMEOUT`
  environment variables as Stable
  ([#2658](https://github.com/open-telemetry/opentelemetry-specification/pull/2658))

### Telemetry Schemas

- Introduce "split" metric schema transformation
  ([#2653](https://github.com/open-telemetry/opentelemetry-specification/pull/2653))

### Common

- Introduce Instrumentation Scope Attributes
  ([#2579](https://github.com/open-telemetry/opentelemetry-specification/pull/2579))
  - Define Instrumentation Scope Attributes as non identifiers
    ([#2789](https://github.com/open-telemetry/opentelemetry-specification/pull/2789))

## v1.12.0 (2022-06-10)

### Context

- No changes.

### Traces

- No changes.

### Metrics

- Clarify that API support for multi-instrument callbacks is permitted.
  ([#2263](https://github.com/open-telemetry/opentelemetry-specification/pull/2263)).
- Clarify SDK behavior when view conflicts are present
  ([#2462](https://github.com/open-telemetry/opentelemetry-specification/pull/2462)).
- Clarify MetricReader.Collect result
  ([#2495](https://github.com/open-telemetry/opentelemetry-specification/pull/2495)).
- Specify optional support for an Exponential Histogram Aggregation.
  ([#2252](https://github.com/open-telemetry/opentelemetry-specification/pull/2252))
- Update Prometheus Sums for handling delta counter case
  ([#2570](https://github.com/open-telemetry/opentelemetry-specification/pull/2570)).
- Supplementary guidance for metrics additive property
  ([#2571](https://github.com/open-telemetry/opentelemetry-specification/pull/2571)).

### Logs

- OTLP Logs are now Stable
  ([#2565](https://github.com/open-telemetry/opentelemetry-specification/pull/2565))

### Resource

- No changes.

### Semantic Conventions

- Add semantic conventions for JVM CPU metrics
  ([#2292](https://github.com/open-telemetry/opentelemetry-specification/pull/2292))
- Add details for FaaS conventions for Azure Functions and allow FaaS/Cloud
  resources as span attributes on incoming FaaS spans
  ([#2502](https://github.com/open-telemetry/opentelemetry-specification/pull/2502))
- Define attribute requirement levels
  ([#2522](https://github.com/open-telemetry/opentelemetry-specification/pull/2522))
- Initial addition of Kafka metrics
  ([#2485](https://github.com/open-telemetry/opentelemetry-specification/pull/2485)).
- Add semantic conventions for Kafka consumer metrics
  ([#2536](https://github.com/open-telemetry/opentelemetry-specification/pull/2536))
- Add database connection pool metrics semantic conventions
  ([#2273](https://github.com/open-telemetry/opentelemetry-specification/pull/2273)).
- Specify how to obtain a Ruby thread's id
  ([#2508](https://github.com/open-telemetry/opentelemetry-specification/pull/2508)).
- Refactor jvm classes semantic conventions
  ([#2550](https://github.com/open-telemetry/opentelemetry-specification/pull/2550)).
- Add browser.* attributes
  ([#2353](https://github.com/open-telemetry/opentelemetry-specification/pull/2353)).
- Change JVM runtime metric `process.runtime.jvm.memory.max`
  to `process.runtime.jvm.memory.limit`
  ([#2605](https://github.com/open-telemetry/opentelemetry-specification/pull/2605)).
- Add semantic conventions for hardware metrics
  ([#2518](https://github.com/open-telemetry/opentelemetry-specification/pull/2518)).

### Compatibility

- No changes.

### OpenTelemetry Protocol

- No changes.

### SDK Configuration

- No changes.

### Telemetry Schemas

- No changes.

### Common

- Move non-otlp.md to common directory
  ([#2587](https://github.com/open-telemetry/opentelemetry-specification/pull/2587)).

## v1.11.0 (2022-05-04)

### Context

- No changes.

### Traces

- No changes.

### Metrics

- Clarify that API support for multi-instrument callbacks is permitted.
  ([#2263](https://github.com/open-telemetry/opentelemetry-specification/pull/2263)).
- Drop histogram aggregation, default to explicit bucket histogram
  ([#2429](https://github.com/open-telemetry/opentelemetry-specification/pull/2429))
- Clarify SDK behavior when view conflicts are present
  ([#2462](https://github.com/open-telemetry/opentelemetry-specification/pull/2462)).
- Add support for exemplars on OpenMetrics counters
  ([#2483](https://github.com/open-telemetry/opentelemetry-specification/pull/2483))
- Clarify MetricReader.Collect result
  ([#2495](https://github.com/open-telemetry/opentelemetry-specification/pull/2495)).
- Add database connection pool metrics semantic conventions
  ([#2273](https://github.com/open-telemetry/opentelemetry-specification/pull/2273)).

### Logs

- Update `com.google.*` to `gcp.*` in logs data model
  ([#2514](https://github.com/open-telemetry/opentelemetry-specification/pull/2514)).

### Resource

- No changes.

### Semantic Conventions

- Note added that `net.peer.name` SHOULD NOT be set if capturing it would require an
  extra reverse DNS lookup. And moved `net.peer.name` from common http attributes to
  just client http attributes.
  ([#2446](https://github.com/open-telemetry/opentelemetry-specification/pull/2446))
- Add `net.host.name` and `net.host.ip` conventions for rpc server spans.
  ([#2447](https://github.com/open-telemetry/opentelemetry-specification/pull/2447))
- Allow all metric conventions to be either synchronous or asynchronous.
  ([#2458](https://github.com/open-telemetry/opentelemetry-specification/pull/2458)
- Update JVM metrics with JMX Gatherer values
  ([#2478](https://github.com/open-telemetry/opentelemetry-specification/pull/2478))
- Add HTTP/3
  ([#2507](https://github.com/open-telemetry/opentelemetry-specification/pull/2507))
- Map SunOS to solaris for os.type resource attribute
  ([#2509](https://github.com/open-telemetry/opentelemetry-specification/pull/2509))

### Compatibility

- No changes.

### OpenTelemetry Protocol

- Clarify gRPC insecure option ([#2476](https://github.com/open-telemetry/opentelemetry-specification/pull/2476))
- Specify that OTLP/gRPC clients should retry on `RESOURCE_EXHAUSTED` code only if the server signals backpressure to indicate a possible recovery.
  ([#2480](https://github.com/open-telemetry/opentelemetry-specification/pull/2480))

### SDK Configuration

- No changes.

### Telemetry Schemas

- No changes.

### Common

- Define semantic conventions and instrumentation stability.
  ([#2180](https://github.com/open-telemetry/opentelemetry-specification/pull/2180))
- Loosen requirement for a major version bump
  ([#2510](https://github.com/open-telemetry/opentelemetry-specification/pull/2510)).

## v1.10.0 (2022-04-01)

### Context

- No changes.

### Traces

- Introduce the concept of Instrumentation Scope to replace/extend Instrumentation
  Library. The Tracer is now associated with Instrumentation Scope
  ([#2276](https://github.com/open-telemetry/opentelemetry-specification/pull/2276)).
- Add `OTEL_EXPORTER_JAEGER_PROTOCOL` environment variable to select the protocol
  used by the Jaeger exporter.
  ([#2341](https://github.com/open-telemetry/opentelemetry-specification/pull/2341))
- Add documentation REQUIREMENT for adding attributes at span creation.
  ([#2383](https://github.com/open-telemetry/opentelemetry-specification/pull/2383)).

### Metrics

- Initial Prometheus <-> OTLP datamodel specification
  ([#2266](https://github.com/open-telemetry/opentelemetry-specification/pull/2266))
- Introduce the concept of Instrumentation Scope to replace/extend Instrumentation
  Library. The Meter is now associated with Instrumentation Scope
  ([#2276](https://github.com/open-telemetry/opentelemetry-specification/pull/2276)).
- Specify the behavior of duplicate instrumentation registration in the API, specify
  duplicate conflicts in the data model, specify how the SDK is meant to report and
  assist the user when these conflicts arise.
  ([#2317](https://github.com/open-telemetry/opentelemetry-specification/pull/2317)).
- Clarify that expectations for user callback behavior are documentation REQUIREMENTs.
  ([#2361](https://github.com/open-telemetry/opentelemetry-specification/pull/2361)).
- Specify how to handle prometheus exemplar timestamp and attributes
  ([#2376](https://github.com/open-telemetry/opentelemetry-specification/pull/2376))
- Clarify that the periodic metric reader is the default metric reader to be
  paired with push metric exporters (OTLP, stdout, in-memory)
  ([#2379](https://github.com/open-telemetry/opentelemetry-specification/pull/2379)).
- Convert OpenMetrics Info and StateSet metrics to non-monotonic sums
  ([#2380](https://github.com/open-telemetry/opentelemetry-specification/pull/2380))
- Clarify that MetricReader has one-to-one mapping to MeterProvider.
  ([#2406](https://github.com/open-telemetry/opentelemetry-specification/pull/2406)).
- For prometheus metrics without sums, leave the sum unset
  ([#2413](https://github.com/open-telemetry/opentelemetry-specification/pull/2413))
- Specify default configuration for a periodic metric reader that is associated with
  the stdout metric exporter.
  ([#2415](https://github.com/open-telemetry/opentelemetry-specification/pull/2415)).
- Clarify the manner in which aggregation and temporality preferences
  are encoded via MetricReader parameters "on the basis of instrument
  kind".  Rename the environment variable
  `OTEL_EXPORTER_OTLP_METRICS_TEMPORALITY_PREFERENCE` used to set the
  preference to be used when auto-configuring an OTLP Exporter,
  defaults to CUMULATIVE, with DELTA an option that makes Counter,
  Asynchronous Counter, and Histogram instruments choose Delta
  temporality by default.
  ([#2404](https://github.com/open-telemetry/opentelemetry-specification/pull/2404)).
- Clarify that instruments are enabled by default, even when Views are configured.
  Require support for the match-all View expression having `name=*` to support
  disabling instruments by default.
  ([#2417](https://github.com/open-telemetry/opentelemetry-specification/pull/2417)).
- Mark Metrics SDK spec as Mixed, with most components moving to Stable, while
  Exemplar remaining Feature-freeze.
  ([#2304](https://github.com/open-telemetry/opentelemetry-specification/pull/2304))
- Clarify how metric metadata and type suffixes are handled
  ([#2440](https://github.com/open-telemetry/opentelemetry-specification/pull/2440))

### Logs

- Add draft logging library SDK specification
  ([#2328](https://github.com/open-telemetry/opentelemetry-specification/pull/2328))
- Add InstrumentationScope/Logger Name to log data model
  ([#2359](https://github.com/open-telemetry/opentelemetry-specification/pull/2359))
- Remove `flush` method on LogEmitter
  ([#2405](https://github.com/open-telemetry/opentelemetry-specification/pull/2405))
- Declare Log Data Model Stable
  ([#2387](https://github.com/open-telemetry/opentelemetry-specification/pull/2387))

### Resource

- No changes.

### Semantic Conventions

- Define span structure for HTTP retries and redirects.
  ([#2078](https://github.com/open-telemetry/opentelemetry-specification/pull/2078))
- Changed `rpc.system` to an enum (allowing custom values), and changed the
  `rpc.system` value for .NET WCF from `wcf` to `dotnet_wcf`.
  ([#2377](https://github.com/open-telemetry/opentelemetry-specification/pull/2377))
- Define JavaScript runtime semantic conventions.
  ([#2290](https://github.com/open-telemetry/opentelemetry-specification/pull/2290))
- Add semantic conventions for [CloudEvents](https://cloudevents.io).
  ([#1978](https://github.com/open-telemetry/opentelemetry-specification/pull/1978))
- Add `process.cpu.utilization` metric.
  ([#2436](https://github.com/open-telemetry/opentelemetry-specification/pull/2436))
- Add `rpc.system` value for Apache Dubbo.
  ([#2453](https://github.com/open-telemetry/opentelemetry-specification/pull/2453))

### Compatibility

- Mark the OpenTracing compatibility section as stable.
  ([#2327](https://github.com/open-telemetry/opentelemetry-specification/pull/2327))

### OpenTelemetry Protocol

- Add experimental JSON serialization format
  ([#2235](https://github.com/open-telemetry/opentelemetry-specification/pull/2235))
- Parameters for private key and its chain added
  ([#2370](https://github.com/open-telemetry/opentelemetry-specification/pull/2370))

### SDK Configuration

- No changes.

### Telemetry Schemas

- No changes.

### Common

- Describe how to convert non-string primitives for protocols which only support strings
  ([#2343](https://github.com/open-telemetry/opentelemetry-specification/pull/2343))
- Add "Mapping Arbitrary Data to OTLP AnyValue" document.
  ([#2385](https://github.com/open-telemetry/opentelemetry-specification/pull/2385))

## v1.9.0 (2022-02-10)

### Context

- No changes.

### Traces

- Clarify `StartSpan` returning the parent as a non-recording Span when no SDK
  is in use.
  ([#2121](https://github.com/open-telemetry/opentelemetry-specification/pull/2121))
- Align Jaeger remote sampler endpoint with OTLP endpoint.
  ([#2246](https://github.com/open-telemetry/opentelemetry-specification/pull/2246))
- Add JaegerRemoteSampler spec.
  ([#2222](https://github.com/open-telemetry/opentelemetry-specification/pull/2222))
- Add support for probability sampling in the OpenTelemetry `tracestate` entry and
  add optional specification for consistent probability sampling.
  ([#2047](https://github.com/open-telemetry/opentelemetry-specification/pull/2047))
- Change description and default value of `OTEL_EXPORTER_JAEGER_ENDPOINT` environment
  variable to point to the correct HTTP port and correct description of
  `OTEL_TRACES_EXPORTER`.
  ([#2333](https://github.com/open-telemetry/opentelemetry-specification/pull/2333))

### Metrics

- Rename None aggregation to Drop.
  ([#2101](https://github.com/open-telemetry/opentelemetry-specification/pull/2101))
- Add details to the Prometheus Exporter requirements.
  ([#2124](https://github.com/open-telemetry/opentelemetry-specification/pull/2124))
- Consolidate the aggregation/aggregator term.
  ([#2153](https://github.com/open-telemetry/opentelemetry-specification/pull/2153))
- Remove the concept of supported temporality, keep preferred.
  ([#2154](https://github.com/open-telemetry/opentelemetry-specification/pull/2154))
- Rename extra dimensions to extra attributes.
  ([#2162](https://github.com/open-telemetry/opentelemetry-specification/pull/2162))
- Mark In-memory, OTLP and Stdout exporter specs as Stable.
  ([#2175](https://github.com/open-telemetry/opentelemetry-specification/pull/2175))
- Remove usage of baggage in View from initial SDK specification.
  ([#2215](https://github.com/open-telemetry/opentelemetry-specification/pull/2215))
- Add to the supplemental guidelines for metric SDK authors text about implementing
  attribute-removal Views for asynchronous instruments.
  ([#2208](https://github.com/open-telemetry/opentelemetry-specification/pull/2208))
- Clarify integer count instrument units.
  ([#2210](https://github.com/open-telemetry/opentelemetry-specification/pull/2210))
- Use UCUM units in Metrics Semantic Conventions.
  ([#2199](https://github.com/open-telemetry/opentelemetry-specification/pull/2199))
- Add semantic conventions for process metrics.
  [#2032](https://github.com/open-telemetry/opentelemetry-specification/pull/2061)
- Changed default Prometheus Exporter host from `0.0.0.0` to `localhost`.
  ([#2282](https://github.com/open-telemetry/opentelemetry-specification/pull/2282))
- Clarified wildcard and predicate support in metrics SDK View API.
  ([#2325](https://github.com/open-telemetry/opentelemetry-specification/pull/2325))
- Changed the Exemplar wording, exemplar should be turned off by default.
  ([#2414](https://github.com/open-telemetry/opentelemetry-specification/pull/2414))

### Logs

- Fix attributes names in Google Cloud Logging mapping.
  ([#2093](https://github.com/open-telemetry/opentelemetry-specification/pull/2093))
- Add OTEL_LOGS_EXPORTER environment variable.
  ([#2196](https://github.com/open-telemetry/opentelemetry-specification/pull/2196))
- Added ObservedTimestamp to the Log Data Model.
  ([#2184](https://github.com/open-telemetry/opentelemetry-specification/pull/2184))
- Change mapping for log_name of Google Cloud Logging.
  ([#2092](https://github.com/open-telemetry/opentelemetry-specification/pull/2092))
- Drop Log name.
  field ([#2271](https://github.com/open-telemetry/opentelemetry-specification/pull/2271))

### Resource

- No changes.

### Semantic Conventions

- Align runtime metric and resource namespaces
  ([#2112](https://github.com/open-telemetry/opentelemetry-specification/pull/2112))
- Prohibit usage of retired names in semantic conventions.
  ([#2191](https://github.com/open-telemetry/opentelemetry-specification/pull/2191))
- Add `device.manufacturer` to describe mobile device manufacturers.
  ([2100](https://github.com/open-telemetry/opentelemetry-specification/pull/2100))
- Change golang namespace to 'go', rather than 'gc'
  ([#2262](https://github.com/open-telemetry/opentelemetry-specification/pull/2262))
- Add JVM memory runtime semantic
  conventions. ([#2272](https://github.com/open-telemetry/opentelemetry-specification/pull/2272))
- Add opentracing.ref_type semantic convention.
  ([#2297](https://github.com/open-telemetry/opentelemetry-specification/pull/2297))

### Compatibility

- Simplify Baggage handling in the OpenTracing Shim layer.
  ([#2194](https://github.com/open-telemetry/opentelemetry-specification/pull/2194))
- State that ONLY error mapping can happen in the OpenTracing Shim layer.
  ([#2148](https://github.com/open-telemetry/opentelemetry-specification/pull/2148))
- Define the instrumentation library name for the OpenTracing Shim.
  ([#2227](https://github.com/open-telemetry/opentelemetry-specification/pull/2227))
- Add a Start Span section to the OpenTracing Shim.
  ([#2228](https://github.com/open-telemetry/opentelemetry-specification/pull/2228))

### OpenTelemetry Protocol

- Rename `OTEL_EXPORTER_OTLP_SPAN_INSECURE` to `OTEL_EXPORTER_OTLP_TRACES_INSECURE` and
  `OTEL_EXPORTER_OTLP_METRIC_INSECURE` to `OTEL_EXPORTER_OTLP_METRICS_INSECURE`
  so they match the naming of all other OTLP environment variables.
  ([#2240](https://github.com/open-telemetry/opentelemetry-specification/pull/2240))

### SDK Configuration

- No changes.

### Telemetry Schemas

- No changes.

## v1.8.0 (2021-11-12)

### Context

- Add a section for OTel specific values in TraceState.
  ([#1852](https://github.com/open-telemetry/opentelemetry-specification/pull/1852))
- Add `none` as a possible value for `OTEL_PROPAGATORS` to disable context
  propagation.
  ([#2052](https://github.com/open-telemetry/opentelemetry-specification/pull/2052))

### Traces

- No changes.

### Metrics

- Add optional min / max fields to histogram data model.
  ([#1915](https://github.com/open-telemetry/opentelemetry-specification/pull/1915),
  [#1983](https://github.com/open-telemetry/opentelemetry-specification/pull/1983))
- Add exponential histogram to the metrics data model.
  ([#1935](https://github.com/open-telemetry/opentelemetry-specification/pull/1935))
- Add clarifications on how to handle numerical limits.
  ([#2007](https://github.com/open-telemetry/opentelemetry-specification/pull/2007))
- Add environment variables for Periodic exporting MetricReader.
  ([#2038](https://github.com/open-telemetry/opentelemetry-specification/pull/2038))
- Specify that the SDK must support exporters to access meter information.
  ([#2040](https://github.com/open-telemetry/opentelemetry-specification/pull/2040))
- Add clarifications on how to determine aggregation temporality.
  ([#2013](https://github.com/open-telemetry/opentelemetry-specification/pull/2013),
  [#2032](https://github.com/open-telemetry/opentelemetry-specification/pull/2032))
- Mark Metrics API spec as Stable.
  ([#2104](https://github.com/open-telemetry/opentelemetry-specification/pull/2104))
- Clarify, fix and expand documentation sections:
  ([#1966](https://github.com/open-telemetry/opentelemetry-specification/pull/1966)),
  ([#1981](https://github.com/open-telemetry/opentelemetry-specification/pull/1981)),
  ([#1995](https://github.com/open-telemetry/opentelemetry-specification/pull/1995)),
  ([#2002](https://github.com/open-telemetry/opentelemetry-specification/pull/2002)),
  ([#2010](https://github.com/open-telemetry/opentelemetry-specification/pull/2010))

### Logs

- Fix Syslog severity number mapping in the example.
  ([#2091](https://github.com/open-telemetry/opentelemetry-specification/pull/2091))
- Add log.* attributes.
  ([#2022](https://github.com/open-telemetry/opentelemetry-specification/pull/2022))

### Resource

- No changes.

### Semantic Conventions

- Add `k8s.container.restart_count` Resource attribute.
  ([#1945](https://github.com/open-telemetry/opentelemetry-specification/pull/1945))
- Add "IBM z/Architecture" (`s390x`) to `host.arch`
  ([#2055](https://github.com/open-telemetry/opentelemetry-specification/pull/2055))
- BREAKING: Remove db.cassandra.keyspace and db.hbase.namespace, and clarify db.name
  ([#1973](https://github.com/open-telemetry/opentelemetry-specification/pull/1973))
- Add AWS App Runner as a cloud platform
  ([#2004](https://github.com/open-telemetry/opentelemetry-specification/pull/2004))
- Add Tencent Cloud as a cloud provider.
  ([#2006](https://github.com/open-telemetry/opentelemetry-specification/pull/2006))
- Don't set Span.Status for 4xx http status codes for SERVER spans.
  ([#1998](https://github.com/open-telemetry/opentelemetry-specification/pull/1998))
- Add attributes for Apache RocketMQ.
  ([#1904](https://github.com/open-telemetry/opentelemetry-specification/pull/1904))
- Define http tracing attributes provided at span creation time
  ([#1916](https://github.com/open-telemetry/opentelemetry-specification/pull/1916))
- Change meaning and discourage use of `faas.trigger` for FaaS clients (outgoing).
  ([#1921](https://github.com/open-telemetry/opentelemetry-specification/pull/1921))
- Clarify difference between container.name and k8s.container.name
  ([#1980](https://github.com/open-telemetry/opentelemetry-specification/pull/1980))

### Compatibility

- No changes.

### OpenTelemetry Protocol

- Clarify default for OTLP endpoint should, not must, be https
  ([#1997](https://github.com/open-telemetry/opentelemetry-specification/pull/1997))
- Specify the behavior of the OTLP endpoint variables for OTLP/HTTP more strictly
  ([#1975](https://github.com/open-telemetry/opentelemetry-specification/pull/1975),
  [#1985](https://github.com/open-telemetry/opentelemetry-specification/pull/1985))
- Make OTLP/HTTP the recommended default transport ([#1969](https://github.com/open-telemetry/opentelemetry-specification/pull/1969))

### SDK Configuration

- Unset and empty environment variables are equivalent.
  ([#2045](https://github.com/open-telemetry/opentelemetry-specification/pull/2045))

### Telemetry Schemas

Added telemetry schemas documents to the specification ([#2008](https://github.com/open-telemetry/opentelemetry-specification/pull/2008))

## v1.7.0 (2021-09-30)

### Context

- No changes.

### Traces

- Prefer global user defined limits over model-specific default values.
  ([#1893](https://github.com/open-telemetry/opentelemetry-specification/pull/1893))
- Generalize the "message" event to apply to all RPC systems not just gRPC
  ([#1914](https://github.com/open-telemetry/opentelemetry-specification/pull/1914))

### Metrics

- Added Experimental Metrics SDK specification.
  ([#1673](https://github.com/open-telemetry/opentelemetry-specification/pull/1673),
  [#1730](https://github.com/open-telemetry/opentelemetry-specification/pull/1730),
  [#1840](https://github.com/open-telemetry/opentelemetry-specification/pull/1840),
  [#1842](https://github.com/open-telemetry/opentelemetry-specification/pull/1842),
  [#1864](https://github.com/open-telemetry/opentelemetry-specification/pull/1864),
  [#1828](https://github.com/open-telemetry/opentelemetry-specification/pull/1828),
  [#1888](https://github.com/open-telemetry/opentelemetry-specification/pull/1888),
  [#1912](https://github.com/open-telemetry/opentelemetry-specification/pull/1912),
  [#1913](https://github.com/open-telemetry/opentelemetry-specification/pull/1913),
  [#1938](https://github.com/open-telemetry/opentelemetry-specification/pull/1938),
  [#1958](https://github.com/open-telemetry/opentelemetry-specification/pull/1958))
- Add FaaS metrics semantic conventions ([#1736](https://github.com/open-telemetry/opentelemetry-specification/pull/1736))
- Update env variable values to match other env variables
  ([#1965](https://github.com/open-telemetry/opentelemetry-specification/pull/1965))

### Logs

- No changes.

### Resource

- Exempt Resource from attribute limits.
  ([#1892](https://github.com/open-telemetry/opentelemetry-specification/pull/1892))

### Semantic Conventions

- BREAKING: Change enum member IDs to lowercase without spaces, not starting with numbers.
  Change values of `net.host.connection.subtype` to match.
  ([#1863](https://github.com/open-telemetry/opentelemetry-specification/pull/1863))
- Lambda instrumentations should check if X-Ray parent context is valid
  ([#1867](https://github.com/open-telemetry/opentelemetry-specification/pull/1867))
- Update YAML definitions for events
  ([#1843](https://github.com/open-telemetry/opentelemetry-specification/pull/1843)):
  - Mark exception as semconv type "event".
  - Add YAML definitions for grpc events.
- Add `messaging.consumer_id` to differentiate between message consumers.
  ([#1810](https://github.com/open-telemetry/opentelemetry-specification/pull/1810))
- Clarifications for `http.client_ip` and `http.host`.
  ([#1890](https://github.com/open-telemetry/opentelemetry-specification/pull/1890))
- Add HTTP request and response headers semantic conventions.
  ([#1898](https://github.com/open-telemetry/opentelemetry-specification/pull/1898))

### Compatibility

- No changes.

### OpenTelemetry Protocol

- Add environment variables for configuring the OTLP exporter protocol (`grpc`, `http/protobuf`, `http/json`) ([#1880](https://github.com/open-telemetry/opentelemetry-specification/pull/1880))
- Allow implementations to use their own default for OTLP compression, with `none` denotating no compression
  ([#1923](https://github.com/open-telemetry/opentelemetry-specification/pull/1923))
- Clarify OTLP server components MUST support none/gzip compression
  ([#1955](https://github.com/open-telemetry/opentelemetry-specification/pull/1955))
- Change OTLP/HTTP port from 4317 to 4318 ([#1970](https://github.com/open-telemetry/opentelemetry-specification/pull/1970))

### SDK Configuration

- Change default value for OTEL_EXPORTER_JAEGER_AGENT_PORT to 6831.
  ([#1812](https://github.com/open-telemetry/opentelemetry-specification/pull/1812))
- See also the changes for OTLP configuration listed under "OpenTelemetry Protocol" above.

## v1.6.0 (2021-08-06)

### Context

- No changes.

### Traces

- Add generalized attribute count and attribute value length limits and relevant
  environment variables.
  ([#1130](https://github.com/open-telemetry/opentelemetry-specification/pull/1130))
- Adding environment variables for event and link attribute limits. ([#1751](https://github.com/open-telemetry/opentelemetry-specification/pull/1751))
- Adding SDK configuration for Jaeger remote sampler ([#1791](https://github.com/open-telemetry/opentelemetry-specification/pull/1791))

### Metrics

- Metrics API specification Feature-freeze.
  ([#1833](https://github.com/open-telemetry/opentelemetry-specification/pull/1833))
- Remove MetricProcessor from the SDK spec (for now)
  ([#1840](https://github.com/open-telemetry/opentelemetry-specification/pull/1840))

### Logs

- No changes.

### Resource

- No changes.

### Semantic Conventions

- Add mobile-related network state: `net.host.connection.type`, `net.host.connection.subtype` & `net.host.carrier.*` [#1647](https://github.com/open-telemetry/opentelemetry-specification/issues/1647)
- Adding alibaba cloud as a cloud provider.
  ([#1831](https://github.com/open-telemetry/opentelemetry-specification/pull/1831))

### Compatibility

- No changes.

### OpenTelemetry Protocol

- Allow for OTLP/gRPC exporters to handle endpoint configuration without a scheme while still requiring them to support an endpoint configuration that includes a scheme of `http` or `https`. Reintroduce the insecure configuration option for OTLP/gRPC exporters. ([#1729](https://github.com/open-telemetry/opentelemetry-specification/pull/1729))
- Adding requirement to implement at least one of two transports: `grpc` or `http/protobuf`.
  ([#1790](https://github.com/open-telemetry/opentelemetry-specification/pull/1790/files))

### SDK Configuration

- No changes.

## v1.5.0 (2021-07-08)

### Context

- No changes.

### Traces

- Adding environment variables for event and link attribute limits.
  ([#1751](https://github.com/open-telemetry/opentelemetry-specification/pull/1751))
- Clarify some details about span kind and the meanings of the values.
  ([#1738](https://github.com/open-telemetry/opentelemetry-specification/pull/1738))
- Clarify meaning of the Certificate File option.
  ([#1803](https://github.com/open-telemetry/opentelemetry-specification/pull/1803))
- Adding environment variables for event and link attribute limits. ([#1751](https://github.com/open-telemetry/opentelemetry-specification/pull/1751))

### Metrics

- Clarify the limit on the instrument unit.
  ([#1762](https://github.com/open-telemetry/opentelemetry-specification/pull/1762))

### Logs

- Declare OTLP Logs Beta. ([#1741](https://github.com/open-telemetry/opentelemetry-specification/pull/1741))

### Resource

- No changes.

### Semantic Conventions

- Clean up FaaS semantic conventions, add `aws.lambda.invoked_arn`.
  ([#1781](https://github.com/open-telemetry/opentelemetry-specification/pull/1781))
- Remove `rpc.jsonrpc.method`, clarify that `rpc.method` should be used instead.
  ([#1748](https://github.com/open-telemetry/opentelemetry-specification/pull/1748))

### Compatibility

- No changes.

### OpenTelemetry Protocol

- No changes.

### SDK Configuration

- Allow selecting multiple exporters via `OTEL_TRACES_EXPORTER` and `OTEL_METRICS_EXPORTER`
  by using a comma-separated list. ([#1758](https://github.com/open-telemetry/opentelemetry-specification/pull/1758))

## v1.4.0 (2021-06-07)

### Context

- No changes.

### Traces

- Add schema_url support to `Tracer`. ([#1666](https://github.com/open-telemetry/opentelemetry-specification/pull/1666))
- Add Dropped Links Count to non-otlp exporters section ([#1697](https://github.com/open-telemetry/opentelemetry-specification/pull/1697))
- Add note about reporting dropped counts for attributes, events, links. ([#1699](https://github.com/open-telemetry/opentelemetry-specification/pull/1699))

### Metrics

- Add schema_url support to `Meter`. ([#1666](https://github.com/open-telemetry/opentelemetry-specification/pull/1666))
- Adds detail about when to use `StartTimeUnixNano` and handling of unknown start-time resets. ([#1646](https://github.com/open-telemetry/opentelemetry-specification/pull/1646))
- Expand `Gauge` metric description in the data model ([#1661](https://github.com/open-telemetry/opentelemetry-specification/pull/1661))
- Expand `Histogram` metric description in the data model ([#1664](https://github.com/open-telemetry/opentelemetry-specification/pull/1664))
- Added Experimental Metrics API specification.
  ([#1401](https://github.com/open-telemetry/opentelemetry-specification/pull/1401),
  [#1557](https://github.com/open-telemetry/opentelemetry-specification/pull/1557),
  [#1578](https://github.com/open-telemetry/opentelemetry-specification/pull/1578),
  [#1590](https://github.com/open-telemetry/opentelemetry-specification/pull/1590),
  [#1594](https://github.com/open-telemetry/opentelemetry-specification/pull/1594),
  [#1617](https://github.com/open-telemetry/opentelemetry-specification/pull/1617),
  [#1645](https://github.com/open-telemetry/opentelemetry-specification/pull/1645),
  [#1657](https://github.com/open-telemetry/opentelemetry-specification/pull/1657),
  [#1665](https://github.com/open-telemetry/opentelemetry-specification/pull/1665),
  [#1672](https://github.com/open-telemetry/opentelemetry-specification/pull/1672),
  [#1674](https://github.com/open-telemetry/opentelemetry-specification/pull/1674),
  [#1675](https://github.com/open-telemetry/opentelemetry-specification/pull/1675),
  [#1703](https://github.com/open-telemetry/opentelemetry-specification/pull/1703),
  [#1704](https://github.com/open-telemetry/opentelemetry-specification/pull/1704),
  [#1731](https://github.com/open-telemetry/opentelemetry-specification/pull/1731),
  [#1733](https://github.com/open-telemetry/opentelemetry-specification/pull/1733))
- Mark relevant portions of Metrics Data Model stable ([#1728](https://github.com/open-telemetry/opentelemetry-specification/pull/1728))

### Logs

- No changes.

### Resource

- Add schema_url support to `Resource`. ([#1692](https://github.com/open-telemetry/opentelemetry-specification/pull/1692))
- Clarify result of Resource merging and ResourceDetector aggregation in case of error. ([#1726](https://github.com/open-telemetry/opentelemetry-specification/pull/1726))

### Semantic Conventions

- Add JSON RPC specific conventions ([#1643](https://github.com/open-telemetry/opentelemetry-specification/pull/1643)).
- Add Memcached to Database specific conventions ([#1689](https://github.com/open-telemetry/opentelemetry-specification/pull/1689)).
- Add semantic convention attributes for the host device and added OS name and version ([#1596](https://github.com/open-telemetry/opentelemetry-specification/pull/1596)).
- Add CockroachDB to Database specific conventions ([#1725](https://github.com/open-telemetry/opentelemetry-specification/pull/1725)).

### Compatibility

- No changes.

### OpenTelemetry Protocol

- No changes.

### SDK Configuration

- Add `OTEL_SERVICE_NAME` environment variable. ([#1677](https://github.com/open-telemetry/opentelemetry-specification/pull/1677))

## v1.3.0 (2021-05-05)

### Context

- No changes.

### Traces

- `Get Tracer` should use an empty string if the specified `name` is null. ([#1654](https://github.com/open-telemetry/opentelemetry-specification/pull/1654))
- Clarify how to record dropped attribute count in non-OTLP formats. ([#1662](https://github.com/open-telemetry/opentelemetry-specification/pull/1662))

### Metrics

- Expand description of Event Model and Instruments. ([#1614](https://github.com/open-telemetry/opentelemetry-specification/pull/1614))
- Flesh out metric identity and single-write principle. ([#1574](https://github.com/open-telemetry/opentelemetry-specification/pull/1574))
- Expand `Sum` metric description in the data model and delta-to-cumulative handling. ([#1618](https://github.com/open-telemetry/opentelemetry-specification/pull/1618))
- Remove the "Func" name, use "Asynchronous" and "Observable". ([#1645](https://github.com/open-telemetry/opentelemetry-specification/pull/1645))
- Add details to UpDownCounter API. ([#1665](https://github.com/open-telemetry/opentelemetry-specification/pull/1665))
- Add details to Histogram API. ([#1657](https://github.com/open-telemetry/opentelemetry-specification/pull/1657))

### Logs

- Clarify "key/value pair list" vs "map" in Log Data Model. ([#1604](https://github.com/open-telemetry/opentelemetry-specification/pull/1604))

### Semantic Conventions

- Fix the inconsistent formatting of semantic convention enums. ([#1598](https://github.com/open-telemetry/opentelemetry-specification/pull/1598/))
- Add details for filling resource for AWS Lambda. ([#1610](https://github.com/open-telemetry/opentelemetry-specification/pull/1610))
- Add already specified `messaging.rabbitmq.routing_key` span attribute key to the respective YAML file. ([#1651](https://github.com/open-telemetry/opentelemetry-specification/pull/1651))
- Clarify usage of "otel." attribute namespace. ([#1640](https://github.com/open-telemetry/opentelemetry-specification/pull/1640))
- Add possibility to disable `db.statement` via instrumentation configuration. ([#1659](https://github.com/open-telemetry/opentelemetry-specification/pull/1659))

### Compatibility

- No changes.

### OpenTelemetry Protocol

- Fix incorrect table of transient errors. ([#1642](https://github.com/open-telemetry/opentelemetry-specification/pull/1642))
- Clarify that 64 bit integer numbers are decimal strings in OTLP/JSON. ([#1637](https://github.com/open-telemetry/opentelemetry-specification/pull/1637))

### SDK Configuration

- Add `OTEL_EXPORTER_JAEGER_TIMEOUT` environment variable. ([#1612](https://github.com/open-telemetry/opentelemetry-specification/pull/1612))
- Add `OTEL_EXPORTER_ZIPKIN_TIMEOUT` environment variable. ([#1636](https://github.com/open-telemetry/opentelemetry-specification/pull/1636))

## v1.2.0 (2021-04-14)

### Context

- Clarify composite `TextMapPropagator` method required and optional arguments. ([#1541](https://github.com/open-telemetry/opentelemetry-specification/pull/1541))
- Clarify B3 requirements and configuration. ([#1570](https://github.com/open-telemetry/opentelemetry-specification/pull/1570))

### Traces

- Add `ForceFlush` to `Span Exporter` interface ([#1467](https://github.com/open-telemetry/opentelemetry-specification/pull/1467))
- Clarify the description for the `TraceIdRatioBased` sampler needs to include the sampler's sampling ratio. ([#1536](https://github.com/open-telemetry/opentelemetry-specification/pull/1536))
- Define the fallback tracer name for invalid values.
  ([#1534](https://github.com/open-telemetry/opentelemetry-specification/pull/1534))
- Clarify non-blocking requirement from span API End. ([#1555](https://github.com/open-telemetry/opentelemetry-specification/pull/1555))
- Remove the Included Propagators section from trace API specification that was a duplicate of the Propagators Distribution of the context specification. ([#1556](https://github.com/open-telemetry/opentelemetry-specification/pull/1556))
- Remove the Baggage API propagator notes that conflict with the API Propagators Operations section and fix [#1526](https://github.com/open-telemetry/opentelemetry-specification/issues/1526). ([#1575](https://github.com/open-telemetry/opentelemetry-specification/pull/1575))

### Metrics

- Adds new metric data model specification ([#1512](https://github.com/open-telemetry/opentelemetry-specification/pull/1512))

### Semantic Conventions

- Add semantic conventions for AWS SDK operations and DynamoDB ([#1422](https://github.com/open-telemetry/opentelemetry-specification/pull/1422))
- Add details for filling semantic conventions for AWS Lambda ([#1442](https://github.com/open-telemetry/opentelemetry-specification/pull/1442))
- Update semantic conventions to distinguish between int and double ([#1550](https://github.com/open-telemetry/opentelemetry-specification/pull/1550))
- Add semantic convention for AWS ECS task revision ([#1581](https://github.com/open-telemetry/opentelemetry-specification/pull/1581))

### Compatibility

- Add initial OpenTracing compatibility section.
  ([#1101](https://github.com/open-telemetry/opentelemetry-specification/pull/1101))

## v1.1.0 (2021-03-11)

### Traces

- Implementations can ignore links with invalid SpanContext([#1492](https://github.com/open-telemetry/opentelemetry-specification/pull/1492))
- Add `none` as a possible value for OTEL_TRACES_EXPORTER to disable export
  ([#1439](https://github.com/open-telemetry/opentelemetry-specification/pull/1439))
- Add [`ForceFlush`](/specification/trace/sdk.md#forceflush) to SDK's `TracerProvider` ([#1452](https://github.com/open-telemetry/opentelemetry-specification/pull/1452))

### Metrics

- Add `none` as a possible value for OTEL_METRICS_EXPORTER to disable export
  ([#1439](https://github.com/open-telemetry/opentelemetry-specification/pull/1439))

### Logs

### Semantic Conventions

- Add `elasticsearch` to `db.system` semantic conventions ([#1463](https://github.com/open-telemetry/opentelemetry-specification/pull/1463))
- Add `arch` to `host` semantic conventions ([#1483](https://github.com/open-telemetry/opentelemetry-specification/pull/1483))
- Add `runtime` to `container` semantic conventions ([#1482](https://github.com/open-telemetry/opentelemetry-specification/pull/1482))
- Rename `gcp_gke` to `gcp_kubernetes_engine` to have consistency with other
Google products under `cloud.infrastructure_service` ([#1496](https://github.com/open-telemetry/opentelemetry-specification/pull/1496))
- `http.url` MUST NOT contain credentials ([#1502](https://github.com/open-telemetry/opentelemetry-specification/pull/1502))
- Add `aws.eks.cluster.arn` to EKS specific semantic conventions ([#1484](https://github.com/open-telemetry/opentelemetry-specification/pull/1484))
- Rename `zone` to `availability_zone` in `cloud` semantic conventions ([#1495](https://github.com/open-telemetry/opentelemetry-specification/pull/1495))
- Rename `cloud.infrastructure_service` to `cloud.platform` ([#1530](https://github.com/open-telemetry/opentelemetry-specification/pull/1530))
- Add section describing that libraries and the collector should autogenerate
the semantic convention keys. ([#1515](https://github.com/open-telemetry/opentelemetry-specification/pull/1515))

## v1.0.1 (2021-02-11)

- Fix rebase issue for span limit default values ([#1429](https://github.com/open-telemetry/opentelemetry-specification/pull/1429))

## v1.0.0 (2021-02-10)

New:

- Add `cloud.infrastructure_service` resource attribute
  ([#1112](https://github.com/open-telemetry/opentelemetry-specification/pull/1112))
- Add `SpanLimits` as a configuration for the TracerProvider([#1416](https://github.com/open-telemetry/opentelemetry-specification/pull/1416))

Updates:

- Add `http.server.active_requests` to count in-flight HTTP requests
  ([#1378](https://github.com/open-telemetry/opentelemetry-specification/pull/1378))
- Update default limit for span attributes, events, links to 128([#1419](https://github.com/open-telemetry/opentelemetry-specification/pull/1419))
- Update OT Trace propagator environment variable to match latest name([#1406](https://github.com/open-telemetry/opentelemetry-specification/pull/1406))
- Remove Metrics SDK specification to avoid confusion, clarify that Metrics API
  specification is not recommended for client implementation
  ([#1401](https://github.com/open-telemetry/opentelemetry-specification/pull/1401))
- Rename OTEL_TRACE_SAMPLER and OTEL_TRACE_SAMPLER_ARG env variables to OTEL_TRACES_SAMPLER and OTEL_TRACES_SAMPLER_ARG
  ([#1382](https://github.com/open-telemetry/opentelemetry-specification/pull/1382))
- Mark some entries in compliance matrix as optional([#1359](https://github.com/open-telemetry/opentelemetry-specification/pull/1359))
  SDKs are free to provide support at their discretion.
- Rename signal-specific variables for `OTLP_EXPORTER_*` to `OTLP_EXPORTER_TRACES_*` and `OTLP_EXPORTER_METRICS_*`([#1362](https://github.com/open-telemetry/opentelemetry-specification/pull/1362))
- Versioning and stability guarantees for OpenTelemetry clients([#1291](https://github.com/open-telemetry/opentelemetry-specification/pull/1291))
- Additional Cassandra semantic attributes
  ([#1217](https://github.com/open-telemetry/opentelemetry-specification/pull/1217))
- OTEL_EXPORTER environment variable replaced with OTEL_TRACES_EXPORTER and
  OTEL_METRICS_EXPORTER which each accept only a single value, not a list.
  ([#1318](https://github.com/open-telemetry/opentelemetry-specification/pull/1318))
- `process.runtime.description` resource convention: Add `java.vm.name`
  ([#1242](https://github.com/open-telemetry/opentelemetry-specification/pull/1242))
- Refine span name guideline for SQL database spans
  ([#1219](https://github.com/open-telemetry/opentelemetry-specification/pull/1219))
- Add RPC semantic conventions for metrics
  ([#1162](https://github.com/open-telemetry/opentelemetry-specification/pull/1162))
- Clarify `Description` usage on `Status` API
  ([#1257](https://github.com/open-telemetry/opentelemetry-specification/pull/1257))
- Add/Update `Status` + `error` mapping for Jaeger & Zipkin Exporters
  ([#1257](https://github.com/open-telemetry/opentelemetry-specification/pull/1257))
- Resource's service.name MUST have a default value, service.instance.id is not
  required.
  ([#1269](https://github.com/open-telemetry/opentelemetry-specification/pull/1269))
  - Clarified in [#1294](https://github.com/open-telemetry/opentelemetry-specification/pull/1294)
- Add requirement that the SDK allow custom generation of Trace IDs and Span IDs
  ([#1006](https://github.com/open-telemetry/opentelemetry-specification/pull/1006))
- Add default ratio when TraceIdRatioSampler is specified by environment variable but
  no ratio is.
  ([#1322](https://github.com/open-telemetry/opentelemetry-specification/pull/1322))
- Require schemed endpoints for OTLP exporters
  ([1234](https://github.com/open-telemetry/opentelemetry-specification/pull/1234))
- Resource SDK: Reverse (suggested) order of Resource.Merge parameters, remove
  special case for empty strings
  ([#1345](https://github.com/open-telemetry/opentelemetry-specification/pull/1345))
- Resource attributes: lowerecased the allowed values of the `aws.ecs.launchtype`
  attribute
  ([#1339](https://github.com/open-telemetry/opentelemetry-specification/pull/1339))
- Trace Exporters: Fix TODOs in Jaeger exporter spec
  ([#1374](https://github.com/open-telemetry/opentelemetry-specification/pull/1374))
- Clarify that Jaeger/Zipkin exporters must rely on the default Resource to
  get service.name if none was specified.
  ([#1386](https://github.com/open-telemetry/opentelemetry-specification/pull/1386))
- Modify OTLP/Zipkin Exporter format variables for 1.0 (allowing further specification post 1.0)
  ([#1358](https://github.com/open-telemetry/opentelemetry-specification/pull/1358))
- Add `k8s.node` semantic conventions ([#1390](https://github.com/open-telemetry/opentelemetry-specification/pull/1390))
- Clarify stability for both OTLP/HTTP and signals in OTLP.
  ([#1400](https://github.com/open-telemetry/opentelemetry-specification/pull/1400/files))

## v0.7.0 (11-18-2020)

New:

- Document service name mapping for Jaeger exporters
  ([1222](https://github.com/open-telemetry/opentelemetry-specification/pull/1222))
- Change default OTLP port number
  ([#1221](https://github.com/open-telemetry/opentelemetry-specification/pull/1221))
- Add performance benchmark specification
  ([#748](https://github.com/open-telemetry/opentelemetry-specification/pull/748))
- Enforce that the Baggage API must be fully functional, even without an installed SDK.
  ([#1103](https://github.com/open-telemetry/opentelemetry-specification/pull/1103))
- Rename "Canonical status code" to "Status code"
  ([#1081](https://github.com/open-telemetry/opentelemetry-specification/pull/1081))
- Add Metadata for Baggage entries, and clarify W3C Baggage Propagator implementation
  ([#1066](https://github.com/open-telemetry/opentelemetry-specification/pull/1066))
- Change Status to be consistent with Link and Event
  ([#1067](https://github.com/open-telemetry/opentelemetry-specification/pull/1067))
- Clarify env variables in otlp exporter
  ([#975](https://github.com/open-telemetry/opentelemetry-specification/pull/975))
- Add Prometheus exporter environment variables
  ([#1021](https://github.com/open-telemetry/opentelemetry-specification/pull/1021))
- Default propagators in un-configured API must be no-op
  ([#930](https://github.com/open-telemetry/opentelemetry-specification/pull/930))
- Define resource mapping for Jaeger exporters
  ([#891](https://github.com/open-telemetry/opentelemetry-specification/pull/891))
- Add resource semantic conventions for operating systems
  ([#693](https://github.com/open-telemetry/opentelemetry-specification/pull/693))
- Add semantic convention for source code attributes
  ([#901](https://github.com/open-telemetry/opentelemetry-specification/pull/901))
- Add semantic conventions for outgoing Function as a Service (FaaS) invocations
  ([#862](https://github.com/open-telemetry/opentelemetry-specification/pull/862))
- Add resource semantic convention for deployment environment
  ([#606](https://github.com/open-telemetry/opentelemetry-specification/pull/606/))
- Refine semantic conventions for messaging systems and add specific attributes for Kafka
  ([#1027](https://github.com/open-telemetry/opentelemetry-specification/pull/1027))
- Clarification of the behavior of the Trace API, re: context propagation, in
  the absence of an installed SDK
- Add API and semantic conventions for recording exceptions as Span Events
  ([#697](https://github.com/open-telemetry/opentelemetry-specification/pull/697))
  * API was extended to allow adding arbitrary event attributes ([#874](https://github.com/open-telemetry/opentelemetry-specification/pull/874))
  * `exception.escaped` semantic span event attribute was added
    ([#784](https://github.com/open-telemetry/opentelemetry-specification/pull/784),
    [#946](https://github.com/open-telemetry/opentelemetry-specification/pull/946))
- Allow samplers to modify tracestate
  ([#988](https://github.com/open-telemetry/opentelemetry-specification/pull/988/))
- Update the header name for otel baggage, and version date
  ([#981](https://github.com/open-telemetry/opentelemetry-specification/pull/981))
- Define PropagationOnly Span to simplify active Span logic in Context
  ([#994](https://github.com/open-telemetry/opentelemetry-specification/pull/994))
- Add limits to the number of attributes, events, and links in SDK Spans
  ([#942](https://github.com/open-telemetry/opentelemetry-specification/pull/942))
- Add Metric SDK specification (partial): covering terminology and Accumulator component
  ([#626](https://github.com/open-telemetry/opentelemetry-specification/pull/626))
- Clarify context interaction for trace module
  ([#1063](https://github.com/open-telemetry/opentelemetry-specification/pull/1063))
- Add `Shutdown` function to `*Provider` SDK
  ([#1074](https://github.com/open-telemetry/opentelemetry-specification/pull/1074))
- Add semantic conventions for system metrics
  ([#937](https://github.com/open-telemetry/opentelemetry-specification/pull/937))
- Add `db.sql.table` to semantic conventions, allow `db.operation` for SQL
  ([#1141](https://github.com/open-telemetry/opentelemetry-specification/pull/1141))
- Add OTEL_TRACE_SAMPLER env variable definition
  ([#1136](https://github.com/open-telemetry/opentelemetry-specification/pull/1136/))
- Add guidelines for OpenMetrics interoperability
  ([#1154](https://github.com/open-telemetry/opentelemetry-specification/pull/1154))
- Add OTEL_TRACE_SAMPLER_ARG env variable definition
  ([#1202](https://github.com/open-telemetry/opentelemetry-specification/pull/1202))

Updates:

- Clarify null SHOULD NOT be allowed even in arrays
  ([#1214](https://github.com/open-telemetry/opentelemetry-specification/pull/1214))
- Remove ordering SHOULD-requirement for attributes
  ([#1212](https://github.com/open-telemetry/opentelemetry-specification/pull/1212))
- Make `process.pid` optional, split `process.command_args` from `command_line`
  ([#1137](https://github.com/open-telemetry/opentelemetry-specification/pull/1137))
- Renamed `CorrelationContext` to `Baggage`:
  ([#857](https://github.com/open-telemetry/opentelemetry-specification/pull/857))
- Add semantic convention for NGINX custom HTTP 499 status code.
- Adapt semantic conventions for the span name of messaging systems
  ([#690](https://github.com/open-telemetry/opentelemetry-specification/pull/690))
- Remove lazy Event and Link API from Span interface
  ([#840](https://github.com/open-telemetry/opentelemetry-specification/pull/840))
  * SIGs are recommended to remove any existing implementation of the lazy APIs
    to avoid conflicts/breaking changes in case they will be reintroduced to the
    spec in future.
- Provide clear definitions for readable and read/write span interfaces in the
  SDK
  ([#669](https://github.com/open-telemetry/opentelemetry-specification/pull/669))
  * SpanProcessors must provide read/write access at least in OnStart.
- Specify how `Probability` sampler is used with `ParentOrElse` sampler.
- Clarify event timestamp origin and range
  ([#839](https://github.com/open-telemetry/opentelemetry-specification/pull/839))
- Clean up api-propagators.md, by extending documentation and removing redundant
  sections
  ([#577](https://github.com/open-telemetry/opentelemetry-specification/pull/577))
- Rename HTTPText propagator to TextMap
  ([#793](https://github.com/open-telemetry/opentelemetry-specification/pull/793))
- Rename ParentOrElse sampler to ParentBased and add multiple delegate samplers
  ([#610](https://github.com/open-telemetry/opentelemetry-specification/pull/610))
- Rename ProbabilitySampler to TraceIdRatioBasedSampler and add requirements
  ([#611](https://github.com/open-telemetry/opentelemetry-specification/pull/611))
- Version attributes no longer have a prefix such as semver:
  ([#873](https://github.com/open-telemetry/opentelemetry-specification/pull/873))
- Add semantic conventions for process runtime
  ([#882](https://github.com/open-telemetry/opentelemetry-specification/pull/882),
   [#1137](https://github.com/open-telemetry/opentelemetry-specification/pull/1137))
- Use hex encoding for trace id and span id fields in OTLP JSON encoding:
  ([#911](https://github.com/open-telemetry/opentelemetry-specification/pull/911))
- Explicitly specify the SpanContext APIs IsValid and IsRemote as required
  ([#914](https://github.com/open-telemetry/opentelemetry-specification/pull/914))
- A full `Context` is the only way to specify a parent of a `Span`.
  `SpanContext` or even `Span` are not allowed anymore.
  ([#875](https://github.com/open-telemetry/opentelemetry-specification/pull/875))
- Remove obsolete `http.status_text` from semantic conventions
  ([#972](https://github.com/open-telemetry/opentelemetry-specification/pull/972))
- Define `null` as an invalid value for attributes and declare attempts to set
  `null` as undefined behavior
  ([#992](https://github.com/open-telemetry/opentelemetry-specification/pull/992))
- SDK: Rename the `Decision` values for `SamplingResult`s to `DROP`, `RECORD_ONLY`
  and `RECORD_AND_SAMPLE` for consistency
  ([#938](https://github.com/open-telemetry/opentelemetry-specification/pull/938),
  [#956](https://github.com/open-telemetry/opentelemetry-specification/pull/956))
- Metrics API: Replace "Additive" with "Adding", "Non-Additive" with "Grouping"
  ([#983](https://github.com/open-telemetry/opentelemetry-specification/pull/983)
- Move active span interaction in the Trace API to a separate class
  ([#923](https://github.com/open-telemetry/opentelemetry-specification/pull/923))
- Metrics SDK: Specify LastValue default aggregation for ValueObserver
  ([#984](https://github.com/open-telemetry/opentelemetry-specification/pull/984)
- Metrics SDK: Specify TBD default aggregation for ValueRecorder
  ([#984](https://github.com/open-telemetry/opentelemetry-specification/pull/984)
- Trace SDK: Sampler.ShouldSample gets parent Context instead of SpanContext
  ([#881](https://github.com/open-telemetry/opentelemetry-specification/pull/881))
- SDK: Specify known values, as well as basic error handling for OTEL_PROPAGATORS.
  ([#962](https://github.com/open-telemetry/opentelemetry-specification/pull/962))
  ([#995](https://github.com/open-telemetry/opentelemetry-specification/pull/995))
- SDK: Specify when to generate new IDs with sampling
  ([#1225](https://github.com/open-telemetry/opentelemetry-specification/pull/1225))
- Remove custom header name for Baggage, use official header
  ([#993](https://github.com/open-telemetry/opentelemetry-specification/pull/993))
- Trace API: Clarifications for `Span.End`, e.g. IsRecording becomes false after End
  ([#1011](https://github.com/open-telemetry/opentelemetry-specification/pull/1011))
- Update semantic conventions for gRPC for new Span Status
  ([#1156](https://github.com/open-telemetry/opentelemetry-specification/pull/1156))

## v0.6.0 (2020-07-01)

New:

- Add span attribute to indicate cold starts of Function as a Service executions
  ([#650](https://github.com/open-telemetry/opentelemetry-specification/pull/650))
- Add conventions for naming of exporter packages
  ([#629](https://github.com/open-telemetry/opentelemetry-specification/pull/629))
- Add semantic conventions for container id
  ([#673](https://github.com/open-telemetry/opentelemetry-specification/pull/673))
- Add semantic conventions for HTTP content length
  ([#641](https://github.com/open-telemetry/opentelemetry-specification/pull/641))
- Add semantic conventions for process resource
  ([#635](https://github.com/open-telemetry/opentelemetry-specification/pull/635))
- Add peer.service to provide a user-configured name for a remote service
  ([#652](https://github.com/open-telemetry/opentelemetry-specification/pull/652))

Updates:

- Improve root Span description
  ([#645](https://github.com/open-telemetry/opentelemetry-specification/pull/645))
- Extend semantic conventions for RPC and allow non-gRPC calls
  ([#604](https://github.com/open-telemetry/opentelemetry-specification/pull/604))
- Revise and extend semantic conventions for databases
  ([#575](https://github.com/open-telemetry/opentelemetry-specification/pull/575))
- Clarify Tracer vs TracerProvider in tracing API and SDK spec.
  ([#619](https://github.com/open-telemetry/opentelemetry-specification/pull/619))
  Most importantly:
  * Configuration should be stored not per Tracer but in the TracerProvider.
  * Active spans are not per Tracer.
- Do not set any value in Context upon failed extraction
  ([#671](https://github.com/open-telemetry/opentelemetry-specification/pull/671))
- Clarify semantic conventions around span start and end time
  ([#592](https://github.com/open-telemetry/opentelemetry-specification/pull/592))

## v0.5.0 (06-02-2020)

- Define Log Data Model.
- Remove SpanId from Sampler input.
- Clarify what it will mean for a vendor to "support OpenTelemetry".
- Clarify Tracers should reference an InstrumentationLibrary rather than a
  Resource.
- Replace ALWAYS_PARENT sampler with a composite ParentOrElse sampler.
- Incorporate old content on metrics calling conventions, label sets.
- Update api-metrics-user.md and api-metrics-meter.md with the latest metrics
  API.
- Normalize Instrumentation term for instrumentations.
- Change w3c correlation context to custom header.

## v0.4.0 (2020-05-12)

- [OTEP-83](oteps/0083-component.md)
  Introduce the notion of InstrumentationLibrary.
- [OTEP-88](oteps/metrics/0088-metric-instrument-optional-refinements.md)
  Metrics API instrument foundation.
- [OTEP-91](oteps/logs/0091-logs-vocabulary.md)
  Logs vocabulary.
- [OTEP-92](oteps/logs/0092-logs-vision.md)
  Logs Vision.
- [OTEP-90](oteps/metrics/0090-remove-labelset-from-metrics-api.md)
  Remove LabelSet from the metrics API.
- [OTEP-98](oteps/metrics/0098-metric-instruments-explained.md)
  Explain the metric instruments.
- [OTEP-99](oteps/0099-otlp-http.md)
  OTLP/HTTP: HTTP Transport Extension for OTLP.
- Define handling of null and empty attribute values.
- Rename Setter.put to Setter.set
- Add glossary for typically misused terms.
- Clarify that resources are immutable.
- Clarify that SpanContext.IsRemote is false on remote children.
- Move specifications into sub-directories per signal.
- Remove references to obsolete `peer.*` attributes.
- Span semantic conventions for for messaging systems.
- Span semantic conventions for function as a service.
- Remove the handling of retries from trace exporters.
- Remove Metrics' default keys.
- Add some clarifying language to the semantics of metric instrument naming.
- Allow injectors and extractors to be separate interfaces.
- Add an explanation on why Context Restore operation is needed.
- Document special Zipkin conversion cases.

## v0.3.0 (2020-02-21)

- [OTEP-0059](oteps/trace/0059-otlp-trace-data-format.md)
  Add OTLP Trace Data Format specification.
- [OTEP-0066](oteps/0066-separate-context-propagation.md)
  Separate Layer for Context Propagation.
- [OTEP-0070](oteps/metrics/0070-metric-bound-instrument.md)
  Rename metric instrument "Handles" to "Bound Instruments".
- [OTEP-0072](oteps/metrics/0072-metric-observer.md)
  Metric Observer instrument specification (refinement).
- [OTEP-0080](oteps/metrics/0080-remove-metric-gauge.md)
  Remove the Metric Gauge instrument, recommend use of other instruments.
- Update 0003-measure-metric-type to match current Specification.
- Update 0009-metric-handles to match current Specification.
- Clarify named tracers and meters.
- Remove SamplingHint from the Sampling OTEP (OTEP-0006).
- Remove component attribute.
- Allow non-string Resource label values.
- Allow array values for attributes.
- Add service version to Resource attributes.
- Add general, general identity, network and VM image attribute conventions.
- Add a section on transformation to Zipkin Spans.
- Add a section on SDK default configuration.
- Enhance semantic conventions for HTTP/RPC.
- Provide guidelines for low-cardinality span names.
- SDK Tracer: Replace TracerFactory with TracerProvider.
- Update Resource to be in the SDK.

## v0.2.0 (2019-10-22)

- [OTEP-0001](oteps/0001-telemetry-without-manual-instrumentation.md)
  Added Auto-Instrumentation.
- [OTEP-0002](oteps/trace/0002-remove-spandata.md):
  Removed SpanData interface in favor of Span Start and End options.
- [OTEP-0003](oteps/metrics/0003-measure-metric-type.md)
  Consolidatesd pre-aggregated and raw metrics APIs.
- [OTEP-0008](oteps/metrics/0008-metric-observer.md)
  Added Metrics Observers API.
- [OTEP-0009](oteps/metrics/0009-metric-handles.md)
  Added Metrics Handle API.
- [OTEP-0010](oteps/metrics/0010-cumulative-to-counter.md)
  Rename "Cumulative" to "Counter" in the Metrics API.
- [OTEP-006](oteps/trace/0006-sampling.md)
  Moved sampling from the API tp the SDK.
- [OTEP-0007](oteps/0007-no-out-of-band-reporting.md)
  Moved support for out-of-band telemetry from the API to the SDK.
- [OTEP-0016](oteps/0016-named-tracers.md)
  Added named providers for Tracers and Meters.
- Added design goals and requirements for a telemetry data exchange protocol.
- Added a Span Processor interface for intercepting span start and end
  invocations.
- Added a Span Exporter interface for processing batches of spans.
- Replaced DistributedContext.GetIterator with GetEntries.
- Added clarifications and adjustments to improve cross-language applicability.
- Added a specification for SDK configuration.

## v0.1.0 (2019-06-21)

- Added API proposal for the converged OpenTracing/OpenCensus project is
  complete.<|MERGE_RESOLUTION|>--- conflicted
+++ resolved
@@ -35,18 +35,15 @@
 
 ### SDK Configuration
 
-<<<<<<< HEAD
-- Declarative configuration: add links between SDK extension plugins and
-  corresponding declarative config types.
-  ([#4802](https://github.com/open-telemetry/opentelemetry-specification/pull/4802))
-=======
 - Declarative configuration: clarify default behavior and validation
   requirements of `create` and `parse`.
   ([#4780](https://github.com/open-telemetry/opentelemetry-specification/pull/4780))
 - Declarative configuration: add optional programmatic customization to
   `create`, and add related supplemental guidelines.
   ([#4777](https://github.com/open-telemetry/opentelemetry-specification/pull/4777))
->>>>>>> 3eeafff6
+- Declarative configuration: add links between SDK extension plugins and
+  corresponding declarative config types.
+  ([#4802](https://github.com/open-telemetry/opentelemetry-specification/pull/4802))
 
 ### Common
 
