--- conflicted
+++ resolved
@@ -13,13 +13,10 @@
 
 ### Metrics
 
-<<<<<<< HEAD
 - Clarify that API support for multi-instrument callbacks is permitted.
   ([#2263](https://github.com/open-telemetry/opentelemetry-specification/pull/2263)).
-=======
 - Clarify SDK behavior when view conflicts are present
   ([#2462](https://github.com/open-telemetry/opentelemetry-specification/pull/2462)).
->>>>>>> 356d4825
 
 ### Logs
 
