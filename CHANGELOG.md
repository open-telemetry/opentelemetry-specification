--- conflicted
+++ resolved
@@ -20,13 +20,9 @@
 
 - Update log readme "request context" to "trace context".
   ([#3332](https://github.com/open-telemetry/opentelemetry-specification/pull/3332))
-<<<<<<< HEAD
 - Remove log readme document status.
   ([#3334](https://github.com/open-telemetry/opentelemetry-specification/pull/3334))
-- Break count compatibility document on recording trace context in non-OTLP Log Format
-=======
 - Break out compatibility document on recording trace context in non-OTLP Log Format
->>>>>>> 0cd17018
   ([#3331](https://github.com/open-telemetry/opentelemetry-specification/pull/3331))
 
 ### Resource
