--- conflicted
+++ resolved
@@ -11,14 +11,11 @@
 
 ### Traces
 
-<<<<<<< HEAD
 - Define randomness value requirements for W3C Trace Context Level 2.
   ([#4162](https://github.com/open-telemetry/opentelemetry-specification/pull/4162))
-=======
 - Deprecate `exception.escaped` attribute, add link to in-development semantic-conventions
   on how to record errors across signals.
   ([#4368](https://github.com/open-telemetry/opentelemetry-specification/pull/4368))
->>>>>>> 6813f6fd
 
 ### Metrics
 
