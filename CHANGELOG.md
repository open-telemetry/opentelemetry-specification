--- conflicted
+++ resolved
@@ -11,44 +11,37 @@
 
 ### Traces
 
-<<<<<<< HEAD
-=======
-- Define randomness value requirements for W3C Trace Context Level 2.
-  ([#4162](https://github.com/open-telemetry/opentelemetry-specification/pull/4162))
+### Metrics
+
+### Logs
+
+### Baggage
+
+### Resource
+
+### Profiles
+
+### OpenTelemetry Protocol
+
+### Compatibility
+
+### SDK Configuration
+
+### Common
+
+### Supplementary Guidelines
+
+### OTEPs
+
+## v1.42.0 (2025-02-14)
+
+### Traces
+
 - Deprecate `exception.escaped` attribute, add link to in-development semantic-conventions
   on how to record errors across signals.
   ([#4368](https://github.com/open-telemetry/opentelemetry-specification/pull/4368))
-
->>>>>>> 81559881
-### Metrics
-
-### Logs
-
-### Baggage
-
-### Resource
-
-### Profiles
-
-### OpenTelemetry Protocol
-
-### Compatibility
-
-### SDK Configuration
-
-### Common
-
-### Supplementary Guidelines
-
-### OTEPs
-
-## v1.42.0 (2025-02-11)
-
-### Traces
-
-- Deprecate `exception.escaped` attribute, add link to in-development semantic-conventions
-  on how to record errors across signals.
-  ([#4368](https://github.com/open-telemetry/opentelemetry-specification/pull/4368))
+- Define randomness value requirements for W3C Trace Context Level 2.
+  ([#4162](https://github.com/open-telemetry/opentelemetry-specification/pull/4162))
 
 ### Logs
 
