--- conflicted
+++ resolved
@@ -11,6 +11,11 @@
 
 ### Traces
 
+- Specify how span flags, trace context flags, and the tracestate
+  field are propagated and exported by trace SDKs in the W3C Trace
+  Context Level 2
+  specification. ([#3924](https://github.com/open-telemetry/opentelemetry-specification/pull/3924))
+
 ### Metrics
 
 ### Logs
@@ -46,15 +51,8 @@
 
 ### Traces
 
-<<<<<<< HEAD
-- Specify how span flags, trace context flags, and the tracestate
-  field are propagated and exported by trace SDKs in the W3C Trace
-  Context Level 2
-  specification. ([#3924](https://github.com/open-telemetry/opentelemetry-specification/pull/3924))
-=======
 - Mark the AddLink() operation as stable.
   ([#3887](https://github.com/open-telemetry/opentelemetry-specification/pull/3887))
->>>>>>> 032213ce
 
 ### Metrics
 
