--- conflicted
+++ resolved
@@ -11,18 +11,15 @@
 
 ### Traces
 
-<<<<<<< HEAD
-- Define sampling threshold field in OpenTelemetry TraceState; define the behavior
-  of TraceIdRatioBased sampler in terms of W3C Trace Context Level 2 randomness.
-  ([#4166](https://github.com/open-telemetry/opentelemetry-specification/pull/4166))
 - Deprecate `exception.escaped` attribute, add link to in-development semantic-conventions
   on how to record errors across signals.
   ([#4368](https://github.com/open-telemetry/opentelemetry-specification/pull/4368))
 - Clarify STDOUT exporter format is unspecified.
   ([#4418](https://github.com/open-telemetry/opentelemetry-specification/pull/4418))
-
-=======
->>>>>>> c4493096
+- Define sampling threshold field in OpenTelemetry TraceState; define the behavior
+  of TraceIdRatioBased sampler in terms of W3C Trace Context Level 2 randomness.
+  ([#4166](https://github.com/open-telemetry/opentelemetry-specification/pull/4166))
+
 ### Metrics
 
 ### Logs
