--- conflicted
+++ resolved
@@ -7,13 +7,10 @@
 
 ## Unreleased
 
-<<<<<<< HEAD
+- Added conventions for naming of exporter packages
 - Clarify Tracer vs TracerProvider in tracing API and SDK spec. Most importantly:
   * Configuration should be stored not per Tracer but in the TracerProvider.
   * Active spans are not per Tracer.
-=======
-- Added conventions for naming of exporter packages
->>>>>>> 5aae9099
 
 ## v0.5.0 (06-02-2020)
 
