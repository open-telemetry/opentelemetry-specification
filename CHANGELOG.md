# Changelog

Please update changelog as part of any significant pull request. Place short
description of your change into "Unreleased" section. As part of release
process content of "Unreleased" section content will generate release notes for
the release.

## Unreleased

New:

- Add resource semantic conventions for operating systems ([#693](https://github.com/open-telemetry/opentelemetry-specification/pull/693))

Updates:

- Add semantic convention for NGINX custom HTTP 499 status code.
- Adapt semantic conventions for the span name of messaging systems ([#690](https://github.com/open-telemetry/opentelemetry-specification/pull/690))
<<<<<<< HEAD
- Clean up api-propagators.md, by extending documentation and removing redundant sections ([#577](https://github.com/open-telemetry/opentelemetry-specification/pull/577))
=======
- Specify how `Probability` sampler is used with `ParentOrElse` sampler.
>>>>>>> 29fccfe5

## v0.6.0 (07-01-2020)

New:

- Add span attribute to indicate cold starts of Function as a Service executions ([#650](https://github.com/open-telemetry/opentelemetry-specification/pull/650))
- Add conventions for naming of exporter packages ([#629](https://github.com/open-telemetry/opentelemetry-specification/pull/629))
- Add semantic conventions for container id ([#673](https://github.com/open-telemetry/opentelemetry-specification/pull/673))
- Add semantic conventions for HTTP content length ([#641](https://github.com/open-telemetry/opentelemetry-specification/pull/641))
- Add semantic conventions for process resource ([#635](https://github.com/open-telemetry/opentelemetry-specification/pull/635))
- Add peer.service to provide a user-configured name for a remote service ([#652](https://github.com/open-telemetry/opentelemetry-specification/pull/652))

Updates:

- Improve root Span description ([#645](https://github.com/open-telemetry/opentelemetry-specification/pull/645))
- Extend semantic conventions for RPC and allow non-gRPC calls ([#604](https://github.com/open-telemetry/opentelemetry-specification/pull/604))
- Revise and extend semantic conventions for databases ([#575](https://github.com/open-telemetry/opentelemetry-specification/pull/575))
- Clarify Tracer vs TracerProvider in tracing API and SDK spec. ([#619](https://github.com/open-telemetry/opentelemetry-specification/pull/619))
  Most importantly:
  * Configuration should be stored not per Tracer but in the TracerProvider.
  * Active spans are not per Tracer.
- Do not set any value in Context upon failed extraction ([#671](https://github.com/open-telemetry/opentelemetry-specification/pull/671))
- Clarify semantic conventions around span start and end time ([#592](https://github.com/open-telemetry/opentelemetry-specification/pull/592))

## v0.5.0 (06-02-2020)

- Define Log Data Model.
- Remove SpanId from Sampler input.
- Clarify what it will mean for a vendor to "support OpenTelemetry".
- Clarify Tracers should reference an InstrumentationLibrary rather than a Resource.
- Replace ALWAYS_PARENT sampler with a composite ParentOrElse sampler.
- Incorporate old content on metrics calling conventions, label sets.
- Update api-metrics-user.md and api-metrics-meter.md with the latest metrics API.
- Normalize Instrumentation term for instrumentations.
- Change w3c correlation context to custom header.

## v0.4.0 (05-12-2020)

- [OTEP-83](https://github.com/open-telemetry/oteps/blob/master/text/0083-component.md) Introduce the notion of InstrumentationLibrary.
- [OTEP-88](https://github.com/open-telemetry/oteps/blob/master/text/metrics/0088-metric-instrument-optional-refinements.md) Metrics API instrument foundation.
- [OTEP-91](https://github.com/open-telemetry/oteps/blob/master/text/logs/0091-logs-vocabulary.md) Logs vocabulary.
- [OTEP-92](https://github.com/open-telemetry/oteps/blob/master/text/logs/0092-logs-vision.md) Logs Vision.
- [OTEP-90](https://github.com/open-telemetry/oteps/blob/master/text/metrics/0090-remove-labelset-from-metrics-api.md) Remove LabelSet from the metrics API.
- [OTEP-98](https://github.com/open-telemetry/oteps/blob/master/text/metrics/0098-metric-instruments-explained.md) Explain the metric instruments.
- [OTEP-99](https://github.com/open-telemetry/oteps/blob/master/text/0099-otlp-http.md) OTLP/HTTP: HTTP Transport Extension for OTLP.
- Define handling of null and empty attribute values.
- Rename Setter.put to Setter.set
- Add glossary for typically misused terms.
- Clarify that resources are immutable.
- Clarify that SpanContext.IsRemote is false on remote children.
- Move specifications into sub-directories per signal.
- Remove references to obsolete `peer.*` attributes.
- Span semantic conventions for for messaging systems.
- Span semantic conventions for function as a service.
- Remove the handling of retries from trace exporters.
- Remove Metrics' default keys.
- Add some clarifying language to the semantics of metric instrument naming.
- Allow injectors and extractors to be separate interfaces.
- Add an explanation on why Context Restore operation is needed.
- Document special Zipkin conversion cases.

## v0.3.0 (02-21-2020)

- [OTEP-0059](https://github.com/open-telemetry/oteps/blob/master/text/trace/0059-otlp-trace-data-format.md) Add OTLP Trace Data Format specification.
- [OTEP-0066](https://github.com/open-telemetry/oteps/blob/master/text/0066-separate-context-propagation.md) Separate Layer for Context Propagation.
- [OTEP-0070](https://github.com/open-telemetry/oteps/blob/master/text/metrics/0070-metric-bound-instrument.md) Rename metric instrument "Handles" to "Bound Instruments".
- [OTEP-0072](https://github.com/open-telemetry/oteps/blob/master/text/metrics/0072-metric-observer.md) Metric Observer instrument specification (refinement).
- [OTEP-0080](https://github.com/open-telemetry/oteps/blob/master/text/metrics/0080-remove-metric-gauge.md) Remove the Metric Gauge instrument, recommend use of other instruments.
- Update 0003-measure-metric-type to match current Specification.
- Update 0009-metric-handles to match current Specification.
- Clarify named tracers and meters.
- Remove SamplingHint from the Sampling OTEP (OTEP-0006).
- Remove component attribute.
- Allow non-string Resource label values.
- Allow array values for attributes.
- Add service version to Resource attributes.
- Add general, general identity, network and VM image attribute conventions.
- Add a section on transformation to Zipkin Spans.
- Add a section on SDK default configuration.
- Enhance semantic conventions for HTTP/RPC.
- Provide guidelines for low-cardinality span names.
- SDK Tracer: Replace TracerFactory with TracerProvider.
- Update Resource to be in the SDK.

## v0.2.0 (10-22-2019)

- [OTEP-0001](https://github.com/open-telemetry/oteps/blob/master/text/0001-telemetry-without-manual-instrumentation.md) Added Auto-Instrumentation.
- [OTEP-0002](https://github.com/open-telemetry/oteps/blob/master/text/trace/0002-remove-spandata.md): Removed SpanData interface in favor of Span Start and End options.
- [OTEP-0003](https://github.com/open-telemetry/oteps/blob/master/text/metrics/0003-measure-metric-type.md) Consolidatesd pre-aggregated and raw metrics APIs.
- [OTEP-0008](https://github.com/open-telemetry/oteps/blob/master/text/metrics/0008-metric-observer.md) Added Metrics Observers API.
- [OTEP-0009](https://github.com/open-telemetry/oteps/blob/master/text/metrics/0009-metric-handles.md) Added Metrics Handle API.
- [OTEP-0010](https://github.com/open-telemetry/oteps/blob/master/text/metrics/0010-cumulative-to-counter.md) Rename "Cumulative" to "Counter" in the Metrics API.
- [OTEP-006](https://github.com/open-telemetry/oteps/blob/master/text/trace/0006-sampling.md) Moved sampling from the API tp the SDK.
- [OTEP-0007](https://github.com/open-telemetry/oteps/blob/master/text/0007-no-out-of-band-reporting.md) Moved support for out-of-band telemetry from the API to the SDK.
- [OTEP-0016](https://github.com/open-telemetry/oteps/blob/master/text/0016-named-tracers.md) Added named providers for Tracers and Meters.
- Added design goals and requirements for a telemetry data exchange protocol.
- Added a Span Processor interface for intercepting span start and end invocations.
- Added a Span Exporter interface for processing batches of spans.
- Replaced DistributedContext.GetIterator with GetEntries.
- Added clarifications and adjustments to improve cross-language applicability.
- Added a specification for SDK configuration.

## v0.1.0 (06-21-2019)

- Added API proposal for the converged OpenTracing/OpenCensus project is complete.<|MERGE_RESOLUTION|>--- conflicted
+++ resolved
@@ -15,11 +15,8 @@
 
 - Add semantic convention for NGINX custom HTTP 499 status code.
 - Adapt semantic conventions for the span name of messaging systems ([#690](https://github.com/open-telemetry/opentelemetry-specification/pull/690))
-<<<<<<< HEAD
+- Specify how `Probability` sampler is used with `ParentOrElse` sampler.
 - Clean up api-propagators.md, by extending documentation and removing redundant sections ([#577](https://github.com/open-telemetry/opentelemetry-specification/pull/577))
-=======
-- Specify how `Probability` sampler is used with `ParentOrElse` sampler.
->>>>>>> 29fccfe5
 
 ## v0.6.0 (07-01-2020)
 
