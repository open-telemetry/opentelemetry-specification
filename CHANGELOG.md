--- conflicted
+++ resolved
@@ -7,11 +7,8 @@
 
 ## Unreleased
 
-<<<<<<< HEAD
 - Add span attribute to indicate cold starts of Function as a Service executions ([#650](https://github.com/open-telemetry/opentelemetry-specification/pull/650))
-=======
 - Added conventions for naming of exporter packages
->>>>>>> 5aae9099
 
 ## v0.5.0 (06-02-2020)
 
