--- conflicted
+++ resolved
@@ -27,16 +27,13 @@
 - Rename google openshift platform attribute from `google_cloud_openshift` to `gcp_openshift`
   to match the existing `cloud.provider` prefix.
   [#3095](https://github.com/open-telemetry/opentelemetry-specification/pull/3095)
-<<<<<<< HEAD
-- `http.route` SHOULD contain the "application root" if there is one.
-  ([#3164](https://github.com/open-telemetry/opentelemetry-specification/pull/3164))
-=======
 - Changes http server span names from `{http.route}` to `{http.method} {http.route}`
   (when route is available), and from `HTTP {http.method}` to `{http.method}` (when
   route is not available).
   Changes http client span names from `HTTP {http.method}` to `{http.method}`.
   ([#3165](https://github.com/open-telemetry/opentelemetry-specification/pull/3165))
->>>>>>> 27611473
+- `http.route` SHOULD contain the "application root" if there is one.
+  ([#3164](https://github.com/open-telemetry/opentelemetry-specification/pull/3164))
 
 ### Compatibility
 
