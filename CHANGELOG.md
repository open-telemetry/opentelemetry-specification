# Changelog

Please update changelog as part of any significant pull request. Place short
description of your change into "Unreleased" section. As part of release process
content of "Unreleased" section content will generate release notes for the
release.

## Unreleased

### Context

### Traces

### Metrics

<<<<<<< HEAD
=======
- Clarify STDOUT exporter format is unspecified.
   ([#4418](https://github.com/open-telemetry/opentelemetry-specification/pull/4418))
- Clarify the metrics design goal, scope out StatsD client support.
   ([#4445](https://github.com/open-telemetry/opentelemetry-specification/pull/4445))

>>>>>>> 127df792
### Logs

### Baggage

### Resource

### Profiles

### OpenTelemetry Protocol

### Compatibility

### SDK Configuration

### Common

### Supplementary Guidelines

### OTEPs

## v1.43.0 (2025-03-17)

### Traces

- Clarify STDOUT exporter format is unspecified.
   ([#4418](https://github.com/open-telemetry/opentelemetry-specification/pull/4418))

### Metrics

- Clarify STDOUT exporter format is unspecified.
   ([#4418](https://github.com/open-telemetry/opentelemetry-specification/pull/4418))

### Logs

- Clarify that it is allowed to directly use Logs API.
   ([#4438](https://github.com/open-telemetry/opentelemetry-specification/pull/4438))
- Clarify STDOUT exporter format is unspecified.
   ([#4418](https://github.com/open-telemetry/opentelemetry-specification/pull/4418))

### Supplementary Guidelines

- Add Advanced Processing to Logs Supplementary Guidelines.
  ([#4407](https://github.com/open-telemetry/opentelemetry-specification/pull/4407))

### OTEPs

- Composite Head Samplers.
  ([#4321](https://github.com/open-telemetry/opentelemetry-specification/pull/4321))

## v1.42.0 (2025-02-18)

### Traces

- Deprecate `exception.escaped` attribute, add link to in-development semantic-conventions
  on how to record errors across signals.
  ([#4368](https://github.com/open-telemetry/opentelemetry-specification/pull/4368))
- Define randomness value requirements for W3C Trace Context Level 2.
  ([#4162](https://github.com/open-telemetry/opentelemetry-specification/pull/4162))

### Logs

- Define how SDK implements `Logger.Enabled`.
  ([#4381](https://github.com/open-telemetry/opentelemetry-specification/pull/4381))
- Logs API should have functionality for reusing Standard Attributes.
  ([#4373](https://github.com/open-telemetry/opentelemetry-specification/pull/4373))

### SDK Configuration

- Define syntax for escaping declarative configuration environment variable
  references.
  ([#4375](https://github.com/open-telemetry/opentelemetry-specification/pull/4375))
- Resolve various declarative config TODOs.
  ([#4394](https://github.com/open-telemetry/opentelemetry-specification/pull/4394))

## v1.41.0 (2025-01-21)

### Logs

- Remove the deprecated Events API and SDK in favor of having Events support in the Logs API and SDK.
  ([#4353](https://github.com/open-telemetry/opentelemetry-specification/pull/4353))
- Remove `Logger`'s Log Instrumentation operations.
  ([#4352](https://github.com/open-telemetry/opentelemetry-specification/pull/4352))
- Make all `Logger` operations user-facing.
  ([#4352](https://github.com/open-telemetry/opentelemetry-specification/pull/4352))

### SDK Configuration

- Clarify that implementations should interpret timeout environment variable
  values of zero as no limit (infinity).
  ([#4331](https://github.com/open-telemetry/opentelemetry-specification/pull/4331))

## v1.40.0 (2024-12-12)

### Context

- Adds optional `GetAll` method to `Getter` in Propagation API, allowing for the retrieval of multiple values for the same key.
  [#4295](https://github.com/open-telemetry/opentelemetry-specification/pull/4295)

### Traces

- Add in-development support for `otlp/stdout` exporter via `OTEL_TRACES_EXPORTER`.
  ([#4183](https://github.com/open-telemetry/opentelemetry-specification/pull/4183))
- Remove the recommendation to not synchronize access to `TracerConfig.disabled`.
  ([#4310](https://github.com/open-telemetry/opentelemetry-specification/pull/4310))

### Metrics

- Add in-development support for `otlp/stdout` exporter via `OTEL_METRICS_EXPORTER`.
  ([#4183](https://github.com/open-telemetry/opentelemetry-specification/pull/4183))
- Remove the recommendation to not synchronize access to `MeterConfig.disabled`.
  ([#4310](https://github.com/open-telemetry/opentelemetry-specification/pull/4310))

### Logs

- Add in-development support for `otlp/stdout` exporter via `OTEL_LOGS_EXPORTER`.
 ([#4183](https://github.com/open-telemetry/opentelemetry-specification/pull/4183))
- Remove the recommendation to not synchronize access to `LoggerConfig.disabled`.
  ([#4310](https://github.com/open-telemetry/opentelemetry-specification/pull/4310))
- Remove the in-development isolating log record processor.
  ([#4301](https://github.com/open-telemetry/opentelemetry-specification/pull/4301))

### Events

- Deprecate Events API and SDK in favor of having Events support in the Logs API and SDK.
  ([#4319](https://github.com/open-telemetry/opentelemetry-specification/pull/4319))
- Change `event.name` attribute into top-level event name field.
  ([#4320](https://github.com/open-telemetry/opentelemetry-specification/pull/4320))

### Common

- Lay out core principles for Specification changes.
  ([#4286](https://github.com/open-telemetry/opentelemetry-specification/pull/4286))

### Supplementary Guidelines

- Add core principles for evaluating specification changes.
  ([#4286](https://github.com/open-telemetry/opentelemetry-specification/pull/4286))

## OTEPs

- The [open-telemetry/oteps](https://github.com/open-telemetry/oteps) repository was
  merged into the specification repository.
 ([#4288](https://github.com/open-telemetry/opentelemetry-specification/pull/4288))

## v1.39.0 (2024-11-06)

### Logs

- Simplify the name "Logs Instrumentation API" to just "Logs API".
  ([#4258](https://github.com/open-telemetry/opentelemetry-specification/pull/4258))
- Rename Log Bridge API to Logs API. Define the existing Logger methods to be
  Log Bridge Operations. Add EmitEvent to the Logger as an Instrumentation Operation.
  ([#4259](https://github.com/open-telemetry/opentelemetry-specification/pull/4259))

### Profiles

- Define required attributes for Mappings.
  ([#4197](https://github.com/open-telemetry/opentelemetry-specification/pull/4197))

### Compatibility

- Add requirement to allow extending Stable APIs.
  ([#4270](https://github.com/open-telemetry/opentelemetry-specification/pull/4270))

### SDK Configuration

- Clarify declarative configuration parse requirements for null vs empty.
  ([#4269](https://github.com/open-telemetry/opentelemetry-specification/pull/4269))

### Common

- Define prototype for proposed features in development.
  ([#4273](https://github.com/open-telemetry/opentelemetry-specification/pull/4273))

## v1.38.0 (2024-10-10)

### Traces

- Make all fields as identifying for Tracer. Previously attributes were omitted from being identifying.
  ([#4161](https://github.com/open-telemetry/opentelemetry-specification/pull/4161))
- Clarify that `Export` MUST NOT be called by simple and batching processors concurrently.
  ([#4205](https://github.com/open-telemetry/opentelemetry-specification/pull/4205))

### Metrics

- Make all fields as identifying for Meter. Previously attributes were omitted from being identifying.
  ([#4161](https://github.com/open-telemetry/opentelemetry-specification/pull/4161))
- Add support for filtering attribute keys for streams via an exclude list.
  ([#4188](https://github.com/open-telemetry/opentelemetry-specification/pull/4188))
- Clarify that `Enabled` only applies to synchronous instruments.
  ([#4211](https://github.com/open-telemetry/opentelemetry-specification/pull/4211))
- Clarify that applying cardinality limits should be done after attribute filtering.
  ([#4228](https://github.com/open-telemetry/opentelemetry-specification/pull/4228))
- Mark cardinality limits as stable.
  ([#4222](https://github.com/open-telemetry/opentelemetry-specification/pull/4222))

### Logs

- Make all fields as identifying for Logger. Previously attributes were omitted from being identifying.
  ([#4161](https://github.com/open-telemetry/opentelemetry-specification/pull/4161))
- Define `Enabled` parameters for `Logger`.
  ([#4203](https://github.com/open-telemetry/opentelemetry-specification/pull/4203))
  ([#4221](https://github.com/open-telemetry/opentelemetry-specification/pull/4221))
- Introduce initial placeholder for the new user-facing Logs API, adding references
  to existing API's informing of the coming changes while the definition is defined.
  ([#4236](https://github.com/open-telemetry/opentelemetry-specification/pull/4236))

### Common

- Define equality for attributes and collection of attributes.
  ([#4161](https://github.com/open-telemetry/opentelemetry-specification/pull/4161))
- Update Instrumentation Scope glossary entry with correct identifying fields
  ([#4244](https://github.com/open-telemetry/opentelemetry-specification/pull/4244))

## v1.37.0 (2024-09-13)

### Traces

- Minor clarification on BatchExportingProcessor behavior.
  ([#4164](https://github.com/open-telemetry/opentelemetry-specification/pull/4164))
- Clarify `SpanKind` description, extend it to cover links, add examples of
  nested client spans.
  ([#4178](https://github.com/open-telemetry/opentelemetry-specification/pull/4178))

### Metrics

- Clarify that `Export` MUST NOT be called by periodic exporting MetricReader concurrently.
  ([#4206](https://github.com/open-telemetry/opentelemetry-specification/pull/4206))

### Logs

- Clarify that log record mutations are visible in next registered processors.
  ([#4067](https://github.com/open-telemetry/opentelemetry-specification/pull/4067))
- Clarify that `Export` MUST NOT be called by simple and batching processors concurrently.
  ([#4173](https://github.com/open-telemetry/opentelemetry-specification/pull/4173))

### SDK Configuration

- Define instrumentation configuration API.
  ([#4128](https://github.com/open-telemetry/opentelemetry-specification/pull/4128))
- Mark exemplar filter env variable config as stable.
  ([#4191](https://github.com/open-telemetry/opentelemetry-specification/pull/4191))

### Common

- Update instrumentation library guidance to avoid naming collisions between external and OTel instrumentations.
  ([#4187](https://github.com/open-telemetry/opentelemetry-specification/pull/4187))
- Add natively instrumented to glossary.
  ([#4186](https://github.com/open-telemetry/opentelemetry-specification/pull/4186))

## v1.36.0 (2024-08-12)

### Traces

- Remove restriction that sampler description is immutable.
  ([#4137](https://github.com/open-telemetry/opentelemetry-specification/pull/4137))
- Add in-development `OnEnding` callback to SDK `SpanProcessor` interface.
  ([#4024](https://github.com/open-telemetry/opentelemetry-specification/pull/4024))

### Metrics

- Clarify metric reader / metric exporter relationship for temporality
  preference and default aggregation. Explicitly define configuration options
  for temporality preference and default aggregation of built-in exporters, and
  make default values explicit.
  ([#4142](https://github.com/open-telemetry/opentelemetry-specification/pull/4142))
- Add data point flags to the metric data model.
  ([#4135](https://github.com/open-telemetry/opentelemetry-specification/pull/4135))

### Logs

- The SDK MAY provide an operation that makes a deep clone of a `ReadWriteLogRecord`.
  ([#4090](https://github.com/open-telemetry/opentelemetry-specification/pull/4090))

### Baggage

- Clarify no empty string allowed in baggage names.
  ([#4144](https://github.com/open-telemetry/opentelemetry-specification/pull/4144))

### Compatibility

- Clarify prometheus exporter should have `host` and `port` configuration options.
  ([#4147](https://github.com/open-telemetry/opentelemetry-specification/pull/4147))

### Common

- Require separation of API and SDK artifacts.
  ([#4125](https://github.com/open-telemetry/opentelemetry-specification/pull/4125))

## v1.35.0 (2024-07-12)

### Logs

- Add the in-development isolating log record processor.
  ([#4062](https://github.com/open-telemetry/opentelemetry-specification/pull/4062))

### Compatibility

- Define casing for hex-encoded IDs and mark the "Trace Context in non-OTLP Log Formats" specification stable.
  ([#3909](https://github.com/open-telemetry/opentelemetry-specification/pull/3909))

## v1.34.0 (2024-06-11)

### Context

- No changes.

### Traces

- Clarify the trace SDK should log discarded events and links.
  ([#4064](https://github.com/open-telemetry/opentelemetry-specification/pull/4064))
- Add new in-development `Enabled` API to the `Tracer`.
  ([#4063](https://github.com/open-telemetry/opentelemetry-specification/pull/4063))

### Metrics

- Add new in-development `Enabled` API to meter instruments.
  ([#4063](https://github.com/open-telemetry/opentelemetry-specification/pull/4063))

### Logs

- Add the in-development `Enabled` API to the `Logger`.
  ([#4020](https://github.com/open-telemetry/opentelemetry-specification/pull/4020))

### Events

- Rename event payload to body.
  ([#4035](https://github.com/open-telemetry/opentelemetry-specification/pull/4035))
- Add specification for EventLogger and EventLoggerProvider.
  ([#4031](https://github.com/open-telemetry/opentelemetry-specification/pull/4031))
- Describe the use cases for events in greater detail.
  ([#3969](https://github.com/open-telemetry/opentelemetry-specification/pull/3969))

### Resource

- No changes.

### OpenTelemetry Protocol

- No changes.

### Compatibility

- Prometheus: Clarify location of unit suffix within metric names.
  ([#4057](https://github.com/open-telemetry/opentelemetry-specification/pull/4057))

### SDK Configuration

- No changes.

### Common

- OpenTelemetry clients MUST follow SemVer 2.0.0.
  ([#4039](https://github.com/open-telemetry/opentelemetry-specification/pull/4039))
- Rename "Experimental" to "Development" according to OTEP 0232.
  ([#4061](https://github.com/open-telemetry/opentelemetry-specification/pull/4061)),
  ([#4069](https://github.com/open-telemetry/opentelemetry-specification/pull/4069))

### Supplementary Guidelines

- Clarify that it is permissible to extend SDK interfaces without requiring a major version bump
  ([#4030](https://github.com/open-telemetry/opentelemetry-specification/pull/4030))

## v1.33.0 (2024-05-09)

### Context

### Traces

- Links with invalid SpanContext are recorded.
  ([#3928](https://github.com/open-telemetry/opentelemetry-specification/pull/3928))

### Metrics

- Change the exemplar behavior to be on by default.
  ([#3994](https://github.com/open-telemetry/opentelemetry-specification/pull/3994))
- Use normative language for exemplar default aggregations.
  ([#4009](https://github.com/open-telemetry/opentelemetry-specification/pull/4009))
- Mark Exemplars as stable.
  ([#3870](https://github.com/open-telemetry/opentelemetry-specification/pull/3870))
- Mark synchronous gauge as stable.
  ([#4019](https://github.com/open-telemetry/opentelemetry-specification/pull/4019))

### Logs

- Allow implementations to export duplicate keys in a map as an opt-in option.
  ([#3987](https://github.com/open-telemetry/opentelemetry-specification/pull/3987))

### Events

### Resource

### OpenTelemetry Protocol

### Compatibility

- Add name suggestion for option to apply resource attributes as metric attributes in Prometheus exporter.
  ([#3837](https://github.com/open-telemetry/opentelemetry-specification/pull/3837))

### SDK Configuration

- Clarify syntax for environment variable substitution regular expression
  ([#4001](https://github.com/open-telemetry/opentelemetry-specification/pull/4001))
- Error out on invalid identifiers in environment variable substitution.
  ([#4002](https://github.com/open-telemetry/opentelemetry-specification/pull/4002))
- Add end to end examples for file configuration
  ([#4018](https://github.com/open-telemetry/opentelemetry-specification/pull/4018))
- Clarify the schema for YAML configuration files
  ([#3973](https://github.com/open-telemetry/opentelemetry-specification/pull/3973))

### Common

### Supplementary Guidelines

## v1.32.0 (2024-04-11)

### Context

- No changes.

### Traces

- Remove the Jaeger Exporter.
  ([#3964](https://github.com/open-telemetry/opentelemetry-specification/pull/3964))

### Metrics

- Clarify that exemplar reservoir default may change in a minor version.
  ([#3943](https://github.com/open-telemetry/opentelemetry-specification/pull/3943))
- Add option to disable target info metric to Prometheus exporters.
  ([#3872](https://github.com/open-telemetry/opentelemetry-specification/pull/3872))
- Add synchronous gauge entry to sum monotonic table.
  ([#3977](https://github.com/open-telemetry/opentelemetry-specification/pull/3977))

### Logs

- Refine description of Instrumentation Scope.
  ([#3855](https://github.com/open-telemetry/opentelemetry-specification/pull/3855))
- Clarify that `ReadableLogRecord` and `ReadWriteLogRecord` can be represented using a single type.
  ([#3898](https://github.com/open-telemetry/opentelemetry-specification/pull/3898))
- Fix what can be modified via `ReadWriteLogRecord`.
  ([#3907](https://github.com/open-telemetry/opentelemetry-specification/pull/3907))

### Events

- No changes.

### Resource

- No changes.

### OpenTelemetry Protocol

- No changes.

### Compatibility

- Prometheus compatibility: Clarify naming of the target info metric, and differences between various Prometheus formats.
  ([#3871](https://github.com/open-telemetry/opentelemetry-specification/pull/3871))
- Prometheus compatibility: Clarify that the service triplet is required to be unique by semantic conventions.
  ([#3945](https://github.com/open-telemetry/opentelemetry-specification/pull/3945))
- Prometheus: represent Prometheus Info, StateSet and Unknown-typed metrics in OTLP.
  ([#3868](https://github.com/open-telemetry/opentelemetry-specification/pull/3868))
- Update and reorganize the prometheus sdk exporter specification.
  ([#3872](https://github.com/open-telemetry/opentelemetry-specification/pull/3872))

### SDK Configuration

- Define OTEL_EXPERIMENTAL_CONFIG_FILE to ignore other env vars, add env var substitution default syntax.
  ([#3948](https://github.com/open-telemetry/opentelemetry-specification/pull/3948))
- Clarify environment variable substitution is not recursive
  ([#3913](https://github.com/open-telemetry/opentelemetry-specification/pull/3913))
- Allow `env:` prefix in environment variable substitution syntax.
  ([#3974](https://github.com/open-telemetry/opentelemetry-specification/pull/3974))
- Add simple scope configuration to Tracer, Meter, Logger (experimental).
  ([#3877](https://github.com/open-telemetry/opentelemetry-specification/pull/3877))

### Common

- No changes.

### Supplementary Guidelines

- No changes.

## v1.31.0 (2024-03-13)

### Context

- Specify allowed characters for Baggage keys and values.
  ([#3801](https://github.com/open-telemetry/opentelemetry-specification/pull/3801))

### Traces

- Mark the AddLink() operation as stable.
  ([#3887](https://github.com/open-telemetry/opentelemetry-specification/pull/3887))

### Metrics

- Formalize the interaction between cardinality limit and overflow attribute.
  ([#3912](https://github.com/open-telemetry/opentelemetry-specification/pull/3912))

### Logs

- Fix: remove `name` from LogRecord example in the File Exporter example.
  ([#3886](https://github.com/open-telemetry/opentelemetry-specification/pull/3886))
- Remove implementation detail from Logs Bridge API.
  ([#3884](https://github.com/open-telemetry/opentelemetry-specification/pull/3884))
- Clarify that logs attributes are a superset of standard attributes.
  ([#3852](https://github.com/open-telemetry/opentelemetry-specification/pull/3852))
- Add support for empty values.
  ([#3853](https://github.com/open-telemetry/opentelemetry-specification/pull/3853))
- Mark standard output log record exporter as stable.
  ([#3922](https://github.com/open-telemetry/opentelemetry-specification/pull/3922))

### Events

- Add Provider to the Event API.
  ([#3878](https://github.com/open-telemetry/opentelemetry-specification/pull/3878))

### Resource

- No changes.

### OpenTelemetry Protocol

- No changes.

### Compatibility

- No changes.

### SDK Configuration

- No changes.

### Common

- Prohibit attribute value from evolving to contain complex types.
  ([#3858](https://github.com/open-telemetry/opentelemetry-specification/pull/3858))
- Tighten stability requirements for well-known attribute values.
  ([#3879](https://github.com/open-telemetry/opentelemetry-specification/pull/3879))

### Supplementary Guidelines

- No changes.

## v1.30.0 (2024-02-15)

### Context

- No changes.

### Traces

- No changes.

### Metrics

- Clarify metric view measurement processing.
  ([#3842](https://github.com/open-telemetry/opentelemetry-specification/pull/3842))
- Expose `ExemplarReservoir` as configuration parameter for views.
  Remove `ExemplarFilter` as an interface, now it is only configuration
  parameter.
  ([#3820](https://github.com/open-telemetry/opentelemetry-specification/pull/3820))

### Logs

- Fix `Resource` field type in Logs Data Model.
  ([#3826](https://github.com/open-telemetry/opentelemetry-specification/pull/3826))
- Remove confusing description from `Body` field in Logs Data Model to make it clear the Bridge API must support a structured body.
  ([#3827](https://github.com/open-telemetry/opentelemetry-specification/pull/3827))
- Deconstruct number scalar type to double and signed integer.
  ([#3854](https://github.com/open-telemetry/opentelemetry-specification/pull/3854))
- Remove use of Object-Oriented term `class` in log signal.
  ([#3882](https://github.com/open-telemetry/opentelemetry-specification/pull/3882))

### Resource

- No changes.

### OpenTelemetry Protocol

- Use `TracesData`, `MetricsData` and `LogsData` proto messages for file exporter.
  ([#3809](https://github.com/open-telemetry/opentelemetry-specification/pull/3809))

### Compatibility

- No changes.

### SDK Configuration

- Add file configuration section to spec compliance matrix.
  ([#3804](https://github.com/open-telemetry/opentelemetry-specification/pull/3804))
- Define mechanism for SDK extension components.
  ([#3802](https://github.com/open-telemetry/opentelemetry-specification/pull/3802))

### Common

- No changes.

### Supplementary Guidelines

- No changes.

## v1.29.0 (2024-01-10)

### Context & Baggage

- Align definition of Baggage with W3C Specification.
  ([#3800](https://github.com/open-telemetry/opentelemetry-specification/pull/3800))

### Traces

- Update OpenTelemetry to Zipkin Transformation to handle attributes from older semantic conventions in a backwards compatible way.
  ([#3794](https://github.com/open-telemetry/opentelemetry-specification/pull/3794))

### Metrics

- Define experimental MetricFilter as a mechanism to filter collected metrics by the MetricReader
  ([#3566](https://github.com/open-telemetry/opentelemetry-specification/pull/3566))
- Add optional configuration for Prometheus exporters to optionally remove unit and type suffixes.
  ([#3777](https://github.com/open-telemetry/opentelemetry-specification/pull/3777))
- Add optional configuration for Prometheus exporters to optionally drop `otel_scope_info` metric.
  ([#3796](https://github.com/open-telemetry/opentelemetry-specification/pull/3796))

### Logs

### Resource

### OpenTelemetry Protocol

### Compatibility

### SDK Configuration

- Define file configuration file format and env var substitution
  ([#3744](https://github.com/open-telemetry/opentelemetry-specification/pull/3744))

### Common

- Clarify that attribute keys are case-sensitive.
  ([#3784](https://github.com/open-telemetry/opentelemetry-specification/pull/3784))

### Supplementary Guidelines

## v1.28.0 (2023-12-07)

### Context

- No changes.

### Traces

- Stabilize how exceptions are recorded using the Trace SDK.
  ([#3769](https://github.com/open-telemetry/opentelemetry-specification/pull/3769))
- Add definition for standard output span exporter.
  ([#3740](https://github.com/open-telemetry/opentelemetry-specification/pull/3740))

### Metrics

- Add optional configuration for Prometheus exporters to promote resource attributes to metric attributes
  ([#3761](https://github.com/open-telemetry/opentelemetry-specification/pull/3761))
- Clarifications and flexibility in Exemplar speicification.
  ([#3760](https://github.com/open-telemetry/opentelemetry-specification/pull/3760))

### Logs

- Add definition for standard output log record exporter.
  ([#3741](https://github.com/open-telemetry/opentelemetry-specification/pull/3741))
- BREAKING: Change `event.name` definition to include `namespace` and removed `event.domain` from log event attributes.
  ([#3749](https://github.com/open-telemetry/opentelemetry-specification/pull/3749))
- BREAKING: Refine the arguments of the emit Event API. Instead of accepting
  a `LogRecord`, the individual arguments are enumerated along with the
  implementation requirements on how those arguments map to `LogRecord`.
  ([#3772](https://github.com/open-telemetry/opentelemetry-specification/pull/3772))

### Resource

- No changes.

### OpenTelemetry Protocol

- Clarify HTTP endpoint configuration option handling.
  ([#3739](https://github.com/open-telemetry/opentelemetry-specification/pull/3739))

### Compatibility

- No changes.

### SDK Configuration

- Add `console` as an exporter type that is supported via environment variable configuration.
  ([#3742](https://github.com/open-telemetry/opentelemetry-specification/pull/3742))

### Common

- No changes.

### Supplementary Guidelines

- No changes.

## v1.27.0 (2023-11-08)

### Context

- No changes.

### Traces

- Add a new AddLink() operation to Span (experimental).
  ([#3678](https://github.com/open-telemetry/opentelemetry-specification/pull/3678))

### Metrics

- No changes.

### Logs

- No changes.

### Resource

- No changes.

### OpenTelemetry Protocol

- New exporter implementations do not need to support
  `OTEL_EXPORTER_OTLP_SPAN_INSECURE` and `OTEL_EXPORTER_OTLP_METRIC_INSECURE`.
  ([#3719](https://github.com/open-telemetry/opentelemetry-specification/pull/3719))

### Compatibility

- No changes.

### SDK Configuration

- Define file configuration parse and create operations.
  ([#3437](https://github.com/open-telemetry/opentelemetry-specification/pull/3437))
- Add environment variable implementation guidelines.
  ([#3738](https://github.com/open-telemetry/opentelemetry-specification/pull/3738))

### Common

- Rename/replace `(client|server).socket.(address|port)` attributes with `network.(peer|local).(address|port)`.
  ([#3713](https://github.com/open-telemetry/opentelemetry-specification/pull/3713))

### Supplementary Guidelines

- No changes.

## v1.26.0 (2023-10-10)

### Context

- No changes.

### Traces

- `ParentBased` sampler is a decorator (not a composite).
  ([#3706](https://github.com/open-telemetry/opentelemetry-specification/pull/3706))

### Metrics

- Consistently use "advisory parameters" instead of "advice parameters".
  ([#3693](https://github.com/open-telemetry/opentelemetry-specification/pull/3693))
- Stabilize `ExplicitBucketBoundaries` instrument advisory parameter.
  ([#3694](https://github.com/open-telemetry/opentelemetry-specification/pull/3694))

### Logs

- Update two apache access logs mappings.
  ([#3712](https://github.com/open-telemetry/opentelemetry-specification/pull/3712))

### Resource

- No changes.

### OpenTelemetry Protocol

- No changes.

### Compatibility

- Prometheus exporters omit empty resources and scopes without attributes.
  ([#3660](https://github.com/open-telemetry/opentelemetry-specification/pull/3660))

### SDK Configuration

- Fix description of OTEL_ATTRIBUTE_COUNT_LIMIT
  ([#3714](https://github.com/open-telemetry/opentelemetry-specification/pull/3714))

### Common

- Add upgrading and version management documentation
  ([#3695](https://github.com/open-telemetry/opentelemetry-specification/pull/3695))

### Supplementary Guidelines

- No changes.

## v1.25.0 (2023-09-13)

### Context

- No changes.

### Traces

- No changes.

### Metrics

- Increase metric name maximum length from 63 to 255 characters.
  ([#3648](https://github.com/open-telemetry/opentelemetry-specification/pull/3648))
- MetricReader.Collect ignores Resource from MetricProducer.Produce.
  ([#3636](https://github.com/open-telemetry/opentelemetry-specification/pull/3636))
- Attribute sets not observed during async callbacks are not exported.
  ([#3242](https://github.com/open-telemetry/opentelemetry-specification/pull/3242))
- Promote MetricProducer specification to feature-freeze.
  ([#3655](https://github.com/open-telemetry/opentelemetry-specification/pull/3655))
- Add synchronous gauge instrument, clarify temporality selection influence on
  metric point persistence.
  ([#3540](https://github.com/open-telemetry/opentelemetry-specification/pull/3540))
- Clarify that advice is non-identifying.
  ([#3661](https://github.com/open-telemetry/opentelemetry-specification/pull/3661))
- Define the default size of the `SimpleFixedSizeExemplarReservoir` to be `1`.
  ([#3670](https://github.com/open-telemetry/opentelemetry-specification/pull/3670))
- Rename "advice" to "advisory parameters".
  ([#3662](https://github.com/open-telemetry/opentelemetry-specification/pull/3662))
- Clarify the minimal implementation of a `View`'s `attribute_keys` is an allow-list.
  ([#3680](https://github.com/open-telemetry/opentelemetry-specification/pull/3680))
- Add "/" to valid characters for instrument names
  ([#3684](https://github.com/open-telemetry/opentelemetry-specification/pull/3684))
- Stabilize the `MetricProducer`.
  ([#3685](https://github.com/open-telemetry/opentelemetry-specification/pull/3685))

### Logs

- Update GCP data model to use `TraceFlags` instead of
  `gcp.trace_sampled`. ([#3629](https://github.com/open-telemetry/opentelemetry-specification/pull/3629))

### Resource

- No changes.

### OpenTelemetry Protocol

- Fix and clarify definition of "transient error" in the OTLP exporter specification.
  ([#3653](https://github.com/open-telemetry/opentelemetry-specification/pull/3653))

### Compatibility

- OpenTracing Shim: Allow invalid but sampled SpanContext to be returned.
  ([#3471](https://github.com/open-telemetry/opentelemetry-specification/pull/3471))
- Prometheus: Allow changing metric names by default when translating from Prometheus to OpenTelemetry.
  ([#3679](https://github.com/open-telemetry/opentelemetry-specification/pull/3679))

### SDK Configuration

- No changes.

### Common

- No changes.

### Supplemenatary Guidelines

- No changes.

## v1.24.0 (2023-08-10)

### Context

- No changes.

### Traces

- No changes.

### Metrics

- Specify how to handle instrument name conflicts.
  ([#3626](https://github.com/open-telemetry/opentelemetry-specification/pull/3626))
- Add experimental metric attributes advice API.
  ([#3546](https://github.com/open-telemetry/opentelemetry-specification/pull/3546))
- Revise the exemplar default reservoirs.
  ([#3627](https://github.com/open-telemetry/opentelemetry-specification/pull/3627))
- Mark the default aggregation cardinality Experimental in MetricReader.
  ([#3619](https://github.com/open-telemetry/opentelemetry-specification/pull/3619))
- Mark Metric No-Op API as stable.
  ([#3642](https://github.com/open-telemetry/opentelemetry-specification/pull/3642))
- MetricProducers are provided as config to MetricReaders instead of through a RegisterProducer operation.
  ([#3613](https://github.com/open-telemetry/opentelemetry-specification/pull/3613))
- Refine `MetricProvider.ForceFlush` and define `ForceFlush` for periodic exporting MetricReader.
  ([#3563](https://github.com/open-telemetry/opentelemetry-specification/pull/3563))

### Logs

- Clarify how log appender use Scope name and attributes.
  ([#3583](https://github.com/open-telemetry/opentelemetry-specification/pull/3583))
- Mark No-Op Logs Bridge API as stable.
  ([#3642](https://github.com/open-telemetry/opentelemetry-specification/pull/3642))

### Resource

- No changes.

### Compatibility

- Prometheus exporters SHOULD provide configuration to disable the addition of `_total` suffixes.
  ([#3590](https://github.com/open-telemetry/opentelemetry-specification/pull/3590))

### SDK Configuration

- No changes.

### Common

- No changes.

### Supplemenatary Guidelines

- No changes.

## v1.23.0 (2023-07-12)

### Context

- No changes.

### Traces

- Refine SDK TracerProvider configuration section.
  ([#3559](https://github.com/open-telemetry/opentelemetry-specification/pull/3559))
- Make SDK Tracer Creation more normative.
  ([#3529](https://github.com/open-telemetry/opentelemetry-specification/pull/3529))

### Metrics

- Refine SDK MeterProvider configuration section.
  ([#3522](https://github.com/open-telemetry/opentelemetry-specification/pull/3522))
- Clarify metric view requirements and recommendations.
  ([#3524](https://github.com/open-telemetry/opentelemetry-specification/pull/3524))
- Change the view name to be the view's stream configuration name.
  ([#3524](https://github.com/open-telemetry/opentelemetry-specification/pull/3524))
- Make SDK Meter Creation more normative.
  ([#3529](https://github.com/open-telemetry/opentelemetry-specification/pull/3529))
- Clarify duplicate instrument registration scope to be a MeterProvider.
  ([#3538](https://github.com/open-telemetry/opentelemetry-specification/pull/3538))
- Clarify identical instrument definition for SDK.
  ([#3585](https://github.com/open-telemetry/opentelemetry-specification/pull/3585))

### Logs

- Refine SDK LoggerProvider configuration section.
  ([#3559](https://github.com/open-telemetry/opentelemetry-specification/pull/3559))
- Make SDK Logger Creation more normative.
  ([#3529](https://github.com/open-telemetry/opentelemetry-specification/pull/3529))

### Resource

- No changes.

### Compatibility

- NOTICE: Remove the Jaeger Exporter
  ([#3567](https://github.com/open-telemetry/opentelemetry-specification/pull/3567))
- Prometheus: Do not add `_total` suffix if the metric already ends in `_total`.
  ([#3581](https://github.com/open-telemetry/opentelemetry-specification/pull/3581))
- Prometheus type and unit suffixes are not trimmed by default.
  ([#3580](https://github.com/open-telemetry/opentelemetry-specification/pull/3580))

### SDK Configuration

- Extract Exemplar section and mark it as Experimental.
  ([#3533](https://github.com/open-telemetry/opentelemetry-specification/pull/3533))

### Common

- No changes.

### Supplemenatary Guidelines

- No changes.

## v1.22.0 (2023-06-09)

### Context

- No changes.

### Traces

- No changes.

### Metrics

- Make recommendation to reserve aggregator normative.
  ([#3526](https://github.com/open-telemetry/opentelemetry-specification/pull/3526))

### Logs

- No changes.

### Resource

- No changes.

### Compatibility

- No changes.

### OpenTelemetry Protocol

- Move OTLP specification to github.com/open-telemetry/opentelemetry-proto.
  ([#3454](https://github.com/open-telemetry/opentelemetry-specification/pull/3454))

### SDK Configuration

- No changes.

### Telemetry Schemas

- No changes.

### Common

- Explain why custom attributes are not recommended to be placed in OTel
  namespaces.
  ([#3507](https://github.com/open-telemetry/opentelemetry-specification/pull/3507))

### Supplemenatary Guidelines

- No changes.

## v1.21.0 (2023-05-09)

### Context

- No changes.

### Traces

- No changes.

### Metrics

- Add experimental histogram advice API.
  ([#3216](https://github.com/open-telemetry/opentelemetry-specification/pull/3216))
- Recommended non-prefixed units for metric instrument semantic conventions.
  ([#3312](https://github.com/open-telemetry/opentelemetry-specification/pull/3312))
- Recommended cardinality limits to protect metrics pipelines against
  excessive data production from a single instrument.
  ([#2960](https://github.com/open-telemetry/opentelemetry-specification/pull/2960))
- Specify second unit (`s`) and advice bucket boundaries of `[]`
  for `process.runtime.jvm.gc.duration`.
  ([#3458](https://github.com/open-telemetry/opentelemetry-specification/pull/3458))
- Add links to the JMX APIs that are the JVM runtime metric sources.
  ([#3463](https://github.com/open-telemetry/opentelemetry-specification/pull/3463))

### Logs

- Clarify parameters for emitting a log record.
  ([#3345](https://github.com/open-telemetry/opentelemetry-specification/pull/3354))
- Drop logger include_trace_context parameter.
  ([#3397](https://github.com/open-telemetry/opentelemetry-specification/pull/3397))
- Clarify how ObservedTimestamp field is set if unspecified
  ([#3385](https://github.com/open-telemetry/opentelemetry-specification/pull/3385))
- Mark logs bridge API / SDK as stable.
  ([#3376](https://github.com/open-telemetry/opentelemetry-specification/pull/3376))
- Mark LogRecord Environment Variables as stable.
  ([#3449](https://github.com/open-telemetry/opentelemetry-specification/pull/3449))

### Resource

### Semantic Conventions

- The Semantic Conventions have moved to a separate repository
  [github.com/open-telemetry/semantic-conventions](https://github.com/open-telemetry/semantic-conventions).
  There will be no future semantic conventions release from this repository.
  ([#3489](https://github.com/open-telemetry/opentelemetry-specification/pull/3489))

### Compatibility

- Mark OpenCensus compatibility spec as stable
  ([#3425](https://github.com/open-telemetry/opentelemetry-specification/pull/3425))

### OpenTelemetry Protocol

- No changes.

### SDK Configuration

- Lay initial groundwork for file configuration
  ([#3360](https://github.com/open-telemetry/opentelemetry-specification/pull/3360))
- Move file configuration schema to `opentelemetry-configuration`.
  ([#3412](https://github.com/open-telemetry/opentelemetry-specification/pull/3412))
- Move `sdk-configuration.md` and `sdk-environment-variables.md`
  to `/specification/configuration/`.
  ([#3434](https://github.com/open-telemetry/opentelemetry-specification/pull/3434))

### Telemetry Schemas

- No changes.

### Common

- Add log entries to specification README.md contents.
  ([#3435](https://github.com/open-telemetry/opentelemetry-specification/pull/3435))

### Supplemenatary Guidelines

- Add guidance to use service-supported propagation formats as default for AWS SDK client calls.
  ([#3212](https://github.com/open-telemetry/opentelemetry-specification/pull/3212))

## v1.20.0 (2023-04-07)

### Context

- No changes.

### Traces

- Clarify required parent information in ReadableSpan. Technically a relaxation,
  but previously it was easy to overlook certain properties were required.
  [#3257](https://github.com/open-telemetry/opentelemetry-specification/pull/3257)
- Remove underspecified and unused Span decorator from Trace SDK.
  ([#3363](https://github.com/open-telemetry/opentelemetry-specification/pull/3363))

### Metrics

- Clarify that units should use UCUM case sensitive variant.
  ([#3306](https://github.com/open-telemetry/opentelemetry-specification/pull/3306))
- Remove No-Op instrument and Meter creation requirements.
  ([#3322](https://github.com/open-telemetry/opentelemetry-specification/pull/3322))
- Fixed attributes requirement level in semantic conventions for hardware metrics
  ([#3258](https://github.com/open-telemetry/opentelemetry-specification/pull/3258))

### Logs

- Update log readme "request context" to "trace context".
  ([#3332](https://github.com/open-telemetry/opentelemetry-specification/pull/3332))
- Remove log readme document status.
  ([#3334](https://github.com/open-telemetry/opentelemetry-specification/pull/3334))
- Break out compatibility document on recording trace context in non-OTLP Log Format
  ([#3331](https://github.com/open-telemetry/opentelemetry-specification/pull/3331))
- Ensure Logs Bridge API doesn't contain SDK implementation details
  ([#3275](https://github.com/open-telemetry/opentelemetry-specification/pull/3275))
- Add Log Bridge API artifact naming guidance
  ([#3346](https://github.com/open-telemetry/opentelemetry-specification/pull/3346))
- Add log appender / bridge to glossary.
  ([#3335](https://github.com/open-telemetry/opentelemetry-specification/pull/3335))

### Resource

- No changes.

### Semantic Conventions

- Clarify that attribute requirement levels apply to the instrumentation library
  ([#3289](https://github.com/open-telemetry/opentelemetry-specification/pull/3289))
- Fix grammatical number of metric units.
  ([#3298](https://github.com/open-telemetry/opentelemetry-specification/pull/3298))
- Rename `net.app.protocol.(name|version)` to `net.protocol.(name|version)`
  ([#3272](https://github.com/open-telemetry/opentelemetry-specification/pull/3272))
- Replace `http.flavor` with `net.protocol.(name|version)`
  ([#3272](https://github.com/open-telemetry/opentelemetry-specification/pull/3272))
- Metric requirement levels are now stable
  ([#3271](https://github.com/open-telemetry/opentelemetry-specification/pull/3271))
- BREAKING: remove `messaging.destination.kind` and `messaging.source.kind`.
  ([#3214](https://github.com/open-telemetry/opentelemetry-specification/pull/3214),
  [#3348](https://github.com/open-telemetry/opentelemetry-specification/pull/3348))
- Define attributes collected for `cosmosdb` by Cosmos DB SDK
  ([#3097](https://github.com/open-telemetry/opentelemetry-specification/pull/3097))
- Clarify stability requirements of semantic conventions
  ([#3225](https://github.com/open-telemetry/opentelemetry-specification/pull/3225))
- BREAKING: Change span statuses for gRPC server spans.
  ([#3333](https://github.com/open-telemetry/opentelemetry-specification/pull/3333))
- Stabilize key components of `service.*` and `telemetry.sdk.*` resource
  semantic conventions.
  ([#3202](https://github.com/open-telemetry/opentelemetry-specification/pull/3202))
- Fixed attributes requirement level in semantic conventions for hardware metrics
  ([#3258](https://github.com/open-telemetry/opentelemetry-specification/pull/3258))
- Added AWS S3 semantic conventions.
  ([#3251](https://github.com/open-telemetry/opentelemetry-specification/pull/3251))
- Fix units in the Kafka metric semantic conventions.
  ([#3300](https://github.com/open-telemetry/opentelemetry-specification/pull/3300))
- Add Trino to Database specific conventions
  ([#3347](https://github.com/open-telemetry/opentelemetry-specification/pull/3347))
- Change `db.statement` to only be collected if there is sanitization.
  ([#3127](https://github.com/open-telemetry/opentelemetry-specification/pull/3127))
- BREAKING: Remove `http.status_code` attribute from the
  `http.server.active_requests` metric.
  ([#3366](https://github.com/open-telemetry/opentelemetry-specification/pull/3366))
- Mark attribute requirement levels as stable
  ([#3368](https://github.com/open-telemetry/opentelemetry-specification/pull/3368))

### Compatibility

- No changes.

### OpenTelemetry Protocol

- Declare OTLP stable.
  ([#3274](https://github.com/open-telemetry/opentelemetry-specification/pull/3274))

### SDK Configuration

- No changes.

### Telemetry Schemas

- No changes.

### Common

- No changes.

## v1.19.0 (2023-03-06)

### Context

- No changes.

### Traces

- No changes.

### Metrics

- Add unit to View's Instrument selection criteria.
  ([#3184](https://github.com/open-telemetry/opentelemetry-specification/pull/3184))
- Add metric requirement levels "Required", "Recommended", and "Opt-In".
  ([#3237](https://github.com/open-telemetry/opentelemetry-specification/pull/3237))

### Logs

- Rename Logs API to Logs Bridge API to prevent confusion.
  ([#3197](https://github.com/open-telemetry/opentelemetry-specification/pull/3197))
- Move event language from log README to event-api.
  ([#3252](https://github.com/open-telemetry/opentelemetry-specification/pull/3252))

### Resource

- Clarify how to collect `host.id` for non-containerized systems.
  ([#3173](https://github.com/open-telemetry/opentelemetry-specification/pull/3173))

### Semantic Conventions

- Move X-Ray Env Variable propagation to span link instead of parent for AWS Lambda.
  ([#3166](https://github.com/open-telemetry/opentelemetry-specification/pull/3166))
- Add heroku resource semantic conventions.
  [#3075](https://github.com/open-telemetry/opentelemetry-specification/pull/3075)
- BREAKING: Rename faas.execution to faas.invocation_id
  ([#3209](https://github.com/open-telemetry/opentelemetry-specification/pull/3209))
- BREAKING: Change faas.max_memory units to Bytes instead of MB
  ([#3209](https://github.com/open-telemetry/opentelemetry-specification/pull/3209))
- BREAKING: Expand scope of faas.id to cloud.resource_id
  ([#3188](https://github.com/open-telemetry/opentelemetry-specification/pull/3188))
- Add Connect RPC specific conventions
  ([#3116](https://github.com/open-telemetry/opentelemetry-specification/pull/3116))
- Rename JVM metric attribute value from `nonheap` to `non_heap`
  ([#3250](https://github.com/open-telemetry/opentelemetry-specification/pull/3250))
- Mark the attribute naming guidelines in the specification as stable.
  ([#3220](https://github.com/open-telemetry/opentelemetry-specification/pull/3220))
- Mark telemetry schema readme stable.
  ([#3221](https://github.com/open-telemetry/opentelemetry-specification/pull/3221))
- Remove mention of `net.transport` from HTTP semantic conventions
  ([#3244](https://github.com/open-telemetry/opentelemetry-specification/pull/3244))
- Clarifies that if an HTTP client request is explicitly made to an IP address,
  e.g. `http://x.x.x.x:8080`, then `net.peer.name` SHOULD be the IP address `x.x.x.x`
  ([#3276](https://github.com/open-telemetry/opentelemetry-specification/pull/3276))
- Mark `net.sock.host.port` as conditionally required.
  ([#3246](https://github.com/open-telemetry/opentelemetry-specification/pull/3246))
- Rename Optional attribute requirement level to Opt-In.
  ([#3228](https://github.com/open-telemetry/opentelemetry-specification/pull/3228))
- Rename `http.user_agent` to `user_agent.original`.
  ([#3190](https://github.com/open-telemetry/opentelemetry-specification/pull/3190))
- Expand the declaration of `pool.name`.
  ([#3050](https://github.com/open-telemetry/opentelemetry-specification/pull/3050))

### Compatibility

- Update Zipkin remoteEndpoint preferences.
  ([#3087](https://github.com/open-telemetry/opentelemetry-specification/pull/3087))

### OpenTelemetry Protocol

- Declare OTLP/JSON Stable.
  ([#2930](https://github.com/open-telemetry/opentelemetry-specification/pull/2930))

### SDK Configuration

- No changes.

### Telemetry Schemas

- No changes.

### Common

- No changes.

## v1.18.0 (2023-02-09)

### Context

- No changes.

### Traces

- Clarify guidance regarding excessive logging when attributes are dropped
  or truncated.
  ([#3151](https://github.com/open-telemetry/opentelemetry-specification/pull/3151))

### Metrics

- No changes.

### Logs

- Define BatchLogRecordProcessor default configuration values.
  ([#3002](https://github.com/open-telemetry/opentelemetry-specification/pull/3002))
- Clarify guidance regarding excessive logging when attributes are dropped
  or truncated.
  ([#3151](https://github.com/open-telemetry/opentelemetry-specification/pull/3151))

### Resource

- No changes.

### Semantic Conventions

- Add Cloud Spanner and Microsoft SQL Server Compact to db.system semantic conventions
  ([#3105](https://github.com/open-telemetry/opentelemetry-specification/pull/3105)).
- Enable semantic convention tooling for metrics in spec
  ([#3119](https://github.com/open-telemetry/opentelemetry-specification/pull/3119))
- Rename google openshift platform attribute from `google_cloud_openshift` to `gcp_openshift`
  to match the existing `cloud.provider` prefix.
  ([#3095](https://github.com/open-telemetry/opentelemetry-specification/pull/3095))
- Changes http server span names from `{http.route}` to `{http.method} {http.route}`
  (when route is available), and from `HTTP {http.method}` to `{http.method}` (when
  route is not available).
  Changes http client span names from `HTTP {http.method}` to `{http.method}`.
  ([#3165](https://github.com/open-telemetry/opentelemetry-specification/pull/3165))
- Mark `http.server.duration` and `http.client.duration` metrics as required, and mark
  all other HTTP metrics as optional.
  [#3158](https://github.com/open-telemetry/opentelemetry-specification/pull/3158)
- Add `net.host.port` to `http.server.active_requests` metrics attributes.
  [#3158](https://github.com/open-telemetry/opentelemetry-specification/pull/3158)
- `http.route` SHOULD contain the "application root" if there is one.
  ([#3164](https://github.com/open-telemetry/opentelemetry-specification/pull/3164))

### Compatibility

- Add condition with sum and count for Prometheus summaries
  ([3059](https://github.com/open-telemetry/opentelemetry-specification/pull/3059)).
- Clarify prometheus unit conversions
  ([#3066](https://github.com/open-telemetry/opentelemetry-specification/pull/3066)).
- Define conversion mapping from OTel Exponential Histograms to Prometheus Native
  Histograms.
  ([#3079](https://github.com/open-telemetry/opentelemetry-specification/pull/3079))
- Fix Prometheus histogram metric suffixes. Bucket series end in `_bucket`
  ([#3018](https://github.com/open-telemetry/opentelemetry-specification/pull/3018)).

### OpenTelemetry Protocol

- No changes.

### SDK Configuration

- Add log-specific attribute limit configuration and clarify that general
  attribute limit configuration also apply to log records
  ([#2861](https://github.com/open-telemetry/opentelemetry-specification/pull/2861)).

### Telemetry Schemas

- No changes.

### Common

- No changes.

## v1.17.0 (2023-01-17)

### Context

- No changes.

### Traces

- Clarify that the BatchSpanProcessor should export batches when the queue reaches the batch size
  ([#3024](https://github.com/open-telemetry/opentelemetry-specification/pull/3024))
- Deprecate jaeger exporter, scheduled for spec removal in July 2023.
  [#2858](https://github.com/open-telemetry/opentelemetry-specification/pull/2858)

### Metrics

- Rename built-in ExemplarFilters to AlwaysOn, AlwaysOff and TraceBased.
  ([#2919](https://github.com/open-telemetry/opentelemetry-specification/pull/2919))
- Add `MaxScale` config option to Exponential Bucket Histogram Aggregation.
  ([#3017](https://github.com/open-telemetry/opentelemetry-specification/pull/3017))
- Rename exponential bucket histogram aggregation to base 2 exponential histogram
  aggregation. Rename "OTEL_EXPORTER_OTLP_METRICS_DEFAULT_HISTOGRAM_AGGREGATION"
  value from "exponential_bucket_histogram" to
  "base2_exponential_bucket_histogram". Mark exponential histogram data model and
  base2 exponential histogram aggregation as stable.
  ([#3041](https://github.com/open-telemetry/opentelemetry-specification/pull/3041))

### Logs

- Clarify usage of log body for structured logs
  ([#3023](https://github.com/open-telemetry/opentelemetry-specification/pull/3023))
- Move appendices from Data Model to new Data Model Appendix document
  ([#3207](https://github.com/open-telemetry/opentelemetry-specification/pull/3207))

### Resource

- No changes.

### Semantic Conventions

- Clarify common HTTP attributes apply to both clients and servers
  ([#3044](https://github.com/open-telemetry/opentelemetry-specification/pull/3044))
- Add `code.lineno` source code attribute
  ([#3029](https://github.com/open-telemetry/opentelemetry-specification/pull/3029))
- Add ClickHouse to db.system semantic conventions
  ([#3011](https://github.com/open-telemetry/opentelemetry-specification/pull/3011))
- Refactor messaging attributes and per-message attributes in batching scenarios.
  ([#2957](https://github.com/open-telemetry/opentelemetry-specification/pull/2957)).
  BREAKING: rename `messaging.consumer_id` to `messaging.consumer.id`,
  `messaging.destination` to `messaging.destination.name`,
  `messaging.temp_destination` to `messaging.destination.temporary`,
  `messaging.destination_kind` to `messaging.destination.kind`,
  `messaging.message_id` to `messaging.message.id`,
  `messaging.protocol` to `net.app.protocol.name`,
  `messaging.protocol_version`, `net.app.protocol.version`,
  `messaging.conversation_id` to `messaging.message.conversation_id`,
  `messaging.message_payload_size_bytes` to `messaging.message.payload_size_bytes`,
  `messaging.message_payload_compressed_size_bytes` to `messaging.message.payload_compressed_size_bytes`,
  `messaging.rabbitmq.routing_key`: `messaging.rabbitmq.destination.routing_key`,
  `messaging.kafka.message_key` to `messaging.kafka.message.key`,
  `messaging.kafka.consumer_group` to `messaging.kafka.consumer.group`,
  `messaging.kafka.partition` to `messaging.kafka.destination.partition`,
  `messaging.kafka.tombstone` to `messaging.kafka.message.tombstone`,
  `messaging.rocketmq.message_type` to `messaging.rocketmq.message.type`,
  `messaging.rocketmq.message_tag` to `messaging.rocketmq.message.tag`,
  `messaging.rocketmq.message_keys` to `messaging.rocketmq.message.keys`;
  Removed `messaging.url`;
  Renamed `send` operation to `publish`;
  Split `destination` and `source` namespaces and clarify per-message attributes in batching scenarios.

### Compatibility

- Add Tracer.Close() to the OpenTracing Shim layer.
- Add OpenCensus migration guide and add BinaryPropagation as an option to gRPC
  instrumentation for OpenCensus compatibility
  ([#3015](https://github.com/open-telemetry/opentelemetry-specification/pull/3015)).

### OpenTelemetry Protocol

- Add table for OTLP/HTTP response code and client retry recommendation
  ([#3028](https://github.com/open-telemetry/opentelemetry-specification/pull/3028))
- Remove spaces from example exporter User-Agent header to conform to RFC7231 & RFC7230.
  [#3052](https://github.com/open-telemetry/opentelemetry-specification/pull/3052)

### SDK Configuration

- Rename knowns values for "OTEL_METRICS_EXEMPLAR_FILTER" to "always_on",
  "always_off" and "trace_based".
  ([#2919](https://github.com/open-telemetry/opentelemetry-specification/pull/2919))

### Telemetry Schemas

- No changes.

### Common

- No changes.

## v1.16.0 (2022-12-08)

### Context

- No changes.

### Traces

- No changes.

### Metrics

- Define Experimental MetricProducer as a third-party provider of metric data to MetricReaders.
  ([#2951](https://github.com/open-telemetry/opentelemetry-specification/pull/2951))
- Add OTLP exporter temporality preference named "LowMemory" which
  configures Synchronous Counter and Histogram instruments to use
  Delta aggregation temporality, which allows them to shed memory
  following a cardinality explosion, thus use less memory.
  ([#2961](https://github.com/open-telemetry/opentelemetry-specification/pull/2961))

### Logs

- Clarification on what an Event is, and what the event.domain and event.name attributes represent
  ([#2848](https://github.com/open-telemetry/opentelemetry-specification/pull/2848))
- Move `event.domain` from InstrumentationScope attributes to LogRecord
  attributes.
  ([#2940](https://github.com/open-telemetry/opentelemetry-specification/pull/2940))
- Split out Event API from Log API
  ([#2941](https://github.com/open-telemetry/opentelemetry-specification/pull/2941))
- Clarify data modification in `LogRecordProcessor`.
  ([#2969](https://github.com/open-telemetry/opentelemetry-specification/pull/2969))
- Make sure it is very clear we are not building a Logging API.
  ([#2966](https://github.com/open-telemetry/opentelemetry-specification/pull/2966))

### Resource

- Extend Cloud Platform Enum with OpenShift entry for all supported cloud providers.
  ([#2985](https://github.com/open-telemetry/opentelemetry-specification/pull/2985))

### Semantic Conventions

- Add `process.runtime.jvm.gc.duration` metric to semantic conventions.
  ([#2903](https://github.com/open-telemetry/opentelemetry-specification/pull/2903))
- Make http.status_code metric attribute an int.
  ([#2943](https://github.com/open-telemetry/opentelemetry-specification/pull/2943))
- Add IBM Cloud as a cloud provider.
  ([#2965](https://github.com/open-telemetry/opentelemetry-specification/pull/2965))
- Add semantic conventions for Feature Flags
  ([#2529](https://github.com/open-telemetry/opentelemetry-specification/pull/2529))
- Rename `rpc.request.metadata.<key>` and `rpc.response.metadata.<key>` to
  `rpc.grpc.request.metadata.<key>` and `rpc.grpc.response.metadata.<key>`
  ([#2981](https://github.com/open-telemetry/opentelemetry-specification/pull/2981))
- List the machine-id as potential source for a unique host.id
  ([#2978](https://github.com/open-telemetry/opentelemetry-specification/pull/2978))
- Add `messaging.kafka.message.offset` attribute.
  ([#2982](https://github.com/open-telemetry/opentelemetry-specification/pull/2982))
- Update hardware metrics to use `direction` as per general semantic conventions
  ([#2942](https://github.com/open-telemetry/opentelemetry-specification/pull/2942))

### Compatibility

- Add OpenCensus metric bridge specification.
  ([#2979](https://github.com/open-telemetry/opentelemetry-specification/pull/2979))

### OpenTelemetry Protocol

- No changes.

### SDK Configuration

- Specify handling of invalid numeric environment variables
  ([#2963](https://github.com/open-telemetry/opentelemetry-specification/pull/2963))

### Telemetry Schemas

- No changes.

### Common

- No changes.

## v1.15.0 (2022-11-09)

### Context

- No changes.

### Traces

- Rename `http.retry_count` to `http.resend_count` and clarify its meaning.
  ([#2743](https://github.com/open-telemetry/opentelemetry-specification/pull/2743))

### Metrics

- Handle duplicate description comments during Prometheus conversion.
  ([#2890](https://github.com/open-telemetry/opentelemetry-specification/pull/2890))
- Allow to configure min/max recording in the exponential histogram aggregation.
  ([#2904](https://github.com/open-telemetry/opentelemetry-specification/pull/2904))
- Add table of instrument additive property
  ([#2906](https://github.com/open-telemetry/opentelemetry-specification/pull/2906))

### Logs

- Add `Context` as argument to `LogRecordProcessor#onEmit`.
  ([#2927](https://github.com/open-telemetry/opentelemetry-specification/pull/2927))

### Resource

- No changes.

### Semantic Conventions

- Change to messaging.kafka.max.lag from UpDownCounter to Gauge (and rename it)
  ([#2837](https://github.com/open-telemetry/opentelemetry-specification/pull/2837))
- Add daemon attribute to jvm threads metric
  ([#2828](https://github.com/open-telemetry/opentelemetry-specification/pull/2828))
- Add gRPC request and response metadata semantic conventions
  ([#2874](https://github.com/open-telemetry/opentelemetry-specification/pull/2874))
- Add `process.paging.faults` metric to semantic conventions
  ([#2827](https://github.com/open-telemetry/opentelemetry-specification/pull/2827))
- Define semantic conventions yaml for non-otlp conventions
  ([#2850](https://github.com/open-telemetry/opentelemetry-specification/pull/2850))
- Add more semantic convetion attributes of Apache RocketMQ
  ([#2881](https://github.com/open-telemetry/opentelemetry-specification/pull/2881))
- Add `process.runtime.jvm.memory.usage_after_last_gc` metric to semantic conventions.
  ([#2901](https://github.com/open-telemetry/opentelemetry-specification/pull/2901))

### Compatibility

- Specify how Prometheus exporters and receivers handle instrumentation scope.
  ([#2703](https://github.com/open-telemetry/opentelemetry-specification/pull/2703)).

### OpenTelemetry Protocol

- Clarify that lowerCamelCase field names MUST be used for OTLP/JSON
  ([#2829](https://github.com/open-telemetry/opentelemetry-specification/pull/2829))

### SDK Configuration

- No changes.

### Telemetry Schemas

- No changes.

### Common

- Clarify that Scope is defined at build time
  ([#2878](https://github.com/open-telemetry/opentelemetry-specification/pull/2878))

## v1.14.0 (2022-10-04)

### Context

- No changes.

### Traces

- No changes.

### Metrics

- Changed the default buckets for Explicit Bucket Histogram to better match the
  official Prometheus clients.
  ([#2770](https://github.com/open-telemetry/opentelemetry-specification/pull/2770)).
- Fix OpenMetrics valid label keys, and specify prometheus conversion for metric name.
  ([#2788](https://github.com/open-telemetry/opentelemetry-specification/pull/2788))

### Logs

- Add environment variables for configuring the `BatchLogRecordProcessor`.
  ([#2785](https://github.com/open-telemetry/opentelemetry-specification/pull/2785))
- Fix inconsistencies in log README
  ([#2800](https://github.com/open-telemetry/opentelemetry-specification/pull/2800)).

### Resource

- Add `browser.mobile` and `browser.language` resource attributes
  ([#2761](https://github.com/open-telemetry/opentelemetry-specification/pull/2761))

### Semantic Conventions

- Add `process.context_switches`, and `process.open_file_descriptors`, to the
  metrics semantic conventions
  ([#2706](https://github.com/open-telemetry/opentelemetry-specification/pull/2706))
- Add exceptions to the logs semantic conventions
  ([#2819](https://github.com/open-telemetry/opentelemetry-specification/pull/2819))
- Make context propagation requirements explicit for messaging semantic conventions
  ([#2750](https://github.com/open-telemetry/opentelemetry-specification/pull/2750)).
- Update http metrics to use `http.route` instead of `http.target` for servers,
  drop `http.url` for clients
  ([#2818](https://github.com/open-telemetry/opentelemetry-specification/pull/2818)).

### Compatibility

- No changes.

### OpenTelemetry Protocol

- Add user agent to OTLP exporter specification
  ([#2684](https://github.com/open-telemetry/opentelemetry-specification/pull/2684))
- Prohibit usage of enum value name strings in OTLP/JSON
  ([#2758](https://github.com/open-telemetry/opentelemetry-specification/pull/2758))
- Clarify that unknown fields must be ignored when receiving OTLP/JSON
  ([#2816](https://github.com/open-telemetry/opentelemetry-specification/pull/2816))
- Add OTLP exporter user agent to the spec compliance matrix
  ([#2842](https://github.com/open-telemetry/opentelemetry-specification/pull/2842)).

### SDK Configuration

- Add the OTEL_SDK_DISABLED environment variable to the SDK configuration.
  ([2679](https://github.com/open-telemetry/opentelemetry-specification/pull/2679))
- Add the definition of a Boolean environment variable
  ([#2755](https://github.com/open-telemetry/opentelemetry-specification/pull/2755)).

### Telemetry Schemas

- No changes.

### Common

- No changes.

## v1.13.0 (2022-09-19)

### Context

- No changes.

### Traces

- Clarify the return of `Export(batch)` in the Batch Span Processor and exporter concurrency
  ([#2452](https://github.com/open-telemetry/opentelemetry-specification/pull/2452))
- Clarify that Context should not be mutable when setting a span
  ([#2637](https://github.com/open-telemetry/opentelemetry-specification/pull/2637))
- Clarify that `ForceFlush` is a required method on `SpanExporter` interface
  ([#2654](https://github.com/open-telemetry/opentelemetry-specification/pull/2654))

### Metrics

- Add experimental `OTEL_EXPORTER_OTLP_DEFAULT_HISTOGRAM_AGGREGATION` variable for
  configuring default histogram aggregation of OTLP metric exporter
  ([#2619](https://github.com/open-telemetry/opentelemetry-specification/pull/2619))
- Clarify async instrument callback identity
  ([#2538](https://github.com/open-telemetry/opentelemetry-specification/pull/2538))
- Prometheus export: Only monotonic sum are counters (with `_total`)
  ([#2644](https://github.com/open-telemetry/opentelemetry-specification/pull/2644))
- [OM/OTLP] Use `_created` for StartTimeUnixNano and vice-versa
  ([#2645](https://github.com/open-telemetry/opentelemetry-specification/pull/2645))
- Prometheus compatibility: use target_info metric instead of "target" info MF
  ([#2701](https://github.com/open-telemetry/opentelemetry-specification/pull/2701))
- Add optional Zero Threshold for Exponential Histograms to the metrics data model
  ([#2665](https://github.com/open-telemetry/opentelemetry-specification/pull/2665))
- Change the inclusivity of exponential histogram bounds
  ([#2633](https://github.com/open-telemetry/opentelemetry-specification/pull/2633))
- Add `process.threads` host metric semantic convention.
  ([#2705](https://github.com/open-telemetry/opentelemetry-specification/pull/2705)).

### Logs

- Update log SDK to allow log processors to mutate log records
  ([#2681](https://github.com/open-telemetry/opentelemetry-specification/pull/2681)).
- Add experimental Events and Logs API specification
  ([#2676](https://github.com/open-telemetry/opentelemetry-specification/pull/2676))
- Align log SDK and API component naming
  ([#2768](https://github.com/open-telemetry/opentelemetry-specification/pull/2768)).
- Add the signal-specific OTEL_EXPORTER_OTLP_LOGS_* environment variables
  ([#2782](https://github.com/open-telemetry/opentelemetry-specification/pull/2782)).

### Resource

- Update the version of the W3C Baggage specification used for `OTEL_RESOURCE_ATTRIBUTES`
  ([#2670](https://github.com/open-telemetry/opentelemetry-specification/pull/2670))

### Semantic Conventions

- Add `net.app.protocol.*` attributes
  ([#2602](https://github.com/open-telemetry/opentelemetry-specification/pull/2602))
- Add network metrics to process semantic conventions
  ([#2556](https://github.com/open-telemetry/opentelemetry-specification/pull/2556))
- Adopt attribute requirement levels in semantic conventions
  ([#2594](https://github.com/open-telemetry/opentelemetry-specification/pull/2594))
- Add semantic conventions for GraphQL
  ([#2456](https://github.com/open-telemetry/opentelemetry-specification/pull/2456))
- Change `cloudevents.event_spec_version` and `cloudevents.event_type` level from `required` to `recommended`
  ([#2618](https://github.com/open-telemetry/opentelemetry-specification/pull/2618))
- Change `faas.document.time` and `faas.time` level from `required` to `recommended`
  ([#2627](https://github.com/open-telemetry/opentelemetry-specification/pull/2627))
- Add `rpc.grpc.status_code` to RPC metric semantic conventions
  ([#2604](https://github.com/open-telemetry/opentelemetry-specification/pull/2604))
- Add `http.*.*.size` metric semantic conventions for tracking size of requests
  / responses for http servers / clients
  ([#2588](https://github.com/open-telemetry/opentelemetry-specification/pull/2588))
- BREAKING: rename `net.peer.ip` to `net.sock.peer.addr`, `net.host.ip` to `net.sock.host.addr`,
  `net.peer.name` to `net.sock.peer.name` for socket-level instrumentation.
  Define socket-level attributes and clarify logical peer and host attributes meaning
  ([#2594](https://github.com/open-telemetry/opentelemetry-specification/pull/2594))
- Add semantic conventions for JVM buffer pool usage
  ([#2650](https://github.com/open-telemetry/opentelemetry-specification/pull/2650))
- Improve the definition of `state` attribute for metric `system.network.connections`
  ([#2663](https://github.com/open-telemetry/opentelemetry-specification/pull/2663))
- Add `process.parent_pid` attribute for use in reporting parent process id (PID)
  ([#2691](https://github.com/open-telemetry/opentelemetry-specification/pull/2691))
- Add OpenSearch to db.system semantic conventions
  ([#2718](https://github.com/open-telemetry/opentelemetry-specification/pull/2718))
- Clarify when "count" is used instead of pluralization
  ([#2613](https://github.com/open-telemetry/opentelemetry-specification/pull/2613))
- Add the convention 'type' to the YAML definitions for all existing semantic conventions
  ([#2693](https://github.com/open-telemetry/opentelemetry-specification/pull/2693))
- Remove alternative attribute sets from HTTP semantic conventions
  ([#2469](https://github.com/open-telemetry/opentelemetry-specification/pull/2469))

### Compatibility

- No changes.

### OpenTelemetry Protocol

- Add support for partial success in an OTLP export response
  ([#2696](https://github.com/open-telemetry/opentelemetry-specification/pull/2696))

### SDK Configuration

- Mark `OTEL_METRIC_EXPORT_INTERVAL`, `OTEL_METRIC_EXPORT_TIMEOUT`
  environment variables as Stable
  ([#2658](https://github.com/open-telemetry/opentelemetry-specification/pull/2658))

### Telemetry Schemas

- Introduce "split" metric schema transformation
  ([#2653](https://github.com/open-telemetry/opentelemetry-specification/pull/2653))

### Common

- Introduce Instrumentation Scope Attributes
  ([#2579](https://github.com/open-telemetry/opentelemetry-specification/pull/2579))
  - Define Instrumentation Scope Attributes as non identifiers
    ([#2789](https://github.com/open-telemetry/opentelemetry-specification/pull/2789))

## v1.12.0 (2022-06-10)

### Context

- No changes.

### Traces

- No changes.

### Metrics

- Clarify that API support for multi-instrument callbacks is permitted.
  ([#2263](https://github.com/open-telemetry/opentelemetry-specification/pull/2263)).
- Clarify SDK behavior when view conflicts are present
  ([#2462](https://github.com/open-telemetry/opentelemetry-specification/pull/2462)).
- Clarify MetricReader.Collect result
  ([#2495](https://github.com/open-telemetry/opentelemetry-specification/pull/2495)).
- Specify optional support for an Exponential Histogram Aggregation.
  ([#2252](https://github.com/open-telemetry/opentelemetry-specification/pull/2252))
- Update Prometheus Sums for handling delta counter case
  ([#2570](https://github.com/open-telemetry/opentelemetry-specification/pull/2570)).
- Supplementary guidance for metrics additive property
  ([#2571](https://github.com/open-telemetry/opentelemetry-specification/pull/2571)).

### Logs

- OTLP Logs are now Stable
  ([#2565](https://github.com/open-telemetry/opentelemetry-specification/pull/2565))

### Resource

- No changes.

### Semantic Conventions

- Add semantic conventions for JVM CPU metrics
  ([#2292](https://github.com/open-telemetry/opentelemetry-specification/pull/2292))
- Add details for FaaS conventions for Azure Functions and allow FaaS/Cloud
  resources as span attributes on incoming FaaS spans
  ([#2502](https://github.com/open-telemetry/opentelemetry-specification/pull/2502))
- Define attribute requirement levels
  ([#2522](https://github.com/open-telemetry/opentelemetry-specification/pull/2522))
- Initial addition of Kafka metrics
  ([#2485](https://github.com/open-telemetry/opentelemetry-specification/pull/2485)).
- Add semantic conventions for Kafka consumer metrics
  ([#2536](https://github.com/open-telemetry/opentelemetry-specification/pull/2536))
- Add database connection pool metrics semantic conventions
  ([#2273](https://github.com/open-telemetry/opentelemetry-specification/pull/2273)).
- Specify how to obtain a Ruby thread's id
  ([#2508](https://github.com/open-telemetry/opentelemetry-specification/pull/2508)).
- Refactor jvm classes semantic conventions
  ([#2550](https://github.com/open-telemetry/opentelemetry-specification/pull/2550)).
- Add browser.* attributes
  ([#2353](https://github.com/open-telemetry/opentelemetry-specification/pull/2353)).
- Change JVM runtime metric `process.runtime.jvm.memory.max`
  to `process.runtime.jvm.memory.limit`
  ([#2605](https://github.com/open-telemetry/opentelemetry-specification/pull/2605)).
- Add semantic conventions for hardware metrics
  ([#2518](https://github.com/open-telemetry/opentelemetry-specification/pull/2518)).

### Compatibility

- No changes.

### OpenTelemetry Protocol

- No changes.

### SDK Configuration

- No changes.

### Telemetry Schemas

- No changes.

### Common

- Move non-otlp.md to common directory
  ([#2587](https://github.com/open-telemetry/opentelemetry-specification/pull/2587)).

## v1.11.0 (2022-05-04)

### Context

- No changes.

### Traces

- No changes.

### Metrics

- Clarify that API support for multi-instrument callbacks is permitted.
  ([#2263](https://github.com/open-telemetry/opentelemetry-specification/pull/2263)).
- Drop histogram aggregation, default to explicit bucket histogram
  ([#2429](https://github.com/open-telemetry/opentelemetry-specification/pull/2429))
- Clarify SDK behavior when view conflicts are present
  ([#2462](https://github.com/open-telemetry/opentelemetry-specification/pull/2462)).
- Add support for exemplars on OpenMetrics counters
  ([#2483](https://github.com/open-telemetry/opentelemetry-specification/pull/2483))
- Clarify MetricReader.Collect result
  ([#2495](https://github.com/open-telemetry/opentelemetry-specification/pull/2495)).
- Add database connection pool metrics semantic conventions
  ([#2273](https://github.com/open-telemetry/opentelemetry-specification/pull/2273)).

### Logs

- Update `com.google.*` to `gcp.*` in logs data model
  ([#2514](https://github.com/open-telemetry/opentelemetry-specification/pull/2514)).

### Resource

- No changes.

### Semantic Conventions

- Note added that `net.peer.name` SHOULD NOT be set if capturing it would require an
  extra reverse DNS lookup. And moved `net.peer.name` from common http attributes to
  just client http attributes.
  ([#2446](https://github.com/open-telemetry/opentelemetry-specification/pull/2446))
- Add `net.host.name` and `net.host.ip` conventions for rpc server spans.
  ([#2447](https://github.com/open-telemetry/opentelemetry-specification/pull/2447))
- Allow all metric conventions to be either synchronous or asynchronous.
  ([#2458](https://github.com/open-telemetry/opentelemetry-specification/pull/2458)
- Update JVM metrics with JMX Gatherer values
  ([#2478](https://github.com/open-telemetry/opentelemetry-specification/pull/2478))
- Add HTTP/3
  ([#2507](https://github.com/open-telemetry/opentelemetry-specification/pull/2507))
- Map SunOS to solaris for os.type resource attribute
  ([#2509](https://github.com/open-telemetry/opentelemetry-specification/pull/2509))

### Compatibility

- No changes.

### OpenTelemetry Protocol

- Clarify gRPC insecure option ([#2476](https://github.com/open-telemetry/opentelemetry-specification/pull/2476))
- Specify that OTLP/gRPC clients should retry on `RESOURCE_EXHAUSTED` code only if the server signals backpressure to indicate a possible recovery.
  ([#2480](https://github.com/open-telemetry/opentelemetry-specification/pull/2480))

### SDK Configuration

- No changes.

### Telemetry Schemas

- No changes.

### Common

- Define semantic conventions and instrumentation stability.
  ([#2180](https://github.com/open-telemetry/opentelemetry-specification/pull/2180))
- Loosen requirement for a major version bump
  ([#2510](https://github.com/open-telemetry/opentelemetry-specification/pull/2510)).

## v1.10.0 (2022-04-01)

### Context

- No changes.

### Traces

- Introduce the concept of Instrumentation Scope to replace/extend Instrumentation
  Library. The Tracer is now associated with Instrumentation Scope
  ([#2276](https://github.com/open-telemetry/opentelemetry-specification/pull/2276)).
- Add `OTEL_EXPORTER_JAEGER_PROTOCOL` environment variable to select the protocol
  used by the Jaeger exporter.
  ([#2341](https://github.com/open-telemetry/opentelemetry-specification/pull/2341))
- Add documentation REQUIREMENT for adding attributes at span creation.
  ([#2383](https://github.com/open-telemetry/opentelemetry-specification/pull/2383)).

### Metrics

- Initial Prometheus <-> OTLP datamodel specification
  ([#2266](https://github.com/open-telemetry/opentelemetry-specification/pull/2266))
- Introduce the concept of Instrumentation Scope to replace/extend Instrumentation
  Library. The Meter is now associated with Instrumentation Scope
  ([#2276](https://github.com/open-telemetry/opentelemetry-specification/pull/2276)).
- Specify the behavior of duplicate instrumentation registration in the API, specify
  duplicate conflicts in the data model, specify how the SDK is meant to report and
  assist the user when these conflicts arise.
  ([#2317](https://github.com/open-telemetry/opentelemetry-specification/pull/2317)).
- Clarify that expectations for user callback behavior are documentation REQUIREMENTs.
  ([#2361](https://github.com/open-telemetry/opentelemetry-specification/pull/2361)).
- Specify how to handle prometheus exemplar timestamp and attributes
  ([#2376](https://github.com/open-telemetry/opentelemetry-specification/pull/2376))
- Clarify that the periodic metric reader is the default metric reader to be
  paired with push metric exporters (OTLP, stdout, in-memory)
  ([#2379](https://github.com/open-telemetry/opentelemetry-specification/pull/2379)).
- Convert OpenMetrics Info and StateSet metrics to non-monotonic sums
  ([#2380](https://github.com/open-telemetry/opentelemetry-specification/pull/2380))
- Clarify that MetricReader has one-to-one mapping to MeterProvider.
  ([#2406](https://github.com/open-telemetry/opentelemetry-specification/pull/2406)).
- For prometheus metrics without sums, leave the sum unset
  ([#2413](https://github.com/open-telemetry/opentelemetry-specification/pull/2413))
- Specify default configuration for a periodic metric reader that is associated with
  the stdout metric exporter.
  ([#2415](https://github.com/open-telemetry/opentelemetry-specification/pull/2415)).
- Clarify the manner in which aggregation and temporality preferences
  are encoded via MetricReader parameters "on the basis of instrument
  kind".  Rename the environment variable
  `OTEL_EXPORTER_OTLP_METRICS_TEMPORALITY_PREFERENCE` used to set the
  preference to be used when auto-configuring an OTLP Exporter,
  defaults to CUMULATIVE, with DELTA an option that makes Counter,
  Asynchronous Counter, and Histogram instruments choose Delta
  temporality by default.
  ([#2404](https://github.com/open-telemetry/opentelemetry-specification/pull/2404)).
- Clarify that instruments are enabled by default, even when Views are configured.
  Require support for the match-all View expression having `name=*` to support
  disabling instruments by default.
  ([#2417](https://github.com/open-telemetry/opentelemetry-specification/pull/2417)).
- Mark Metrics SDK spec as Mixed, with most components moving to Stable, while
  Exemplar remaining Feature-freeze.
  ([#2304](https://github.com/open-telemetry/opentelemetry-specification/pull/2304))
- Clarify how metric metadata and type suffixes are handled
  ([#2440](https://github.com/open-telemetry/opentelemetry-specification/pull/2440))

### Logs

- Add draft logging library SDK specification
  ([#2328](https://github.com/open-telemetry/opentelemetry-specification/pull/2328))
- Add InstrumentationScope/Logger Name to log data model
  ([#2359](https://github.com/open-telemetry/opentelemetry-specification/pull/2359))
- Remove `flush` method on LogEmitter
  ([#2405](https://github.com/open-telemetry/opentelemetry-specification/pull/2405))
- Declare Log Data Model Stable
  ([#2387](https://github.com/open-telemetry/opentelemetry-specification/pull/2387))

### Resource

- No changes.

### Semantic Conventions

- Define span structure for HTTP retries and redirects.
  ([#2078](https://github.com/open-telemetry/opentelemetry-specification/pull/2078))
- Changed `rpc.system` to an enum (allowing custom values), and changed the
  `rpc.system` value for .NET WCF from `wcf` to `dotnet_wcf`.
  ([#2377](https://github.com/open-telemetry/opentelemetry-specification/pull/2377))
- Define JavaScript runtime semantic conventions.
  ([#2290](https://github.com/open-telemetry/opentelemetry-specification/pull/2290))
- Add semantic conventions for [CloudEvents](https://cloudevents.io).
  ([#1978](https://github.com/open-telemetry/opentelemetry-specification/pull/1978))
- Add `process.cpu.utilization` metric.
  ([#2436](https://github.com/open-telemetry/opentelemetry-specification/pull/2436))
- Add `rpc.system` value for Apache Dubbo.
  ([#2453](https://github.com/open-telemetry/opentelemetry-specification/pull/2453))

### Compatibility

- Mark the OpenTracing compatibility section as stable.
  ([#2327](https://github.com/open-telemetry/opentelemetry-specification/pull/2327))

### OpenTelemetry Protocol

- Add experimental JSON serialization format
  ([#2235](https://github.com/open-telemetry/opentelemetry-specification/pull/2235))
- Parameters for private key and its chain added
  ([#2370](https://github.com/open-telemetry/opentelemetry-specification/pull/2370))

### SDK Configuration

- No changes.

### Telemetry Schemas

- No changes.

### Common

- Describe how to convert non-string primitives for protocols which only support strings
  ([#2343](https://github.com/open-telemetry/opentelemetry-specification/pull/2343))
- Add "Mapping Arbitrary Data to OTLP AnyValue" document.
  ([#2385](https://github.com/open-telemetry/opentelemetry-specification/pull/2385))

## v1.9.0 (2022-02-10)

### Context

- No changes.

### Traces

- Clarify `StartSpan` returning the parent as a non-recording Span when no SDK
  is in use.
  ([#2121](https://github.com/open-telemetry/opentelemetry-specification/pull/2121))
- Align Jaeger remote sampler endpoint with OTLP endpoint.
  ([#2246](https://github.com/open-telemetry/opentelemetry-specification/pull/2246))
- Add JaegerRemoteSampler spec.
  ([#2222](https://github.com/open-telemetry/opentelemetry-specification/pull/2222))
- Add support for probability sampling in the OpenTelemetry `tracestate` entry and
  add optional specification for consistent probability sampling.
  ([#2047](https://github.com/open-telemetry/opentelemetry-specification/pull/2047))
- Change description and default value of `OTEL_EXPORTER_JAEGER_ENDPOINT` environment
  variable to point to the correct HTTP port and correct description of
  `OTEL_TRACES_EXPORTER`.
  ([#2333](https://github.com/open-telemetry/opentelemetry-specification/pull/2333))

### Metrics

- Rename None aggregation to Drop.
  ([#2101](https://github.com/open-telemetry/opentelemetry-specification/pull/2101))
- Add details to the Prometheus Exporter requirements.
  ([#2124](https://github.com/open-telemetry/opentelemetry-specification/pull/2124))
- Consolidate the aggregation/aggregator term.
  ([#2153](https://github.com/open-telemetry/opentelemetry-specification/pull/2153))
- Remove the concept of supported temporality, keep preferred.
  ([#2154](https://github.com/open-telemetry/opentelemetry-specification/pull/2154))
- Rename extra dimensions to extra attributes.
  ([#2162](https://github.com/open-telemetry/opentelemetry-specification/pull/2162))
- Mark In-memory, OTLP and Stdout exporter specs as Stable.
  ([#2175](https://github.com/open-telemetry/opentelemetry-specification/pull/2175))
- Remove usage of baggage in View from initial SDK specification.
  ([#2215](https://github.com/open-telemetry/opentelemetry-specification/pull/2215))
- Add to the supplemental guidelines for metric SDK authors text about implementing
  attribute-removal Views for asynchronous instruments.
  ([#2208](https://github.com/open-telemetry/opentelemetry-specification/pull/2208))
- Clarify integer count instrument units.
  ([#2210](https://github.com/open-telemetry/opentelemetry-specification/pull/2210))
- Use UCUM units in Metrics Semantic Conventions.
  ([#2199](https://github.com/open-telemetry/opentelemetry-specification/pull/2199))
- Add semantic conventions for process metrics.
  [#2032](https://github.com/open-telemetry/opentelemetry-specification/pull/2061)
- Changed default Prometheus Exporter host from `0.0.0.0` to `localhost`.
  ([#2282](https://github.com/open-telemetry/opentelemetry-specification/pull/2282))
- Clarified wildcard and predicate support in metrics SDK View API.
  ([#2325](https://github.com/open-telemetry/opentelemetry-specification/pull/2325))
- Changed the Exemplar wording, exemplar should be turned off by default.
  ([#2414](https://github.com/open-telemetry/opentelemetry-specification/pull/2414))

### Logs

- Fix attributes names in Google Cloud Logging mapping.
  ([#2093](https://github.com/open-telemetry/opentelemetry-specification/pull/2093))
- Add OTEL_LOGS_EXPORTER environment variable.
  ([#2196](https://github.com/open-telemetry/opentelemetry-specification/pull/2196))
- Added ObservedTimestamp to the Log Data Model.
  ([#2184](https://github.com/open-telemetry/opentelemetry-specification/pull/2184))
- Change mapping for log_name of Google Cloud Logging.
  ([#2092](https://github.com/open-telemetry/opentelemetry-specification/pull/2092))
- Drop Log name.
  field ([#2271](https://github.com/open-telemetry/opentelemetry-specification/pull/2271))

### Resource

- No changes.

### Semantic Conventions

- Align runtime metric and resource namespaces
  ([#2112](https://github.com/open-telemetry/opentelemetry-specification/pull/2112))
- Prohibit usage of retired names in semantic conventions.
  ([#2191](https://github.com/open-telemetry/opentelemetry-specification/pull/2191))
- Add `device.manufacturer` to describe mobile device manufacturers.
  ([2100](https://github.com/open-telemetry/opentelemetry-specification/pull/2100))
- Change golang namespace to 'go', rather than 'gc'
  ([#2262](https://github.com/open-telemetry/opentelemetry-specification/pull/2262))
- Add JVM memory runtime semantic
  conventions. ([#2272](https://github.com/open-telemetry/opentelemetry-specification/pull/2272))
- Add opentracing.ref_type semantic convention.
  ([#2297](https://github.com/open-telemetry/opentelemetry-specification/pull/2297))

### Compatibility

- Simplify Baggage handling in the OpenTracing Shim layer.
  ([#2194](https://github.com/open-telemetry/opentelemetry-specification/pull/2194))
- State that ONLY error mapping can happen in the OpenTracing Shim layer.
  ([#2148](https://github.com/open-telemetry/opentelemetry-specification/pull/2148))
- Define the instrumentation library name for the OpenTracing Shim.
  ([#2227](https://github.com/open-telemetry/opentelemetry-specification/pull/2227))
- Add a Start Span section to the OpenTracing Shim.
  ([#2228](https://github.com/open-telemetry/opentelemetry-specification/pull/2228))

### OpenTelemetry Protocol

- Rename `OTEL_EXPORTER_OTLP_SPAN_INSECURE` to `OTEL_EXPORTER_OTLP_TRACES_INSECURE` and
  `OTEL_EXPORTER_OTLP_METRIC_INSECURE` to `OTEL_EXPORTER_OTLP_METRICS_INSECURE`
  so they match the naming of all other OTLP environment variables.
  ([#2240](https://github.com/open-telemetry/opentelemetry-specification/pull/2240))

### SDK Configuration

- No changes.

### Telemetry Schemas

- No changes.

## v1.8.0 (2021-11-12)

### Context

- Add a section for OTel specific values in TraceState.
  ([#1852](https://github.com/open-telemetry/opentelemetry-specification/pull/1852))
- Add `none` as a possible value for `OTEL_PROPAGATORS` to disable context
  propagation.
  ([#2052](https://github.com/open-telemetry/opentelemetry-specification/pull/2052))

### Traces

- No changes.

### Metrics

- Add optional min / max fields to histogram data model.
  ([#1915](https://github.com/open-telemetry/opentelemetry-specification/pull/1915),
  [#1983](https://github.com/open-telemetry/opentelemetry-specification/pull/1983))
- Add exponential histogram to the metrics data model.
  ([#1935](https://github.com/open-telemetry/opentelemetry-specification/pull/1935))
- Add clarifications on how to handle numerical limits.
  ([#2007](https://github.com/open-telemetry/opentelemetry-specification/pull/2007))
- Add environment variables for Periodic exporting MetricReader.
  ([#2038](https://github.com/open-telemetry/opentelemetry-specification/pull/2038))
- Specify that the SDK must support exporters to access meter information.
  ([#2040](https://github.com/open-telemetry/opentelemetry-specification/pull/2040))
- Add clarifications on how to determine aggregation temporality.
  ([#2013](https://github.com/open-telemetry/opentelemetry-specification/pull/2013),
  [#2032](https://github.com/open-telemetry/opentelemetry-specification/pull/2032))
- Mark Metrics API spec as Stable.
  ([#2104](https://github.com/open-telemetry/opentelemetry-specification/pull/2104))
- Clarify, fix and expand documentation sections:
  ([#1966](https://github.com/open-telemetry/opentelemetry-specification/pull/1966)),
  ([#1981](https://github.com/open-telemetry/opentelemetry-specification/pull/1981)),
  ([#1995](https://github.com/open-telemetry/opentelemetry-specification/pull/1995)),
  ([#2002](https://github.com/open-telemetry/opentelemetry-specification/pull/2002)),
  ([#2010](https://github.com/open-telemetry/opentelemetry-specification/pull/2010))

### Logs

- Fix Syslog severity number mapping in the example.
  ([#2091](https://github.com/open-telemetry/opentelemetry-specification/pull/2091))
- Add log.* attributes.
  ([#2022](https://github.com/open-telemetry/opentelemetry-specification/pull/2022))

### Resource

- No changes.

### Semantic Conventions

- Add `k8s.container.restart_count` Resource attribute.
  ([#1945](https://github.com/open-telemetry/opentelemetry-specification/pull/1945))
- Add "IBM z/Architecture" (`s390x`) to `host.arch`
  ([#2055](https://github.com/open-telemetry/opentelemetry-specification/pull/2055))
- BREAKING: Remove db.cassandra.keyspace and db.hbase.namespace, and clarify db.name
  ([#1973](https://github.com/open-telemetry/opentelemetry-specification/pull/1973))
- Add AWS App Runner as a cloud platform
  ([#2004](https://github.com/open-telemetry/opentelemetry-specification/pull/2004))
- Add Tencent Cloud as a cloud provider.
  ([#2006](https://github.com/open-telemetry/opentelemetry-specification/pull/2006))
- Don't set Span.Status for 4xx http status codes for SERVER spans.
  ([#1998](https://github.com/open-telemetry/opentelemetry-specification/pull/1998))
- Add attributes for Apache RocketMQ.
  ([#1904](https://github.com/open-telemetry/opentelemetry-specification/pull/1904))
- Define http tracing attributes provided at span creation time
  ([#1916](https://github.com/open-telemetry/opentelemetry-specification/pull/1916))
- Change meaning and discourage use of `faas.trigger` for FaaS clients (outgoing).
  ([#1921](https://github.com/open-telemetry/opentelemetry-specification/pull/1921))
- Clarify difference between container.name and k8s.container.name
  ([#1980](https://github.com/open-telemetry/opentelemetry-specification/pull/1980))

### Compatibility

- No changes.

### OpenTelemetry Protocol

- Clarify default for OTLP endpoint should, not must, be https
  ([#1997](https://github.com/open-telemetry/opentelemetry-specification/pull/1997))
- Specify the behavior of the OTLP endpoint variables for OTLP/HTTP more strictly
  ([#1975](https://github.com/open-telemetry/opentelemetry-specification/pull/1975),
  [#1985](https://github.com/open-telemetry/opentelemetry-specification/pull/1985))
- Make OTLP/HTTP the recommended default transport ([#1969](https://github.com/open-telemetry/opentelemetry-specification/pull/1969))

### SDK Configuration

- Unset and empty environment variables are equivalent.
  ([#2045](https://github.com/open-telemetry/opentelemetry-specification/pull/2045))

### Telemetry Schemas

Added telemetry schemas documents to the specification ([#2008](https://github.com/open-telemetry/opentelemetry-specification/pull/2008))

## v1.7.0 (2021-09-30)

### Context

- No changes.

### Traces

- Prefer global user defined limits over model-specific default values.
  ([#1893](https://github.com/open-telemetry/opentelemetry-specification/pull/1893))
- Generalize the "message" event to apply to all RPC systems not just gRPC
  ([#1914](https://github.com/open-telemetry/opentelemetry-specification/pull/1914))

### Metrics

- Added Experimental Metrics SDK specification.
  ([#1673](https://github.com/open-telemetry/opentelemetry-specification/pull/1673),
  [#1730](https://github.com/open-telemetry/opentelemetry-specification/pull/1730),
  [#1840](https://github.com/open-telemetry/opentelemetry-specification/pull/1840),
  [#1842](https://github.com/open-telemetry/opentelemetry-specification/pull/1842),
  [#1864](https://github.com/open-telemetry/opentelemetry-specification/pull/1864),
  [#1828](https://github.com/open-telemetry/opentelemetry-specification/pull/1828),
  [#1888](https://github.com/open-telemetry/opentelemetry-specification/pull/1888),
  [#1912](https://github.com/open-telemetry/opentelemetry-specification/pull/1912),
  [#1913](https://github.com/open-telemetry/opentelemetry-specification/pull/1913),
  [#1938](https://github.com/open-telemetry/opentelemetry-specification/pull/1938),
  [#1958](https://github.com/open-telemetry/opentelemetry-specification/pull/1958))
- Add FaaS metrics semantic conventions ([#1736](https://github.com/open-telemetry/opentelemetry-specification/pull/1736))
- Update env variable values to match other env variables
  ([#1965](https://github.com/open-telemetry/opentelemetry-specification/pull/1965))

### Logs

- No changes.

### Resource

- Exempt Resource from attribute limits.
  ([#1892](https://github.com/open-telemetry/opentelemetry-specification/pull/1892))

### Semantic Conventions

- BREAKING: Change enum member IDs to lowercase without spaces, not starting with numbers.
  Change values of `net.host.connection.subtype` to match.
  ([#1863](https://github.com/open-telemetry/opentelemetry-specification/pull/1863))
- Lambda instrumentations should check if X-Ray parent context is valid
  ([#1867](https://github.com/open-telemetry/opentelemetry-specification/pull/1867))
- Update YAML definitions for events
  ([#1843](https://github.com/open-telemetry/opentelemetry-specification/pull/1843)):
  - Mark exception as semconv type "event".
  - Add YAML definitions for grpc events.
- Add `messaging.consumer_id` to differentiate between message consumers.
  ([#1810](https://github.com/open-telemetry/opentelemetry-specification/pull/1810))
- Clarifications for `http.client_ip` and `http.host`.
  ([#1890](https://github.com/open-telemetry/opentelemetry-specification/pull/1890))
- Add HTTP request and response headers semantic conventions.
  ([#1898](https://github.com/open-telemetry/opentelemetry-specification/pull/1898))

### Compatibility

- No changes.

### OpenTelemetry Protocol

- Add environment variables for configuring the OTLP exporter protocol (`grpc`, `http/protobuf`, `http/json`) ([#1880](https://github.com/open-telemetry/opentelemetry-specification/pull/1880))
- Allow implementations to use their own default for OTLP compression, with `none` denotating no compression
  ([#1923](https://github.com/open-telemetry/opentelemetry-specification/pull/1923))
- Clarify OTLP server components MUST support none/gzip compression
  ([#1955](https://github.com/open-telemetry/opentelemetry-specification/pull/1955))
- Change OTLP/HTTP port from 4317 to 4318 ([#1970](https://github.com/open-telemetry/opentelemetry-specification/pull/1970))

### SDK Configuration

- Change default value for OTEL_EXPORTER_JAEGER_AGENT_PORT to 6831.
  ([#1812](https://github.com/open-telemetry/opentelemetry-specification/pull/1812))
- See also the changes for OTLP configuration listed under "OpenTelemetry Protocol" above.

## v1.6.0 (2021-08-06)

### Context

- No changes.

### Traces

- Add generalized attribute count and attribute value length limits and relevant
  environment variables.
  ([#1130](https://github.com/open-telemetry/opentelemetry-specification/pull/1130))
- Adding environment variables for event and link attribute limits. ([#1751](https://github.com/open-telemetry/opentelemetry-specification/pull/1751))
- Adding SDK configuration for Jaeger remote sampler ([#1791](https://github.com/open-telemetry/opentelemetry-specification/pull/1791))

### Metrics

- Metrics API specification Feature-freeze.
  ([#1833](https://github.com/open-telemetry/opentelemetry-specification/pull/1833))
- Remove MetricProcessor from the SDK spec (for now)
  ([#1840](https://github.com/open-telemetry/opentelemetry-specification/pull/1840))

### Logs

- No changes.

### Resource

- No changes.

### Semantic Conventions

- Add mobile-related network state: `net.host.connection.type`, `net.host.connection.subtype` & `net.host.carrier.*` [#1647](https://github.com/open-telemetry/opentelemetry-specification/issues/1647)
- Adding alibaba cloud as a cloud provider.
  ([#1831](https://github.com/open-telemetry/opentelemetry-specification/pull/1831))

### Compatibility

- No changes.

### OpenTelemetry Protocol

- Allow for OTLP/gRPC exporters to handle endpoint configuration without a scheme while still requiring them to support an endpoint configuration that includes a scheme of `http` or `https`. Reintroduce the insecure configuration option for OTLP/gRPC exporters. ([#1729](https://github.com/open-telemetry/opentelemetry-specification/pull/1729))
- Adding requirement to implement at least one of two transports: `grpc` or `http/protobuf`.
  ([#1790](https://github.com/open-telemetry/opentelemetry-specification/pull/1790/files))

### SDK Configuration

- No changes.

## v1.5.0 (2021-07-08)

### Context

- No changes.

### Traces

- Adding environment variables for event and link attribute limits.
  ([#1751](https://github.com/open-telemetry/opentelemetry-specification/pull/1751))
- Clarify some details about span kind and the meanings of the values.
  ([#1738](https://github.com/open-telemetry/opentelemetry-specification/pull/1738))
- Clarify meaning of the Certificate File option.
  ([#1803](https://github.com/open-telemetry/opentelemetry-specification/pull/1803))
- Adding environment variables for event and link attribute limits. ([#1751](https://github.com/open-telemetry/opentelemetry-specification/pull/1751))

### Metrics

- Clarify the limit on the instrument unit.
  ([#1762](https://github.com/open-telemetry/opentelemetry-specification/pull/1762))

### Logs

- Declare OTLP Logs Beta. ([#1741](https://github.com/open-telemetry/opentelemetry-specification/pull/1741))

### Resource

- No changes.

### Semantic Conventions

- Clean up FaaS semantic conventions, add `aws.lambda.invoked_arn`.
  ([#1781](https://github.com/open-telemetry/opentelemetry-specification/pull/1781))
- Remove `rpc.jsonrpc.method`, clarify that `rpc.method` should be used instead.
  ([#1748](https://github.com/open-telemetry/opentelemetry-specification/pull/1748))

### Compatibility

- No changes.

### OpenTelemetry Protocol

- No changes.

### SDK Configuration

- Allow selecting multiple exporters via `OTEL_TRACES_EXPORTER` and `OTEL_METRICS_EXPORTER`
  by using a comma-separated list. ([#1758](https://github.com/open-telemetry/opentelemetry-specification/pull/1758))

## v1.4.0 (2021-06-07)

### Context

- No changes.

### Traces

- Add schema_url support to `Tracer`. ([#1666](https://github.com/open-telemetry/opentelemetry-specification/pull/1666))
- Add Dropped Links Count to non-otlp exporters section ([#1697](https://github.com/open-telemetry/opentelemetry-specification/pull/1697))
- Add note about reporting dropped counts for attributes, events, links. ([#1699](https://github.com/open-telemetry/opentelemetry-specification/pull/1699))

### Metrics

- Add schema_url support to `Meter`. ([#1666](https://github.com/open-telemetry/opentelemetry-specification/pull/1666))
- Adds detail about when to use `StartTimeUnixNano` and handling of unknown start-time resets. ([#1646](https://github.com/open-telemetry/opentelemetry-specification/pull/1646))
- Expand `Gauge` metric description in the data model ([#1661](https://github.com/open-telemetry/opentelemetry-specification/pull/1661))
- Expand `Histogram` metric description in the data model ([#1664](https://github.com/open-telemetry/opentelemetry-specification/pull/1664))
- Added Experimental Metrics API specification.
  ([#1401](https://github.com/open-telemetry/opentelemetry-specification/pull/1401),
  [#1557](https://github.com/open-telemetry/opentelemetry-specification/pull/1557),
  [#1578](https://github.com/open-telemetry/opentelemetry-specification/pull/1578),
  [#1590](https://github.com/open-telemetry/opentelemetry-specification/pull/1590),
  [#1594](https://github.com/open-telemetry/opentelemetry-specification/pull/1594),
  [#1617](https://github.com/open-telemetry/opentelemetry-specification/pull/1617),
  [#1645](https://github.com/open-telemetry/opentelemetry-specification/pull/1645),
  [#1657](https://github.com/open-telemetry/opentelemetry-specification/pull/1657),
  [#1665](https://github.com/open-telemetry/opentelemetry-specification/pull/1665),
  [#1672](https://github.com/open-telemetry/opentelemetry-specification/pull/1672),
  [#1674](https://github.com/open-telemetry/opentelemetry-specification/pull/1674),
  [#1675](https://github.com/open-telemetry/opentelemetry-specification/pull/1675),
  [#1703](https://github.com/open-telemetry/opentelemetry-specification/pull/1703),
  [#1704](https://github.com/open-telemetry/opentelemetry-specification/pull/1704),
  [#1731](https://github.com/open-telemetry/opentelemetry-specification/pull/1731),
  [#1733](https://github.com/open-telemetry/opentelemetry-specification/pull/1733))
- Mark relevant portions of Metrics Data Model stable ([#1728](https://github.com/open-telemetry/opentelemetry-specification/pull/1728))

### Logs

- No changes.

### Resource

- Add schema_url support to `Resource`. ([#1692](https://github.com/open-telemetry/opentelemetry-specification/pull/1692))
- Clarify result of Resource merging and ResourceDetector aggregation in case of error. ([#1726](https://github.com/open-telemetry/opentelemetry-specification/pull/1726))

### Semantic Conventions

- Add JSON RPC specific conventions ([#1643](https://github.com/open-telemetry/opentelemetry-specification/pull/1643)).
- Add Memcached to Database specific conventions ([#1689](https://github.com/open-telemetry/opentelemetry-specification/pull/1689)).
- Add semantic convention attributes for the host device and added OS name and version ([#1596](https://github.com/open-telemetry/opentelemetry-specification/pull/1596)).
- Add CockroachDB to Database specific conventions ([#1725](https://github.com/open-telemetry/opentelemetry-specification/pull/1725)).

### Compatibility

- No changes.

### OpenTelemetry Protocol

- No changes.

### SDK Configuration

- Add `OTEL_SERVICE_NAME` environment variable. ([#1677](https://github.com/open-telemetry/opentelemetry-specification/pull/1677))

## v1.3.0 (2021-05-05)

### Context

- No changes.

### Traces

- `Get Tracer` should use an empty string if the specified `name` is null. ([#1654](https://github.com/open-telemetry/opentelemetry-specification/pull/1654))
- Clarify how to record dropped attribute count in non-OTLP formats. ([#1662](https://github.com/open-telemetry/opentelemetry-specification/pull/1662))

### Metrics

- Expand description of Event Model and Instruments. ([#1614](https://github.com/open-telemetry/opentelemetry-specification/pull/1614))
- Flesh out metric identity and single-write principle. ([#1574](https://github.com/open-telemetry/opentelemetry-specification/pull/1574))
- Expand `Sum` metric description in the data model and delta-to-cumulative handling. ([#1618](https://github.com/open-telemetry/opentelemetry-specification/pull/1618))
- Remove the "Func" name, use "Asynchronous" and "Observable". ([#1645](https://github.com/open-telemetry/opentelemetry-specification/pull/1645))
- Add details to UpDownCounter API. ([#1665](https://github.com/open-telemetry/opentelemetry-specification/pull/1665))
- Add details to Histogram API. ([#1657](https://github.com/open-telemetry/opentelemetry-specification/pull/1657))

### Logs

- Clarify "key/value pair list" vs "map" in Log Data Model. ([#1604](https://github.com/open-telemetry/opentelemetry-specification/pull/1604))

### Semantic Conventions

- Fix the inconsistent formatting of semantic convention enums. ([#1598](https://github.com/open-telemetry/opentelemetry-specification/pull/1598/))
- Add details for filling resource for AWS Lambda. ([#1610](https://github.com/open-telemetry/opentelemetry-specification/pull/1610))
- Add already specified `messaging.rabbitmq.routing_key` span attribute key to the respective YAML file. ([#1651](https://github.com/open-telemetry/opentelemetry-specification/pull/1651))
- Clarify usage of "otel." attribute namespace. ([#1640](https://github.com/open-telemetry/opentelemetry-specification/pull/1640))
- Add possibility to disable `db.statement` via instrumentation configuration. ([#1659](https://github.com/open-telemetry/opentelemetry-specification/pull/1659))

### Compatibility

- No changes.

### OpenTelemetry Protocol

- Fix incorrect table of transient errors. ([#1642](https://github.com/open-telemetry/opentelemetry-specification/pull/1642))
- Clarify that 64 bit integer numbers are decimal strings in OTLP/JSON. ([#1637](https://github.com/open-telemetry/opentelemetry-specification/pull/1637))

### SDK Configuration

- Add `OTEL_EXPORTER_JAEGER_TIMEOUT` environment variable. ([#1612](https://github.com/open-telemetry/opentelemetry-specification/pull/1612))
- Add `OTEL_EXPORTER_ZIPKIN_TIMEOUT` environment variable. ([#1636](https://github.com/open-telemetry/opentelemetry-specification/pull/1636))

## v1.2.0 (2021-04-14)

### Context

- Clarify composite `TextMapPropagator` method required and optional arguments. ([#1541](https://github.com/open-telemetry/opentelemetry-specification/pull/1541))
- Clarify B3 requirements and configuration. ([#1570](https://github.com/open-telemetry/opentelemetry-specification/pull/1570))

### Traces

- Add `ForceFlush` to `Span Exporter` interface ([#1467](https://github.com/open-telemetry/opentelemetry-specification/pull/1467))
- Clarify the description for the `TraceIdRatioBased` sampler needs to include the sampler's sampling ratio. ([#1536](https://github.com/open-telemetry/opentelemetry-specification/pull/1536))
- Define the fallback tracer name for invalid values.
  ([#1534](https://github.com/open-telemetry/opentelemetry-specification/pull/1534))
- Clarify non-blocking requirement from span API End. ([#1555](https://github.com/open-telemetry/opentelemetry-specification/pull/1555))
- Remove the Included Propagators section from trace API specification that was a duplicate of the Propagators Distribution of the context specification. ([#1556](https://github.com/open-telemetry/opentelemetry-specification/pull/1556))
- Remove the Baggage API propagator notes that conflict with the API Propagators Operations section and fix [#1526](https://github.com/open-telemetry/opentelemetry-specification/issues/1526). ([#1575](https://github.com/open-telemetry/opentelemetry-specification/pull/1575))

### Metrics

- Adds new metric data model specification ([#1512](https://github.com/open-telemetry/opentelemetry-specification/pull/1512))

### Semantic Conventions

- Add semantic conventions for AWS SDK operations and DynamoDB ([#1422](https://github.com/open-telemetry/opentelemetry-specification/pull/1422))
- Add details for filling semantic conventions for AWS Lambda ([#1442](https://github.com/open-telemetry/opentelemetry-specification/pull/1442))
- Update semantic conventions to distinguish between int and double ([#1550](https://github.com/open-telemetry/opentelemetry-specification/pull/1550))
- Add semantic convention for AWS ECS task revision ([#1581](https://github.com/open-telemetry/opentelemetry-specification/pull/1581))

### Compatibility

- Add initial OpenTracing compatibility section.
  ([#1101](https://github.com/open-telemetry/opentelemetry-specification/pull/1101))

## v1.1.0 (2021-03-11)

### Traces

- Implementations can ignore links with invalid SpanContext([#1492](https://github.com/open-telemetry/opentelemetry-specification/pull/1492))
- Add `none` as a possible value for OTEL_TRACES_EXPORTER to disable export
  ([#1439](https://github.com/open-telemetry/opentelemetry-specification/pull/1439))
- Add [`ForceFlush`](/specification/trace/sdk.md#forceflush) to SDK's `TracerProvider` ([#1452](https://github.com/open-telemetry/opentelemetry-specification/pull/1452))

### Metrics

- Add `none` as a possible value for OTEL_METRICS_EXPORTER to disable export
  ([#1439](https://github.com/open-telemetry/opentelemetry-specification/pull/1439))

### Logs

### Semantic Conventions

- Add `elasticsearch` to `db.system` semantic conventions ([#1463](https://github.com/open-telemetry/opentelemetry-specification/pull/1463))
- Add `arch` to `host` semantic conventions ([#1483](https://github.com/open-telemetry/opentelemetry-specification/pull/1483))
- Add `runtime` to `container` semantic conventions ([#1482](https://github.com/open-telemetry/opentelemetry-specification/pull/1482))
- Rename `gcp_gke` to `gcp_kubernetes_engine` to have consistency with other
Google products under `cloud.infrastructure_service` ([#1496](https://github.com/open-telemetry/opentelemetry-specification/pull/1496))
- `http.url` MUST NOT contain credentials ([#1502](https://github.com/open-telemetry/opentelemetry-specification/pull/1502))
- Add `aws.eks.cluster.arn` to EKS specific semantic conventions ([#1484](https://github.com/open-telemetry/opentelemetry-specification/pull/1484))
- Rename `zone` to `availability_zone` in `cloud` semantic conventions ([#1495](https://github.com/open-telemetry/opentelemetry-specification/pull/1495))
- Rename `cloud.infrastructure_service` to `cloud.platform` ([#1530](https://github.com/open-telemetry/opentelemetry-specification/pull/1530))
- Add section describing that libraries and the collector should autogenerate
the semantic convention keys. ([#1515](https://github.com/open-telemetry/opentelemetry-specification/pull/1515))

## v1.0.1 (2021-02-11)

- Fix rebase issue for span limit default values ([#1429](https://github.com/open-telemetry/opentelemetry-specification/pull/1429))

## v1.0.0 (2021-02-10)

New:

- Add `cloud.infrastructure_service` resource attribute
  ([#1112](https://github.com/open-telemetry/opentelemetry-specification/pull/1112))
- Add `SpanLimits` as a configuration for the TracerProvider([#1416](https://github.com/open-telemetry/opentelemetry-specification/pull/1416))

Updates:

- Add `http.server.active_requests` to count in-flight HTTP requests
  ([#1378](https://github.com/open-telemetry/opentelemetry-specification/pull/1378))
- Update default limit for span attributes, events, links to 128([#1419](https://github.com/open-telemetry/opentelemetry-specification/pull/1419))
- Update OT Trace propagator environment variable to match latest name([#1406](https://github.com/open-telemetry/opentelemetry-specification/pull/1406))
- Remove Metrics SDK specification to avoid confusion, clarify that Metrics API
  specification is not recommended for client implementation
  ([#1401](https://github.com/open-telemetry/opentelemetry-specification/pull/1401))
- Rename OTEL_TRACE_SAMPLER and OTEL_TRACE_SAMPLER_ARG env variables to OTEL_TRACES_SAMPLER and OTEL_TRACES_SAMPLER_ARG
  ([#1382](https://github.com/open-telemetry/opentelemetry-specification/pull/1382))
- Mark some entries in compliance matrix as optional([#1359](https://github.com/open-telemetry/opentelemetry-specification/pull/1359))
  SDKs are free to provide support at their discretion.
- Rename signal-specific variables for `OTLP_EXPORTER_*` to `OTLP_EXPORTER_TRACES_*` and `OTLP_EXPORTER_METRICS_*`([#1362](https://github.com/open-telemetry/opentelemetry-specification/pull/1362))
- Versioning and stability guarantees for OpenTelemetry clients([#1291](https://github.com/open-telemetry/opentelemetry-specification/pull/1291))
- Additional Cassandra semantic attributes
  ([#1217](https://github.com/open-telemetry/opentelemetry-specification/pull/1217))
- OTEL_EXPORTER environment variable replaced with OTEL_TRACES_EXPORTER and
  OTEL_METRICS_EXPORTER which each accept only a single value, not a list.
  ([#1318](https://github.com/open-telemetry/opentelemetry-specification/pull/1318))
- `process.runtime.description` resource convention: Add `java.vm.name`
  ([#1242](https://github.com/open-telemetry/opentelemetry-specification/pull/1242))
- Refine span name guideline for SQL database spans
  ([#1219](https://github.com/open-telemetry/opentelemetry-specification/pull/1219))
- Add RPC semantic conventions for metrics
  ([#1162](https://github.com/open-telemetry/opentelemetry-specification/pull/1162))
- Clarify `Description` usage on `Status` API
  ([#1257](https://github.com/open-telemetry/opentelemetry-specification/pull/1257))
- Add/Update `Status` + `error` mapping for Jaeger & Zipkin Exporters
  ([#1257](https://github.com/open-telemetry/opentelemetry-specification/pull/1257))
- Resource's service.name MUST have a default value, service.instance.id is not
  required.
  ([#1269](https://github.com/open-telemetry/opentelemetry-specification/pull/1269))
  - Clarified in [#1294](https://github.com/open-telemetry/opentelemetry-specification/pull/1294)
- Add requirement that the SDK allow custom generation of Trace IDs and Span IDs
  ([#1006](https://github.com/open-telemetry/opentelemetry-specification/pull/1006))
- Add default ratio when TraceIdRatioSampler is specified by environment variable but
  no ratio is.
  ([#1322](https://github.com/open-telemetry/opentelemetry-specification/pull/1322))
- Require schemed endpoints for OTLP exporters
  ([1234](https://github.com/open-telemetry/opentelemetry-specification/pull/1234))
- Resource SDK: Reverse (suggested) order of Resource.Merge parameters, remove
  special case for empty strings
  ([#1345](https://github.com/open-telemetry/opentelemetry-specification/pull/1345))
- Resource attributes: lowerecased the allowed values of the `aws.ecs.launchtype`
  attribute
  ([#1339](https://github.com/open-telemetry/opentelemetry-specification/pull/1339))
- Trace Exporters: Fix TODOs in Jaeger exporter spec
  ([#1374](https://github.com/open-telemetry/opentelemetry-specification/pull/1374))
- Clarify that Jaeger/Zipkin exporters must rely on the default Resource to
  get service.name if none was specified.
  ([#1386](https://github.com/open-telemetry/opentelemetry-specification/pull/1386))
- Modify OTLP/Zipkin Exporter format variables for 1.0 (allowing further specification post 1.0)
  ([#1358](https://github.com/open-telemetry/opentelemetry-specification/pull/1358))
- Add `k8s.node` semantic conventions ([#1390](https://github.com/open-telemetry/opentelemetry-specification/pull/1390))
- Clarify stability for both OTLP/HTTP and signals in OTLP.
  ([#1400](https://github.com/open-telemetry/opentelemetry-specification/pull/1400/files))

## v0.7.0 (11-18-2020)

New:

- Document service name mapping for Jaeger exporters
  ([1222](https://github.com/open-telemetry/opentelemetry-specification/pull/1222))
- Change default OTLP port number
  ([#1221](https://github.com/open-telemetry/opentelemetry-specification/pull/1221))
- Add performance benchmark specification
  ([#748](https://github.com/open-telemetry/opentelemetry-specification/pull/748))
- Enforce that the Baggage API must be fully functional, even without an installed SDK.
  ([#1103](https://github.com/open-telemetry/opentelemetry-specification/pull/1103))
- Rename "Canonical status code" to "Status code"
  ([#1081](https://github.com/open-telemetry/opentelemetry-specification/pull/1081))
- Add Metadata for Baggage entries, and clarify W3C Baggage Propagator implementation
  ([#1066](https://github.com/open-telemetry/opentelemetry-specification/pull/1066))
- Change Status to be consistent with Link and Event
  ([#1067](https://github.com/open-telemetry/opentelemetry-specification/pull/1067))
- Clarify env variables in otlp exporter
  ([#975](https://github.com/open-telemetry/opentelemetry-specification/pull/975))
- Add Prometheus exporter environment variables
  ([#1021](https://github.com/open-telemetry/opentelemetry-specification/pull/1021))
- Default propagators in un-configured API must be no-op
  ([#930](https://github.com/open-telemetry/opentelemetry-specification/pull/930))
- Define resource mapping for Jaeger exporters
  ([#891](https://github.com/open-telemetry/opentelemetry-specification/pull/891))
- Add resource semantic conventions for operating systems
  ([#693](https://github.com/open-telemetry/opentelemetry-specification/pull/693))
- Add semantic convention for source code attributes
  ([#901](https://github.com/open-telemetry/opentelemetry-specification/pull/901))
- Add semantic conventions for outgoing Function as a Service (FaaS) invocations
  ([#862](https://github.com/open-telemetry/opentelemetry-specification/pull/862))
- Add resource semantic convention for deployment environment
  ([#606](https://github.com/open-telemetry/opentelemetry-specification/pull/606/))
- Refine semantic conventions for messaging systems and add specific attributes for Kafka
  ([#1027](https://github.com/open-telemetry/opentelemetry-specification/pull/1027))
- Clarification of the behavior of the Trace API, re: context propagation, in
  the absence of an installed SDK
- Add API and semantic conventions for recording exceptions as Span Events
  ([#697](https://github.com/open-telemetry/opentelemetry-specification/pull/697))
  * API was extended to allow adding arbitrary event attributes ([#874](https://github.com/open-telemetry/opentelemetry-specification/pull/874))
  * `exception.escaped` semantic span event attribute was added
    ([#784](https://github.com/open-telemetry/opentelemetry-specification/pull/784),
    [#946](https://github.com/open-telemetry/opentelemetry-specification/pull/946))
- Allow samplers to modify tracestate
  ([#988](https://github.com/open-telemetry/opentelemetry-specification/pull/988/))
- Update the header name for otel baggage, and version date
  ([#981](https://github.com/open-telemetry/opentelemetry-specification/pull/981))
- Define PropagationOnly Span to simplify active Span logic in Context
  ([#994](https://github.com/open-telemetry/opentelemetry-specification/pull/994))
- Add limits to the number of attributes, events, and links in SDK Spans
  ([#942](https://github.com/open-telemetry/opentelemetry-specification/pull/942))
- Add Metric SDK specification (partial): covering terminology and Accumulator component
  ([#626](https://github.com/open-telemetry/opentelemetry-specification/pull/626))
- Clarify context interaction for trace module
  ([#1063](https://github.com/open-telemetry/opentelemetry-specification/pull/1063))
- Add `Shutdown` function to `*Provider` SDK
  ([#1074](https://github.com/open-telemetry/opentelemetry-specification/pull/1074))
- Add semantic conventions for system metrics
  ([#937](https://github.com/open-telemetry/opentelemetry-specification/pull/937))
- Add `db.sql.table` to semantic conventions, allow `db.operation` for SQL
  ([#1141](https://github.com/open-telemetry/opentelemetry-specification/pull/1141))
- Add OTEL_TRACE_SAMPLER env variable definition
  ([#1136](https://github.com/open-telemetry/opentelemetry-specification/pull/1136/))
- Add guidelines for OpenMetrics interoperability
  ([#1154](https://github.com/open-telemetry/opentelemetry-specification/pull/1154))
- Add OTEL_TRACE_SAMPLER_ARG env variable definition
  ([#1202](https://github.com/open-telemetry/opentelemetry-specification/pull/1202))

Updates:

- Clarify null SHOULD NOT be allowed even in arrays
  ([#1214](https://github.com/open-telemetry/opentelemetry-specification/pull/1214))
- Remove ordering SHOULD-requirement for attributes
  ([#1212](https://github.com/open-telemetry/opentelemetry-specification/pull/1212))
- Make `process.pid` optional, split `process.command_args` from `command_line`
  ([#1137](https://github.com/open-telemetry/opentelemetry-specification/pull/1137))
- Renamed `CorrelationContext` to `Baggage`:
  ([#857](https://github.com/open-telemetry/opentelemetry-specification/pull/857))
- Add semantic convention for NGINX custom HTTP 499 status code.
- Adapt semantic conventions for the span name of messaging systems
  ([#690](https://github.com/open-telemetry/opentelemetry-specification/pull/690))
- Remove lazy Event and Link API from Span interface
  ([#840](https://github.com/open-telemetry/opentelemetry-specification/pull/840))
  * SIGs are recommended to remove any existing implementation of the lazy APIs
    to avoid conflicts/breaking changes in case they will be reintroduced to the
    spec in future.
- Provide clear definitions for readable and read/write span interfaces in the
  SDK
  ([#669](https://github.com/open-telemetry/opentelemetry-specification/pull/669))
  * SpanProcessors must provide read/write access at least in OnStart.
- Specify how `Probability` sampler is used with `ParentOrElse` sampler.
- Clarify event timestamp origin and range
  ([#839](https://github.com/open-telemetry/opentelemetry-specification/pull/839))
- Clean up api-propagators.md, by extending documentation and removing redundant
  sections
  ([#577](https://github.com/open-telemetry/opentelemetry-specification/pull/577))
- Rename HTTPText propagator to TextMap
  ([#793](https://github.com/open-telemetry/opentelemetry-specification/pull/793))
- Rename ParentOrElse sampler to ParentBased and add multiple delegate samplers
  ([#610](https://github.com/open-telemetry/opentelemetry-specification/pull/610))
- Rename ProbabilitySampler to TraceIdRatioBasedSampler and add requirements
  ([#611](https://github.com/open-telemetry/opentelemetry-specification/pull/611))
- Version attributes no longer have a prefix such as semver:
  ([#873](https://github.com/open-telemetry/opentelemetry-specification/pull/873))
- Add semantic conventions for process runtime
  ([#882](https://github.com/open-telemetry/opentelemetry-specification/pull/882),
   [#1137](https://github.com/open-telemetry/opentelemetry-specification/pull/1137))
- Use hex encoding for trace id and span id fields in OTLP JSON encoding:
  ([#911](https://github.com/open-telemetry/opentelemetry-specification/pull/911))
- Explicitly specify the SpanContext APIs IsValid and IsRemote as required
  ([#914](https://github.com/open-telemetry/opentelemetry-specification/pull/914))
- A full `Context` is the only way to specify a parent of a `Span`.
  `SpanContext` or even `Span` are not allowed anymore.
  ([#875](https://github.com/open-telemetry/opentelemetry-specification/pull/875))
- Remove obsolete `http.status_text` from semantic conventions
  ([#972](https://github.com/open-telemetry/opentelemetry-specification/pull/972))
- Define `null` as an invalid value for attributes and declare attempts to set
  `null` as undefined behavior
  ([#992](https://github.com/open-telemetry/opentelemetry-specification/pull/992))
- SDK: Rename the `Decision` values for `SamplingResult`s to `DROP`, `RECORD_ONLY`
  and `RECORD_AND_SAMPLE` for consistency
  ([#938](https://github.com/open-telemetry/opentelemetry-specification/pull/938),
  [#956](https://github.com/open-telemetry/opentelemetry-specification/pull/956))
- Metrics API: Replace "Additive" with "Adding", "Non-Additive" with "Grouping"
  ([#983](https://github.com/open-telemetry/opentelemetry-specification/pull/983)
- Move active span interaction in the Trace API to a separate class
  ([#923](https://github.com/open-telemetry/opentelemetry-specification/pull/923))
- Metrics SDK: Specify LastValue default aggregation for ValueObserver
  ([#984](https://github.com/open-telemetry/opentelemetry-specification/pull/984)
- Metrics SDK: Specify TBD default aggregation for ValueRecorder
  ([#984](https://github.com/open-telemetry/opentelemetry-specification/pull/984)
- Trace SDK: Sampler.ShouldSample gets parent Context instead of SpanContext
  ([#881](https://github.com/open-telemetry/opentelemetry-specification/pull/881))
- SDK: Specify known values, as well as basic error handling for OTEL_PROPAGATORS.
  ([#962](https://github.com/open-telemetry/opentelemetry-specification/pull/962))
  ([#995](https://github.com/open-telemetry/opentelemetry-specification/pull/995))
- SDK: Specify when to generate new IDs with sampling
  ([#1225](https://github.com/open-telemetry/opentelemetry-specification/pull/1225))
- Remove custom header name for Baggage, use official header
  ([#993](https://github.com/open-telemetry/opentelemetry-specification/pull/993))
- Trace API: Clarifications for `Span.End`, e.g. IsRecording becomes false after End
  ([#1011](https://github.com/open-telemetry/opentelemetry-specification/pull/1011))
- Update semantic conventions for gRPC for new Span Status
  ([#1156](https://github.com/open-telemetry/opentelemetry-specification/pull/1156))

## v0.6.0 (2020-07-01)

New:

- Add span attribute to indicate cold starts of Function as a Service executions
  ([#650](https://github.com/open-telemetry/opentelemetry-specification/pull/650))
- Add conventions for naming of exporter packages
  ([#629](https://github.com/open-telemetry/opentelemetry-specification/pull/629))
- Add semantic conventions for container id
  ([#673](https://github.com/open-telemetry/opentelemetry-specification/pull/673))
- Add semantic conventions for HTTP content length
  ([#641](https://github.com/open-telemetry/opentelemetry-specification/pull/641))
- Add semantic conventions for process resource
  ([#635](https://github.com/open-telemetry/opentelemetry-specification/pull/635))
- Add peer.service to provide a user-configured name for a remote service
  ([#652](https://github.com/open-telemetry/opentelemetry-specification/pull/652))

Updates:

- Improve root Span description
  ([#645](https://github.com/open-telemetry/opentelemetry-specification/pull/645))
- Extend semantic conventions for RPC and allow non-gRPC calls
  ([#604](https://github.com/open-telemetry/opentelemetry-specification/pull/604))
- Revise and extend semantic conventions for databases
  ([#575](https://github.com/open-telemetry/opentelemetry-specification/pull/575))
- Clarify Tracer vs TracerProvider in tracing API and SDK spec.
  ([#619](https://github.com/open-telemetry/opentelemetry-specification/pull/619))
  Most importantly:
  * Configuration should be stored not per Tracer but in the TracerProvider.
  * Active spans are not per Tracer.
- Do not set any value in Context upon failed extraction
  ([#671](https://github.com/open-telemetry/opentelemetry-specification/pull/671))
- Clarify semantic conventions around span start and end time
  ([#592](https://github.com/open-telemetry/opentelemetry-specification/pull/592))

## v0.5.0 (06-02-2020)

- Define Log Data Model.
- Remove SpanId from Sampler input.
- Clarify what it will mean for a vendor to "support OpenTelemetry".
- Clarify Tracers should reference an InstrumentationLibrary rather than a
  Resource.
- Replace ALWAYS_PARENT sampler with a composite ParentOrElse sampler.
- Incorporate old content on metrics calling conventions, label sets.
- Update api-metrics-user.md and api-metrics-meter.md with the latest metrics
  API.
- Normalize Instrumentation term for instrumentations.
- Change w3c correlation context to custom header.

## v0.4.0 (2020-05-12)

- [OTEP-83](oteps/0083-component.md)
  Introduce the notion of InstrumentationLibrary.
- [OTEP-88](oteps/metrics/0088-metric-instrument-optional-refinements.md)
  Metrics API instrument foundation.
- [OTEP-91](oteps/logs/0091-logs-vocabulary.md)
  Logs vocabulary.
- [OTEP-92](oteps/logs/0092-logs-vision.md)
  Logs Vision.
- [OTEP-90](oteps/metrics/0090-remove-labelset-from-metrics-api.md)
  Remove LabelSet from the metrics API.
- [OTEP-98](oteps/metrics/0098-metric-instruments-explained.md)
  Explain the metric instruments.
- [OTEP-99](oteps/0099-otlp-http.md)
  OTLP/HTTP: HTTP Transport Extension for OTLP.
- Define handling of null and empty attribute values.
- Rename Setter.put to Setter.set
- Add glossary for typically misused terms.
- Clarify that resources are immutable.
- Clarify that SpanContext.IsRemote is false on remote children.
- Move specifications into sub-directories per signal.
- Remove references to obsolete `peer.*` attributes.
- Span semantic conventions for for messaging systems.
- Span semantic conventions for function as a service.
- Remove the handling of retries from trace exporters.
- Remove Metrics' default keys.
- Add some clarifying language to the semantics of metric instrument naming.
- Allow injectors and extractors to be separate interfaces.
- Add an explanation on why Context Restore operation is needed.
- Document special Zipkin conversion cases.

## v0.3.0 (2020-02-21)

- [OTEP-0059](oteps/trace/0059-otlp-trace-data-format.md)
  Add OTLP Trace Data Format specification.
- [OTEP-0066](oteps/0066-separate-context-propagation.md)
  Separate Layer for Context Propagation.
- [OTEP-0070](oteps/metrics/0070-metric-bound-instrument.md)
  Rename metric instrument "Handles" to "Bound Instruments".
- [OTEP-0072](oteps/metrics/0072-metric-observer.md)
  Metric Observer instrument specification (refinement).
- [OTEP-0080](oteps/metrics/0080-remove-metric-gauge.md)
  Remove the Metric Gauge instrument, recommend use of other instruments.
- Update 0003-measure-metric-type to match current Specification.
- Update 0009-metric-handles to match current Specification.
- Clarify named tracers and meters.
- Remove SamplingHint from the Sampling OTEP (OTEP-0006).
- Remove component attribute.
- Allow non-string Resource label values.
- Allow array values for attributes.
- Add service version to Resource attributes.
- Add general, general identity, network and VM image attribute conventions.
- Add a section on transformation to Zipkin Spans.
- Add a section on SDK default configuration.
- Enhance semantic conventions for HTTP/RPC.
- Provide guidelines for low-cardinality span names.
- SDK Tracer: Replace TracerFactory with TracerProvider.
- Update Resource to be in the SDK.

## v0.2.0 (2019-10-22)

- [OTEP-0001](oteps/0001-telemetry-without-manual-instrumentation.md)
  Added Auto-Instrumentation.
- [OTEP-0002](oteps/trace/0002-remove-spandata.md):
  Removed SpanData interface in favor of Span Start and End options.
- [OTEP-0003](oteps/metrics/0003-measure-metric-type.md)
  Consolidatesd pre-aggregated and raw metrics APIs.
- [OTEP-0008](oteps/metrics/0008-metric-observer.md)
  Added Metrics Observers API.
- [OTEP-0009](oteps/metrics/0009-metric-handles.md)
  Added Metrics Handle API.
- [OTEP-0010](oteps/metrics/0010-cumulative-to-counter.md)
  Rename "Cumulative" to "Counter" in the Metrics API.
- [OTEP-006](oteps/trace/0006-sampling.md)
  Moved sampling from the API tp the SDK.
- [OTEP-0007](oteps/0007-no-out-of-band-reporting.md)
  Moved support for out-of-band telemetry from the API to the SDK.
- [OTEP-0016](oteps/0016-named-tracers.md)
  Added named providers for Tracers and Meters.
- Added design goals and requirements for a telemetry data exchange protocol.
- Added a Span Processor interface for intercepting span start and end
  invocations.
- Added a Span Exporter interface for processing batches of spans.
- Replaced DistributedContext.GetIterator with GetEntries.
- Added clarifications and adjustments to improve cross-language applicability.
- Added a specification for SDK configuration.

## v0.1.0 (2019-06-21)

- Added API proposal for the converged OpenTracing/OpenCensus project is
  complete.<|MERGE_RESOLUTION|>--- conflicted
+++ resolved
@@ -13,43 +13,37 @@
 
 ### Metrics
 
-<<<<<<< HEAD
-=======
+### Logs
+
+### Baggage
+
+### Resource
+
+### Profiles
+
+### OpenTelemetry Protocol
+
+### Compatibility
+
+### SDK Configuration
+
+### Common
+
+### Supplementary Guidelines
+
+### OTEPs
+
+## v1.43.0 (2025-03-18)
+
+### Traces
+
 - Clarify STDOUT exporter format is unspecified.
    ([#4418](https://github.com/open-telemetry/opentelemetry-specification/pull/4418))
+
+### Metrics
+
 - Clarify the metrics design goal, scope out StatsD client support.
    ([#4445](https://github.com/open-telemetry/opentelemetry-specification/pull/4445))
-
->>>>>>> 127df792
-### Logs
-
-### Baggage
-
-### Resource
-
-### Profiles
-
-### OpenTelemetry Protocol
-
-### Compatibility
-
-### SDK Configuration
-
-### Common
-
-### Supplementary Guidelines
-
-### OTEPs
-
-## v1.43.0 (2025-03-17)
-
-### Traces
-
-- Clarify STDOUT exporter format is unspecified.
-   ([#4418](https://github.com/open-telemetry/opentelemetry-specification/pull/4418))
-
-### Metrics
-
 - Clarify STDOUT exporter format is unspecified.
    ([#4418](https://github.com/open-telemetry/opentelemetry-specification/pull/4418))
 
