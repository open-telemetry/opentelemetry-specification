# Changelog

Please update changelog as part of any significant pull request. Place short
description of your change into "Unreleased" section. As part of release process
content of "Unreleased" section content will generate release notes for the
release.

## Unreleased

### Context

### Traces

### Metrics

- Add experimental histogram advice API.
  ([#3216](https://github.com/open-telemetry/opentelemetry-specification/pull/3216))

### Logs

- Clarify parameters for emitting a log record.
  ([#3345](https://github.com/open-telemetry/opentelemetry-specification/pull/3354))

### Resource

### Semantic Conventions

### Compatibility

### OpenTelemetry Protocol

### SDK Configuration

### Telemetry Schemas

### Common

## v1.20.0 (2023-04-07)

### Context

- No changes.

### Traces

- Clarify required parent information in ReadableSpan. Technically a relaxation,
  but previously it was easy to overlook certain properties were required.
  [#3257](https://github.com/open-telemetry/opentelemetry-specification/pull/3257)
- Remove underspecified and unused Span decorator from Trace SDK.
  ([#3363](https://github.com/open-telemetry/opentelemetry-specification/pull/3363))

### Metrics

- Clarify that units should use UCUM case sensitive variant.
  ([#3306](https://github.com/open-telemetry/opentelemetry-specification/pull/3306))
- Remove No-Op instrument and Meter creation requirements.
  ([#3322](https://github.com/open-telemetry/opentelemetry-specification/pull/3322))
- Fixed attributes requirement level in semantic conventions for hardware metrics
  ([#3258](https://github.com/open-telemetry/opentelemetry-specification/pull/3258))

### Logs

- Update log readme "request context" to "trace context".
  ([#3332](https://github.com/open-telemetry/opentelemetry-specification/pull/3332))
- Remove log readme document status.
  ([#3334](https://github.com/open-telemetry/opentelemetry-specification/pull/3334))
- Break out compatibility document on recording trace context in non-OTLP Log Format
  ([#3331](https://github.com/open-telemetry/opentelemetry-specification/pull/3331))
- Ensure Logs Bridge API doesn't contain SDK implementation details
  ([#3275](https://github.com/open-telemetry/opentelemetry-specification/pull/3275))
- Add Log Bridge API artifact naming guidance
  ([#3346](https://github.com/open-telemetry/opentelemetry-specification/pull/3346))
- Add log appender / bridge to glossary.
  ([#3335](https://github.com/open-telemetry/opentelemetry-specification/pull/3335))

### Resource

- No changes.

### Semantic Conventions

- Clarify that attribute requirement levels apply to the instrumentation library
  ([#3289](https://github.com/open-telemetry/opentelemetry-specification/pull/3289))
- Fix grammatical number of metric units.
  ([#3298](https://github.com/open-telemetry/opentelemetry-specification/pull/3298))
- Rename `net.app.protocol.(name|version)` to `net.protocol.(name|version)`
  ([#3272](https://github.com/open-telemetry/opentelemetry-specification/pull/3272))
- Replace `http.flavor` with `net.protocol.(name|version)`
  ([#3272](https://github.com/open-telemetry/opentelemetry-specification/pull/3272))
- Metric requirement levels are now stable
  ([#3271](https://github.com/open-telemetry/opentelemetry-specification/pull/3271))
- BREAKING: remove `messaging.destination.kind` and `messaging.source.kind`.
  ([#3214](https://github.com/open-telemetry/opentelemetry-specification/pull/3214),
  [#3348](https://github.com/open-telemetry/opentelemetry-specification/pull/3348))
- Define attributes collected for `cosmosdb` by Cosmos DB SDK
  ([#3097](https://github.com/open-telemetry/opentelemetry-specification/pull/3097))
- Clarify stability requirements of semantic conventions
  ([#3225](https://github.com/open-telemetry/opentelemetry-specification/pull/3225))
- BREAKING: Change span statuses for gRPC server spans.
  ([#3333](https://github.com/open-telemetry/opentelemetry-specification/pull/3333))
- Stabilize key components of `service.*` and `telemetry.sdk.*` resource
  semantic conventions.
  ([#3202](https://github.com/open-telemetry/opentelemetry-specification/pull/3202))
- Fixed attributes requirement level in semantic conventions for hardware metrics
  ([#3258](https://github.com/open-telemetry/opentelemetry-specification/pull/3258))
- Added AWS S3 semantic conventions.
  ([#3251](https://github.com/open-telemetry/opentelemetry-specification/pull/3251))
- Fix units in the Kafka metric semantic conventions.
  ([#3300](https://github.com/open-telemetry/opentelemetry-specification/pull/3300))
- Add Trino to Database specific conventions
  ([#3347](https://github.com/open-telemetry/opentelemetry-specification/pull/3347))
- Change `db.statement` to only be collected if there is sanitization.
  ([#3127](https://github.com/open-telemetry/opentelemetry-specification/pull/3127))
- BREAKING: Remove `http.status_code` attribute from the
  `http.server.active_requests` metric.
  ([#3366](https://github.com/open-telemetry/opentelemetry-specification/pull/3366))
- Mark attribute requirement levels as stable
  ([#3368](https://github.com/open-telemetry/opentelemetry-specification/pull/3368))

### Compatibility

- No changes.

### OpenTelemetry Protocol

- Declare OTLP stable.
  ([#3274](https://github.com/open-telemetry/opentelemetry-specification/pull/3274))

### SDK Configuration

<<<<<<< HEAD
- Lay initial groundwork for file configuration
  ([#3360](https://github.com/open-telemetry/opentelemetry-specification/pull/3360))
=======
- No changes.
>>>>>>> b0ba0a93

### Telemetry Schemas

- No changes.

### Common

- No changes.

## v1.19.0 (2023-03-06)

### Context

- No changes.

### Traces

- No changes.

### Metrics

- Add unit to View's Instrument selection criteria.
  ([#3184](https://github.com/open-telemetry/opentelemetry-specification/pull/3184))
- Add metric requirement levels "Required", "Recommended", and "Opt-In".
  ([#3237](https://github.com/open-telemetry/opentelemetry-specification/pull/3237))

### Logs

- Rename Logs API to Logs Bridge API to prevent confusion.
  ([#3197](https://github.com/open-telemetry/opentelemetry-specification/pull/3197))
- Move event language from log README to event-api.
  ([#3252](https://github.com/open-telemetry/opentelemetry-specification/pull/3252))

### Resource

- Clarify how to collect `host.id` for non-containerized systems.
  ([#3173](https://github.com/open-telemetry/opentelemetry-specification/pull/3173))

### Semantic Conventions

- Move X-Ray Env Variable propagation to span link instead of parent for AWS Lambda.
  ([#3166](https://github.com/open-telemetry/opentelemetry-specification/pull/3166))
- Add heroku resource semantic conventions.
  [#3075](https://github.com/open-telemetry/opentelemetry-specification/pull/3075)
- BREAKING: Rename faas.execution to faas.invocation_id
  ([#3209](https://github.com/open-telemetry/opentelemetry-specification/pull/3209))
- BREAKING: Change faas.max_memory units to Bytes instead of MB
  ([#3209](https://github.com/open-telemetry/opentelemetry-specification/pull/3209))
- BREAKING: Expand scope of faas.id to cloud.resource_id
  ([#3188](https://github.com/open-telemetry/opentelemetry-specification/pull/3188))
- Add Connect RPC specific conventions
  ([#3116](https://github.com/open-telemetry/opentelemetry-specification/pull/3116))
- Rename JVM metric attribute value from `nonheap` to `non_heap`
  ([#3250](https://github.com/open-telemetry/opentelemetry-specification/pull/3250))
- Mark the attribute naming guidelines in the specification as stable.
  ([#3220](https://github.com/open-telemetry/opentelemetry-specification/pull/3220))
- Mark telemetry schema readme stable.
  ([#3221](https://github.com/open-telemetry/opentelemetry-specification/pull/3221))
- Remove mention of `net.transport` from HTTP semantic conventions
  ([#3244](https://github.com/open-telemetry/opentelemetry-specification/pull/3244))
- Clarifies that if an HTTP client request is explicitly made to an IP address,
  e.g. `http://x.x.x.x:8080`, then `net.peer.name` SHOULD be the IP address `x.x.x.x`
  ([#3276](https://github.com/open-telemetry/opentelemetry-specification/pull/3276))
- Mark `net.sock.host.port` as conditionally required.
  ([#3246](https://github.com/open-telemetry/opentelemetry-specification/pull/3246))
- Rename Optional attribute requirement level to Opt-In.
  ([#3228](https://github.com/open-telemetry/opentelemetry-specification/pull/3228))
- Rename `http.user_agent` to `user_agent.original`.
  ([#3190](https://github.com/open-telemetry/opentelemetry-specification/pull/3190))
- Expand the declaration of `pool.name`.
  ([#3050](https://github.com/open-telemetry/opentelemetry-specification/pull/3050))

### Compatibility

- Update Zipkin remoteEndpoint preferences.
  ([#3087](https://github.com/open-telemetry/opentelemetry-specification/pull/3087))

### OpenTelemetry Protocol

- Declare OTLP/JSON Stable.
  ([#2930](https://github.com/open-telemetry/opentelemetry-specification/pull/2930))

### SDK Configuration

- No changes.

### Telemetry Schemas

- No changes.

### Common

- No changes.

## v1.18.0 (2023-02-09)

### Context

- No changes.

### Traces

- Clarify guidance regarding excessive logging when attributes are dropped
  or truncated.
  ([#3151](https://github.com/open-telemetry/opentelemetry-specification/pull/3151))

### Metrics

- No changes.

### Logs

- Define BatchLogRecordProcessor default configuration values.
  ([#3002](https://github.com/open-telemetry/opentelemetry-specification/pull/3002))
- Clarify guidance regarding excessive logging when attributes are dropped
  or truncated.
  ([#3151](https://github.com/open-telemetry/opentelemetry-specification/pull/3151))

### Resource

- No changes.

### Semantic Conventions

- Add Cloud Spanner and Microsoft SQL Server Compact to db.system semantic conventions
  ([#3105](https://github.com/open-telemetry/opentelemetry-specification/pull/3105)).
- Enable semantic convention tooling for metrics in spec
  ([#3119](https://github.com/open-telemetry/opentelemetry-specification/pull/3119))
- Rename google openshift platform attribute from `google_cloud_openshift` to `gcp_openshift`
  to match the existing `cloud.provider` prefix.
  ([#3095](https://github.com/open-telemetry/opentelemetry-specification/pull/3095))
- Changes http server span names from `{http.route}` to `{http.method} {http.route}`
  (when route is available), and from `HTTP {http.method}` to `{http.method}` (when
  route is not available).
  Changes http client span names from `HTTP {http.method}` to `{http.method}`.
  ([#3165](https://github.com/open-telemetry/opentelemetry-specification/pull/3165))
- Mark `http.server.duration` and `http.client.duration` metrics as required, and mark
  all other HTTP metrics as optional.
  [#3158](https://github.com/open-telemetry/opentelemetry-specification/pull/3158)
- Add `net.host.port` to `http.server.active_requests` metrics attributes.
  [#3158](https://github.com/open-telemetry/opentelemetry-specification/pull/3158)
- `http.route` SHOULD contain the "application root" if there is one.
  ([#3164](https://github.com/open-telemetry/opentelemetry-specification/pull/3164))

### Compatibility

- Add condition with sum and count for Prometheus summaries
  ([3059](https://github.com/open-telemetry/opentelemetry-specification/pull/3059)).
- Clarify prometheus unit conversions
  ([#3066](https://github.com/open-telemetry/opentelemetry-specification/pull/3066)).
- Define conversion mapping from OTel Exponential Histograms to Prometheus Native
  Histograms.
  ([#3079](https://github.com/open-telemetry/opentelemetry-specification/pull/3079))
- Fix Prometheus histogram metric suffixes. Bucket series end in `_bucket`
  ([#3018](https://github.com/open-telemetry/opentelemetry-specification/pull/3018)).

### OpenTelemetry Protocol

- No changes.

### SDK Configuration

- Add log-specific attribute limit configuration and clarify that general
  attribute limit configuration also apply to log records
  ([#2861](https://github.com/open-telemetry/opentelemetry-specification/pull/2861)).

### Telemetry Schemas

- No changes.

### Common

- No changes.

## v1.17.0 (2023-01-17)

### Context

- No changes.

### Traces

- Clarify that the BatchSpanProcessor should export batches when the queue reaches the batch size
  ([#3024](https://github.com/open-telemetry/opentelemetry-specification/pull/3024))
- Deprecate jaeger exporter, scheduled for spec removal in July 2023.
  [#2858](https://github.com/open-telemetry/opentelemetry-specification/pull/2858)

### Metrics

- Rename built-in ExemplarFilters to AlwaysOn, AlwaysOff and TraceBased.
  ([#2919](https://github.com/open-telemetry/opentelemetry-specification/pull/2919))
- Add `MaxScale` config option to Exponential Bucket Histogram Aggregation.
  ([#3017](https://github.com/open-telemetry/opentelemetry-specification/pull/3017))
- Rename exponential bucket histogram aggregation to base 2 exponential histogram
  aggregation. Rename "OTEL_EXPORTER_OTLP_METRICS_DEFAULT_HISTOGRAM_AGGREGATION"
  value from "exponential_bucket_histogram" to
  "base2_exponential_bucket_histogram". Mark exponential histogram data model and
  base2 exponential histogram aggregation as stable.
  ([#3041](https://github.com/open-telemetry/opentelemetry-specification/pull/3041))

### Logs

- Clarify usage of log body for structured logs
  ([#3023](https://github.com/open-telemetry/opentelemetry-specification/pull/3023))
- Move appendices from Data Model to new Data Model Appendix document
  ([#3207](https://github.com/open-telemetry/opentelemetry-specification/pull/3207))

### Resource

- No changes.

### Semantic Conventions

- Clarify common HTTP attributes apply to both clients and servers
  ([#3044](https://github.com/open-telemetry/opentelemetry-specification/pull/3044))
- Add `code.lineno` source code attribute
  ([#3029](https://github.com/open-telemetry/opentelemetry-specification/pull/3029))
- Add ClickHouse to db.system semantic conventions
  ([#3011](https://github.com/open-telemetry/opentelemetry-specification/pull/3011))
- Refactor messaging attributes and per-message attributes in batching scenarios.
  ([#2957](https://github.com/open-telemetry/opentelemetry-specification/pull/2957)).
  BREAKING: rename `messaging.consumer_id` to `messaging.consumer.id`,
  `messaging.destination` to `messaging.destination.name`,
  `messaging.temp_destination` to `messaging.destination.temporary`,
  `messaging.destination_kind` to `messaging.destination.kind`,
  `messaging.message_id` to `messaging.message.id`,
  `messaging.protocol` to `net.app.protocol.name`,
  `messaging.protocol_version`, `net.app.protocol.version`,
  `messaging.conversation_id` to `messaging.message.conversation_id`,
  `messaging.message_payload_size_bytes` to `messaging.message.payload_size_bytes`,
  `messaging.message_payload_compressed_size_bytes` to `messaging.message.payload_compressed_size_bytes`,
  `messaging.rabbitmq.routing_key`: `messaging.rabbitmq.destination.routing_key`,
  `messaging.kafka.message_key` to `messaging.kafka.message.key`,
  `messaging.kafka.consumer_group` to `messaging.kafka.consumer.group`,
  `messaging.kafka.partition` to `messaging.kafka.destination.partition`,
  `messaging.kafka.tombstone` to `messaging.kafka.message.tombstone`,
  `messaging.rocketmq.message_type` to `messaging.rocketmq.message.type`,
  `messaging.rocketmq.message_tag` to `messaging.rocketmq.message.tag`,
  `messaging.rocketmq.message_keys` to `messaging.rocketmq.message.keys`;
  Removed `messaging.url`;
  Renamed `send` operation to `publish`;
  Split `destination` and `source` namespaces and clarify per-message attributes in batching scenarios.

### Compatibility

- Add Tracer.Close() to the OpenTracing Shim layer.
- Add OpenCensus migration guide and add BinaryPropagation as an option to gRPC
  instrumentation for OpenCensus compatibility
  ([#3015](https://github.com/open-telemetry/opentelemetry-specification/pull/3015)).

### OpenTelemetry Protocol

- Add table for OTLP/HTTP response code and client retry recommendation
  ([#3028](https://github.com/open-telemetry/opentelemetry-specification/pull/3028))
- Remove spaces from example exporter User-Agent header to conform to RFC7231 & RFC7230.
  [#3052](https://github.com/open-telemetry/opentelemetry-specification/pull/3052)

### SDK Configuration

- Rename knowns values for "OTEL_METRICS_EXEMPLAR_FILTER" to "always_on",
  "always_off" and "trace_based".
  ([#2919](https://github.com/open-telemetry/opentelemetry-specification/pull/2919))

### Telemetry Schemas

- No changes.

### Common

- No changes.

## v1.16.0 (2022-12-08)

### Context

- No changes.

### Traces

- No changes.

### Metrics

- Define Experimental MetricProducer as a third-party provider of metric data to MetricReaders.
  ([#2951](https://github.com/open-telemetry/opentelemetry-specification/pull/2951))
- Add OTLP exporter temporality preference named "LowMemory" which
  configures Synchronous Counter and Histogram instruments to use
  Delta aggregation temporality, which allows them to shed memory
  following a cardinality explosion, thus use less memory.
  ([#2961](https://github.com/open-telemetry/opentelemetry-specification/pull/2961))

### Logs

- Clarification on what an Event is, and what the event.domain and event.name attributes represent
  ([#2848](https://github.com/open-telemetry/opentelemetry-specification/pull/2848))
- Move `event.domain` from InstrumentationScope attributes to LogRecord
  attributes.
  ([#2940](https://github.com/open-telemetry/opentelemetry-specification/pull/2940))
- Split out Event API from Log API
  ([#2941](https://github.com/open-telemetry/opentelemetry-specification/pull/2941))
- Clarify data modification in `LogRecordProcessor`.
  ([#2969](https://github.com/open-telemetry/opentelemetry-specification/pull/2969))
- Make sure it is very clear we are not building a Logging API.
  ([#2966](https://github.com/open-telemetry/opentelemetry-specification/pull/2966))

### Resource

- Extend Cloud Platform Enum with OpenShift entry for all supported cloud providers.
  ([#2985](https://github.com/open-telemetry/opentelemetry-specification/pull/2985))

### Semantic Conventions

- Add `process.runtime.jvm.gc.duration` metric to semantic conventions.
  ([#2903](https://github.com/open-telemetry/opentelemetry-specification/pull/2903))
- Make http.status_code metric attribute an int.
  ([#2943](https://github.com/open-telemetry/opentelemetry-specification/pull/2943))
- Add IBM Cloud as a cloud provider.
  ([#2965](https://github.com/open-telemetry/opentelemetry-specification/pull/2965))
- Add semantic conventions for Feature Flags
  ([#2529](https://github.com/open-telemetry/opentelemetry-specification/pull/2529))
- Rename `rpc.request.metadata.<key>` and `rpc.response.metadata.<key>` to
  `rpc.grpc.request.metadata.<key>` and `rpc.grpc.response.metadata.<key>`
  ([#2981](https://github.com/open-telemetry/opentelemetry-specification/pull/2981))
- List the machine-id as potential source for a unique host.id
  ([#2978](https://github.com/open-telemetry/opentelemetry-specification/pull/2978))
- Add `messaging.kafka.message.offset` attribute.
  ([#2982](https://github.com/open-telemetry/opentelemetry-specification/pull/2982))
- Update hardware metrics to use `direction` as per general semantic conventions
  ([#2942](https://github.com/open-telemetry/opentelemetry-specification/pull/2942))

### Compatibility

- Add OpenCensus metric bridge specification.
  ([#2979](https://github.com/open-telemetry/opentelemetry-specification/pull/2979))

### OpenTelemetry Protocol

- No changes.

### SDK Configuration

- Specify handling of invalid numeric environment variables
  ([#2963](https://github.com/open-telemetry/opentelemetry-specification/pull/2963))

### Telemetry Schemas

- No changes.

### Common

- No changes.

## v1.15.0 (2022-11-09)

### Context

- No changes.

### Traces

- Rename `http.retry_count` to `http.resend_count` and clarify its meaning.
  ([#2743](https://github.com/open-telemetry/opentelemetry-specification/pull/2743))

### Metrics

- Handle duplicate description comments during Prometheus conversion.
  ([#2890](https://github.com/open-telemetry/opentelemetry-specification/pull/2890))
- Allow to configure min/max recording in the exponential histogram aggregation.
  ([#2904](https://github.com/open-telemetry/opentelemetry-specification/pull/2904))
- Add table of instrument additive property
  ([#2906](https://github.com/open-telemetry/opentelemetry-specification/pull/2906))

### Logs

- Add `Context` as argument to `LogRecordProcessor#onEmit`.
  ([#2927](https://github.com/open-telemetry/opentelemetry-specification/pull/2927))

### Resource

- No changes.

### Semantic Conventions

- Change to messaging.kafka.max.lag from UpDownCounter to Gauge (and rename it)
  ([#2837](https://github.com/open-telemetry/opentelemetry-specification/pull/2837))
- Add daemon attribute to jvm threads metric
  ([#2828](https://github.com/open-telemetry/opentelemetry-specification/pull/2828))
- Add gRPC request and response metadata semantic conventions
  ([#2874](https://github.com/open-telemetry/opentelemetry-specification/pull/2874))
- Add `process.paging.faults` metric to semantic conventions
  ([#2827](https://github.com/open-telemetry/opentelemetry-specification/pull/2827))
- Define semantic conventions yaml for non-otlp conventions
  ([#2850](https://github.com/open-telemetry/opentelemetry-specification/pull/2850))
- Add more semantic convetion attributes of Apache RocketMQ
  ([#2881](https://github.com/open-telemetry/opentelemetry-specification/pull/2881))
- Add `process.runtime.jvm.memory.usage_after_last_gc` metric to semantic conventions.
  ([#2901](https://github.com/open-telemetry/opentelemetry-specification/pull/2901))

### Compatibility

- Specify how Prometheus exporters and receivers handle instrumentation scope.
  ([#2703](https://github.com/open-telemetry/opentelemetry-specification/pull/2703)).

### OpenTelemetry Protocol

- Clarify that lowerCamelCase field names MUST be used for OTLP/JSON
  ([#2829](https://github.com/open-telemetry/opentelemetry-specification/pull/2829))

### SDK Configuration

- No changes.

### Telemetry Schemas

- No changes.

### Common

- Clarify that Scope is defined at build time
  ([#2878](https://github.com/open-telemetry/opentelemetry-specification/pull/2878))

## v1.14.0 (2022-10-04)

### Context

- No changes.

### Traces

- No changes.

### Metrics

- Changed the default buckets for Explicit Bucket Histogram to better match the
  official Prometheus clients.
  ([#2770](https://github.com/open-telemetry/opentelemetry-specification/pull/2770)).
- Fix OpenMetrics valid label keys, and specify prometheus conversion for metric name.
  ([#2788](https://github.com/open-telemetry/opentelemetry-specification/pull/2788))

### Logs

- Add environment variables for configuring the `BatchLogRecordProcessor`.
  ([#2785](https://github.com/open-telemetry/opentelemetry-specification/pull/2785))
- Fix inconsistencies in log README
  ([#2800](https://github.com/open-telemetry/opentelemetry-specification/pull/2800)).

### Resource

- Add `browser.mobile` and `browser.language` resource attributes
  ([#2761](https://github.com/open-telemetry/opentelemetry-specification/pull/2761))

### Semantic Conventions

- Add `process.context_switches`, and `process.open_file_descriptors`, to the
  metrics semantic conventions
  ([#2706](https://github.com/open-telemetry/opentelemetry-specification/pull/2706))
- Add exceptions to the logs semantic conventions
  ([#2819](https://github.com/open-telemetry/opentelemetry-specification/pull/2819))
- Make context propagation requirements explicit for messaging semantic conventions
  ([#2750](https://github.com/open-telemetry/opentelemetry-specification/pull/2750)).
- Update http metrics to use `http.route` instead of `http.target` for servers,
  drop `http.url` for clients
  ([#2818](https://github.com/open-telemetry/opentelemetry-specification/pull/2818)).

### Compatibility

- No changes.

### OpenTelemetry Protocol

- Add user agent to OTLP exporter specification
  ([#2684](https://github.com/open-telemetry/opentelemetry-specification/pull/2684))
- Prohibit usage of enum value name strings in OTLP/JSON
  ([#2758](https://github.com/open-telemetry/opentelemetry-specification/pull/2758))
- Clarify that unknown fields must be ignored when receiving OTLP/JSON
  ([#2816](https://github.com/open-telemetry/opentelemetry-specification/pull/2816))
- Add OTLP exporter user agent to the spec compliance matrix
  ([#2842](https://github.com/open-telemetry/opentelemetry-specification/pull/2842)).

### SDK Configuration

- Add the OTEL_SDK_DISABLED environment variable to the SDK configuration.
  ([2679](https://github.com/open-telemetry/opentelemetry-specification/pull/2679))
- Add the definition of a Boolean environment variable
  ([#2755](https://github.com/open-telemetry/opentelemetry-specification/pull/2755)).

### Telemetry Schemas

- No changes.

### Common

- No changes.

## v1.13.0 (2022-09-19)

### Context

- No changes.

### Traces

- Clarify the return of `Export(batch)` in the Batch Span Processor and exporter concurrency
  ([#2452](https://github.com/open-telemetry/opentelemetry-specification/pull/2452))
- Clarify that Context should not be mutable when setting a span
  ([#2637](https://github.com/open-telemetry/opentelemetry-specification/pull/2637))
- Clarify that `ForceFlush` is a required method on `SpanExporter` interface
  ([#2654](https://github.com/open-telemetry/opentelemetry-specification/pull/2654))

### Metrics

- Add experimental `OTEL_EXPORTER_OTLP_DEFAULT_HISTOGRAM_AGGREGATION` variable for
  configuring default histogram aggregation of OTLP metric exporter
  ([#2619](https://github.com/open-telemetry/opentelemetry-specification/pull/2619))
- Clarify async instrument callback identity
  ([#2538](https://github.com/open-telemetry/opentelemetry-specification/pull/2538))
- Prometheus export: Only monotonic sum are counters (with `_total`)
  ([#2644](https://github.com/open-telemetry/opentelemetry-specification/pull/2644))
- [OM/OTLP] Use `_created` for StartTimeUnixNano and vice-versa
  ([#2645](https://github.com/open-telemetry/opentelemetry-specification/pull/2645))
- Prometheus compatibility: use target_info metric instead of "target" info MF
  ([#2701](https://github.com/open-telemetry/opentelemetry-specification/pull/2701))
- Add optional Zero Threshold for Exponential Histograms to the metrics data model
  ([#2665](https://github.com/open-telemetry/opentelemetry-specification/pull/2665))
- Change the inclusivity of exponential histogram bounds
  ([#2633](https://github.com/open-telemetry/opentelemetry-specification/pull/2633))
- Add `process.threads` host metric semantic convention.
  ([#2705](https://github.com/open-telemetry/opentelemetry-specification/pull/2705)).

### Logs

- Update log SDK to allow log processors to mutate log records
  ([#2681](https://github.com/open-telemetry/opentelemetry-specification/pull/2681)).
- Add experimental Events and Logs API specification
  ([#2676](https://github.com/open-telemetry/opentelemetry-specification/pull/2676))
- Align log SDK and API component naming
  ([#2768](https://github.com/open-telemetry/opentelemetry-specification/pull/2768)).
- Add the signal-specific OTEL_EXPORTER_OTLP_LOGS_* environment variables
  ([#2782](https://github.com/open-telemetry/opentelemetry-specification/pull/2782)).

### Resource

- Update the version of the W3C Baggage specification used for `OTEL_RESOURCE_ATTRIBUTES`
  ([#2670](https://github.com/open-telemetry/opentelemetry-specification/pull/2670))

### Semantic Conventions

- Add `net.app.protocol.*` attributes
  ([#2602](https://github.com/open-telemetry/opentelemetry-specification/pull/2602))
- Add network metrics to process semantic conventions
  ([#2556](https://github.com/open-telemetry/opentelemetry-specification/pull/2556))
- Adopt attribute requirement levels in semantic conventions
  ([#2594](https://github.com/open-telemetry/opentelemetry-specification/pull/2594))
- Add semantic conventions for GraphQL
  ([#2456](https://github.com/open-telemetry/opentelemetry-specification/pull/2456))
- Change `cloudevents.event_spec_version` and `cloudevents.event_type` level from `required` to `recommended`
  ([#2618](https://github.com/open-telemetry/opentelemetry-specification/pull/2618))
- Change `faas.document.time` and `faas.time` level from `required` to `recommended`
  ([#2627](https://github.com/open-telemetry/opentelemetry-specification/pull/2627))
- Add `rpc.grpc.status_code` to RPC metric semantic conventions
  ([#2604](https://github.com/open-telemetry/opentelemetry-specification/pull/2604))
- Add `http.*.*.size` metric semantic conventions for tracking size of requests
  / responses for http servers / clients
  ([#2588](https://github.com/open-telemetry/opentelemetry-specification/pull/2588))
- BREAKING: rename `net.peer.ip` to `net.sock.peer.addr`, `net.host.ip` to `net.sock.host.addr`,
  `net.peer.name` to `net.sock.peer.name` for socket-level instrumentation.
  Define socket-level attributes and clarify logical peer and host attributes meaning
  ([#2594](https://github.com/open-telemetry/opentelemetry-specification/pull/2594))
- Add semantic conventions for JVM buffer pool usage
  ([#2650](https://github.com/open-telemetry/opentelemetry-specification/pull/2650))
- Improve the definition of `state` attribute for metric `system.network.connections`
  ([#2663](https://github.com/open-telemetry/opentelemetry-specification/pull/2663))
- Add `process.parent_pid` attribute for use in reporting parent process id (PID)
  ([#2691](https://github.com/open-telemetry/opentelemetry-specification/pull/2691))
- Add OpenSearch to db.system semantic conventions
  ([#2718](https://github.com/open-telemetry/opentelemetry-specification/pull/2718))
- Clarify when "count" is used instead of pluralization
  ([#2613](https://github.com/open-telemetry/opentelemetry-specification/pull/2613))
- Add the convention 'type' to the YAML definitions for all existing semantic conventions
  ([#2693](https://github.com/open-telemetry/opentelemetry-specification/pull/2693))
- Remove alternative attribute sets from HTTP semantic conventions
  ([#2469](https://github.com/open-telemetry/opentelemetry-specification/pull/2469))

### Compatibility

- No changes.

### OpenTelemetry Protocol

- Add support for partial success in an OTLP export response
  ([#2696](https://github.com/open-telemetry/opentelemetry-specification/pull/2696))

### SDK Configuration

- Mark `OTEL_METRIC_EXPORT_INTERVAL`, `OTEL_METRIC_EXPORT_TIMEOUT`
  environment variables as Stable
  ([#2658](https://github.com/open-telemetry/opentelemetry-specification/pull/2658))

### Telemetry Schemas

- Introduce "split" metric schema transformation
  ([#2653](https://github.com/open-telemetry/opentelemetry-specification/pull/2653))

### Common

- Introduce Instrumentation Scope Attributes
  ([#2579](https://github.com/open-telemetry/opentelemetry-specification/pull/2579))
  - Define Instrumentation Scope Attributes as non identifiers
    ([#2789](https://github.com/open-telemetry/opentelemetry-specification/pull/2789))

## v1.12.0 (2022-06-10)

### Context

- No changes.

### Traces

- No changes.

### Metrics

- Clarify that API support for multi-instrument callbacks is permitted.
  ([#2263](https://github.com/open-telemetry/opentelemetry-specification/pull/2263)).
- Clarify SDK behavior when view conflicts are present
  ([#2462](https://github.com/open-telemetry/opentelemetry-specification/pull/2462)).
- Clarify MetricReader.Collect result
  ([#2495](https://github.com/open-telemetry/opentelemetry-specification/pull/2495)).
- Specify optional support for an Exponential Histogram Aggregation.
  ([#2252](https://github.com/open-telemetry/opentelemetry-specification/pull/2252))
- Update Prometheus Sums for handling delta counter case
  ([#2570](https://github.com/open-telemetry/opentelemetry-specification/pull/2570)).
- Supplementary guidance for metrics additive property
  ([#2571](https://github.com/open-telemetry/opentelemetry-specification/pull/2571)).

### Logs

- OTLP Logs are now Stable
  ([#2565](https://github.com/open-telemetry/opentelemetry-specification/pull/2565))

### Resource

- No changes.

### Semantic Conventions

- Add semantic conventions for JVM CPU metrics
  ([#2292](https://github.com/open-telemetry/opentelemetry-specification/pull/2292))
- Add details for FaaS conventions for Azure Functions and allow FaaS/Cloud
  resources as span attributes on incoming FaaS spans
  ([#2502](https://github.com/open-telemetry/opentelemetry-specification/pull/2502))
- Define attribute requirement levels
  ([#2522](https://github.com/open-telemetry/opentelemetry-specification/pull/2522))
- Initial addition of Kafka metrics
  ([#2485](https://github.com/open-telemetry/opentelemetry-specification/pull/2485)).
- Add semantic conventions for Kafka consumer metrics
  ([#2536](https://github.com/open-telemetry/opentelemetry-specification/pull/2536))
- Add database connection pool metrics semantic conventions
  ([#2273](https://github.com/open-telemetry/opentelemetry-specification/pull/2273)).
- Specify how to obtain a Ruby thread's id
  ([#2508](https://github.com/open-telemetry/opentelemetry-specification/pull/2508)).
- Refactor jvm classes semantic conventions
  ([#2550](https://github.com/open-telemetry/opentelemetry-specification/pull/2550)).
- Add browser.* attributes
  ([#2353](https://github.com/open-telemetry/opentelemetry-specification/pull/2353)).
- Change JVM runtime metric `process.runtime.jvm.memory.max`
  to `process.runtime.jvm.memory.limit`
  ([#2605](https://github.com/open-telemetry/opentelemetry-specification/pull/2605)).
- Add semantic conventions for hardware metrics
  ([#2518](https://github.com/open-telemetry/opentelemetry-specification/pull/2518)).

### Compatibility

- No changes.

### OpenTelemetry Protocol

- No changes.

### SDK Configuration

- No changes.

### Telemetry Schemas

- No changes.

### Common

- Move non-otlp.md to common directory
  ([#2587](https://github.com/open-telemetry/opentelemetry-specification/pull/2587)).

## v1.11.0 (2022-05-04)

### Context

- No changes.

### Traces

- No changes.

### Metrics

- Clarify that API support for multi-instrument callbacks is permitted.
  ([#2263](https://github.com/open-telemetry/opentelemetry-specification/pull/2263)).
- Drop histogram aggregation, default to explicit bucket histogram
  ([#2429](https://github.com/open-telemetry/opentelemetry-specification/pull/2429))
- Clarify SDK behavior when view conflicts are present
  ([#2462](https://github.com/open-telemetry/opentelemetry-specification/pull/2462)).
- Add support for exemplars on OpenMetrics counters
  ([#2483](https://github.com/open-telemetry/opentelemetry-specification/pull/2483))
- Clarify MetricReader.Collect result
  ([#2495](https://github.com/open-telemetry/opentelemetry-specification/pull/2495)).
- Add database connection pool metrics semantic conventions
  ([#2273](https://github.com/open-telemetry/opentelemetry-specification/pull/2273)).

### Logs

- Update `com.google.*` to `gcp.*` in logs data model
  ([#2514](https://github.com/open-telemetry/opentelemetry-specification/pull/2514)).

### Resource

- No changes.

### Semantic Conventions

- Note added that `net.peer.name` SHOULD NOT be set if capturing it would require an
  extra reverse DNS lookup. And moved `net.peer.name` from common http attributes to
  just client http attributes.
  ([#2446](https://github.com/open-telemetry/opentelemetry-specification/pull/2446))
- Add `net.host.name` and `net.host.ip` conventions for rpc server spans.
  ([#2447](https://github.com/open-telemetry/opentelemetry-specification/pull/2447))
- Allow all metric conventions to be either synchronous or asynchronous.
  ([#2458](https://github.com/open-telemetry/opentelemetry-specification/pull/2458)
- Update JVM metrics with JMX Gatherer values
  ([#2478](https://github.com/open-telemetry/opentelemetry-specification/pull/2478))
- Add HTTP/3
  ([#2507](https://github.com/open-telemetry/opentelemetry-specification/pull/2507))
- Map SunOS to solaris for os.type resource attribute
  ([#2509](https://github.com/open-telemetry/opentelemetry-specification/pull/2509))

### Compatibility

- No changes.

### OpenTelemetry Protocol

- Clarify gRPC insecure option ([#2476](https://github.com/open-telemetry/opentelemetry-specification/pull/2476))
- Specify that OTLP/gRPC clients should retry on `RESOURCE_EXHAUSTED` code only if the server signals backpressure to indicate a possible recovery.
  ([#2480](https://github.com/open-telemetry/opentelemetry-specification/pull/2480))

### SDK Configuration

- No changes.

### Telemetry Schemas

- No changes.

### Common

- Define semantic conventions and instrumentation stability.
  ([#2180](https://github.com/open-telemetry/opentelemetry-specification/pull/2180))
- Loosen requirement for a major version bump
  ([#2510](https://github.com/open-telemetry/opentelemetry-specification/pull/2510)).

## v1.10.0 (2022-04-01)

### Context

- No changes.

### Traces

- Introduce the concept of Instrumentation Scope to replace/extend Instrumentation
  Library. The Tracer is now associated with Instrumentation Scope
  ([#2276](https://github.com/open-telemetry/opentelemetry-specification/pull/2276)).
- Add `OTEL_EXPORTER_JAEGER_PROTOCOL` environment variable to select the protocol
  used by the Jaeger exporter.
  ([#2341](https://github.com/open-telemetry/opentelemetry-specification/pull/2341))
- Add documentation REQUIREMENT for adding attributes at span creation.
  ([#2383](https://github.com/open-telemetry/opentelemetry-specification/pull/2383)).

### Metrics

- Initial Prometheus <-> OTLP datamodel specification
  ([#2266](https://github.com/open-telemetry/opentelemetry-specification/pull/2266))
- Introduce the concept of Instrumentation Scope to replace/extend Instrumentation
  Library. The Meter is now associated with Instrumentation Scope
  ([#2276](https://github.com/open-telemetry/opentelemetry-specification/pull/2276)).
- Specify the behavior of duplicate instrumentation registration in the API, specify
  duplicate conflicts in the data model, specify how the SDK is meant to report and
  assist the user when these conflicts arise.
  ([#2317](https://github.com/open-telemetry/opentelemetry-specification/pull/2317)).
- Clarify that expectations for user callback behavior are documentation REQUIREMENTs.
  ([#2361](https://github.com/open-telemetry/opentelemetry-specification/pull/2361)).
- Specify how to handle prometheus exemplar timestamp and attributes
  ([#2376](https://github.com/open-telemetry/opentelemetry-specification/pull/2376))
- Clarify that the periodic metric reader is the default metric reader to be
  paired with push metric exporters (OTLP, stdout, in-memory)
  ([#2379](https://github.com/open-telemetry/opentelemetry-specification/pull/2379)).
- Convert OpenMetrics Info and StateSet metrics to non-monotonic sums
  ([#2380](https://github.com/open-telemetry/opentelemetry-specification/pull/2380))
- Clarify that MetricReader has one-to-one mapping to MeterProvider.
  ([#2406](https://github.com/open-telemetry/opentelemetry-specification/pull/2406)).
- For prometheus metrics without sums, leave the sum unset
  ([#2413](https://github.com/open-telemetry/opentelemetry-specification/pull/2413))
- Specify default configuration for a periodic metric reader that is associated with
  the stdout metric exporter.
  ([#2415](https://github.com/open-telemetry/opentelemetry-specification/pull/2415)).
- Clarify the manner in which aggregation and temporality preferences
  are encoded via MetricReader parameters "on the basis of instrument
  kind".  Rename the environment variable
  `OTEL_EXPORTER_OTLP_METRICS_TEMPORALITY_PREFERENCE` used to set the
  preference to be used when auto-configuring an OTLP Exporter,
  defaults to CUMULATIVE, with DELTA an option that makes Counter,
  Asynchronous Counter, and Histogram instruments choose Delta
  temporality by default.
  ([#2404](https://github.com/open-telemetry/opentelemetry-specification/pull/2404)).
- Clarify that instruments are enabled by default, even when Views are configured.
  Require support for the match-all View expression having `name=*` to support
  disabling instruments by default.
  ([#2417](https://github.com/open-telemetry/opentelemetry-specification/pull/2417)).
- Mark Metrics SDK spec as Mixed, with most components moving to Stable, while
  Exemplar remaining Feature-freeze.
  ([#2304](https://github.com/open-telemetry/opentelemetry-specification/pull/2304))
- Clarify how metric metadata and type suffixes are handled
  ([#2440](https://github.com/open-telemetry/opentelemetry-specification/pull/2440))

### Logs

- Add draft logging library SDK specification
  ([#2328](https://github.com/open-telemetry/opentelemetry-specification/pull/2328))
- Add InstrumentationScope/Logger Name to log data model
  ([#2359](https://github.com/open-telemetry/opentelemetry-specification/pull/2359))
- Remove `flush` method on LogEmitter
  ([#2405](https://github.com/open-telemetry/opentelemetry-specification/pull/2405))
- Declare Log Data Model Stable
  ([#2387](https://github.com/open-telemetry/opentelemetry-specification/pull/2387))

### Resource

- No changes.

### Semantic Conventions

- Define span structure for HTTP retries and redirects.
  ([#2078](https://github.com/open-telemetry/opentelemetry-specification/pull/2078))
- Changed `rpc.system` to an enum (allowing custom values), and changed the
  `rpc.system` value for .NET WCF from `wcf` to `dotnet_wcf`.
  ([#2377](https://github.com/open-telemetry/opentelemetry-specification/pull/2377))
- Define JavaScript runtime semantic conventions.
  ([#2290](https://github.com/open-telemetry/opentelemetry-specification/pull/2290))
- Add semantic conventions for [CloudEvents](https://cloudevents.io).
  ([#1978](https://github.com/open-telemetry/opentelemetry-specification/pull/1978))
- Add `process.cpu.utilization` metric.
  ([#2436](https://github.com/open-telemetry/opentelemetry-specification/pull/2436))
- Add `rpc.system` value for Apache Dubbo.
  ([#2453](https://github.com/open-telemetry/opentelemetry-specification/pull/2453))

### Compatibility

- Mark the OpenTracing compatibility section as stable.
  ([#2327](https://github.com/open-telemetry/opentelemetry-specification/pull/2327))

### OpenTelemetry Protocol

- Add experimental JSON serialization format
  ([#2235](https://github.com/open-telemetry/opentelemetry-specification/pull/2235))
- Parameters for private key and its chain added
  ([#2370](https://github.com/open-telemetry/opentelemetry-specification/pull/2370))

### SDK Configuration

- No changes.

### Telemetry Schemas

- No changes.

### Common

- Describe how to convert non-string primitives for protocols which only support strings
  ([#2343](https://github.com/open-telemetry/opentelemetry-specification/pull/2343))
- Add "Mapping Arbitrary Data to OTLP AnyValue" document.
  ([#2385](https://github.com/open-telemetry/opentelemetry-specification/pull/2385))

## v1.9.0 (2022-02-10)

### Context

- No changes.

### Traces

- Clarify `StartSpan` returning the parent as a non-recording Span when no SDK
  is in use.
  ([#2121](https://github.com/open-telemetry/opentelemetry-specification/pull/2121))
- Align Jaeger remote sampler endpoint with OTLP endpoint.
  ([#2246](https://github.com/open-telemetry/opentelemetry-specification/pull/2246))
- Add JaegerRemoteSampler spec.
  ([#2222](https://github.com/open-telemetry/opentelemetry-specification/pull/2222))
- Add support for probability sampling in the OpenTelemetry `tracestate` entry and
  add optional specification for consistent probability sampling.
  ([#2047](https://github.com/open-telemetry/opentelemetry-specification/pull/2047))
- Change description and default value of `OTEL_EXPORTER_JAEGER_ENDPOINT` environment
  variable to point to the correct HTTP port and correct description of
  `OTEL_TRACES_EXPORTER`.
  ([#2333](https://github.com/open-telemetry/opentelemetry-specification/pull/2333))

### Metrics

- Rename None aggregation to Drop.
  ([#2101](https://github.com/open-telemetry/opentelemetry-specification/pull/2101))
- Add details to the Prometheus Exporter requirements.
  ([#2124](https://github.com/open-telemetry/opentelemetry-specification/pull/2124))
- Consolidate the aggregation/aggregator term.
  ([#2153](https://github.com/open-telemetry/opentelemetry-specification/pull/2153))
- Remove the concept of supported temporality, keep preferred.
  ([#2154](https://github.com/open-telemetry/opentelemetry-specification/pull/2154))
- Rename extra dimensions to extra attributes.
  ([#2162](https://github.com/open-telemetry/opentelemetry-specification/pull/2162))
- Mark In-memory, OTLP and Stdout exporter specs as Stable.
  ([#2175](https://github.com/open-telemetry/opentelemetry-specification/pull/2175))
- Remove usage of baggage in View from initial SDK specification.
  ([#2215](https://github.com/open-telemetry/opentelemetry-specification/pull/2215))
- Add to the supplemental guidelines for metric SDK authors text about implementing
  attribute-removal Views for asynchronous instruments.
  ([#2208](https://github.com/open-telemetry/opentelemetry-specification/pull/2208))
- Clarify integer count instrument units.
  ([#2210](https://github.com/open-telemetry/opentelemetry-specification/pull/2210))
- Use UCUM units in Metrics Semantic Conventions.
  ([#2199](https://github.com/open-telemetry/opentelemetry-specification/pull/2199))
- Add semantic conventions for process metrics.
  [#2032](https://github.com/open-telemetry/opentelemetry-specification/pull/2061)
- Changed default Prometheus Exporter host from `0.0.0.0` to `localhost`.
  ([#2282](https://github.com/open-telemetry/opentelemetry-specification/pull/2282))
- Clarified wildcard and predicate support in metrics SDK View API.
  ([#2325](https://github.com/open-telemetry/opentelemetry-specification/pull/2325))
- Changed the Exemplar wording, exemplar should be turned off by default.
  ([#2414](https://github.com/open-telemetry/opentelemetry-specification/pull/2414))

### Logs

- Fix attributes names in Google Cloud Logging mapping.
  ([#2093](https://github.com/open-telemetry/opentelemetry-specification/pull/2093))
- Add OTEL_LOGS_EXPORTER environment variable.
  ([#2196](https://github.com/open-telemetry/opentelemetry-specification/pull/2196))
- Added ObservedTimestamp to the Log Data Model.
  ([#2184](https://github.com/open-telemetry/opentelemetry-specification/pull/2184))
- Change mapping for log_name of Google Cloud Logging.
  ([#2092](https://github.com/open-telemetry/opentelemetry-specification/pull/2092))
- Drop Log name.
  field ([#2271](https://github.com/open-telemetry/opentelemetry-specification/pull/2271))

### Resource

- No changes.

### Semantic Conventions

- Align runtime metric and resource namespaces
  ([#2112](https://github.com/open-telemetry/opentelemetry-specification/pull/2112))
- Prohibit usage of retired names in semantic conventions.
  ([#2191](https://github.com/open-telemetry/opentelemetry-specification/pull/2191))
- Add `device.manufacturer` to describe mobile device manufacturers.
  ([2100](https://github.com/open-telemetry/opentelemetry-specification/pull/2100))
- Change golang namespace to 'go', rather than 'gc'
  ([#2262](https://github.com/open-telemetry/opentelemetry-specification/pull/2262))
- Add JVM memory runtime semantic
  conventions. ([#2272](https://github.com/open-telemetry/opentelemetry-specification/pull/2272))
- Add opentracing.ref_type semantic convention.
  ([#2297](https://github.com/open-telemetry/opentelemetry-specification/pull/2297))

### Compatibility

- Simplify Baggage handling in the OpenTracing Shim layer.
  ([#2194](https://github.com/open-telemetry/opentelemetry-specification/pull/2194))
- State that ONLY error mapping can happen in the OpenTracing Shim layer.
  ([#2148](https://github.com/open-telemetry/opentelemetry-specification/pull/2148))
- Define the instrumentation library name for the OpenTracing Shim.
  ([#2227](https://github.com/open-telemetry/opentelemetry-specification/pull/2227))
- Add a Start Span section to the OpenTracing Shim.
  ([#2228](https://github.com/open-telemetry/opentelemetry-specification/pull/2228))

### OpenTelemetry Protocol

- Rename `OTEL_EXPORTER_OTLP_SPAN_INSECURE` to `OTEL_EXPORTER_OTLP_TRACES_INSECURE` and
  `OTEL_EXPORTER_OTLP_METRIC_INSECURE` to `OTEL_EXPORTER_OTLP_METRICS_INSECURE`
  so they match the naming of all other OTLP environment variables.
  ([#2240](https://github.com/open-telemetry/opentelemetry-specification/pull/2240))

### SDK Configuration

- No changes.

### Telemetry Schemas

- No changes.

## v1.8.0 (2021-11-12)

### Context

- Add a section for OTel specific values in TraceState.
  ([#1852](https://github.com/open-telemetry/opentelemetry-specification/pull/1852))
- Add `none` as a possible value for `OTEL_PROPAGATORS` to disable context
  propagation.
  ([#2052](https://github.com/open-telemetry/opentelemetry-specification/pull/2052))

### Traces

- No changes.

### Metrics

- Add optional min / max fields to histogram data model.
  ([#1915](https://github.com/open-telemetry/opentelemetry-specification/pull/1915),
  [#1983](https://github.com/open-telemetry/opentelemetry-specification/pull/1983))
- Add exponential histogram to the metrics data model.
  ([#1935](https://github.com/open-telemetry/opentelemetry-specification/pull/1935))
- Add clarifications on how to handle numerical limits.
  ([#2007](https://github.com/open-telemetry/opentelemetry-specification/pull/2007))
- Add environment variables for Periodic exporting MetricReader.
  ([#2038](https://github.com/open-telemetry/opentelemetry-specification/pull/2038))
- Specify that the SDK must support exporters to access meter information.
  ([#2040](https://github.com/open-telemetry/opentelemetry-specification/pull/2040))
- Add clarifications on how to determine aggregation temporality.
  ([#2013](https://github.com/open-telemetry/opentelemetry-specification/pull/2013),
  [#2032](https://github.com/open-telemetry/opentelemetry-specification/pull/2032))
- Mark Metrics API spec as Stable.
  ([#2104](https://github.com/open-telemetry/opentelemetry-specification/pull/2104))
- Clarify, fix and expand documentation sections:
  ([#1966](https://github.com/open-telemetry/opentelemetry-specification/pull/1966)),
  ([#1981](https://github.com/open-telemetry/opentelemetry-specification/pull/1981)),
  ([#1995](https://github.com/open-telemetry/opentelemetry-specification/pull/1995)),
  ([#2002](https://github.com/open-telemetry/opentelemetry-specification/pull/2002)),
  ([#2010](https://github.com/open-telemetry/opentelemetry-specification/pull/2010))

### Logs

- Fix Syslog severity number mapping in the example.
  ([#2091](https://github.com/open-telemetry/opentelemetry-specification/pull/2091))
- Add log.* attributes.
  ([#2022](https://github.com/open-telemetry/opentelemetry-specification/pull/2022))

### Resource

- No changes.

### Semantic Conventions

- Add `k8s.container.restart_count` Resource attribute.
  ([#1945](https://github.com/open-telemetry/opentelemetry-specification/pull/1945))
- Add "IBM z/Architecture" (`s390x`) to `host.arch`
  ([#2055](https://github.com/open-telemetry/opentelemetry-specification/pull/2055))
- BREAKING: Remove db.cassandra.keyspace and db.hbase.namespace, and clarify db.name
  ([#1973](https://github.com/open-telemetry/opentelemetry-specification/pull/1973))
- Add AWS App Runner as a cloud platform
  ([#2004](https://github.com/open-telemetry/opentelemetry-specification/pull/2004))
- Add Tencent Cloud as a cloud provider.
  ([#2006](https://github.com/open-telemetry/opentelemetry-specification/pull/2006))
- Don't set Span.Status for 4xx http status codes for SERVER spans.
  ([#1998](https://github.com/open-telemetry/opentelemetry-specification/pull/1998))
- Add attributes for Apache RocketMQ.
  ([#1904](https://github.com/open-telemetry/opentelemetry-specification/pull/1904))
- Define http tracing attributes provided at span creation time
  ([#1916](https://github.com/open-telemetry/opentelemetry-specification/pull/1916))
- Change meaning and discourage use of `faas.trigger` for FaaS clients (outgoing).
  ([#1921](https://github.com/open-telemetry/opentelemetry-specification/pull/1921))
- Clarify difference between container.name and k8s.container.name
  ([#1980](https://github.com/open-telemetry/opentelemetry-specification/pull/1980))

### Compatibility

- No changes.

### OpenTelemetry Protocol

- Clarify default for OTLP endpoint should, not must, be https
  ([#1997](https://github.com/open-telemetry/opentelemetry-specification/pull/1997))
- Specify the behavior of the OTLP endpoint variables for OTLP/HTTP more strictly
  ([#1975](https://github.com/open-telemetry/opentelemetry-specification/pull/1975),
  [#1985](https://github.com/open-telemetry/opentelemetry-specification/pull/1985))
- Make OTLP/HTTP the recommended default transport ([#1969](https://github.com/open-telemetry/opentelemetry-specification/pull/1969))

### SDK Configuration

- Unset and empty environment variables are equivalent.
  ([#2045](https://github.com/open-telemetry/opentelemetry-specification/pull/2045))

### Telemetry Schemas

Added telemetry schemas documents to the specification ([#2008](https://github.com/open-telemetry/opentelemetry-specification/pull/2008))

## v1.7.0 (2021-09-30)

### Context

- No changes.

### Traces

- Prefer global user defined limits over model-specific default values.
  ([#1893](https://github.com/open-telemetry/opentelemetry-specification/pull/1893))
- Generalize the "message" event to apply to all RPC systems not just gRPC
  ([#1914](https://github.com/open-telemetry/opentelemetry-specification/pull/1914))

### Metrics

- Added Experimental Metrics SDK specification.
  ([#1673](https://github.com/open-telemetry/opentelemetry-specification/pull/1673),
  [#1730](https://github.com/open-telemetry/opentelemetry-specification/pull/1730),
  [#1840](https://github.com/open-telemetry/opentelemetry-specification/pull/1840),
  [#1842](https://github.com/open-telemetry/opentelemetry-specification/pull/1842),
  [#1864](https://github.com/open-telemetry/opentelemetry-specification/pull/1864),
  [#1828](https://github.com/open-telemetry/opentelemetry-specification/pull/1828),
  [#1888](https://github.com/open-telemetry/opentelemetry-specification/pull/1888),
  [#1912](https://github.com/open-telemetry/opentelemetry-specification/pull/1912),
  [#1913](https://github.com/open-telemetry/opentelemetry-specification/pull/1913),
  [#1938](https://github.com/open-telemetry/opentelemetry-specification/pull/1938),
  [#1958](https://github.com/open-telemetry/opentelemetry-specification/pull/1958))
- Add FaaS metrics semantic conventions ([#1736](https://github.com/open-telemetry/opentelemetry-specification/pull/1736))
- Update env variable values to match other env variables
  ([#1965](https://github.com/open-telemetry/opentelemetry-specification/pull/1965))

### Logs

- No changes.

### Resource

- Exempt Resource from attribute limits.
  ([#1892](https://github.com/open-telemetry/opentelemetry-specification/pull/1892))

### Semantic Conventions

- BREAKING: Change enum member IDs to lowercase without spaces, not starting with numbers.
  Change values of `net.host.connection.subtype` to match.
  ([#1863](https://github.com/open-telemetry/opentelemetry-specification/pull/1863))
- Lambda instrumentations should check if X-Ray parent context is valid
  ([#1867](https://github.com/open-telemetry/opentelemetry-specification/pull/1867))
- Update YAML definitions for events
  ([#1843](https://github.com/open-telemetry/opentelemetry-specification/pull/1843)):
  - Mark exception as semconv type "event".
  - Add YAML definitions for grpc events.
- Add `messaging.consumer_id` to differentiate between message consumers.
  ([#1810](https://github.com/open-telemetry/opentelemetry-specification/pull/1810))
- Clarifications for `http.client_ip` and `http.host`.
  ([#1890](https://github.com/open-telemetry/opentelemetry-specification/pull/1890))
- Add HTTP request and response headers semantic conventions.
  ([#1898](https://github.com/open-telemetry/opentelemetry-specification/pull/1898))

### Compatibility

- No changes.

### OpenTelemetry Protocol

- Add environment variables for configuring the OTLP exporter protocol (`grpc`, `http/protobuf`, `http/json`) ([#1880](https://github.com/open-telemetry/opentelemetry-specification/pull/1880))
- Allow implementations to use their own default for OTLP compression, with `none` denotating no compression
  ([#1923](https://github.com/open-telemetry/opentelemetry-specification/pull/1923))
- Clarify OTLP server components MUST support none/gzip compression
  ([#1955](https://github.com/open-telemetry/opentelemetry-specification/pull/1955))
- Change OTLP/HTTP port from 4317 to 4318 ([#1970](https://github.com/open-telemetry/opentelemetry-specification/pull/1970))

### SDK Configuration

- Change default value for OTEL_EXPORTER_JAEGER_AGENT_PORT to 6831.
  ([#1812](https://github.com/open-telemetry/opentelemetry-specification/pull/1812))
- See also the changes for OTLP configuration listed under "OpenTelemetry Protocol" above.

## v1.6.0 (2021-08-06)

### Context

- No changes.

### Traces

- Add generalized attribute count and attribute value length limits and relevant
  environment variables.
  ([#1130](https://github.com/open-telemetry/opentelemetry-specification/pull/1130))
- Adding environment variables for event and link attribute limits. ([#1751](https://github.com/open-telemetry/opentelemetry-specification/pull/1751))
- Adding SDK configuration for Jaeger remote sampler ([#1791](https://github.com/open-telemetry/opentelemetry-specification/pull/1791))

### Metrics

- Metrics API specification Feature-freeze.
  ([#1833](https://github.com/open-telemetry/opentelemetry-specification/pull/1833))
- Remove MetricProcessor from the SDK spec (for now)
  ([#1840](https://github.com/open-telemetry/opentelemetry-specification/pull/1840))

### Logs

- No changes.

### Resource

- No changes.

### Semantic Conventions

- Add mobile-related network state: `net.host.connection.type`, `net.host.connection.subtype` & `net.host.carrier.*` [#1647](https://github.com/open-telemetry/opentelemetry-specification/issues/1647)
- Adding alibaba cloud as a cloud provider.
  ([#1831](https://github.com/open-telemetry/opentelemetry-specification/pull/1831))

### Compatibility

- No changes.

### OpenTelemetry Protocol

- Allow for OTLP/gRPC exporters to handle endpoint configuration without a scheme while still requiring them to support an endpoint configuration that includes a scheme of `http` or `https`. Reintroduce the insecure configuration option for OTLP/gRPC exporters. ([#1729](https://github.com/open-telemetry/opentelemetry-specification/pull/1729))
- Adding requirement to implement at least one of two transports: `grpc` or `http/protobuf`.
  ([#1790](https://github.com/open-telemetry/opentelemetry-specification/pull/1790/files))

### SDK Configuration

- No changes.

## v1.5.0 (2021-07-08)

### Context

- No changes.

### Traces

- Adding environment variables for event and link attribute limits.
  ([#1751](https://github.com/open-telemetry/opentelemetry-specification/pull/1751))
- Clarify some details about span kind and the meanings of the values.
  ([#1738](https://github.com/open-telemetry/opentelemetry-specification/pull/1738))
- Clarify meaning of the Certificate File option.
  ([#1803](https://github.com/open-telemetry/opentelemetry-specification/pull/1803))
- Adding environment variables for event and link attribute limits. ([#1751](https://github.com/open-telemetry/opentelemetry-specification/pull/1751))

### Metrics

- Clarify the limit on the instrument unit.
  ([#1762](https://github.com/open-telemetry/opentelemetry-specification/pull/1762))

### Logs

- Declare OTLP Logs Beta. ([#1741](https://github.com/open-telemetry/opentelemetry-specification/pull/1741))

### Resource

- No changes.

### Semantic Conventions

- Clean up FaaS semantic conventions, add `aws.lambda.invoked_arn`.
  ([#1781](https://github.com/open-telemetry/opentelemetry-specification/pull/1781))
- Remove `rpc.jsonrpc.method`, clarify that `rpc.method` should be used instead.
  ([#1748](https://github.com/open-telemetry/opentelemetry-specification/pull/1748))

### Compatibility

- No changes.

### OpenTelemetry Protocol

- No changes.

### SDK Configuration

- Allow selecting multiple exporters via `OTEL_TRACES_EXPORTER` and `OTEL_METRICS_EXPORTER`
  by using a comma-separated list. ([#1758](https://github.com/open-telemetry/opentelemetry-specification/pull/1758))

## v1.4.0 (2021-06-07)

### Context

- No changes.

### Traces

- Add schema_url support to `Tracer`. ([#1666](https://github.com/open-telemetry/opentelemetry-specification/pull/1666))
- Add Dropped Links Count to non-otlp exporters section ([#1697](https://github.com/open-telemetry/opentelemetry-specification/pull/1697))
- Add note about reporting dropped counts for attributes, events, links. ([#1699](https://github.com/open-telemetry/opentelemetry-specification/pull/1699))

### Metrics

- Add schema_url support to `Meter`. ([#1666](https://github.com/open-telemetry/opentelemetry-specification/pull/1666))
- Adds detail about when to use `StartTimeUnixNano` and handling of unknown start-time resets. ([#1646](https://github.com/open-telemetry/opentelemetry-specification/pull/1646))
- Expand `Gauge` metric description in the data model ([#1661](https://github.com/open-telemetry/opentelemetry-specification/pull/1661))
- Expand `Histogram` metric description in the data model ([#1664](https://github.com/open-telemetry/opentelemetry-specification/pull/1664))
- Added Experimental Metrics API specification.
  ([#1401](https://github.com/open-telemetry/opentelemetry-specification/pull/1401),
  [#1557](https://github.com/open-telemetry/opentelemetry-specification/pull/1557),
  [#1578](https://github.com/open-telemetry/opentelemetry-specification/pull/1578),
  [#1590](https://github.com/open-telemetry/opentelemetry-specification/pull/1590),
  [#1594](https://github.com/open-telemetry/opentelemetry-specification/pull/1594),
  [#1617](https://github.com/open-telemetry/opentelemetry-specification/pull/1617),
  [#1645](https://github.com/open-telemetry/opentelemetry-specification/pull/1645),
  [#1657](https://github.com/open-telemetry/opentelemetry-specification/pull/1657),
  [#1665](https://github.com/open-telemetry/opentelemetry-specification/pull/1665),
  [#1672](https://github.com/open-telemetry/opentelemetry-specification/pull/1672),
  [#1674](https://github.com/open-telemetry/opentelemetry-specification/pull/1674),
  [#1675](https://github.com/open-telemetry/opentelemetry-specification/pull/1675),
  [#1703](https://github.com/open-telemetry/opentelemetry-specification/pull/1703),
  [#1704](https://github.com/open-telemetry/opentelemetry-specification/pull/1704),
  [#1731](https://github.com/open-telemetry/opentelemetry-specification/pull/1731),
  [#1733](https://github.com/open-telemetry/opentelemetry-specification/pull/1733))
- Mark relevant portions of Metrics Data Model stable ([#1728](https://github.com/open-telemetry/opentelemetry-specification/pull/1728))

### Logs

- No changes.

### Resource

- Add schema_url support to `Resource`. ([#1692](https://github.com/open-telemetry/opentelemetry-specification/pull/1692))
- Clarify result of Resource merging and ResourceDetector aggregation in case of error. ([#1726](https://github.com/open-telemetry/opentelemetry-specification/pull/1726))

### Semantic Conventions

- Add JSON RPC specific conventions ([#1643](https://github.com/open-telemetry/opentelemetry-specification/pull/1643)).
- Add Memcached to Database specific conventions ([#1689](https://github.com/open-telemetry/opentelemetry-specification/pull/1689)).
- Add semantic convention attributes for the host device and added OS name and version ([#1596](https://github.com/open-telemetry/opentelemetry-specification/pull/1596)).
- Add CockroachDB to Database specific conventions ([#1725](https://github.com/open-telemetry/opentelemetry-specification/pull/1725)).

### Compatibility

- No changes.

### OpenTelemetry Protocol

- No changes.

### SDK Configuration

- Add `OTEL_SERVICE_NAME` environment variable. ([#1677](https://github.com/open-telemetry/opentelemetry-specification/pull/1677))

## v1.3.0 (2021-05-05)

### Context

- No changes.

### Traces

- `Get Tracer` should use an empty string if the specified `name` is null. ([#1654](https://github.com/open-telemetry/opentelemetry-specification/pull/1654))
- Clarify how to record dropped attribute count in non-OTLP formats. ([#1662](https://github.com/open-telemetry/opentelemetry-specification/pull/1662))

### Metrics

- Expand description of Event Model and Instruments. ([#1614](https://github.com/open-telemetry/opentelemetry-specification/pull/1614))
- Flesh out metric identity and single-write principle. ([#1574](https://github.com/open-telemetry/opentelemetry-specification/pull/1574))
- Expand `Sum` metric description in the data model and delta-to-cumulative handling. ([#1618](https://github.com/open-telemetry/opentelemetry-specification/pull/1618))
- Remove the "Func" name, use "Asynchronous" and "Observable". ([#1645](https://github.com/open-telemetry/opentelemetry-specification/pull/1645))
- Add details to UpDownCounter API. ([#1665](https://github.com/open-telemetry/opentelemetry-specification/pull/1665))
- Add details to Histogram API. ([#1657](https://github.com/open-telemetry/opentelemetry-specification/pull/1657))

### Logs

- Clarify "key/value pair list" vs "map" in Log Data Model. ([#1604](https://github.com/open-telemetry/opentelemetry-specification/pull/1604))

### Semantic Conventions

- Fix the inconsistent formatting of semantic convention enums. ([#1598](https://github.com/open-telemetry/opentelemetry-specification/pull/1598/))
- Add details for filling resource for AWS Lambda. ([#1610](https://github.com/open-telemetry/opentelemetry-specification/pull/1610))
- Add already specified `messaging.rabbitmq.routing_key` span attribute key to the respective YAML file. ([#1651](https://github.com/open-telemetry/opentelemetry-specification/pull/1651))
- Clarify usage of "otel." attribute namespace. ([#1640](https://github.com/open-telemetry/opentelemetry-specification/pull/1640))
- Add possibility to disable `db.statement` via instrumentation configuration. ([#1659](https://github.com/open-telemetry/opentelemetry-specification/pull/1659))

### Compatibility

- No changes.

### OpenTelemetry Protocol

- Fix incorrect table of transient errors. ([#1642](https://github.com/open-telemetry/opentelemetry-specification/pull/1642))
- Clarify that 64 bit integer numbers are decimal strings in OTLP/JSON. ([#1637](https://github.com/open-telemetry/opentelemetry-specification/pull/1637))

### SDK Configuration

- Add `OTEL_EXPORTER_JAEGER_TIMEOUT` environment variable. ([#1612](https://github.com/open-telemetry/opentelemetry-specification/pull/1612))
- Add `OTEL_EXPORTER_ZIPKIN_TIMEOUT` environment variable. ([#1636](https://github.com/open-telemetry/opentelemetry-specification/pull/1636))

## v1.2.0 (2021-04-14)

### Context

- Clarify composite `TextMapPropagator` method required and optional arguments. ([#1541](https://github.com/open-telemetry/opentelemetry-specification/pull/1541))
- Clarify B3 requirements and configuration. ([#1570](https://github.com/open-telemetry/opentelemetry-specification/pull/1570))

### Traces

- Add `ForceFlush` to `Span Exporter` interface ([#1467](https://github.com/open-telemetry/opentelemetry-specification/pull/1467))
- Clarify the description for the `TraceIdRatioBased` sampler needs to include the sampler's sampling ratio. ([#1536](https://github.com/open-telemetry/opentelemetry-specification/pull/1536))
- Define the fallback tracer name for invalid values.
  ([#1534](https://github.com/open-telemetry/opentelemetry-specification/pull/1534))
- Clarify non-blocking requirement from span API End. ([#1555](https://github.com/open-telemetry/opentelemetry-specification/pull/1555))
- Remove the Included Propagators section from trace API specification that was a duplicate of the Propagators Distribution of the context specification. ([#1556](https://github.com/open-telemetry/opentelemetry-specification/pull/1556))
- Remove the Baggage API propagator notes that conflict with the API Propagators Operations section and fix [#1526](https://github.com/open-telemetry/opentelemetry-specification/issues/1526). ([#1575](https://github.com/open-telemetry/opentelemetry-specification/pull/1575))

### Metrics

- Adds new metric data model specification ([#1512](https://github.com/open-telemetry/opentelemetry-specification/pull/1512))

### Semantic Conventions

- Add semantic conventions for AWS SDK operations and DynamoDB ([#1422](https://github.com/open-telemetry/opentelemetry-specification/pull/1422))
- Add details for filling semantic conventions for AWS Lambda ([#1442](https://github.com/open-telemetry/opentelemetry-specification/pull/1442))
- Update semantic conventions to distinguish between int and double ([#1550](https://github.com/open-telemetry/opentelemetry-specification/pull/1550))
- Add semantic convention for AWS ECS task revision ([#1581](https://github.com/open-telemetry/opentelemetry-specification/pull/1581))

### Compatibility

- Add initial OpenTracing compatibility section.
  ([#1101](https://github.com/open-telemetry/opentelemetry-specification/pull/1101))

## v1.1.0 (2021-03-11)

### Traces

- Implementations can ignore links with invalid SpanContext([#1492](https://github.com/open-telemetry/opentelemetry-specification/pull/1492))
- Add `none` as a possible value for OTEL_TRACES_EXPORTER to disable export
  ([#1439](https://github.com/open-telemetry/opentelemetry-specification/pull/1439))
- Add [`ForceFlush`](https://github.com/open-telemetry/opentelemetry-specification/blob/main/specification/trace/sdk.md#forceflush) to SDK's `TracerProvider` ([#1452](https://github.com/open-telemetry/opentelemetry-specification/pull/1452))

### Metrics

- Add `none` as a possible value for OTEL_METRICS_EXPORTER to disable export
  ([#1439](https://github.com/open-telemetry/opentelemetry-specification/pull/1439))

### Logs

### Semantic Conventions

- Add `elasticsearch` to `db.system` semantic conventions ([#1463](https://github.com/open-telemetry/opentelemetry-specification/pull/1463))
- Add `arch` to `host` semantic conventions ([#1483](https://github.com/open-telemetry/opentelemetry-specification/pull/1483))
- Add `runtime` to `container` semantic conventions ([#1482](https://github.com/open-telemetry/opentelemetry-specification/pull/1482))
- Rename `gcp_gke` to `gcp_kubernetes_engine` to have consistency with other
Google products under `cloud.infrastructure_service` ([#1496](https://github.com/open-telemetry/opentelemetry-specification/pull/1496))
- `http.url` MUST NOT contain credentials ([#1502](https://github.com/open-telemetry/opentelemetry-specification/pull/1502))
- Add `aws.eks.cluster.arn` to EKS specific semantic conventions ([#1484](https://github.com/open-telemetry/opentelemetry-specification/pull/1484))
- Rename `zone` to `availability_zone` in `cloud` semantic conventions ([#1495](https://github.com/open-telemetry/opentelemetry-specification/pull/1495))
- Rename `cloud.infrastructure_service` to `cloud.platform` ([#1530](https://github.com/open-telemetry/opentelemetry-specification/pull/1530))
- Add section describing that libraries and the collector should autogenerate
the semantic convention keys. ([#1515](https://github.com/open-telemetry/opentelemetry-specification/pull/1515))

## v1.0.1 (2021-02-11)

- Fix rebase issue for span limit default values ([#1429](https://github.com/open-telemetry/opentelemetry-specification/pull/1429))

## v1.0.0 (2021-02-10)

New:

- Add `cloud.infrastructure_service` resource attribute
  ([#1112](https://github.com/open-telemetry/opentelemetry-specification/pull/1112))
- Add `SpanLimits` as a configuration for the TracerProvider([#1416](https://github.com/open-telemetry/opentelemetry-specification/pull/1416))

Updates:

- Add `http.server.active_requests` to count in-flight HTTP requests
  ([#1378](https://github.com/open-telemetry/opentelemetry-specification/pull/1378))
- Update default limit for span attributes, events, links to 128([#1419](https://github.com/open-telemetry/opentelemetry-specification/pull/1419))
- Update OT Trace propagator environment variable to match latest name([#1406](https://github.com/open-telemetry/opentelemetry-specification/pull/1406))
- Remove Metrics SDK specification to avoid confusion, clarify that Metrics API
  specification is not recommended for client implementation
  ([#1401](https://github.com/open-telemetry/opentelemetry-specification/pull/1401))
- Rename OTEL_TRACE_SAMPLER and OTEL_TRACE_SAMPLER_ARG env variables to OTEL_TRACES_SAMPLER and OTEL_TRACES_SAMPLER_ARG
  ([#1382](https://github.com/open-telemetry/opentelemetry-specification/pull/1382))
- Mark some entries in compliance matrix as optional([#1359](https://github.com/open-telemetry/opentelemetry-specification/pull/1359))
  SDKs are free to provide support at their discretion.
- Rename signal-specific variables for `OTLP_EXPORTER_*` to `OTLP_EXPORTER_TRACES_*` and `OTLP_EXPORTER_METRICS_*`([#1362](https://github.com/open-telemetry/opentelemetry-specification/pull/1362))
- Versioning and stability guarantees for OpenTelemetry clients([#1291](https://github.com/open-telemetry/opentelemetry-specification/pull/1291))
- Additional Cassandra semantic attributes
  ([#1217](https://github.com/open-telemetry/opentelemetry-specification/pull/1217))
- OTEL_EXPORTER environment variable replaced with OTEL_TRACES_EXPORTER and
  OTEL_METRICS_EXPORTER which each accept only a single value, not a list.
  ([#1318](https://github.com/open-telemetry/opentelemetry-specification/pull/1318))
- `process.runtime.description` resource convention: Add `java.vm.name`
  ([#1242](https://github.com/open-telemetry/opentelemetry-specification/pull/1242))
- Refine span name guideline for SQL database spans
  ([#1219](https://github.com/open-telemetry/opentelemetry-specification/pull/1219))
- Add RPC semantic conventions for metrics
  ([#1162](https://github.com/open-telemetry/opentelemetry-specification/pull/1162))
- Clarify `Description` usage on `Status` API
  ([#1257](https://github.com/open-telemetry/opentelemetry-specification/pull/1257))
- Add/Update `Status` + `error` mapping for Jaeger & Zipkin Exporters
  ([#1257](https://github.com/open-telemetry/opentelemetry-specification/pull/1257))
- Resource's service.name MUST have a default value, service.instance.id is not
  required.
  ([#1269](https://github.com/open-telemetry/opentelemetry-specification/pull/1269))
  - Clarified in [#1294](https://github.com/open-telemetry/opentelemetry-specification/pull/1294)
- Add requirement that the SDK allow custom generation of Trace IDs and Span IDs
  ([#1006](https://github.com/open-telemetry/opentelemetry-specification/pull/1006))
- Add default ratio when TraceIdRatioSampler is specified by environment variable but
  no ratio is.
  ([#1322](https://github.com/open-telemetry/opentelemetry-specification/pull/1322))
- Require schemed endpoints for OTLP exporters
  ([1234](https://github.com/open-telemetry/opentelemetry-specification/pull/1234))
- Resource SDK: Reverse (suggested) order of Resource.Merge parameters, remove
  special case for empty strings
  ([#1345](https://github.com/open-telemetry/opentelemetry-specification/pull/1345))
- Resource attributes: lowerecased the allowed values of the `aws.ecs.launchtype`
  attribute
  ([#1339](https://github.com/open-telemetry/opentelemetry-specification/pull/1339))
- Trace Exporters: Fix TODOs in Jaeger exporter spec
  ([#1374](https://github.com/open-telemetry/opentelemetry-specification/pull/1374))
- Clarify that Jaeger/Zipkin exporters must rely on the default Resource to
  get service.name if none was specified.
  ([#1386](https://github.com/open-telemetry/opentelemetry-specification/pull/1386))
- Modify OTLP/Zipkin Exporter format variables for 1.0 (allowing further specification post 1.0)
  ([#1358](https://github.com/open-telemetry/opentelemetry-specification/pull/1358))
- Add `k8s.node` semantic conventions ([#1390](https://github.com/open-telemetry/opentelemetry-specification/pull/1390))
- Clarify stability for both OTLP/HTTP and signals in OTLP.
  ([#1400](https://github.com/open-telemetry/opentelemetry-specification/pull/1400/files))

## v0.7.0 (11-18-2020)

New:

- Document service name mapping for Jaeger exporters
  ([1222](https://github.com/open-telemetry/opentelemetry-specification/pull/1222))
- Change default OTLP port number
  ([#1221](https://github.com/open-telemetry/opentelemetry-specification/pull/1221))
- Add performance benchmark specification
  ([#748](https://github.com/open-telemetry/opentelemetry-specification/pull/748))
- Enforce that the Baggage API must be fully functional, even without an installed SDK.
  ([#1103](https://github.com/open-telemetry/opentelemetry-specification/pull/1103))
- Rename "Canonical status code" to "Status code"
  ([#1081](https://github.com/open-telemetry/opentelemetry-specification/pull/1081))
- Add Metadata for Baggage entries, and clarify W3C Baggage Propagator implementation
  ([#1066](https://github.com/open-telemetry/opentelemetry-specification/pull/1066))
- Change Status to be consistent with Link and Event
  ([#1067](https://github.com/open-telemetry/opentelemetry-specification/pull/1067))
- Clarify env variables in otlp exporter
  ([#975](https://github.com/open-telemetry/opentelemetry-specification/pull/975))
- Add Prometheus exporter environment variables
  ([#1021](https://github.com/open-telemetry/opentelemetry-specification/pull/1021))
- Default propagators in un-configured API must be no-op
  ([#930](https://github.com/open-telemetry/opentelemetry-specification/pull/930))
- Define resource mapping for Jaeger exporters
  ([#891](https://github.com/open-telemetry/opentelemetry-specification/pull/891))
- Add resource semantic conventions for operating systems
  ([#693](https://github.com/open-telemetry/opentelemetry-specification/pull/693))
- Add semantic convention for source code attributes
  ([#901](https://github.com/open-telemetry/opentelemetry-specification/pull/901))
- Add semantic conventions for outgoing Function as a Service (FaaS) invocations
  ([#862](https://github.com/open-telemetry/opentelemetry-specification/pull/862))
- Add resource semantic convention for deployment environment
  ([#606](https://github.com/open-telemetry/opentelemetry-specification/pull/606/))
- Refine semantic conventions for messaging systems and add specific attributes for Kafka
  ([#1027](https://github.com/open-telemetry/opentelemetry-specification/pull/1027))
- Clarification of the behavior of the Trace API, re: context propagation, in
  the absence of an installed SDK
- Add API and semantic conventions for recording exceptions as Span Events
  ([#697](https://github.com/open-telemetry/opentelemetry-specification/pull/697))
  * API was extended to allow adding arbitrary event attributes ([#874](https://github.com/open-telemetry/opentelemetry-specification/pull/874))
  * `exception.escaped` semantic span event attribute was added
    ([#784](https://github.com/open-telemetry/opentelemetry-specification/pull/784),
    [#946](https://github.com/open-telemetry/opentelemetry-specification/pull/946))
- Allow samplers to modify tracestate
  ([#988](https://github.com/open-telemetry/opentelemetry-specification/pull/988/))
- Update the header name for otel baggage, and version date
  ([#981](https://github.com/open-telemetry/opentelemetry-specification/pull/981))
- Define PropagationOnly Span to simplify active Span logic in Context
  ([#994](https://github.com/open-telemetry/opentelemetry-specification/pull/994))
- Add limits to the number of attributes, events, and links in SDK Spans
  ([#942](https://github.com/open-telemetry/opentelemetry-specification/pull/942))
- Add Metric SDK specification (partial): covering terminology and Accumulator component
  ([#626](https://github.com/open-telemetry/opentelemetry-specification/pull/626))
- Clarify context interaction for trace module
  ([#1063](https://github.com/open-telemetry/opentelemetry-specification/pull/1063))
- Add `Shutdown` function to `*Provider` SDK
  ([#1074](https://github.com/open-telemetry/opentelemetry-specification/pull/1074))
- Add semantic conventions for system metrics
  ([#937](https://github.com/open-telemetry/opentelemetry-specification/pull/937))
- Add `db.sql.table` to semantic conventions, allow `db.operation` for SQL
  ([#1141](https://github.com/open-telemetry/opentelemetry-specification/pull/1141))
- Add OTEL_TRACE_SAMPLER env variable definition
  ([#1136](https://github.com/open-telemetry/opentelemetry-specification/pull/1136/))
- Add guidelines for OpenMetrics interoperability
  ([#1154](https://github.com/open-telemetry/opentelemetry-specification/pull/1154))
- Add OTEL_TRACE_SAMPLER_ARG env variable definition
  ([#1202](https://github.com/open-telemetry/opentelemetry-specification/pull/1202))

Updates:

- Clarify null SHOULD NOT be allowed even in arrays
  ([#1214](https://github.com/open-telemetry/opentelemetry-specification/pull/1214))
- Remove ordering SHOULD-requirement for attributes
  ([#1212](https://github.com/open-telemetry/opentelemetry-specification/pull/1212))
- Make `process.pid` optional, split `process.command_args` from `command_line`
  ([#1137](https://github.com/open-telemetry/opentelemetry-specification/pull/1137))
- Renamed `CorrelationContext` to `Baggage`:
  ([#857](https://github.com/open-telemetry/opentelemetry-specification/pull/857))
- Add semantic convention for NGINX custom HTTP 499 status code.
- Adapt semantic conventions for the span name of messaging systems
  ([#690](https://github.com/open-telemetry/opentelemetry-specification/pull/690))
- Remove lazy Event and Link API from Span interface
  ([#840](https://github.com/open-telemetry/opentelemetry-specification/pull/840))
  * SIGs are recommended to remove any existing implementation of the lazy APIs
    to avoid conflicts/breaking changes in case they will be reintroduced to the
    spec in future.
- Provide clear definitions for readable and read/write span interfaces in the
  SDK
  ([#669](https://github.com/open-telemetry/opentelemetry-specification/pull/669))
  * SpanProcessors must provide read/write access at least in OnStart.
- Specify how `Probability` sampler is used with `ParentOrElse` sampler.
- Clarify event timestamp origin and range
  ([#839](https://github.com/open-telemetry/opentelemetry-specification/pull/839))
- Clean up api-propagators.md, by extending documentation and removing redundant
  sections
  ([#577](https://github.com/open-telemetry/opentelemetry-specification/pull/577))
- Rename HTTPText propagator to TextMap
  ([#793](https://github.com/open-telemetry/opentelemetry-specification/pull/793))
- Rename ParentOrElse sampler to ParentBased and add multiple delegate samplers
  ([#610](https://github.com/open-telemetry/opentelemetry-specification/pull/610))
- Rename ProbabilitySampler to TraceIdRatioBasedSampler and add requirements
  ([#611](https://github.com/open-telemetry/opentelemetry-specification/pull/611))
- Version attributes no longer have a prefix such as semver:
  ([#873](https://github.com/open-telemetry/opentelemetry-specification/pull/873))
- Add semantic conventions for process runtime
  ([#882](https://github.com/open-telemetry/opentelemetry-specification/pull/882),
   [#1137](https://github.com/open-telemetry/opentelemetry-specification/pull/1137))
- Use hex encoding for trace id and span id fields in OTLP JSON encoding:
  ([#911](https://github.com/open-telemetry/opentelemetry-specification/pull/911))
- Explicitly specify the SpanContext APIs IsValid and IsRemote as required
  ([#914](https://github.com/open-telemetry/opentelemetry-specification/pull/914))
- A full `Context` is the only way to specify a parent of a `Span`.
  `SpanContext` or even `Span` are not allowed anymore.
  ([#875](https://github.com/open-telemetry/opentelemetry-specification/pull/875))
- Remove obsolete `http.status_text` from semantic conventions
  ([#972](https://github.com/open-telemetry/opentelemetry-specification/pull/972))
- Define `null` as an invalid value for attributes and declare attempts to set
  `null` as undefined behavior
  ([#992](https://github.com/open-telemetry/opentelemetry-specification/pull/992))
- SDK: Rename the `Decision` values for `SamplingResult`s to `DROP`, `RECORD_ONLY`
  and `RECORD_AND_SAMPLE` for consistency
  ([#938](https://github.com/open-telemetry/opentelemetry-specification/pull/938),
  [#956](https://github.com/open-telemetry/opentelemetry-specification/pull/956))
- Metrics API: Replace "Additive" with "Adding", "Non-Additive" with "Grouping"
  ([#983](https://github.com/open-telemetry/opentelemetry-specification/pull/983)
- Move active span interaction in the Trace API to a separate class
  ([#923](https://github.com/open-telemetry/opentelemetry-specification/pull/923))
- Metrics SDK: Specify LastValue default aggregation for ValueObserver
  ([#984](https://github.com/open-telemetry/opentelemetry-specification/pull/984)
- Metrics SDK: Specify TBD default aggregation for ValueRecorder
  ([#984](https://github.com/open-telemetry/opentelemetry-specification/pull/984)
- Trace SDK: Sampler.ShouldSample gets parent Context instead of SpanContext
  ([#881](https://github.com/open-telemetry/opentelemetry-specification/pull/881))
- SDK: Specify known values, as well as basic error handling for OTEL_PROPAGATORS.
  ([#962](https://github.com/open-telemetry/opentelemetry-specification/pull/962))
  ([#995](https://github.com/open-telemetry/opentelemetry-specification/pull/995))
- SDK: Specify when to generate new IDs with sampling
  ([#1225](https://github.com/open-telemetry/opentelemetry-specification/pull/1225))
- Remove custom header name for Baggage, use official header
  ([#993](https://github.com/open-telemetry/opentelemetry-specification/pull/993))
- Trace API: Clarifications for `Span.End`, e.g. IsRecording becomes false after End
  ([#1011](https://github.com/open-telemetry/opentelemetry-specification/pull/1011))
- Update semantic conventions for gRPC for new Span Status
  ([#1156](https://github.com/open-telemetry/opentelemetry-specification/pull/1156))

## v0.6.0 (2020-07-01)

New:

- Add span attribute to indicate cold starts of Function as a Service executions
  ([#650](https://github.com/open-telemetry/opentelemetry-specification/pull/650))
- Add conventions for naming of exporter packages
  ([#629](https://github.com/open-telemetry/opentelemetry-specification/pull/629))
- Add semantic conventions for container id
  ([#673](https://github.com/open-telemetry/opentelemetry-specification/pull/673))
- Add semantic conventions for HTTP content length
  ([#641](https://github.com/open-telemetry/opentelemetry-specification/pull/641))
- Add semantic conventions for process resource
  ([#635](https://github.com/open-telemetry/opentelemetry-specification/pull/635))
- Add peer.service to provide a user-configured name for a remote service
  ([#652](https://github.com/open-telemetry/opentelemetry-specification/pull/652))

Updates:

- Improve root Span description
  ([#645](https://github.com/open-telemetry/opentelemetry-specification/pull/645))
- Extend semantic conventions for RPC and allow non-gRPC calls
  ([#604](https://github.com/open-telemetry/opentelemetry-specification/pull/604))
- Revise and extend semantic conventions for databases
  ([#575](https://github.com/open-telemetry/opentelemetry-specification/pull/575))
- Clarify Tracer vs TracerProvider in tracing API and SDK spec.
  ([#619](https://github.com/open-telemetry/opentelemetry-specification/pull/619))
  Most importantly:
  * Configuration should be stored not per Tracer but in the TracerProvider.
  * Active spans are not per Tracer.
- Do not set any value in Context upon failed extraction
  ([#671](https://github.com/open-telemetry/opentelemetry-specification/pull/671))
- Clarify semantic conventions around span start and end time
  ([#592](https://github.com/open-telemetry/opentelemetry-specification/pull/592))

## v0.5.0 (06-02-2020)

- Define Log Data Model.
- Remove SpanId from Sampler input.
- Clarify what it will mean for a vendor to "support OpenTelemetry".
- Clarify Tracers should reference an InstrumentationLibrary rather than a
  Resource.
- Replace ALWAYS_PARENT sampler with a composite ParentOrElse sampler.
- Incorporate old content on metrics calling conventions, label sets.
- Update api-metrics-user.md and api-metrics-meter.md with the latest metrics
  API.
- Normalize Instrumentation term for instrumentations.
- Change w3c correlation context to custom header.

## v0.4.0 (2020-05-12)

- [OTEP-83](https://github.com/open-telemetry/oteps/blob/main/text/0083-component.md)
  Introduce the notion of InstrumentationLibrary.
- [OTEP-88](https://github.com/open-telemetry/oteps/blob/main/text/metrics/0088-metric-instrument-optional-refinements.md)
  Metrics API instrument foundation.
- [OTEP-91](https://github.com/open-telemetry/oteps/blob/main/text/logs/0091-logs-vocabulary.md)
  Logs vocabulary.
- [OTEP-92](https://github.com/open-telemetry/oteps/blob/main/text/logs/0092-logs-vision.md)
  Logs Vision.
- [OTEP-90](https://github.com/open-telemetry/oteps/blob/main/text/metrics/0090-remove-labelset-from-metrics-api.md)
  Remove LabelSet from the metrics API.
- [OTEP-98](https://github.com/open-telemetry/oteps/blob/main/text/metrics/0098-metric-instruments-explained.md)
  Explain the metric instruments.
- [OTEP-99](https://github.com/open-telemetry/oteps/blob/main/text/0099-otlp-http.md)
  OTLP/HTTP: HTTP Transport Extension for OTLP.
- Define handling of null and empty attribute values.
- Rename Setter.put to Setter.set
- Add glossary for typically misused terms.
- Clarify that resources are immutable.
- Clarify that SpanContext.IsRemote is false on remote children.
- Move specifications into sub-directories per signal.
- Remove references to obsolete `peer.*` attributes.
- Span semantic conventions for for messaging systems.
- Span semantic conventions for function as a service.
- Remove the handling of retries from trace exporters.
- Remove Metrics' default keys.
- Add some clarifying language to the semantics of metric instrument naming.
- Allow injectors and extractors to be separate interfaces.
- Add an explanation on why Context Restore operation is needed.
- Document special Zipkin conversion cases.

## v0.3.0 (2020-02-21)

- [OTEP-0059](https://github.com/open-telemetry/oteps/blob/main/text/trace/0059-otlp-trace-data-format.md)
  Add OTLP Trace Data Format specification.
- [OTEP-0066](https://github.com/open-telemetry/oteps/blob/main/text/0066-separate-context-propagation.md)
  Separate Layer for Context Propagation.
- [OTEP-0070](https://github.com/open-telemetry/oteps/blob/main/text/metrics/0070-metric-bound-instrument.md)
  Rename metric instrument "Handles" to "Bound Instruments".
- [OTEP-0072](https://github.com/open-telemetry/oteps/blob/main/text/metrics/0072-metric-observer.md)
  Metric Observer instrument specification (refinement).
- [OTEP-0080](https://github.com/open-telemetry/oteps/blob/main/text/metrics/0080-remove-metric-gauge.md)
  Remove the Metric Gauge instrument, recommend use of other instruments.
- Update 0003-measure-metric-type to match current Specification.
- Update 0009-metric-handles to match current Specification.
- Clarify named tracers and meters.
- Remove SamplingHint from the Sampling OTEP (OTEP-0006).
- Remove component attribute.
- Allow non-string Resource label values.
- Allow array values for attributes.
- Add service version to Resource attributes.
- Add general, general identity, network and VM image attribute conventions.
- Add a section on transformation to Zipkin Spans.
- Add a section on SDK default configuration.
- Enhance semantic conventions for HTTP/RPC.
- Provide guidelines for low-cardinality span names.
- SDK Tracer: Replace TracerFactory with TracerProvider.
- Update Resource to be in the SDK.

## v0.2.0 (2019-10-22)

- [OTEP-0001](https://github.com/open-telemetry/oteps/blob/main/text/0001-telemetry-without-manual-instrumentation.md)
  Added Auto-Instrumentation.
- [OTEP-0002](https://github.com/open-telemetry/oteps/blob/main/text/trace/0002-remove-spandata.md):
  Removed SpanData interface in favor of Span Start and End options.
- [OTEP-0003](https://github.com/open-telemetry/oteps/blob/main/text/metrics/0003-measure-metric-type.md)
  Consolidatesd pre-aggregated and raw metrics APIs.
- [OTEP-0008](https://github.com/open-telemetry/oteps/blob/main/text/metrics/0008-metric-observer.md)
  Added Metrics Observers API.
- [OTEP-0009](https://github.com/open-telemetry/oteps/blob/main/text/metrics/0009-metric-handles.md)
  Added Metrics Handle API.
- [OTEP-0010](https://github.com/open-telemetry/oteps/blob/main/text/metrics/0010-cumulative-to-counter.md)
  Rename "Cumulative" to "Counter" in the Metrics API.
- [OTEP-006](https://github.com/open-telemetry/oteps/blob/main/text/trace/0006-sampling.md)
  Moved sampling from the API tp the SDK.
- [OTEP-0007](https://github.com/open-telemetry/oteps/blob/main/text/0007-no-out-of-band-reporting.md)
  Moved support for out-of-band telemetry from the API to the SDK.
- [OTEP-0016](https://github.com/open-telemetry/oteps/blob/main/text/0016-named-tracers.md)
  Added named providers for Tracers and Meters.
- Added design goals and requirements for a telemetry data exchange protocol.
- Added a Span Processor interface for intercepting span start and end
  invocations.
- Added a Span Exporter interface for processing batches of spans.
- Replaced DistributedContext.GetIterator with GetEntries.
- Added clarifications and adjustments to improve cross-language applicability.
- Added a specification for SDK configuration.

## v0.1.0 (2019-06-21)

- Added API proposal for the converged OpenTracing/OpenCensus project is
  complete.<|MERGE_RESOLUTION|>--- conflicted
+++ resolved
@@ -30,6 +30,9 @@
 ### OpenTelemetry Protocol
 
 ### SDK Configuration
+
+- Lay initial groundwork for file configuration
+  ([#3360](https://github.com/open-telemetry/opentelemetry-specification/pull/3360))
 
 ### Telemetry Schemas
 
@@ -128,12 +131,7 @@
 
 ### SDK Configuration
 
-<<<<<<< HEAD
-- Lay initial groundwork for file configuration
-  ([#3360](https://github.com/open-telemetry/opentelemetry-specification/pull/3360))
-=======
-- No changes.
->>>>>>> b0ba0a93
+- No changes.
 
 ### Telemetry Schemas
 
