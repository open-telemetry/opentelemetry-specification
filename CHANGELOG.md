# Changelog

Please update changelog as part of any significant pull request. Place short
description of your change into "Unreleased" section. As part of release process
content of "Unreleased" section content will generate release notes for the
release.

## Unreleased

### Context

### Traces

- Introduce the concept of Instrumentation Scope to replace/extend Instrumentation
  Library. The Tracer is now associated with Instrumentation Scope
  ([#2276](https://github.com/open-telemetry/opentelemetry-specification/pull/2276)).
- Add documentation REQUIREMENT for adding attributes at span creation.
  ([#2383](https://github.com/open-telemetry/opentelemetry-specification/pull/2383)).

### Metrics

- Introduce the concept of Instrumentation Scope to replace/extend Instrumentation
  Library. The Meter is now associated with Instrumentation Scope
  ([#2276](https://github.com/open-telemetry/opentelemetry-specification/pull/2276)).
- Specify the behavior of duplicate instrumentation registration in the API, specify
  duplicate conflicts in the data model, specify how the SDK is meant to report and
  assist the user when these conflicts arise.
  ([#2317](https://github.com/open-telemetry/opentelemetry-specification/pull/2317)).
- Clarify that expectations for user callback behavior are documentation REQUIREMENTs.
  ([#2361](https://github.com/open-telemetry/opentelemetry-specification/pull/2361)).
<<<<<<< HEAD
- Specify that preferred Aggregation and Aggregation Temporality are provided on a 
  per-instrument basis by the Exporter for the Reader's information.
  ([#2407](https://github.com/open-telemetry/opentelemetry-specification/pull/2407))
=======
- Clarify that the periodic metric reader is the default metric reader to be
  paired with push metric exporters (OTLP, stdout, in-memory)
  ([#2379](https://github.com/open-telemetry/opentelemetry-specification/pull/2379)).
>>>>>>> d37df3b1

### Logs

### Resource

### Semantic Conventions

- Changed `rpc.system` to an enum (allowing custom values), and changed the
  `rpc.system` value for .NET WCF from `wcf` to `dotnet_wcf`.
  ([#2377](https://github.com/open-telemetry/opentelemetry-specification/pull/2377))
- Define JavaScript runtime semantic conventions.
  ([#2290](https://github.com/open-telemetry/opentelemetry-specification/pull/2290))

### Compatibility

### OpenTelemetry Protocol

### SDK Configuration

### Telemetry Schemas

## v1.9.0 (2021-02-10)

### Context

- No changes.

### Traces

- Clarify `StartSpan` returning the parent as a non-recording Span when no SDK
  is in use.
  ([#2121](https://github.com/open-telemetry/opentelemetry-specification/pull/2121))
- Align Jaeger remote sampler endpoint with OTLP endpoint.
  ([#2246](https://github.com/open-telemetry/opentelemetry-specification/pull/2246))
- Add JaegerRemoteSampler spec.
  ([#2222](https://github.com/open-telemetry/opentelemetry-specification/pull/2222))
- Add support for probability sampling in the OpenTelemetry `tracestate` entry and
  add optional specification for consistent probability sampling.
  ([#2047](https://github.com/open-telemetry/opentelemetry-specification/pull/2047))
- Change description and default value of `OTEL_EXPORTER_JAEGER_ENDPOINT` environment
  variable to point to the correct HTTP port and correct description of
  `OTEL_TRACES_EXPORTER`.
  ([#2333](https://github.com/open-telemetry/opentelemetry-specification/pull/2333))
- Add `OTEL_EXPORTER_JAEGER_PROTOCOL` environment variable to select the protocol
  used by the Jaeger exporter.
  ([#2341](https://github.com/open-telemetry/opentelemetry-specification/pull/2341))

### Metrics

- Rename None aggregation to Drop.
  ([#2101](https://github.com/open-telemetry/opentelemetry-specification/pull/2101))
- Add details to the Prometheus Exporter requirements.
  ([#2124](https://github.com/open-telemetry/opentelemetry-specification/pull/2124))
- Consolidate the aggregation/aggregator term.
  ([#2153](https://github.com/open-telemetry/opentelemetry-specification/pull/2153))
- Remove the concept of supported temporality, keep preferred.
  ([#2154](https://github.com/open-telemetry/opentelemetry-specification/pull/2154))
- Rename extra dimensions to extra attributes.
  ([#2162](https://github.com/open-telemetry/opentelemetry-specification/pull/2162))
- Mark In-memory, OTLP and Stdout exporter specs as Stable.
  ([#2175](https://github.com/open-telemetry/opentelemetry-specification/pull/2175))
- Remove usage of baggage in View from initial SDK specification.
  ([#2215](https://github.com/open-telemetry/opentelemetry-specification/pull/2215))
- Add to the supplemental guidelines for metric SDK authors text about implementing
  attribute-removal Views for asynchronous instruments.
  ([#2208](https://github.com/open-telemetry/opentelemetry-specification/pull/2208))
- Clarify integer count instrument units.
  ([#2210](https://github.com/open-telemetry/opentelemetry-specification/pull/2210))
- Use UCUM units in Metrics Semantic Conventions.
  ([#2199](https://github.com/open-telemetry/opentelemetry-specification/pull/2199))
- Add semantic conventions for process metrics.
  [#2032](https://github.com/open-telemetry/opentelemetry-specification/pull/2061)
- Changed default Prometheus Exporter host from `0.0.0.0` to `localhost`.
  ([#2282](https://github.com/open-telemetry/opentelemetry-specification/pull/2282))
- Clarified wildcard and predicate support in metrics SDK View API.
  ([#2325](https://github.com/open-telemetry/opentelemetry-specification/pull/2325))

### Logs

- Fix attributes names in Google Cloud Logging mapping.
  ([#2093](https://github.com/open-telemetry/opentelemetry-specification/pull/2093))
- Add OTEL_LOGS_EXPORTER environment variable.
  ([#2196](https://github.com/open-telemetry/opentelemetry-specification/pull/2196))
- Added ObservedTimestamp to the Log Data Model.
  ([#2184](https://github.com/open-telemetry/opentelemetry-specification/pull/2184))
- Change mapping for log_name of Google Cloud Logging.
  ([#2092](https://github.com/open-telemetry/opentelemetry-specification/pull/2092))
- Drop Log name.
  field ([#2271](https://github.com/open-telemetry/opentelemetry-specification/pull/2271))

### Resource

- No changes.

### Semantic Conventions

- Align runtime metric and resource namespaces
  ([#2112](https://github.com/open-telemetry/opentelemetry-specification/pull/2112))
- Prohibit usage of retired names in semantic conventions.
  ([#2191](https://github.com/open-telemetry/opentelemetry-specification/pull/2191))
- Add `device.manufacturer` to describe mobile device manufacturers.
  ([2100](https://github.com/open-telemetry/opentelemetry-specification/pull/2100))
- Change golang namespace to 'go', rather than 'gc'
  ([#2262](https://github.com/open-telemetry/opentelemetry-specification/pull/2262))
- Add JVM memory runtime semantic
  conventions. ([#2272](https://github.com/open-telemetry/opentelemetry-specification/pull/2272))
- Add opentracing.ref_type semantic convention.
  ([#2297](https://github.com/open-telemetry/opentelemetry-specification/pull/2297))

### Compatibility

- Simplify Baggage handling in the OpenTracing Shim layer.
  ([#2194](https://github.com/open-telemetry/opentelemetry-specification/pull/2194))
- State that ONLY error mapping can happen in the OpenTracing Shim layer.
  ([#2148](https://github.com/open-telemetry/opentelemetry-specification/pull/2148))
- Define the instrumentation library name for the OpenTracing Shim.
  ([#2227](https://github.com/open-telemetry/opentelemetry-specification/pull/2227))
- Add a Start Span section to the OpenTracing Shim.
  ([#2228](https://github.com/open-telemetry/opentelemetry-specification/pull/2228))

### OpenTelemetry Protocol

- Rename `OTEL_EXPORTER_OTLP_SPAN_INSECURE` to `OTEL_EXPORTER_OTLP_TRACES_INSECURE` and
  `OTEL_EXPORTER_OTLP_METRIC_INSECURE` to `OTEL_EXPORTER_OTLP_METRICS_INSECURE`
  so they match the naming of all other OTLP environment variables.
  ([#2240](https://github.com/open-telemetry/opentelemetry-specification/pull/2240))

### SDK Configuration

- No changes.

### Telemetry Schemas

- No changes.

## v1.8.0 (2021-11-12)

### Context

- Add a section for OTel specific values in TraceState.
  ([#1852](https://github.com/open-telemetry/opentelemetry-specification/pull/1852))
- Add `none` as a possible value for `OTEL_PROPAGATORS` to disable context
  propagation.
  ([#2052](https://github.com/open-telemetry/opentelemetry-specification/pull/2052))

### Traces

- No changes.

### Metrics

- Add optional min / max fields to histogram data model.
  ([#1915](https://github.com/open-telemetry/opentelemetry-specification/pull/1915),
  [#1983](https://github.com/open-telemetry/opentelemetry-specification/pull/1983))
- Add exponential histogram to the metrics data model.
  ([#1935](https://github.com/open-telemetry/opentelemetry-specification/pull/1935))
- Add clarifications on how to handle numerical limits.
  ([#2007](https://github.com/open-telemetry/opentelemetry-specification/pull/2007))
- Add environment variables for Periodic exporting MetricReader.
  ([#2038](https://github.com/open-telemetry/opentelemetry-specification/pull/2038))
- Specify that the SDK must support exporters to access meter information.
  ([#2040](https://github.com/open-telemetry/opentelemetry-specification/pull/2040))
- Add clarifications on how to determine aggregation temporality.
  ([#2013](https://github.com/open-telemetry/opentelemetry-specification/pull/2013),
  [#2032](https://github.com/open-telemetry/opentelemetry-specification/pull/2032))
- Mark Metrics API spec as Stable.
  ([#2104](https://github.com/open-telemetry/opentelemetry-specification/pull/2104))
- Clarify, fix and expand documentation sections:
  ([#1966](https://github.com/open-telemetry/opentelemetry-specification/pull/1966)),
  ([#1981](https://github.com/open-telemetry/opentelemetry-specification/pull/1981)),
  ([#1995](https://github.com/open-telemetry/opentelemetry-specification/pull/1995)),
  ([#2002](https://github.com/open-telemetry/opentelemetry-specification/pull/2002)),
  ([#2010](https://github.com/open-telemetry/opentelemetry-specification/pull/2010))

### Logs

- Fix Syslog severity number mapping in the example.
  ([#2091](https://github.com/open-telemetry/opentelemetry-specification/pull/2091))
- Add log.* attributes.
  ([#2022](https://github.com/open-telemetry/opentelemetry-specification/pull/2022))

### Resource

- No changes.

### Semantic Conventions

- Add `k8s.container.restart_count` Resource attribute.
  ([#1945](https://github.com/open-telemetry/opentelemetry-specification/pull/1945))
- Add "IBM z/Architecture" (`s390x`) to `host.arch`
  ([#2055](https://github.com/open-telemetry/opentelemetry-specification/pull/2055))
- BREAKING: Remove db.cassandra.keyspace and db.hbase.namespace, and clarify db.name
  ([#1973](https://github.com/open-telemetry/opentelemetry-specification/pull/1973))
- Add AWS App Runner as a cloud platform
  ([#2004](https://github.com/open-telemetry/opentelemetry-specification/pull/2004))
- Add Tencent Cloud as a cloud provider.
  ([#2006](https://github.com/open-telemetry/opentelemetry-specification/pull/2006))
- Don't set Span.Status for 4xx http status codes for SERVER spans.
  ([#1998](https://github.com/open-telemetry/opentelemetry-specification/pull/1998))
- Add attributes for Apache RocketMQ.
  ([#1904](https://github.com/open-telemetry/opentelemetry-specification/pull/1904))
- Define http tracing attributes provided at span creation time
  ([#1916](https://github.com/open-telemetry/opentelemetry-specification/pull/1916))
- Change meaning and discourage use of `faas.trigger` for FaaS clients (outgoing).
  ([#1921](https://github.com/open-telemetry/opentelemetry-specification/pull/1921))
- Define span structure for HTTP retries and redirects.
  ([#2078](https://github.com/open-telemetry/opentelemetry-specification/pull/2078))
- Clarify difference between container.name and k8s.container.name
  ([#1980](https://github.com/open-telemetry/opentelemetry-specification/pull/1980))

### Compatibility

- No changes.

### OpenTelemetry Protocol

- Clarify default for OTLP endpoint should, not must, be https
  ([#1997](https://github.com/open-telemetry/opentelemetry-specification/pull/1997))
- Specify the behavior of the OTLP endpoint variables for OTLP/HTTP more strictly
  ([#1975](https://github.com/open-telemetry/opentelemetry-specification/pull/1975),
  [#1985](https://github.com/open-telemetry/opentelemetry-specification/pull/1985))
- Make OTLP/HTTP the recommended default transport ([#1969](https://github.com/open-telemetry/opentelemetry-specification/pull/1969))

### SDK Configuration

- Unset and empty environment variables are equivalent.
  ([#2045](https://github.com/open-telemetry/opentelemetry-specification/pull/2045))

### Telemetry Schemas

Added telemetry schemas documents to the specification ([#2008](https://github.com/open-telemetry/opentelemetry-specification/pull/2008))

## v1.7.0 (2021-09-30)

### Context

- No changes.

### Traces

- Prefer global user defined limits over model-sepcific default values.
  ([#1893](https://github.com/open-telemetry/opentelemetry-specification/pull/1893))
- Generalize the "message" event to apply to all RPC systems not just gRPC
  ([#1914](https://github.com/open-telemetry/opentelemetry-specification/pull/1914))

### Metrics

- Added Experimental Metrics SDK specification.
  ([#1673](https://github.com/open-telemetry/opentelemetry-specification/pull/1673),
  [#1730](https://github.com/open-telemetry/opentelemetry-specification/pull/1730),
  [#1840](https://github.com/open-telemetry/opentelemetry-specification/pull/1840),
  [#1842](https://github.com/open-telemetry/opentelemetry-specification/pull/1842),
  [#1864](https://github.com/open-telemetry/opentelemetry-specification/pull/1864),
  [#1828](https://github.com/open-telemetry/opentelemetry-specification/pull/1828),
  [#1888](https://github.com/open-telemetry/opentelemetry-specification/pull/1888),
  [#1912](https://github.com/open-telemetry/opentelemetry-specification/pull/1912),
  [#1913](https://github.com/open-telemetry/opentelemetry-specification/pull/1913),
  [#1938](https://github.com/open-telemetry/opentelemetry-specification/pull/1938),
  [#1958](https://github.com/open-telemetry/opentelemetry-specification/pull/1958))
- Add FaaS metrics semantic conventions ([#1736](https://github.com/open-telemetry/opentelemetry-specification/pull/1736))
- Update env variable values to match other env variables
  ([#1965](https://github.com/open-telemetry/opentelemetry-specification/pull/1965))

### Logs

- No changes.

### Resource

- Exempt Resource from attribute limits.
  ([#1892](https://github.com/open-telemetry/opentelemetry-specification/pull/1892))

### Semantic Conventions

- BREAKING: Change enum member IDs to lowercase without spaces, not starting with numbers.
  Change values of `net.host.connection.subtype` to match.
  ([#1863](https://github.com/open-telemetry/opentelemetry-specification/pull/1863))
- Lambda instrumentations should check if X-Ray parent context is valid
  ([#1867](https://github.com/open-telemetry/opentelemetry-specification/pull/1867))
- Update YAML definitions for events
  ([#1843](https://github.com/open-telemetry/opentelemetry-specification/pull/1843)):
  - Mark exception as semconv type "event".
  - Add YAML definitions for grpc events.
- Add `messaging.consumer_id` to differentiate between message consumers.
  ([#1810](https://github.com/open-telemetry/opentelemetry-specification/pull/1810))
- Clarifications for `http.client_ip` and `http.host`.
  ([#1890](https://github.com/open-telemetry/opentelemetry-specification/pull/1890))
- Add HTTP request and response headers semantic conventions.
  ([#1898](https://github.com/open-telemetry/opentelemetry-specification/pull/1898))

### Compatibility

- No changes.

### OpenTelemetry Protocol

- Add environment variables for configuring the OTLP exporter protocol (`grpc`, `http/protobuf`, `http/json`) ([#1880](https://github.com/open-telemetry/opentelemetry-specification/pull/1880))
- Allow implementations to use their own default for OTLP compression, with `none` denotating no compression
  ([#1923](https://github.com/open-telemetry/opentelemetry-specification/pull/1923))
- Clarify OTLP server components MUST support none/gzip compression
  ([#1955](https://github.com/open-telemetry/opentelemetry-specification/pull/1955))
- Change OTLP/HTTP port from 4317 to 4318 ([#1970](https://github.com/open-telemetry/opentelemetry-specification/pull/1970))

### SDK Configuration

- Change default value for OTEL_EXPORTER_JAEGER_AGENT_PORT to 6831.
  ([#1812](https://github.com/open-telemetry/opentelemetry-specification/pull/1812))
- See also the changes for OTLP configuration listed under "OpenTelemetry Protocol" above.

## v1.6.0 (2021-08-06)

### Context

- No changes.

### Traces

- Add generalized attribute count and attribute value length limits and relevant
  environment variables.
  ([#1130](https://github.com/open-telemetry/opentelemetry-specification/pull/1130))
- Adding environment variables for event and link attribute limits. ([#1751](https://github.com/open-telemetry/opentelemetry-specification/pull/1751))
- Adding SDK configuration for Jaeger remote sampler ([#1791](https://github.com/open-telemetry/opentelemetry-specification/pull/1791))

### Metrics

- Metrics API specification Feature-freeze.
  ([#1833](https://github.com/open-telemetry/opentelemetry-specification/pull/1833))
- Remove MetricProcessor from the SDK spec (for now)
  ([#1840](https://github.com/open-telemetry/opentelemetry-specification/pull/1840))

### Logs

- No changes.

### Resource

- No changes.

### Semantic Conventions

- Add mobile-related network state: `net.host.connection.type`, `net.host.connection.subtype` & `net.host.carrier.*` [#1647](https://github.com/open-telemetry/opentelemetry-specification/issues/1647)
- Adding alibaba cloud as a cloud provider.
  ([#1831](https://github.com/open-telemetry/opentelemetry-specification/pull/1831))

### Compatibility

- No changes.

### OpenTelemetry Protocol

- Allow for OTLP/gRPC exporters to handle endpoint configuration without a scheme while still requiring them to support an endpoint configuration that includes a scheme of `http` or `https`. Reintroduce the insecure configuration option for OTLP/gRPC exporters. ([#1729](https://github.com/open-telemetry/opentelemetry-specification/pull/1729))
- Adding requirement to implement at least one of two transports: `grpc` or `http/protobuf`.
  ([#1790](https://github.com/open-telemetry/opentelemetry-specification/pull/1790/files))

### SDK Configuration

- No changes.

## v1.5.0 (2021-07-08)

### Context

- No changes.

### Traces

- Adding environment variables for event and link attribute limits.
  ([#1751](https://github.com/open-telemetry/opentelemetry-specification/pull/1751))
- Clarify some details about span kind and the meanings of the values.
  ([#1738](https://github.com/open-telemetry/opentelemetry-specification/pull/1738))
- Clarify meaning of the Certificate File option.
  ([#1803](https://github.com/open-telemetry/opentelemetry-specification/pull/1803))
- Adding environment variables for event and link attribute limits. ([#1751](https://github.com/open-telemetry/opentelemetry-specification/pull/1751))

### Metrics

- Clarify the limit on the instrument unit.
  ([#1762](https://github.com/open-telemetry/opentelemetry-specification/pull/1762))

### Logs

- Declare OTLP Logs Beta. ([#1741](https://github.com/open-telemetry/opentelemetry-specification/pull/1741))

### Resource

- No changes.

### Semantic Conventions

- Clean up FaaS semantic conventions, add `aws.lambda.invoked_arn`.
  ([#1781](https://github.com/open-telemetry/opentelemetry-specification/pull/1781))
- Remove `rpc.jsonrpc.method`, clarify that `rpc.method` should be used instead.
  ([#1748](https://github.com/open-telemetry/opentelemetry-specification/pull/1748))

### Compatibility

- No changes.

### OpenTelemetry Protocol

- No changes.

### SDK Configuration

- Allow selecting multiple exporters via `OTEL_TRACES_EXPORTER` and `OTEL_METRICS_EXPORTER`
  by using a comma-separated list. ([#1758](https://github.com/open-telemetry/opentelemetry-specification/pull/1758))

## v1.4.0 (2021-06-07)

### Context

- No changes.

### Traces

- Add schema_url support to `Tracer`. ([#1666](https://github.com/open-telemetry/opentelemetry-specification/pull/1666))
- Add Dropped Links Count to non-otlp exporters section ([#1697](https://github.com/open-telemetry/opentelemetry-specification/pull/1697))
- Add note about reporting dropped counts for attributes, events, links. ([#1699](https://github.com/open-telemetry/opentelemetry-specification/pull/1699))

### Metrics

- Add schema_url support to `Meter`. ([#1666](https://github.com/open-telemetry/opentelemetry-specification/pull/1666))
- Adds detail about when to use `StartTimeUnixNano` and handling of unknown start-time resets. ([#1646](https://github.com/open-telemetry/opentelemetry-specification/pull/1646))
- Expand `Gauge` metric description in the data model ([#1661](https://github.com/open-telemetry/opentelemetry-specification/pull/1661))
- Expand `Histogram` metric description in the data model ([#1664](https://github.com/open-telemetry/opentelemetry-specification/pull/1664))
- Added Experimental Metrics API specification.
  ([#1401](https://github.com/open-telemetry/opentelemetry-specification/pull/1401),
  [#1557](https://github.com/open-telemetry/opentelemetry-specification/pull/1557),
  [#1578](https://github.com/open-telemetry/opentelemetry-specification/pull/1578),
  [#1590](https://github.com/open-telemetry/opentelemetry-specification/pull/1590),
  [#1594](https://github.com/open-telemetry/opentelemetry-specification/pull/1594),
  [#1617](https://github.com/open-telemetry/opentelemetry-specification/pull/1617),
  [#1645](https://github.com/open-telemetry/opentelemetry-specification/pull/1645),
  [#1657](https://github.com/open-telemetry/opentelemetry-specification/pull/1657),
  [#1665](https://github.com/open-telemetry/opentelemetry-specification/pull/1665),
  [#1672](https://github.com/open-telemetry/opentelemetry-specification/pull/1672),
  [#1674](https://github.com/open-telemetry/opentelemetry-specification/pull/1674),
  [#1675](https://github.com/open-telemetry/opentelemetry-specification/pull/1675),
  [#1703](https://github.com/open-telemetry/opentelemetry-specification/pull/1703),
  [#1704](https://github.com/open-telemetry/opentelemetry-specification/pull/1704),
  [#1731](https://github.com/open-telemetry/opentelemetry-specification/pull/1731),
  [#1733](https://github.com/open-telemetry/opentelemetry-specification/pull/1733))
- Mark relevant portions of Metrics Data Model stable ([#1728](https://github.com/open-telemetry/opentelemetry-specification/pull/1728))

### Logs

- No changes.

### Resource

- Add schema_url support to `Resource`. ([#1692](https://github.com/open-telemetry/opentelemetry-specification/pull/1692))
- Clarify result of Resource merging and ResourceDetector aggregation in case of error. ([#1726](https://github.com/open-telemetry/opentelemetry-specification/pull/1726))

### Semantic Conventions

- Add JSON RPC specific conventions ([#1643](https://github.com/open-telemetry/opentelemetry-specification/pull/1643)).
- Add Memcached to Database specific conventions ([#1689](https://github.com/open-telemetry/opentelemetry-specification/pull/1689)).
- Add semantic convention attributes for the host device and added OS name and version ([#1596](https://github.com/open-telemetry/opentelemetry-specification/pull/1596)).
- Add CockroachDB to Database specific conventions ([#1725](https://github.com/open-telemetry/opentelemetry-specification/pull/1725)).

### Compatibility

- No changes.

### OpenTelemetry Protocol

- No changes.

### SDK Configuration

- Add `OTEL_SERVICE_NAME` environment variable. ([#1677](https://github.com/open-telemetry/opentelemetry-specification/pull/1677))

## v1.3.0 (2021-05-05)

### Context

- No changes.

### Traces

- `Get Tracer` should use an empty string if the specified `name` is null. ([#1654](https://github.com/open-telemetry/opentelemetry-specification/pull/1654))
- Clarify how to record dropped attribute count in non-OTLP formats. ([#1662](https://github.com/open-telemetry/opentelemetry-specification/pull/1662))

### Metrics

- Expand description of Event Model and Instruments. ([#1614](https://github.com/open-telemetry/opentelemetry-specification/pull/1614))
- Flesh out metric identity and single-write principle. ([#1574](https://github.com/open-telemetry/opentelemetry-specification/pull/1574))
- Expand `Sum` metric description in the data model and delta-to-cumulative handling. ([#1618](https://github.com/open-telemetry/opentelemetry-specification/pull/1618))
- Remove the "Func" name, use "Asynchronous" and "Observable". ([#1645](https://github.com/open-telemetry/opentelemetry-specification/pull/1645))
- Add details to UpDownCounter API. ([#1665](https://github.com/open-telemetry/opentelemetry-specification/pull/1665))
- Add details to Histogram API. ([#1657](https://github.com/open-telemetry/opentelemetry-specification/pull/1657))

### Logs

- Clarify "key/value pair list" vs "map" in Log Data Model. ([#1604](https://github.com/open-telemetry/opentelemetry-specification/pull/1604))

### Semantic Conventions

- Fix the inconsistent formatting of semantic convention enums. ([#1598](https://github.com/open-telemetry/opentelemetry-specification/pull/1598/))
- Add details for filling resource for AWS Lambda. ([#1610](https://github.com/open-telemetry/opentelemetry-specification/pull/1610))
- Add already specified `messaging.rabbitmq.routing_key` span attribute key to the respective YAML file. ([#1651](https://github.com/open-telemetry/opentelemetry-specification/pull/1651))
- Clarify usage of "otel." attribute namespace. ([#1640](https://github.com/open-telemetry/opentelemetry-specification/pull/1640))
- Add possibility to disable `db.statement` via instrumentation configuration. ([#1659](https://github.com/open-telemetry/opentelemetry-specification/pull/1659))

### Compatibility

- No changes.

### OpenTelemetry Protocol

- Fix incorrect table of transient errors. ([#1642](https://github.com/open-telemetry/opentelemetry-specification/pull/1642))
- Clarify that 64 bit integer numbers are decimal strings in OTLP/JSON. ([#1637](https://github.com/open-telemetry/opentelemetry-specification/pull/1637))

### SDK Configuration

- Add `OTEL_EXPORTER_JAEGER_TIMEOUT` environment variable. ([#1612](https://github.com/open-telemetry/opentelemetry-specification/pull/1612))
- Add `OTEL_EXPORTER_ZIPKIN_TIMEOUT` environment variable. ([#1636](https://github.com/open-telemetry/opentelemetry-specification/pull/1636))

## v1.2.0 (2021-04-14)

### Context

- Clarify composite `TextMapPropagator` method required and optional arguments. ([#1541](https://github.com/open-telemetry/opentelemetry-specification/pull/1541))
- Clarify B3 requirements and configuration. ([#1570](https://github.com/open-telemetry/opentelemetry-specification/pull/1570))

### Traces

- Add `ForceFlush` to `Span Exporter` interface ([#1467](https://github.com/open-telemetry/opentelemetry-specification/pull/1467))
- Clarify the description for the `TraceIdRatioBased` sampler needs to include the sampler's sampling ratio. ([#1536](https://github.com/open-telemetry/opentelemetry-specification/pull/1536))
- Define the fallback tracer name for invalid values.
  ([#1534](https://github.com/open-telemetry/opentelemetry-specification/pull/1534))
- Clarify non-blocking requirement from span API End. ([#1555](https://github.com/open-telemetry/opentelemetry-specification/pull/1555))
- Remove the Included Propagators section from trace API specification that was a duplicate of the Propagators Distribution of the context specification. ([#1556](https://github.com/open-telemetry/opentelemetry-specification/pull/1556))
- Remove the Baggage API propagator notes that conflict with the API Propagators Operations section and fix [#1526](https://github.com/open-telemetry/opentelemetry-specification/issues/1526). ([#1575](https://github.com/open-telemetry/opentelemetry-specification/pull/1575))

### Metrics

- Adds new metric data model specification ([#1512](https://github.com/open-telemetry/opentelemetry-specification/pull/1512))

### Semantic Conventions

- Add semantic conventions for AWS SDK operations and DynamoDB ([#1422](https://github.com/open-telemetry/opentelemetry-specification/pull/1422))
- Add details for filling semantic conventions for AWS Lambda ([#1442](https://github.com/open-telemetry/opentelemetry-specification/pull/1442))
- Update semantic conventions to distinguish between int and double ([#1550](https://github.com/open-telemetry/opentelemetry-specification/pull/1550))
- Add semantic convention for AWS ECS task revision ([#1581](https://github.com/open-telemetry/opentelemetry-specification/pull/1581))

### Compatibility

- Add initial OpenTracing compatibility section.
  ([#1101](https://github.com/open-telemetry/opentelemetry-specification/pull/1101))

## v1.1.0 (2021-03-11)

### Traces

- Implementations can ignore links with invalid SpanContext([#1492](https://github.com/open-telemetry/opentelemetry-specification/pull/1492))
- Add `none` as a possible value for OTEL_TRACES_EXPORTER to disable export
  ([#1439](https://github.com/open-telemetry/opentelemetry-specification/pull/1439))
- Add [`ForceFlush`](https://github.com/open-telemetry/opentelemetry-specification/blob/main/specification/trace/sdk.md#forceflush) to SDK's `TracerProvider` ([#1452](https://github.com/open-telemetry/opentelemetry-specification/pull/1452))

### Metrics

- Add `none` as a possible value for OTEL_METRICS_EXPORTER to disable export
  ([#1439](https://github.com/open-telemetry/opentelemetry-specification/pull/1439))

### Logs

### Semantic Conventions

- Add `elasticsearch` to `db.system` semantic conventions ([#1463](https://github.com/open-telemetry/opentelemetry-specification/pull/1463))
- Add `arch` to `host` semantic conventions ([#1483](https://github.com/open-telemetry/opentelemetry-specification/pull/1483))
- Add `runtime` to `container` semantic conventions ([#1482](https://github.com/open-telemetry/opentelemetry-specification/pull/1482))
- Rename `gcp_gke` to `gcp_kubernetes_engine` to have consistency with other
Google products under `cloud.infrastructure_service` ([#1496](https://github.com/open-telemetry/opentelemetry-specification/pull/1496))
- `http.url` MUST NOT contain credentials ([#1502](https://github.com/open-telemetry/opentelemetry-specification/pull/1502))
- Add `aws.eks.cluster.arn` to EKS specific semantic conventions ([#1484](https://github.com/open-telemetry/opentelemetry-specification/pull/1484))
- Rename `zone` to `availability_zone` in `cloud` semantic conventions ([#1495](https://github.com/open-telemetry/opentelemetry-specification/pull/1495))
- Rename `cloud.infrastructure_service` to `cloud.platform` ([#1530](https://github.com/open-telemetry/opentelemetry-specification/pull/1530))
- Add section describing that libraries and the collector should autogenerate
the semantic convention keys. ([#1515](https://github.com/open-telemetry/opentelemetry-specification/pull/1515))

## v1.0.1 (2021-02-11)

- Fix rebase issue for span limit default values ([#1429](https://github.com/open-telemetry/opentelemetry-specification/pull/1429))

## v1.0.0 (2021-02-10)

New:

- Add `cloud.infrastructure_service` resource attribute
  ([#1112](https://github.com/open-telemetry/opentelemetry-specification/pull/1112))
- Add `SpanLimits` as a configuration for the TracerProvider([#1416](https://github.com/open-telemetry/opentelemetry-specification/pull/1416))

Updates:

- Add `http.server.active_requests` to count in-flight HTTP requests
  ([#1378](https://github.com/open-telemetry/opentelemetry-specification/pull/1378))
- Update default limit for span attributes, events, links to 128([#1419](https://github.com/open-telemetry/opentelemetry-specification/pull/1419))
- Update OT Trace propagator environment variable to match latest name([#1406](https://github.com/open-telemetry/opentelemetry-specification/pull/1406))
- Remove Metrics SDK specification to avoid confusion, clarify that Metrics API
  specification is not recommended for client implementation
  ([#1401](https://github.com/open-telemetry/opentelemetry-specification/pull/1401))
- Rename OTEL_TRACE_SAMPLER and OTEL_TRACE_SAMPLER_ARG env variables to OTEL_TRACES_SAMPLER and OTEL_TRACES_SAMPLER_ARG
  ([#1382](https://github.com/open-telemetry/opentelemetry-specification/pull/1382))
- Mark some entries in compliance matrix as optional([#1359](https://github.com/open-telemetry/opentelemetry-specification/pull/1359))
  SDKs are free to provide support at their discretion.
- Rename signal-specific variables for `OTLP_EXPORTER_*` to `OTLP_EXPORTER_TRACES_*` and `OTLP_EXPORTER_METRICS_*`([#1362](https://github.com/open-telemetry/opentelemetry-specification/pull/1362))
- Versioning and stability guarantees for OpenTelemetry clients([#1291](https://github.com/open-telemetry/opentelemetry-specification/pull/1291))
- Additional Cassandra semantic attributes
  ([#1217](https://github.com/open-telemetry/opentelemetry-specification/pull/1217))
- OTEL_EXPORTER environment variable replaced with OTEL_TRACES_EXPORTER and
  OTEL_METRICS_EXPORTER which each accept only a single value, not a list.
  ([#1318](https://github.com/open-telemetry/opentelemetry-specification/pull/1318))
- `process.runtime.description` resource convention: Add `java.vm.name`
  ([#1242](https://github.com/open-telemetry/opentelemetry-specification/pull/1242))
- Refine span name guideline for SQL database spans
  ([#1219](https://github.com/open-telemetry/opentelemetry-specification/pull/1219))
- Add RPC semantic conventions for metrics
  ([#1162](https://github.com/open-telemetry/opentelemetry-specification/pull/1162))
- Clarify `Description` usage on `Status` API
  ([#1257](https://github.com/open-telemetry/opentelemetry-specification/pull/1257))
- Add/Update `Status` + `error` mapping for Jaeger & Zipkin Exporters
  ([#1257](https://github.com/open-telemetry/opentelemetry-specification/pull/1257))
- Resource's service.name MUST have a default value, service.instance.id is not
  required.
  ([#1269](https://github.com/open-telemetry/opentelemetry-specification/pull/1269))
  - Clarified in [#1294](https://github.com/open-telemetry/opentelemetry-specification/pull/1294)
- Add requirement that the SDK allow custom generation of Trace IDs and Span IDs
  ([#1006](https://github.com/open-telemetry/opentelemetry-specification/pull/1006))
- Add default ratio when TraceIdRatioSampler is specified by environment variable but
  no ratio is.
  ([#1322](https://github.com/open-telemetry/opentelemetry-specification/pull/1322))
- Require schemed endpoints for OTLP exporters
  ([1234](https://github.com/open-telemetry/opentelemetry-specification/pull/1234))
- Resource SDK: Reverse (suggested) order of Resource.Merge parameters, remove
  special case for empty strings
  ([#1345](https://github.com/open-telemetry/opentelemetry-specification/pull/1345))
- Resource attributes: lowerecased the allowed values of the `aws.ecs.launchtype`
  attribute
  ([#1339](https://github.com/open-telemetry/opentelemetry-specification/pull/1339))
- Trace Exporters: Fix TODOs in Jaeger exporter spec
  ([#1374](https://github.com/open-telemetry/opentelemetry-specification/pull/1374))
- Clarify that Jaeger/Zipkin exporters must rely on the default Resource to
  get service.name if none was specified.
  ([#1386](https://github.com/open-telemetry/opentelemetry-specification/pull/1386))
- Modify OTLP/Zipkin Exporter format variables for 1.0 (allowing further specification post 1.0)
  ([#1358](https://github.com/open-telemetry/opentelemetry-specification/pull/1358))
- Add `k8s.node` semantic conventions ([#1390](https://github.com/open-telemetry/opentelemetry-specification/pull/1390))
- Clarify stability for both OTLP/HTTP and signals in OTLP.
  ([#1400](https://github.com/open-telemetry/opentelemetry-specification/pull/1400/files))

## v0.7.0 (11-18-2020)

New:

- Document service name mapping for Jaeger exporters
  ([1222](https://github.com/open-telemetry/opentelemetry-specification/pull/1222))
- Change default OTLP port number
  ([#1221](https://github.com/open-telemetry/opentelemetry-specification/pull/1221))
- Add performance benchmark specification
  ([#748](https://github.com/open-telemetry/opentelemetry-specification/pull/748))
- Enforce that the Baggage API must be fully functional, even without an installed SDK.
  ([#1103](https://github.com/open-telemetry/opentelemetry-specification/pull/1103))
- Rename "Canonical status code" to "Status code"
  ([#1081](https://github.com/open-telemetry/opentelemetry-specification/pull/1081))
- Add Metadata for Baggage entries, and clarify W3C Baggage Propagator implementation
  ([#1066](https://github.com/open-telemetry/opentelemetry-specification/pull/1066))
- Change Status to be consistent with Link and Event
  ([#1067](https://github.com/open-telemetry/opentelemetry-specification/pull/1067))
- Clarify env variables in otlp exporter
  ([#975](https://github.com/open-telemetry/opentelemetry-specification/pull/975))
- Add Prometheus exporter environment variables
  ([#1021](https://github.com/open-telemetry/opentelemetry-specification/pull/1021))
- Default propagators in un-configured API must be no-op
  ([#930](https://github.com/open-telemetry/opentelemetry-specification/pull/930))
- Define resource mapping for Jaeger exporters
  ([#891](https://github.com/open-telemetry/opentelemetry-specification/pull/891))
- Add resource semantic conventions for operating systems
  ([#693](https://github.com/open-telemetry/opentelemetry-specification/pull/693))
- Add semantic convention for source code attributes
  ([#901](https://github.com/open-telemetry/opentelemetry-specification/pull/901))
- Add semantic conventions for outgoing Function as a Service (FaaS) invocations
  ([#862](https://github.com/open-telemetry/opentelemetry-specification/pull/862))
- Add resource semantic convention for deployment environment
  ([#606](https://github.com/open-telemetry/opentelemetry-specification/pull/606/))
- Refine semantic conventions for messaging systems and add specific attributes for Kafka
  ([#1027](https://github.com/open-telemetry/opentelemetry-specification/pull/1027))
- Clarification of the behavior of the Trace API, re: context propagation, in
  the absence of an installed SDK
- Add API and semantic conventions for recording exceptions as Span Events
  ([#697](https://github.com/open-telemetry/opentelemetry-specification/pull/697))
  * API was extended to allow adding arbitrary event attributes ([#874](https://github.com/open-telemetry/opentelemetry-specification/pull/874))
  * `exception.escaped` semantic span event attribute was added
    ([#784](https://github.com/open-telemetry/opentelemetry-specification/pull/784),
    [#946](https://github.com/open-telemetry/opentelemetry-specification/pull/946))
- Allow samplers to modify tracestate
  ([#988](https://github.com/open-telemetry/opentelemetry-specification/pull/988/))
- Update the header name for otel baggage, and version date
  ([#981](https://github.com/open-telemetry/opentelemetry-specification/pull/981))
- Define PropagationOnly Span to simplify active Span logic in Context
  ([#994](https://github.com/open-telemetry/opentelemetry-specification/pull/994))
- Add limits to the number of attributes, events, and links in SDK Spans
  ([#942](https://github.com/open-telemetry/opentelemetry-specification/pull/942))
- Add Metric SDK specification (partial): covering terminology and Accumulator component
  ([#626](https://github.com/open-telemetry/opentelemetry-specification/pull/626))
- Clarify context interaction for trace module
  ([#1063](https://github.com/open-telemetry/opentelemetry-specification/pull/1063))
- Add `Shutdown` function to `*Provider` SDK
  ([#1074](https://github.com/open-telemetry/opentelemetry-specification/pull/1074))
- Add semantic conventions for system metrics
  ([#937](https://github.com/open-telemetry/opentelemetry-specification/pull/937))
- Add `db.sql.table` to semantic conventions, allow `db.operation` for SQL
  ([#1141](https://github.com/open-telemetry/opentelemetry-specification/pull/1141))
- Add OTEL_TRACE_SAMPLER env variable definition
  ([#1136](https://github.com/open-telemetry/opentelemetry-specification/pull/1136/))
- Add guidelines for OpenMetrics interoperability
  ([#1154](https://github.com/open-telemetry/opentelemetry-specification/pull/1154))
- Add OTEL_TRACE_SAMPLER_ARG env variable definition
  ([#1202](https://github.com/open-telemetry/opentelemetry-specification/pull/1202))

Updates:

- Clarify null SHOULD NOT be allowed even in arrays
  ([#1214](https://github.com/open-telemetry/opentelemetry-specification/pull/1214))
- Remove ordering SHOULD-requirement for attributes
  ([#1212](https://github.com/open-telemetry/opentelemetry-specification/pull/1212))
- Make `process.pid` optional, split `process.command_args` from `command_line`
  ([#1137](https://github.com/open-telemetry/opentelemetry-specification/pull/1137))
- Renamed `CorrelationContext` to `Baggage`:
  ([#857](https://github.com/open-telemetry/opentelemetry-specification/pull/857))
- Add semantic convention for NGINX custom HTTP 499 status code.
- Adapt semantic conventions for the span name of messaging systems
  ([#690](https://github.com/open-telemetry/opentelemetry-specification/pull/690))
- Remove lazy Event and Link API from Span interface
  ([#840](https://github.com/open-telemetry/opentelemetry-specification/pull/840))
  * SIGs are recommended to remove any existing implementation of the lazy APIs
    to avoid conflicts/breaking changes in case they will be reintroduced to the
    spec in future.
- Provide clear definitions for readable and read/write span interfaces in the
  SDK
  ([#669](https://github.com/open-telemetry/opentelemetry-specification/pull/669))
  * SpanProcessors must provide read/write access at least in OnStart.
- Specify how `Probability` sampler is used with `ParentOrElse` sampler.
- Clarify event timestamp origin and range
  ([#839](https://github.com/open-telemetry/opentelemetry-specification/pull/839))
- Clean up api-propagators.md, by extending documentation and removing redundant
  sections
  ([#577](https://github.com/open-telemetry/opentelemetry-specification/pull/577))
- Rename HTTPText propagator to TextMap
  ([#793](https://github.com/open-telemetry/opentelemetry-specification/pull/793))
- Rename ParentOrElse sampler to ParentBased and add multiple delegate samplers
  ([#610](https://github.com/open-telemetry/opentelemetry-specification/pull/610))
- Rename ProbabilitySampler to TraceIdRatioBasedSampler and add requirements
  ([#611](https://github.com/open-telemetry/opentelemetry-specification/pull/611))
- Version attributes no longer have a prefix such as semver:
  ([#873](https://github.com/open-telemetry/opentelemetry-specification/pull/873))
- Add semantic conventions for process runtime
  ([#882](https://github.com/open-telemetry/opentelemetry-specification/pull/882),
   [#1137](https://github.com/open-telemetry/opentelemetry-specification/pull/1137))
- Use hex encoding for trace id and span id fields in OTLP JSON encoding:
  ([#911](https://github.com/open-telemetry/opentelemetry-specification/pull/911))
- Explicitly specify the SpanContext APIs IsValid and IsRemote as required
  ([#914](https://github.com/open-telemetry/opentelemetry-specification/pull/914))
- A full `Context` is the only way to specify a parent of a `Span`.
  `SpanContext` or even `Span` are not allowed anymore.
  ([#875](https://github.com/open-telemetry/opentelemetry-specification/pull/875))
- Remove obsolete `http.status_text` from semantic conventions
  ([#972](https://github.com/open-telemetry/opentelemetry-specification/pull/972))
- Define `null` as an invalid value for attributes and declare attempts to set
  `null` as undefined behavior
  ([#992](https://github.com/open-telemetry/opentelemetry-specification/pull/992))
- SDK: Rename the `Decision` values for `SamplingResult`s to `DROP`, `RECORD_ONLY`
  and `RECORD_AND_SAMPLE` for consistency
  ([#938](https://github.com/open-telemetry/opentelemetry-specification/pull/938),
  [#956](https://github.com/open-telemetry/opentelemetry-specification/pull/956))
- Metrics API: Replace "Additive" with "Adding", "Non-Additive" with "Grouping"
  ([#983](https://github.com/open-telemetry/opentelemetry-specification/pull/983)
- Move active span interaction in the Trace API to a separate class
  ([#923](https://github.com/open-telemetry/opentelemetry-specification/pull/923))
- Metrics SDK: Specify LastValue default aggregation for ValueObserver
  ([#984](https://github.com/open-telemetry/opentelemetry-specification/pull/984)
- Metrics SDK: Specify TBD default aggregation for ValueRecorder
  ([#984](https://github.com/open-telemetry/opentelemetry-specification/pull/984)
- Trace SDK: Sampler.ShouldSample gets parent Context instead of SpanContext
  ([#881](https://github.com/open-telemetry/opentelemetry-specification/pull/881))
- SDK: Specify known values, as well as basic error handling for OTEL_PROPAGATORS.
  ([#962](https://github.com/open-telemetry/opentelemetry-specification/pull/962))
  ([#995](https://github.com/open-telemetry/opentelemetry-specification/pull/995))
- SDK: Specify when to generate new IDs with sampling
  ([#1225](https://github.com/open-telemetry/opentelemetry-specification/pull/1225))
- Remove custom header name for Baggage, use official header
  ([#993](https://github.com/open-telemetry/opentelemetry-specification/pull/993))
- Trace API: Clarifications for `Span.End`, e.g. IsRecording becomes false after End
  ([#1011](https://github.com/open-telemetry/opentelemetry-specification/pull/1011))
- Update semantic conventions for gRPC for new Span Status
  ([#1156](https://github.com/open-telemetry/opentelemetry-specification/pull/1156))

## v0.6.0 (2020-07-01)

New:

- Add span attribute to indicate cold starts of Function as a Service executions
  ([#650](https://github.com/open-telemetry/opentelemetry-specification/pull/650))
- Add conventions for naming of exporter packages
  ([#629](https://github.com/open-telemetry/opentelemetry-specification/pull/629))
- Add semantic conventions for container id
  ([#673](https://github.com/open-telemetry/opentelemetry-specification/pull/673))
- Add semantic conventions for HTTP content length
  ([#641](https://github.com/open-telemetry/opentelemetry-specification/pull/641))
- Add semantic conventions for process resource
  ([#635](https://github.com/open-telemetry/opentelemetry-specification/pull/635))
- Add peer.service to provide a user-configured name for a remote service
  ([#652](https://github.com/open-telemetry/opentelemetry-specification/pull/652))

Updates:

- Improve root Span description
  ([#645](https://github.com/open-telemetry/opentelemetry-specification/pull/645))
- Extend semantic conventions for RPC and allow non-gRPC calls
  ([#604](https://github.com/open-telemetry/opentelemetry-specification/pull/604))
- Revise and extend semantic conventions for databases
  ([#575](https://github.com/open-telemetry/opentelemetry-specification/pull/575))
- Clarify Tracer vs TracerProvider in tracing API and SDK spec.
  ([#619](https://github.com/open-telemetry/opentelemetry-specification/pull/619))
  Most importantly:
  * Configuration should be stored not per Tracer but in the TracerProvider.
  * Active spans are not per Tracer.
- Do not set any value in Context upon failed extraction
  ([#671](https://github.com/open-telemetry/opentelemetry-specification/pull/671))
- Clarify semantic conventions around span start and end time
  ([#592](https://github.com/open-telemetry/opentelemetry-specification/pull/592))

## v0.5.0 (06-02-2020)

- Define Log Data Model.
- Remove SpanId from Sampler input.
- Clarify what it will mean for a vendor to "support OpenTelemetry".
- Clarify Tracers should reference an InstrumentationLibrary rather than a
  Resource.
- Replace ALWAYS_PARENT sampler with a composite ParentOrElse sampler.
- Incorporate old content on metrics calling conventions, label sets.
- Update api-metrics-user.md and api-metrics-meter.md with the latest metrics
  API.
- Normalize Instrumentation term for instrumentations.
- Change w3c correlation context to custom header.

## v0.4.0 (2020-05-12)

- [OTEP-83](https://github.com/open-telemetry/oteps/blob/main/text/0083-component.md)
  Introduce the notion of InstrumentationLibrary.
- [OTEP-88](https://github.com/open-telemetry/oteps/blob/main/text/metrics/0088-metric-instrument-optional-refinements.md)
  Metrics API instrument foundation.
- [OTEP-91](https://github.com/open-telemetry/oteps/blob/main/text/logs/0091-logs-vocabulary.md)
  Logs vocabulary.
- [OTEP-92](https://github.com/open-telemetry/oteps/blob/main/text/logs/0092-logs-vision.md)
  Logs Vision.
- [OTEP-90](https://github.com/open-telemetry/oteps/blob/main/text/metrics/0090-remove-labelset-from-metrics-api.md)
  Remove LabelSet from the metrics API.
- [OTEP-98](https://github.com/open-telemetry/oteps/blob/main/text/metrics/0098-metric-instruments-explained.md)
  Explain the metric instruments.
- [OTEP-99](https://github.com/open-telemetry/oteps/blob/main/text/0099-otlp-http.md)
  OTLP/HTTP: HTTP Transport Extension for OTLP.
- Define handling of null and empty attribute values.
- Rename Setter.put to Setter.set
- Add glossary for typically misused terms.
- Clarify that resources are immutable.
- Clarify that SpanContext.IsRemote is false on remote children.
- Move specifications into sub-directories per signal.
- Remove references to obsolete `peer.*` attributes.
- Span semantic conventions for for messaging systems.
- Span semantic conventions for function as a service.
- Remove the handling of retries from trace exporters.
- Remove Metrics' default keys.
- Add some clarifying language to the semantics of metric instrument naming.
- Allow injectors and extractors to be separate interfaces.
- Add an explanation on why Context Restore operation is needed.
- Document special Zipkin conversion cases.

## v0.3.0 (2020-02-21)

- [OTEP-0059](https://github.com/open-telemetry/oteps/blob/main/text/trace/0059-otlp-trace-data-format.md)
  Add OTLP Trace Data Format specification.
- [OTEP-0066](https://github.com/open-telemetry/oteps/blob/main/text/0066-separate-context-propagation.md)
  Separate Layer for Context Propagation.
- [OTEP-0070](https://github.com/open-telemetry/oteps/blob/main/text/metrics/0070-metric-bound-instrument.md)
  Rename metric instrument "Handles" to "Bound Instruments".
- [OTEP-0072](https://github.com/open-telemetry/oteps/blob/main/text/metrics/0072-metric-observer.md)
  Metric Observer instrument specification (refinement).
- [OTEP-0080](https://github.com/open-telemetry/oteps/blob/main/text/metrics/0080-remove-metric-gauge.md)
  Remove the Metric Gauge instrument, recommend use of other instruments.
- Update 0003-measure-metric-type to match current Specification.
- Update 0009-metric-handles to match current Specification.
- Clarify named tracers and meters.
- Remove SamplingHint from the Sampling OTEP (OTEP-0006).
- Remove component attribute.
- Allow non-string Resource label values.
- Allow array values for attributes.
- Add service version to Resource attributes.
- Add general, general identity, network and VM image attribute conventions.
- Add a section on transformation to Zipkin Spans.
- Add a section on SDK default configuration.
- Enhance semantic conventions for HTTP/RPC.
- Provide guidelines for low-cardinality span names.
- SDK Tracer: Replace TracerFactory with TracerProvider.
- Update Resource to be in the SDK.

## v0.2.0 (2019-10-22)

- [OTEP-0001](https://github.com/open-telemetry/oteps/blob/main/text/0001-telemetry-without-manual-instrumentation.md)
  Added Auto-Instrumentation.
- [OTEP-0002](https://github.com/open-telemetry/oteps/blob/main/text/trace/0002-remove-spandata.md):
  Removed SpanData interface in favor of Span Start and End options.
- [OTEP-0003](https://github.com/open-telemetry/oteps/blob/main/text/metrics/0003-measure-metric-type.md)
  Consolidatesd pre-aggregated and raw metrics APIs.
- [OTEP-0008](https://github.com/open-telemetry/oteps/blob/main/text/metrics/0008-metric-observer.md)
  Added Metrics Observers API.
- [OTEP-0009](https://github.com/open-telemetry/oteps/blob/main/text/metrics/0009-metric-handles.md)
  Added Metrics Handle API.
- [OTEP-0010](https://github.com/open-telemetry/oteps/blob/main/text/metrics/0010-cumulative-to-counter.md)
  Rename "Cumulative" to "Counter" in the Metrics API.
- [OTEP-006](https://github.com/open-telemetry/oteps/blob/main/text/trace/0006-sampling.md)
  Moved sampling from the API tp the SDK.
- [OTEP-0007](https://github.com/open-telemetry/oteps/blob/main/text/0007-no-out-of-band-reporting.md)
  Moved support for out-of-band telemetry from the API to the SDK.
- [OTEP-0016](https://github.com/open-telemetry/oteps/blob/main/text/0016-named-tracers.md)
  Added named providers for Tracers and Meters.
- Added design goals and requirements for a telemetry data exchange protocol.
- Added a Span Processor interface for intercepting span start and end
  invocations.
- Added a Span Exporter interface for processing batches of spans.
- Replaced DistributedContext.GetIterator with GetEntries.
- Added clarifications and adjustments to improve cross-language applicability.
- Added a specification for SDK configuration.

## v0.1.0 (2019-06-21)

- Added API proposal for the converged OpenTracing/OpenCensus project is
  complete.<|MERGE_RESOLUTION|>--- conflicted
+++ resolved
@@ -28,15 +28,12 @@
   ([#2317](https://github.com/open-telemetry/opentelemetry-specification/pull/2317)).
 - Clarify that expectations for user callback behavior are documentation REQUIREMENTs.
   ([#2361](https://github.com/open-telemetry/opentelemetry-specification/pull/2361)).
-<<<<<<< HEAD
+- Clarify that the periodic metric reader is the default metric reader to be
+  paired with push metric exporters (OTLP, stdout, in-memory)
+  ([#2379](https://github.com/open-telemetry/opentelemetry-specification/pull/2379)).
 - Specify that preferred Aggregation and Aggregation Temporality are provided on a 
   per-instrument basis by the Exporter for the Reader's information.
   ([#2407](https://github.com/open-telemetry/opentelemetry-specification/pull/2407))
-=======
-- Clarify that the periodic metric reader is the default metric reader to be
-  paired with push metric exporters (OTLP, stdout, in-memory)
-  ([#2379](https://github.com/open-telemetry/opentelemetry-specification/pull/2379)).
->>>>>>> d37df3b1
 
 ### Logs
 
