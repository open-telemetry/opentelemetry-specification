# Changelog

Please update changelog as part of any significant pull request. Place short
description of your change into "Unreleased" section. As part of release process
content of "Unreleased" section content will generate release notes for the
release.

## Unreleased

### Context

### Traces

- Add InstrumentationLibrary to Sampler.ShouldSample.
  ([#1850](https://github.com/open-telemetry/opentelemetry-specification/pull/1850))

### Metrics

### Logs

### Resource

### Semantic Conventions

<<<<<<< HEAD
- BREAKING: Change enum member IDs to lowercase without spaces, not starting with numbers.
  Change values of `net.host.connection.subtype` to match.
  ([#1863](https://github.com/open-telemetry/opentelemetry-specification/pull/1863))
=======
- Lambda instrumentations should check if X-Ray parent context is valid
  ([#1867](https://github.com/open-telemetry/opentelemetry-specification/pull/1867))
>>>>>>> 54d2e9ce

### Compatibility

### OpenTelemetry Protocol

### SDK Configuration

## v1.6.0 (2021-08-06)

### Context

- No changes.

### Traces

- Add generalized attribute count and attribute value length limits and relevant
  environment variables.
  ([#1130](https://github.com/open-telemetry/opentelemetry-specification/pull/1130))
- Adding environment variables for event and link attribute limits. ([#1751](https://github.com/open-telemetry/opentelemetry-specification/pull/1751))
- Adding SDK configuration for Jaeger remote sampler ([#1791](https://github.com/open-telemetry/opentelemetry-specification/pull/1791))

### Metrics

- Metrics API specification Feature-freeze.
  ([#1833](https://github.com/open-telemetry/opentelemetry-specification/pull/1833))
- Remove MetricProcessor from the SDK spec (for now)
  ([#1840](https://github.com/open-telemetry/opentelemetry-specification/pull/1840))

### Logs

- No changes.

### Resource

- No changes.

### Semantic Conventions

- Add mobile-related network state: `net.host.connection.type`, `net.host.connection.subtype` & `net.host.carrier.*` [#1647](https://github.com/open-telemetry/opentelemetry-specification/issues/1647)
- Adding alibaba cloud as a cloud provider.
  ([#1831](https://github.com/open-telemetry/opentelemetry-specification/pull/1831))

### Compatibility

- No changes.

### OpenTelemetry Protocol

- Allow for OTLP/gRPC exporters to handle endpoint configuration without a scheme while still requiring them to support an endpoint configuration that includes a scheme of `http` or `https`. Reintroduce the insecure configuration option for OTLP/gRPC exporters. ([#1729](https://github.com/open-telemetry/opentelemetry-specification/pull/1729))
- Adding requirement to implement at least one of two transports: `grpc` or `http/protobuf`.
  ([#1790](https://github.com/open-telemetry/opentelemetry-specification/pull/1790/files))

### SDK Configuration

- No changes.

## v1.5.0 (2021-07-08)

### Context

- No changes.

### Traces

- Adding environment variables for event and link attribute limits.
  ([#1751](https://github.com/open-telemetry/opentelemetry-specification/pull/1751))
- Clarify some details about span kind and the meanings of the values.
  ([#1738](https://github.com/open-telemetry/opentelemetry-specification/pull/1738))
- Clarify meaning of the Certificate File option.
  ([#1803](https://github.com/open-telemetry/opentelemetry-specification/pull/1803))
- Adding environment variables for event and link attribute limits. ([#1751](https://github.com/open-telemetry/opentelemetry-specification/pull/1751))

### Metrics

- Clarify the limit on the instrument unit.
  ([#1762](https://github.com/open-telemetry/opentelemetry-specification/pull/1762))
- Add FaaS metrics semantic conventions ([#1736](https://github.com/open-telemetry/opentelemetry-specification/pull/1736))  

### Logs

- Declare OTLP Logs Beta. ([#1741](https://github.com/open-telemetry/opentelemetry-specification/pull/1741))

### Resource

- No changes.

### Semantic Conventions

- Clean up FaaS semantic conventions, add `aws.lambda.invoked_arn`.
  ([#1781](https://github.com/open-telemetry/opentelemetry-specification/pull/1781))
- Remove `rpc.jsonrpc.method`, clarify that `rpc.method` should be used instead.
  ([#1748](https://github.com/open-telemetry/opentelemetry-specification/pull/1748))

### Compatibility

- No changes.

### OpenTelemetry Protocol

- No changes.

### SDK Configuration

- Allow selecting multiple exporters via `OTEL_TRACES_EXPORTER` and `OTEL_METRICS_EXPORTER`
  by using a comma-separated list. ([#1758](https://github.com/open-telemetry/opentelemetry-specification/pull/1758))

## v1.4.0 (2021-06-07)

### Context

- No changes.

### Traces

- Add schema_url support to `Tracer`. ([#1666](https://github.com/open-telemetry/opentelemetry-specification/pull/1666))
- Add Dropped Links Count to non-otlp exporters section ([#1697](https://github.com/open-telemetry/opentelemetry-specification/pull/1697))
- Add note about reporting dropped counts for attributes, events, links. ([#1699](https://github.com/open-telemetry/opentelemetry-specification/pull/1699))

### Metrics

- Add schema_url support to `Meter`. ([#1666](https://github.com/open-telemetry/opentelemetry-specification/pull/1666))
- Adds detail about when to use `StartTimeUnixNano` and handling of unknown start-time resets. ([#1646](https://github.com/open-telemetry/opentelemetry-specification/pull/1646))
- Expand `Gauge` metric description in the data model ([#1661](https://github.com/open-telemetry/opentelemetry-specification/pull/1661))
- Expand `Histogram` metric description in the data model ([#1664](https://github.com/open-telemetry/opentelemetry-specification/pull/1664))
- Added Experimental Metrics API specification.
  ([#1401](https://github.com/open-telemetry/opentelemetry-specification/pull/1401),
  [#1557](https://github.com/open-telemetry/opentelemetry-specification/pull/1557),
  [#1578](https://github.com/open-telemetry/opentelemetry-specification/pull/1578),
  [#1590](https://github.com/open-telemetry/opentelemetry-specification/pull/1590),
  [#1594](https://github.com/open-telemetry/opentelemetry-specification/pull/1594),
  [#1617](https://github.com/open-telemetry/opentelemetry-specification/pull/1617),
  [#1645](https://github.com/open-telemetry/opentelemetry-specification/pull/1645),
  [#1657](https://github.com/open-telemetry/opentelemetry-specification/pull/1657),
  [#1665](https://github.com/open-telemetry/opentelemetry-specification/pull/1665),
  [#1672](https://github.com/open-telemetry/opentelemetry-specification/pull/1672),
  [#1674](https://github.com/open-telemetry/opentelemetry-specification/pull/1674),
  [#1675](https://github.com/open-telemetry/opentelemetry-specification/pull/1675),
  [#1703](https://github.com/open-telemetry/opentelemetry-specification/pull/1703),
  [#1704](https://github.com/open-telemetry/opentelemetry-specification/pull/1704),
  [#1731](https://github.com/open-telemetry/opentelemetry-specification/pull/1731),
  [#1733](https://github.com/open-telemetry/opentelemetry-specification/pull/1733))
- Mark relevant portions of Metrics Data Model stable ([#1728](https://github.com/open-telemetry/opentelemetry-specification/pull/1728))

### Logs

- No changes.

### Resource

- Add schema_url support to `Resource`. ([#1692](https://github.com/open-telemetry/opentelemetry-specification/pull/1692))
- Clarify result of Resource merging and ResourceDetector aggregation in case of error. ([#1726](https://github.com/open-telemetry/opentelemetry-specification/pull/1726))

### Semantic Conventions

- Add JSON RPC specific conventions ([#1643](https://github.com/open-telemetry/opentelemetry-specification/pull/1643)).
- Add Memcached to Database specific conventions ([#1689](https://github.com/open-telemetry/opentelemetry-specification/pull/1689)).
- Add semantic convention attributes for the host device and added OS name and version ([#1596](https://github.com/open-telemetry/opentelemetry-specification/pull/1596)).
- Add CockroachDB to Database specific conventions ([#1725](https://github.com/open-telemetry/opentelemetry-specification/pull/1725)).

### Compatibility

- No changes.

### OpenTelemetry Protocol

- No changes.

### SDK Configuration

- Add `OTEL_SERVICE_NAME` environment variable. ([#1677](https://github.com/open-telemetry/opentelemetry-specification/pull/1677))

## v1.3.0 (2021-05-05)

### Context

- No changes.

### Traces

- `Get Tracer` should use an empty string if the specified `name` is null. ([#1654](https://github.com/open-telemetry/opentelemetry-specification/pull/1654))
- Clarify how to record dropped attribute count in non-OTLP formats. ([#1662](https://github.com/open-telemetry/opentelemetry-specification/pull/1662))

### Metrics

- Expand description of Event Model and Instruments. ([#1614](https://github.com/open-telemetry/opentelemetry-specification/pull/1614))
- Flesh out metric identity and single-write principle. ([#1574](https://github.com/open-telemetry/opentelemetry-specification/pull/1574))
- Expand `Sum` metric description in the data model and delta-to-cumulative handling. ([#1618](https://github.com/open-telemetry/opentelemetry-specification/pull/1618))
- Remove the "Func" name, use "Asynchronous" and "Observable". ([#1645](https://github.com/open-telemetry/opentelemetry-specification/pull/1645))
- Add details to UpDownCounter API. ([#1665](https://github.com/open-telemetry/opentelemetry-specification/pull/1665))
- Add details to Histogram API. ([#1657](https://github.com/open-telemetry/opentelemetry-specification/pull/1657))

### Logs

- Clarify "key/value pair list" vs "map" in Log Data Model. ([#1604](https://github.com/open-telemetry/opentelemetry-specification/pull/1604))

### Semantic Conventions

- Fix the inconsistent formatting of semantic convention enums. ([#1598](https://github.com/open-telemetry/opentelemetry-specification/pull/1598/))
- Add details for filling resource for AWS Lambda. ([#1610](https://github.com/open-telemetry/opentelemetry-specification/pull/1610))
- Add already specified `messaging.rabbitmq.routing_key` span attribute key to the respective YAML file. ([#1651](https://github.com/open-telemetry/opentelemetry-specification/pull/1651))
- Clarify usage of "otel." attribute namespace. ([#1640](https://github.com/open-telemetry/opentelemetry-specification/pull/1640))
- Add possibility to disable `db.statement` via instrumentation configuration. ([#1659](https://github.com/open-telemetry/opentelemetry-specification/pull/1659))

### Compatibility

- No changes.

### OpenTelemetry Protocol

- Fix incorrect table of transient errors. ([#1642](https://github.com/open-telemetry/opentelemetry-specification/pull/1642))
- Clarify that 64 bit integer numbers are decimal strings in OTLP/JSON. ([#1637](https://github.com/open-telemetry/opentelemetry-specification/pull/1637))

### SDK Configuration

- Add `OTEL_EXPORTER_JAEGER_TIMEOUT` environment variable. ([#1612](https://github.com/open-telemetry/opentelemetry-specification/pull/1612))
- Add `OTEL_EXPORTER_ZIPKIN_TIMEOUT` environment variable. ([#1636](https://github.com/open-telemetry/opentelemetry-specification/pull/1636))

## v1.2.0 (2021-04-14)

### Context

- Clarify composite `TextMapPropagator` method required and optional arguments. ([#1541](https://github.com/open-telemetry/opentelemetry-specification/pull/1541))
- Clarify B3 requirements and configuration. ([#1570](https://github.com/open-telemetry/opentelemetry-specification/pull/1570))

### Traces

- Add `ForceFlush` to `Span Exporter` interface ([#1467](https://github.com/open-telemetry/opentelemetry-specification/pull/1467))
- Clarify the description for the `TraceIdRatioBased` sampler needs to include the sampler's sampling ratio. ([#1536](https://github.com/open-telemetry/opentelemetry-specification/pull/1536))
- Define the fallback tracer name for invalid values.
  ([#1534](https://github.com/open-telemetry/opentelemetry-specification/pull/1534))
- Clarify non-blocking requirement from span API End. ([#1555](https://github.com/open-telemetry/opentelemetry-specification/pull/1555))
- Remove the Included Propagators section from trace API specification that was a duplicate of the Propagators Distribution of the context specification. ([#1556](https://github.com/open-telemetry/opentelemetry-specification/pull/1556))
- Remove the Baggage API propagator notes that conflict with the API Propagators Operations section and fix [#1526](https://github.com/open-telemetry/opentelemetry-specification/issues/1526). ([#1575](https://github.com/open-telemetry/opentelemetry-specification/pull/1575))

### Metrics

- Adds new metric data model specification ([#1512](https://github.com/open-telemetry/opentelemetry-specification/pull/1512))

### Semantic Conventions

- Add semantic conventions for AWS SDK operations and DynamoDB ([#1422](https://github.com/open-telemetry/opentelemetry-specification/pull/1422))
- Add details for filling semantic conventions for AWS Lambda ([#1442](https://github.com/open-telemetry/opentelemetry-specification/pull/1442))
- Update semantic conventions to distinguish between int and double ([#1550](https://github.com/open-telemetry/opentelemetry-specification/pull/1550))
- Add semantic convention for AWS ECS task revision ([#1581](https://github.com/open-telemetry/opentelemetry-specification/pull/1581))

### Compatibility

- Add initial OpenTracing compatibility section.
  ([#1101](https://github.com/open-telemetry/opentelemetry-specification/pull/1101))

## v1.1.0 (2021-03-11)

### Traces

- Implementations can ignore links with invalid SpanContext([#1492](https://github.com/open-telemetry/opentelemetry-specification/pull/1492))
- Add `none` as a possible value for OTEL_TRACES_EXPORTER to disable export
  ([#1439](https://github.com/open-telemetry/opentelemetry-specification/pull/1439))
- Add [`ForceFlush`](https://github.com/open-telemetry/opentelemetry-specification/blob/main/specification/trace/sdk.md#forceflush) to SDK's `TracerProvider` ([#1452](https://github.com/open-telemetry/opentelemetry-specification/pull/1452))

### Metrics

- Add `none` as a possible value for OTEL_METRICS_EXPORTER to disable export
  ([#1439](https://github.com/open-telemetry/opentelemetry-specification/pull/1439))

### Logs

### Semantic Conventions

- Add `elasticsearch` to `db.system` semantic conventions ([#1463](https://github.com/open-telemetry/opentelemetry-specification/pull/1463))
- Add `arch` to `host` semantic conventions ([#1483](https://github.com/open-telemetry/opentelemetry-specification/pull/1483))
- Add `runtime` to `container` semantic conventions ([#1482](https://github.com/open-telemetry/opentelemetry-specification/pull/1482))
- Rename `gcp_gke` to `gcp_kubernetes_engine` to have consistency with other
Google products under `cloud.infrastructure_service` ([#1496](https://github.com/open-telemetry/opentelemetry-specification/pull/1496))
- `http.url` MUST NOT contain credentials ([#1502](https://github.com/open-telemetry/opentelemetry-specification/pull/1502))
- Add `aws.eks.cluster.arn` to EKS specific semantic conventions ([#1484](https://github.com/open-telemetry/opentelemetry-specification/pull/1484))
- Rename `zone` to `availability_zone` in `cloud` semantic conventions ([#1495](https://github.com/open-telemetry/opentelemetry-specification/pull/1495))
- Rename `cloud.infrastructure_service` to `cloud.platform` ([#1530](https://github.com/open-telemetry/opentelemetry-specification/pull/1530))
- Add section describing that libraries and the collector should autogenerate
the semantic convention keys. ([#1515](https://github.com/open-telemetry/opentelemetry-specification/pull/1515))

## v1.0.1 (2021-02-11)

- Fix rebase issue for span limit default values ([#1429](https://github.com/open-telemetry/opentelemetry-specification/pull/1429))

## v1.0.0 (2021-02-10)

New:

- Add `cloud.infrastructure_service` resource attribute
  ([#1112](https://github.com/open-telemetry/opentelemetry-specification/pull/1112))
- Add `SpanLimits` as a configuration for the TracerProvider([#1416](https://github.com/open-telemetry/opentelemetry-specification/pull/1416))

Updates:

- Add `http.server.active_requests` to count in-flight HTTP requests
  ([#1378](https://github.com/open-telemetry/opentelemetry-specification/pull/1378))
- Update default limit for span attributes, events, links to 128([#1419](https://github.com/open-telemetry/opentelemetry-specification/pull/1419))
- Update OT Trace propagator environment variable to match latest name([#1406](https://github.com/open-telemetry/opentelemetry-specification/pull/1406))
- Remove Metrics SDK specification to avoid confusion, clarify that Metrics API
  specification is not recommended for client implementation
  ([#1401](https://github.com/open-telemetry/opentelemetry-specification/pull/1401))
- Rename OTEL_TRACE_SAMPLER and OTEL_TRACE_SAMPLER_ARG env variables to OTEL_TRACES_SAMPLER and OTEL_TRACES_SAMPLER_ARG
  ([#1382](https://github.com/open-telemetry/opentelemetry-specification/pull/1382))
- Mark some entries in compliance matrix as optional([#1359](https://github.com/open-telemetry/opentelemetry-specification/pull/1359))
  SDKs are free to provide support at their discretion.
- Rename signal-specific variables for `OTLP_EXPORTER_*` to `OTLP_EXPORTER_TRACES_*` and `OTLP_EXPORTER_METRICS_*`([#1362](https://github.com/open-telemetry/opentelemetry-specification/pull/1362))
- Versioning and stability guarantees for OpenTelemetry clients([#1291](https://github.com/open-telemetry/opentelemetry-specification/pull/1291))
- Additional Cassandra semantic attributes
  ([#1217](https://github.com/open-telemetry/opentelemetry-specification/pull/1217))
- OTEL_EXPORTER environment variable replaced with OTEL_TRACES_EXPORTER and
  OTEL_METRICS_EXPORTER which each accept only a single value, not a list.
  ([#1318](https://github.com/open-telemetry/opentelemetry-specification/pull/1318))
- `process.runtime.description` resource convention: Add `java.vm.name`
  ([#1242](https://github.com/open-telemetry/opentelemetry-specification/pull/1242))
- Refine span name guideline for SQL database spans
  ([#1219](https://github.com/open-telemetry/opentelemetry-specification/pull/1219))
- Add RPC semantic conventions for metrics
  ([#1162](https://github.com/open-telemetry/opentelemetry-specification/pull/1162))
- Clarify `Description` usage on `Status` API
  ([#1257](https://github.com/open-telemetry/opentelemetry-specification/pull/1257))
- Add/Update `Status` + `error` mapping for Jaeger & Zipkin Exporters
  ([#1257](https://github.com/open-telemetry/opentelemetry-specification/pull/1257))
- Resource's service.name MUST have a default value, service.instance.id is not
  required.
  ([#1269](https://github.com/open-telemetry/opentelemetry-specification/pull/1269))
  - Clarified in [#1294](https://github.com/open-telemetry/opentelemetry-specification/pull/1294)
- Add requirement that the SDK allow custom generation of Trace IDs and Span IDs
  ([#1006](https://github.com/open-telemetry/opentelemetry-specification/pull/1006))
- Add default ratio when TraceIdRatioSampler is specified by environment variable but
  no ratio is.
  ([#1322](https://github.com/open-telemetry/opentelemetry-specification/pull/1322))
- Require schemed endpoints for OTLP exporters
  ([1234](https://github.com/open-telemetry/opentelemetry-specification/pull/1234))
- Resource SDK: Reverse (suggested) order of Resource.Merge parameters, remove
  special case for empty strings
  ([#1345](https://github.com/open-telemetry/opentelemetry-specification/pull/1345))
- Resource attributes: lowerecased the allowed values of the `aws.ecs.launchtype`
  attribute
  ([#1339](https://github.com/open-telemetry/opentelemetry-specification/pull/1339))
- Trace Exporters: Fix TODOs in Jaeger exporter spec
  ([#1374](https://github.com/open-telemetry/opentelemetry-specification/pull/1374))
- Clarify that Jaeger/Zipkin exporters must rely on the default Resource to
  get service.name if none was specified.
  ([#1386](https://github.com/open-telemetry/opentelemetry-specification/pull/1386))
- Modify OTLP/Zipkin Exporter format variables for 1.0 (allowing further specification post 1.0)
  ([#1358](https://github.com/open-telemetry/opentelemetry-specification/pull/1358))
- Add `k8s.node` semantic conventions ([#1390](https://github.com/open-telemetry/opentelemetry-specification/pull/1390))
- Clarify stability for both OTLP/HTTP and signals in OTLP.
  ([#1400](https://github.com/open-telemetry/opentelemetry-specification/pull/1400/files))

## v0.7.0 (11-18-2020)

New:

- Document service name mapping for Jaeger exporters
  ([1222](https://github.com/open-telemetry/opentelemetry-specification/pull/1222))
- Change default OTLP port number
  ([#1221](https://github.com/open-telemetry/opentelemetry-specification/pull/1221))
- Add performance benchmark specification
  ([#748](https://github.com/open-telemetry/opentelemetry-specification/pull/748))
- Enforce that the Baggage API must be fully functional, even without an installed SDK.
  ([#1103](https://github.com/open-telemetry/opentelemetry-specification/pull/1103))
- Rename "Canonical status code" to "Status code"
  ([#1081](https://github.com/open-telemetry/opentelemetry-specification/pull/1081))
- Add Metadata for Baggage entries, and clarify W3C Baggage Propagator implementation
  ([#1066](https://github.com/open-telemetry/opentelemetry-specification/pull/1066))
- Change Status to be consistent with Link and Event
  ([#1067](https://github.com/open-telemetry/opentelemetry-specification/pull/1067))
- Clarify env variables in otlp exporter
  ([#975](https://github.com/open-telemetry/opentelemetry-specification/pull/975))
- Add Prometheus exporter environment variables
  ([#1021](https://github.com/open-telemetry/opentelemetry-specification/pull/1021))
- Default propagators in un-configured API must be no-op
  ([#930](https://github.com/open-telemetry/opentelemetry-specification/pull/930))
- Define resource mapping for Jaeger exporters
  ([#891](https://github.com/open-telemetry/opentelemetry-specification/pull/891))
- Add resource semantic conventions for operating systems
  ([#693](https://github.com/open-telemetry/opentelemetry-specification/pull/693))
- Add semantic convention for source code attributes
  ([#901](https://github.com/open-telemetry/opentelemetry-specification/pull/901))
- Add semantic conventions for outgoing Function as a Service (FaaS) invocations
  ([#862](https://github.com/open-telemetry/opentelemetry-specification/pull/862))
- Add resource semantic convention for deployment environment
  ([#606](https://github.com/open-telemetry/opentelemetry-specification/pull/606/))
- Refine semantic conventions for messaging systems and add specific attributes for Kafka
  ([#1027](https://github.com/open-telemetry/opentelemetry-specification/pull/1027))
- Clarification of the behavior of the Trace API, re: context propagation, in
  the absence of an installed SDK
- Add API and semantic conventions for recording exceptions as Span Events
  ([#697](https://github.com/open-telemetry/opentelemetry-specification/pull/697))
  * API was extended to allow adding arbitrary event attributes ([#874](https://github.com/open-telemetry/opentelemetry-specification/pull/874))
  * `exception.escaped` semantic span event attribute was added
    ([#784](https://github.com/open-telemetry/opentelemetry-specification/pull/784),
    [#946](https://github.com/open-telemetry/opentelemetry-specification/pull/946))
- Allow samplers to modify tracestate
  ([#988](https://github.com/open-telemetry/opentelemetry-specification/pull/988/))
- Update the header name for otel baggage, and version date
  ([#981](https://github.com/open-telemetry/opentelemetry-specification/pull/981))
- Define PropagationOnly Span to simplify active Span logic in Context
  ([#994](https://github.com/open-telemetry/opentelemetry-specification/pull/994))
- Add limits to the number of attributes, events, and links in SDK Spans
  ([#942](https://github.com/open-telemetry/opentelemetry-specification/pull/942))
- Add Metric SDK specification (partial): covering terminology and Accumulator component
  ([#626](https://github.com/open-telemetry/opentelemetry-specification/pull/626))
- Clarify context interaction for trace module
  ([#1063](https://github.com/open-telemetry/opentelemetry-specification/pull/1063))
- Add `Shutdown` function to `*Provider` SDK
  ([#1074](https://github.com/open-telemetry/opentelemetry-specification/pull/1074))
- Add semantic conventions for system metrics
  ([#937](https://github.com/open-telemetry/opentelemetry-specification/pull/937))
- Add `db.sql.table` to semantic conventions, allow `db.operation` for SQL
  ([#1141](https://github.com/open-telemetry/opentelemetry-specification/pull/1141))
- Add OTEL_TRACE_SAMPLER env variable definition
  ([#1136](https://github.com/open-telemetry/opentelemetry-specification/pull/1136/))
- Add guidelines for OpenMetrics interoperability
  ([#1154](https://github.com/open-telemetry/opentelemetry-specification/pull/1154))
- Add OTEL_TRACE_SAMPLER_ARG env variable definition
  ([#1202](https://github.com/open-telemetry/opentelemetry-specification/pull/1202))

Updates:

- Clarify null SHOULD NOT be allowed even in arrays
  ([#1214](https://github.com/open-telemetry/opentelemetry-specification/pull/1214))
- Remove ordering SHOULD-requirement for attributes
  ([#1212](https://github.com/open-telemetry/opentelemetry-specification/pull/1212))
- Make `process.pid` optional, split `process.command_args` from `command_line`
  ([#1137](https://github.com/open-telemetry/opentelemetry-specification/pull/1137))
- Renamed `CorrelationContext` to `Baggage`:
  ([#857](https://github.com/open-telemetry/opentelemetry-specification/pull/857))
- Add semantic convention for NGINX custom HTTP 499 status code.
- Adapt semantic conventions for the span name of messaging systems
  ([#690](https://github.com/open-telemetry/opentelemetry-specification/pull/690))
- Remove lazy Event and Link API from Span interface
  ([#840](https://github.com/open-telemetry/opentelemetry-specification/pull/840))
  * SIGs are recommended to remove any existing implementation of the lazy APIs
    to avoid conflicts/breaking changes in case they will be reintroduced to the
    spec in future.
- Provide clear definitions for readable and read/write span interfaces in the
  SDK
  ([#669](https://github.com/open-telemetry/opentelemetry-specification/pull/669))
  * SpanProcessors must provide read/write access at least in OnStart.
- Specify how `Probability` sampler is used with `ParentOrElse` sampler.
- Clarify event timestamp origin and range
  ([#839](https://github.com/open-telemetry/opentelemetry-specification/pull/839))
- Clean up api-propagators.md, by extending documentation and removing redundant
  sections
  ([#577](https://github.com/open-telemetry/opentelemetry-specification/pull/577))
- Rename HTTPText propagator to TextMap
  ([#793](https://github.com/open-telemetry/opentelemetry-specification/pull/793))
- Rename ParentOrElse sampler to ParentBased and add multiple delegate samplers
  ([#610](https://github.com/open-telemetry/opentelemetry-specification/pull/610))
- Rename ProbabilitySampler to TraceIdRatioBasedSampler and add requirements
  ([#611](https://github.com/open-telemetry/opentelemetry-specification/pull/611))
- Version attributes no longer have a prefix such as semver:
  ([#873](https://github.com/open-telemetry/opentelemetry-specification/pull/873))
- Add semantic conventions for process runtime
  ([#882](https://github.com/open-telemetry/opentelemetry-specification/pull/882),
   [#1137](https://github.com/open-telemetry/opentelemetry-specification/pull/1137))
- Use hex encoding for trace id and span id fields in OTLP JSON encoding:
  ([#911](https://github.com/open-telemetry/opentelemetry-specification/pull/911))
- Explicitly specify the SpanContext APIs IsValid and IsRemote as required
  ([#914](https://github.com/open-telemetry/opentelemetry-specification/pull/914))
- A full `Context` is the only way to specify a parent of a `Span`.
  `SpanContext` or even `Span` are not allowed anymore.
  ([#875](https://github.com/open-telemetry/opentelemetry-specification/pull/875))
- Remove obsolete `http.status_text` from semantic conventions
  ([#972](https://github.com/open-telemetry/opentelemetry-specification/pull/972))
- Define `null` as an invalid value for attributes and declare attempts to set
  `null` as undefined behavior
  ([#992](https://github.com/open-telemetry/opentelemetry-specification/pull/992))
- SDK: Rename the `Decision` values for `SamplingResult`s to `DROP`, `RECORD_ONLY`
  and `RECORD_AND_SAMPLE` for consistency
  ([#938](https://github.com/open-telemetry/opentelemetry-specification/pull/938),
  [#956](https://github.com/open-telemetry/opentelemetry-specification/pull/956))
- Metrics API: Replace "Additive" with "Adding", "Non-Additive" with "Grouping"
  ([#983](https://github.com/open-telemetry/opentelemetry-specification/pull/983)
- Move active span interaction in the Trace API to a separate class
  ([#923](https://github.com/open-telemetry/opentelemetry-specification/pull/923))
- Metrics SDK: Specify LastValue default aggregation for ValueObserver
  ([#984](https://github.com/open-telemetry/opentelemetry-specification/pull/984)
- Metrics SDK: Specify TBD default aggregation for ValueRecorder
  ([#984](https://github.com/open-telemetry/opentelemetry-specification/pull/984)
- Trace SDK: Sampler.ShouldSample gets parent Context instead of SpanContext
  ([#881](https://github.com/open-telemetry/opentelemetry-specification/pull/881))
- SDK: Specify known values, as well as basic error handling for OTEL_PROPAGATORS.
  ([#962](https://github.com/open-telemetry/opentelemetry-specification/pull/962))
  ([#995](https://github.com/open-telemetry/opentelemetry-specification/pull/995))
- SDK: Specify when to generate new IDs with sampling
  ([#1225](https://github.com/open-telemetry/opentelemetry-specification/pull/1225))
- Remove custom header name for Baggage, use official header
  ([#993](https://github.com/open-telemetry/opentelemetry-specification/pull/993))
- Trace API: Clarifications for `Span.End`, e.g. IsRecording becomes false after End
  ([#1011](https://github.com/open-telemetry/opentelemetry-specification/pull/1011))
- Update semantic conventions for gRPC for new Span Status
  ([#1156](https://github.com/open-telemetry/opentelemetry-specification/pull/1156))

## v0.6.0 (2020-07-01)

New:

- Add span attribute to indicate cold starts of Function as a Service executions
  ([#650](https://github.com/open-telemetry/opentelemetry-specification/pull/650))
- Add conventions for naming of exporter packages
  ([#629](https://github.com/open-telemetry/opentelemetry-specification/pull/629))
- Add semantic conventions for container id
  ([#673](https://github.com/open-telemetry/opentelemetry-specification/pull/673))
- Add semantic conventions for HTTP content length
  ([#641](https://github.com/open-telemetry/opentelemetry-specification/pull/641))
- Add semantic conventions for process resource
  ([#635](https://github.com/open-telemetry/opentelemetry-specification/pull/635))
- Add peer.service to provide a user-configured name for a remote service
  ([#652](https://github.com/open-telemetry/opentelemetry-specification/pull/652))

Updates:

- Improve root Span description
  ([#645](https://github.com/open-telemetry/opentelemetry-specification/pull/645))
- Extend semantic conventions for RPC and allow non-gRPC calls
  ([#604](https://github.com/open-telemetry/opentelemetry-specification/pull/604))
- Revise and extend semantic conventions for databases
  ([#575](https://github.com/open-telemetry/opentelemetry-specification/pull/575))
- Clarify Tracer vs TracerProvider in tracing API and SDK spec.
  ([#619](https://github.com/open-telemetry/opentelemetry-specification/pull/619))
  Most importantly:
  * Configuration should be stored not per Tracer but in the TracerProvider.
  * Active spans are not per Tracer.
- Do not set any value in Context upon failed extraction
  ([#671](https://github.com/open-telemetry/opentelemetry-specification/pull/671))
- Clarify semantic conventions around span start and end time
  ([#592](https://github.com/open-telemetry/opentelemetry-specification/pull/592))

## v0.5.0 (06-02-2020)

- Define Log Data Model.
- Remove SpanId from Sampler input.
- Clarify what it will mean for a vendor to "support OpenTelemetry".
- Clarify Tracers should reference an InstrumentationLibrary rather than a
  Resource.
- Replace ALWAYS_PARENT sampler with a composite ParentOrElse sampler.
- Incorporate old content on metrics calling conventions, label sets.
- Update api-metrics-user.md and api-metrics-meter.md with the latest metrics
  API.
- Normalize Instrumentation term for instrumentations.
- Change w3c correlation context to custom header.

## v0.4.0 (2020-05-12)

- [OTEP-83](https://github.com/open-telemetry/oteps/blob/main/text/0083-component.md)
  Introduce the notion of InstrumentationLibrary.
- [OTEP-88](https://github.com/open-telemetry/oteps/blob/main/text/metrics/0088-metric-instrument-optional-refinements.md)
  Metrics API instrument foundation.
- [OTEP-91](https://github.com/open-telemetry/oteps/blob/main/text/logs/0091-logs-vocabulary.md)
  Logs vocabulary.
- [OTEP-92](https://github.com/open-telemetry/oteps/blob/main/text/logs/0092-logs-vision.md)
  Logs Vision.
- [OTEP-90](https://github.com/open-telemetry/oteps/blob/main/text/metrics/0090-remove-labelset-from-metrics-api.md)
  Remove LabelSet from the metrics API.
- [OTEP-98](https://github.com/open-telemetry/oteps/blob/main/text/metrics/0098-metric-instruments-explained.md)
  Explain the metric instruments.
- [OTEP-99](https://github.com/open-telemetry/oteps/blob/main/text/0099-otlp-http.md)
  OTLP/HTTP: HTTP Transport Extension for OTLP.
- Define handling of null and empty attribute values.
- Rename Setter.put to Setter.set
- Add glossary for typically misused terms.
- Clarify that resources are immutable.
- Clarify that SpanContext.IsRemote is false on remote children.
- Move specifications into sub-directories per signal.
- Remove references to obsolete `peer.*` attributes.
- Span semantic conventions for for messaging systems.
- Span semantic conventions for function as a service.
- Remove the handling of retries from trace exporters.
- Remove Metrics' default keys.
- Add some clarifying language to the semantics of metric instrument naming.
- Allow injectors and extractors to be separate interfaces.
- Add an explanation on why Context Restore operation is needed.
- Document special Zipkin conversion cases.

## v0.3.0 (2020-02-21)

- [OTEP-0059](https://github.com/open-telemetry/oteps/blob/main/text/trace/0059-otlp-trace-data-format.md)
  Add OTLP Trace Data Format specification.
- [OTEP-0066](https://github.com/open-telemetry/oteps/blob/main/text/0066-separate-context-propagation.md)
  Separate Layer for Context Propagation.
- [OTEP-0070](https://github.com/open-telemetry/oteps/blob/main/text/metrics/0070-metric-bound-instrument.md)
  Rename metric instrument "Handles" to "Bound Instruments".
- [OTEP-0072](https://github.com/open-telemetry/oteps/blob/main/text/metrics/0072-metric-observer.md)
  Metric Observer instrument specification (refinement).
- [OTEP-0080](https://github.com/open-telemetry/oteps/blob/main/text/metrics/0080-remove-metric-gauge.md)
  Remove the Metric Gauge instrument, recommend use of other instruments.
- Update 0003-measure-metric-type to match current Specification.
- Update 0009-metric-handles to match current Specification.
- Clarify named tracers and meters.
- Remove SamplingHint from the Sampling OTEP (OTEP-0006).
- Remove component attribute.
- Allow non-string Resource label values.
- Allow array values for attributes.
- Add service version to Resource attributes.
- Add general, general identity, network and VM image attribute conventions.
- Add a section on transformation to Zipkin Spans.
- Add a section on SDK default configuration.
- Enhance semantic conventions for HTTP/RPC.
- Provide guidelines for low-cardinality span names.
- SDK Tracer: Replace TracerFactory with TracerProvider.
- Update Resource to be in the SDK.

## v0.2.0 (2019-10-22)

- [OTEP-0001](https://github.com/open-telemetry/oteps/blob/main/text/0001-telemetry-without-manual-instrumentation.md)
  Added Auto-Instrumentation.
- [OTEP-0002](https://github.com/open-telemetry/oteps/blob/main/text/trace/0002-remove-spandata.md):
  Removed SpanData interface in favor of Span Start and End options.
- [OTEP-0003](https://github.com/open-telemetry/oteps/blob/main/text/metrics/0003-measure-metric-type.md)
  Consolidatesd pre-aggregated and raw metrics APIs.
- [OTEP-0008](https://github.com/open-telemetry/oteps/blob/main/text/metrics/0008-metric-observer.md)
  Added Metrics Observers API.
- [OTEP-0009](https://github.com/open-telemetry/oteps/blob/main/text/metrics/0009-metric-handles.md)
  Added Metrics Handle API.
- [OTEP-0010](https://github.com/open-telemetry/oteps/blob/main/text/metrics/0010-cumulative-to-counter.md)
  Rename "Cumulative" to "Counter" in the Metrics API.
- [OTEP-006](https://github.com/open-telemetry/oteps/blob/main/text/trace/0006-sampling.md)
  Moved sampling from the API tp the SDK.
- [OTEP-0007](https://github.com/open-telemetry/oteps/blob/main/text/0007-no-out-of-band-reporting.md)
  Moved support for out-of-band telemetry from the API to the SDK.
- [OTEP-0016](https://github.com/open-telemetry/oteps/blob/main/text/0016-named-tracers.md)
  Added named providers for Tracers and Meters.
- Added design goals and requirements for a telemetry data exchange protocol.
- Added a Span Processor interface for intercepting span start and end
  invocations.
- Added a Span Exporter interface for processing batches of spans.
- Replaced DistributedContext.GetIterator with GetEntries.
- Added clarifications and adjustments to improve cross-language applicability.
- Added a specification for SDK configuration.

## v0.1.0 (2019-06-21)

- Added API proposal for the converged OpenTracing/OpenCensus project is
  complete.<|MERGE_RESOLUTION|>--- conflicted
+++ resolved
@@ -22,14 +22,11 @@
 
 ### Semantic Conventions
 
-<<<<<<< HEAD
 - BREAKING: Change enum member IDs to lowercase without spaces, not starting with numbers.
   Change values of `net.host.connection.subtype` to match.
   ([#1863](https://github.com/open-telemetry/opentelemetry-specification/pull/1863))
-=======
 - Lambda instrumentations should check if X-Ray parent context is valid
   ([#1867](https://github.com/open-telemetry/opentelemetry-specification/pull/1867))
->>>>>>> 54d2e9ce
 
 ### Compatibility
 
