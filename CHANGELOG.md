--- conflicted
+++ resolved
@@ -31,13 +31,10 @@
 
 ### Common
 
-<<<<<<< HEAD
+- ⚠️ **IMPORTANT**: Extending the set of standard attribute value types is no longer a breaking change.
+  ([#4614](https://github.com/open-telemetry/opentelemetry-specification/pull/4614))
 - Add empty value attribute.
   ([#4595](https://github.com/open-telemetry/opentelemetry-specification/pull/4595))
-=======
-- ⚠️ **IMPORTANT**: Extending the set of standard attribute value types is no longer a breaking change.
-  ([#4614](https://github.com/open-telemetry/opentelemetry-specification/pull/4614))
->>>>>>> e72f1014
 
 ### Supplementary Guidelines
 
