# Changelog

Please update changelog as part of any significant pull request. Place short
description of your change into "Unreleased" section. As part of release process
content of "Unreleased" section content will generate release notes for the
release.

## Unreleased

New:

- Define resource mapping for Jaeger exporters
  ([#891](https://github.com/open-telemetry/opentelemetry-specification/pull/891))
- Add resource semantic conventions for operating systems
  ([#693](https://github.com/open-telemetry/opentelemetry-specification/pull/693))
- Add semantic conventions for outgoing Function as a Service (FaaS) invocations
  ([#862](https://github.com/open-telemetry/opentelemetry-specification/pull/862))
- Add resource semantic convention for deployment environment
  ([#606](https://github.com/open-telemetry/opentelemetry-specification/pull/606/))
- Clarification of the behavior of the Trace API, re: context propagation, in
  the absence of an installed SDK
- Add Span API and semantic conventions for recording exceptions
  ([#697](https://github.com/open-telemetry/opentelemetry-specification/pull/697))
<<<<<<< HEAD
- Spans have parent `Context`s instead of just `SpanContext`s
  ([#875](https://github.com/open-telemetry/opentelemetry-specification/pull/875))
  * A full Context is the only way to specify a parent of a span
    SpanContext or even Span are not allowed anymore.
  * Readable spans MUST provide a way to retrieve the full parent context.
  ([#697](https://github.com/open-telemetry/opentelemetry-specification/pull/697),
  [#874](https://github.com/open-telemetry/opentelemetry-specification/pull/874))
=======
  * API was extended to allow adding arbitrary event attributes ([#874](https://github.com/open-telemetry/opentelemetry-specification/pull/874))
  * `exception.escaped` was added ([#784](https://github.com/open-telemetry/opentelemetry-specification/pull/784))
>>>>>>> acd6f771

Updates:

- Renamed `CorrelationContext` to `Baggage`:
  ([#857](https://github.com/open-telemetry/opentelemetry-specification/pull/857))
- Add semantic convention for NGINX custom HTTP 499 status code.
- Adapt semantic conventions for the span name of messaging systems
  ([#690](https://github.com/open-telemetry/opentelemetry-specification/pull/690))
- Remove lazy Event and Link API from Span interface
  ([#840](https://github.com/open-telemetry/opentelemetry-specification/pull/840))
  * SIGs are recommended to remove any existing implementation of the lazy APIs
    to avoid conflicts/breaking changes in case they will be reintroduced to the
    spec in future.
- Provide clear definitions for readable and read/write span interfaces in the
  SDK
  ([#669](https://github.com/open-telemetry/opentelemetry-specification/pull/669))
  * SpanProcessors must provide read/write access at least in OnStart.
- Specify how `Probability` sampler is used with `ParentOrElse` sampler.
- Clean up api-propagators.md, by extending documentation and removing redundant
  sections
  ([#577](https://github.com/open-telemetry/opentelemetry-specification/pull/577))
- Rename HTTPText propagator to TextMap
  ([#793](https://github.com/open-telemetry/opentelemetry-specification/pull/793))
- Rename ParentOrElse sampler to ParentBased and add multiple delegate samplers
  ([#610](https://github.com/open-telemetry/opentelemetry-specification/pull/610))
- Rename ProbabilitySampler to TraceIdRatioBasedSampler and add requirements
  ([#611](https://github.com/open-telemetry/opentelemetry-specification/pull/611))
- Version attributes no longer have a prefix such as semver:
  ([#873](https://github.com/open-telemetry/opentelemetry-specification/pull/873))
- Use hex encoding for trace id and span id fields in OTLP JSON encoding:
  ([#911](https://github.com/open-telemetry/opentelemetry-specification/pull/911))
- Explicitly specify the SpanContext APIs IsValid and IsRemote as required
  ([#914](https://github.com/open-telemetry/opentelemetry-specification/pull/914))

## v0.6.0 (07-01-2020)

New:

- Add span attribute to indicate cold starts of Function as a Service executions
  ([#650](https://github.com/open-telemetry/opentelemetry-specification/pull/650))
- Add conventions for naming of exporter packages
  ([#629](https://github.com/open-telemetry/opentelemetry-specification/pull/629))
- Add semantic conventions for container id
  ([#673](https://github.com/open-telemetry/opentelemetry-specification/pull/673))
- Add semantic conventions for HTTP content length
  ([#641](https://github.com/open-telemetry/opentelemetry-specification/pull/641))
- Add semantic conventions for process resource
  ([#635](https://github.com/open-telemetry/opentelemetry-specification/pull/635))
- Add peer.service to provide a user-configured name for a remote service
  ([#652](https://github.com/open-telemetry/opentelemetry-specification/pull/652))

Updates:

- Improve root Span description
  ([#645](https://github.com/open-telemetry/opentelemetry-specification/pull/645))
- Extend semantic conventions for RPC and allow non-gRPC calls
  ([#604](https://github.com/open-telemetry/opentelemetry-specification/pull/604))
- Revise and extend semantic conventions for databases
  ([#575](https://github.com/open-telemetry/opentelemetry-specification/pull/575))
- Clarify Tracer vs TracerProvider in tracing API and SDK spec.
  ([#619](https://github.com/open-telemetry/opentelemetry-specification/pull/619))
  Most importantly:
  * Configuration should be stored not per Tracer but in the TracerProvider.
  * Active spans are not per Tracer.
- Do not set any value in Context upon failed extraction
  ([#671](https://github.com/open-telemetry/opentelemetry-specification/pull/671))
- Clarify semantic conventions around span start and end time
  ([#592](https://github.com/open-telemetry/opentelemetry-specification/pull/592))

## v0.5.0 (06-02-2020)

- Define Log Data Model.
- Remove SpanId from Sampler input.
- Clarify what it will mean for a vendor to "support OpenTelemetry".
- Clarify Tracers should reference an InstrumentationLibrary rather than a
  Resource.
- Replace ALWAYS_PARENT sampler with a composite ParentOrElse sampler.
- Incorporate old content on metrics calling conventions, label sets.
- Update api-metrics-user.md and api-metrics-meter.md with the latest metrics
  API.
- Normalize Instrumentation term for instrumentations.
- Change w3c correlation context to custom header.

## v0.4.0 (05-12-2020)

- [OTEP-83](https://github.com/open-telemetry/oteps/blob/master/text/0083-component.md)
  Introduce the notion of InstrumentationLibrary.
- [OTEP-88](https://github.com/open-telemetry/oteps/blob/master/text/metrics/0088-metric-instrument-optional-refinements.md)
  Metrics API instrument foundation.
- [OTEP-91](https://github.com/open-telemetry/oteps/blob/master/text/logs/0091-logs-vocabulary.md)
  Logs vocabulary.
- [OTEP-92](https://github.com/open-telemetry/oteps/blob/master/text/logs/0092-logs-vision.md)
  Logs Vision.
- [OTEP-90](https://github.com/open-telemetry/oteps/blob/master/text/metrics/0090-remove-labelset-from-metrics-api.md)
  Remove LabelSet from the metrics API.
- [OTEP-98](https://github.com/open-telemetry/oteps/blob/master/text/metrics/0098-metric-instruments-explained.md)
  Explain the metric instruments.
- [OTEP-99](https://github.com/open-telemetry/oteps/blob/master/text/0099-otlp-http.md)
  OTLP/HTTP: HTTP Transport Extension for OTLP.
- Define handling of null and empty attribute values.
- Rename Setter.put to Setter.set
- Add glossary for typically misused terms.
- Clarify that resources are immutable.
- Clarify that SpanContext.IsRemote is false on remote children.
- Move specifications into sub-directories per signal.
- Remove references to obsolete `peer.*` attributes.
- Span semantic conventions for for messaging systems.
- Span semantic conventions for function as a service.
- Remove the handling of retries from trace exporters.
- Remove Metrics' default keys.
- Add some clarifying language to the semantics of metric instrument naming.
- Allow injectors and extractors to be separate interfaces.
- Add an explanation on why Context Restore operation is needed.
- Document special Zipkin conversion cases.

## v0.3.0 (02-21-2020)

- [OTEP-0059](https://github.com/open-telemetry/oteps/blob/master/text/trace/0059-otlp-trace-data-format.md)
  Add OTLP Trace Data Format specification.
- [OTEP-0066](https://github.com/open-telemetry/oteps/blob/master/text/0066-separate-context-propagation.md)
  Separate Layer for Context Propagation.
- [OTEP-0070](https://github.com/open-telemetry/oteps/blob/master/text/metrics/0070-metric-bound-instrument.md)
  Rename metric instrument "Handles" to "Bound Instruments".
- [OTEP-0072](https://github.com/open-telemetry/oteps/blob/master/text/metrics/0072-metric-observer.md)
  Metric Observer instrument specification (refinement).
- [OTEP-0080](https://github.com/open-telemetry/oteps/blob/master/text/metrics/0080-remove-metric-gauge.md)
  Remove the Metric Gauge instrument, recommend use of other instruments.
- Update 0003-measure-metric-type to match current Specification.
- Update 0009-metric-handles to match current Specification.
- Clarify named tracers and meters.
- Remove SamplingHint from the Sampling OTEP (OTEP-0006).
- Remove component attribute.
- Allow non-string Resource label values.
- Allow array values for attributes.
- Add service version to Resource attributes.
- Add general, general identity, network and VM image attribute conventions.
- Add a section on transformation to Zipkin Spans.
- Add a section on SDK default configuration.
- Enhance semantic conventions for HTTP/RPC.
- Provide guidelines for low-cardinality span names.
- SDK Tracer: Replace TracerFactory with TracerProvider.
- Update Resource to be in the SDK.

## v0.2.0 (10-22-2019)

- [OTEP-0001](https://github.com/open-telemetry/oteps/blob/master/text/0001-telemetry-without-manual-instrumentation.md)
  Added Auto-Instrumentation.
- [OTEP-0002](https://github.com/open-telemetry/oteps/blob/master/text/trace/0002-remove-spandata.md):
  Removed SpanData interface in favor of Span Start and End options.
- [OTEP-0003](https://github.com/open-telemetry/oteps/blob/master/text/metrics/0003-measure-metric-type.md)
  Consolidatesd pre-aggregated and raw metrics APIs.
- [OTEP-0008](https://github.com/open-telemetry/oteps/blob/master/text/metrics/0008-metric-observer.md)
  Added Metrics Observers API.
- [OTEP-0009](https://github.com/open-telemetry/oteps/blob/master/text/metrics/0009-metric-handles.md)
  Added Metrics Handle API.
- [OTEP-0010](https://github.com/open-telemetry/oteps/blob/master/text/metrics/0010-cumulative-to-counter.md)
  Rename "Cumulative" to "Counter" in the Metrics API.
- [OTEP-006](https://github.com/open-telemetry/oteps/blob/master/text/trace/0006-sampling.md)
  Moved sampling from the API tp the SDK.
- [OTEP-0007](https://github.com/open-telemetry/oteps/blob/master/text/0007-no-out-of-band-reporting.md)
  Moved support for out-of-band telemetry from the API to the SDK.
- [OTEP-0016](https://github.com/open-telemetry/oteps/blob/master/text/0016-named-tracers.md)
  Added named providers for Tracers and Meters.
- Added design goals and requirements for a telemetry data exchange protocol.
- Added a Span Processor interface for intercepting span start and end
  invocations.
- Added a Span Exporter interface for processing batches of spans.
- Replaced DistributedContext.GetIterator with GetEntries.
- Added clarifications and adjustments to improve cross-language applicability.
- Added a specification for SDK configuration.

## v0.1.0 (06-21-2019)

- Added API proposal for the converged OpenTracing/OpenCensus project is
  complete.<|MERGE_RESOLUTION|>--- conflicted
+++ resolved
@@ -21,18 +21,8 @@
   the absence of an installed SDK
 - Add Span API and semantic conventions for recording exceptions
   ([#697](https://github.com/open-telemetry/opentelemetry-specification/pull/697))
-<<<<<<< HEAD
-- Spans have parent `Context`s instead of just `SpanContext`s
-  ([#875](https://github.com/open-telemetry/opentelemetry-specification/pull/875))
-  * A full Context is the only way to specify a parent of a span
-    SpanContext or even Span are not allowed anymore.
-  * Readable spans MUST provide a way to retrieve the full parent context.
-  ([#697](https://github.com/open-telemetry/opentelemetry-specification/pull/697),
-  [#874](https://github.com/open-telemetry/opentelemetry-specification/pull/874))
-=======
   * API was extended to allow adding arbitrary event attributes ([#874](https://github.com/open-telemetry/opentelemetry-specification/pull/874))
   * `exception.escaped` was added ([#784](https://github.com/open-telemetry/opentelemetry-specification/pull/784))
->>>>>>> acd6f771
 
 Updates:
 
@@ -66,7 +56,12 @@
   ([#911](https://github.com/open-telemetry/opentelemetry-specification/pull/911))
 - Explicitly specify the SpanContext APIs IsValid and IsRemote as required
   ([#914](https://github.com/open-telemetry/opentelemetry-specification/pull/914))
-
+- Spans have parent `Context`s instead of just `SpanContext`s
+  ([#875](https://github.com/open-telemetry/opentelemetry-specification/pull/875))
+  * A full Context is the only way to specify a parent of a span
+    SpanContext or even Span are not allowed anymore.
+  * Readable spans MUST provide a way to retrieve the full parent context.
+  
 ## v0.6.0 (07-01-2020)
 
 New:
