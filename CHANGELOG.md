--- conflicted
+++ resolved
@@ -13,15 +13,11 @@
 
 ### Metrics
 
-<<<<<<< HEAD
-- Recommended limits applied by default at the MetricProvider level to protect
-  metrics pipelines against excessive data production from a single
-  instrumentation library or instrument.
-  ([#2960](https://github.com/open-telemetry/opentelemetry-specification/pull/2960))
-=======
 - Add metric requirement levels "Required", "Recommended", and "Opt-In".
   ([#3237](https://github.com/open-telemetry/opentelemetry-specification/pull/3237))
->>>>>>> 66f8c4c8
+- Recommended cardinality limits to protect metrics pipelines against
+  excessive data production from a single instrument.
+  ([#2960](https://github.com/open-telemetry/opentelemetry-specification/pull/2960))
 
 ### Logs
 
