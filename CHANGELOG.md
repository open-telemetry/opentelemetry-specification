--- conflicted
+++ resolved
@@ -13,15 +13,12 @@
 
 - Minor clarification on BatchExportingProcessor behavior.
   ([#4164](https://github.com/open-telemetry/opentelemetry-specification/pull/4164))
-<<<<<<< HEAD
+- Clarify `SpanKind` description, extend it to cover links, add examples of
+  nested client spans.
+  ([#4178](https://github.com/open-telemetry/opentelemetry-specification/pull/4178))
 - Define sampling threshold field in OpenTelemetry TraceState; define the behavior
   of TraceIdRatioBased sampler in terms of W3C Trace Context Level 2 randomness.
   ([#4166](https://github.com/open-telemetry/opentelemetry-specification/pull/4166))
-=======
-- Clarify `SpanKind` description, extend it to cover links, add examples of
-  nested client spans.
-  ([#4178](https://github.com/open-telemetry/opentelemetry-specification/pull/4178))
->>>>>>> 7a5ff20c
 
 ### Metrics
 
