# Changelog

Please update changelog as part of any significant pull request. Place short
description of your change into "Unreleased" section. As part of release process
content of "Unreleased" section content will generate release notes for the
release.

## Unreleased

### Context

### Traces

### Metrics

### Logs

### Events

### Baggage

### Resource

### OpenTelemetry Protocol

### Compatibility

### SDK Configuration

### Common

### Supplementary Guidelines

## v1.37.0 (2024-09-13)

### Traces

- Minor clarification on BatchExportingProcessor behavior.
  ([#4164](https://github.com/open-telemetry/opentelemetry-specification/pull/4164))
- Clarify `SpanKind` description, extend it to cover links, add examples of
  nested client spans.
  ([#4178](https://github.com/open-telemetry/opentelemetry-specification/pull/4178))

### Metrics

<<<<<<< HEAD
- Clarify that `Enabled` only applies to synchronous instruments.
  ([#4211](https://github.com/open-telemetry/opentelemetry-specification/pull/4211))
=======
- Clarify that `Export` MUST NOT be called by periodic exporting MetricReader concurrently.
  ([#4206](https://github.com/open-telemetry/opentelemetry-specification/pull/4206))
>>>>>>> 45dea75a

### Logs

- Clarify that log record mutations are visible in next registered processors.
  ([#4067](https://github.com/open-telemetry/opentelemetry-specification/pull/4067))
- Clarify that `Export` MUST NOT be called by simple and batching processors concurrently.
  ([#4173](https://github.com/open-telemetry/opentelemetry-specification/pull/4173))

### SDK Configuration

- Define instrumentation configuration API.
  ([#4128](https://github.com/open-telemetry/opentelemetry-specification/pull/4128))
- Mark exemplar filter env variable config as stable.
  ([#4191](https://github.com/open-telemetry/opentelemetry-specification/pull/4191))

### Common

- Update instrumentation library guidance to avoid naming collisions between external and OTel instrumentations.
  ([#4187](https://github.com/open-telemetry/opentelemetry-specification/pull/4187))
- Add natively instrumented to glossary.
  ([#4186](https://github.com/open-telemetry/opentelemetry-specification/pull/4186))

## v1.36.0 (2024-08-12)

### Traces

- Remove restriction that sampler description is immutable.
  ([#4137](https://github.com/open-telemetry/opentelemetry-specification/pull/4137))
- Add in-development `OnEnding` callback to SDK `SpanProcessor` interface.
  ([#4024](https://github.com/open-telemetry/opentelemetry-specification/pull/4024))

### Metrics

- Clarify metric reader / metric exporter relationship for temporality
  preference and default aggregation. Explicitly define configuration options
  for temporality preference and default aggregation of built-in exporters, and
  make default values explicit.
  ([#4142](https://github.com/open-telemetry/opentelemetry-specification/pull/4142))
- Add data point flags to the metric data model.
  ([#4135](https://github.com/open-telemetry/opentelemetry-specification/pull/4135))

### Logs

- The SDK MAY provide an operation that makes a deep clone of a `ReadWriteLogRecord`.
  ([#4090](https://github.com/open-telemetry/opentelemetry-specification/pull/4090))

### Baggage

- Clarify no empty string allowed in baggage names.
  ([#4144](https://github.com/open-telemetry/opentelemetry-specification/pull/4144))

### Compatibility

- Clarify prometheus exporter should have `host` and `port` configuration options.
  ([#4147](https://github.com/open-telemetry/opentelemetry-specification/pull/4147))

### Common

- Require separation of API and SDK artifacts.
  ([#4125](https://github.com/open-telemetry/opentelemetry-specification/pull/4125))

## v1.35.0 (2024-07-12)

### Logs

- Add the in-development isolating log record processor.
  ([#4062](https://github.com/open-telemetry/opentelemetry-specification/pull/4062))

### Compatibility

- Define casing for hex-encoded IDs and mark the "Trace Context in non-OTLP Log Formats" specification stable.
  ([#3909](https://github.com/open-telemetry/opentelemetry-specification/pull/3909))

## v1.34.0 (2024-06-11)

### Context

- No changes.

### Traces

- Clarify the trace SDK should log discarded events and links.
  ([#4064](https://github.com/open-telemetry/opentelemetry-specification/pull/4064))
- Add new in-development `Enabled` API to the `Tracer`.
  ([#4063](https://github.com/open-telemetry/opentelemetry-specification/pull/4063))

### Metrics

- Add new in-development `Enabled` API to meter instruments.
  ([#4063](https://github.com/open-telemetry/opentelemetry-specification/pull/4063))

### Logs

- Add the in-development `Enabled` API to the `Logger`.
  ([#4020](https://github.com/open-telemetry/opentelemetry-specification/pull/4020))

### Events

- Rename event payload to body.
  ([#4035](https://github.com/open-telemetry/opentelemetry-specification/pull/4035))
- Add specification for EventLogger and EventLoggerProvider.
  ([#4031](https://github.com/open-telemetry/opentelemetry-specification/pull/4031))
- Describe the use cases for events in greater detail.
  ([#3969](https://github.com/open-telemetry/opentelemetry-specification/pull/3969))

### Resource

- No changes.

### OpenTelemetry Protocol

- No changes.

### Compatibility

- Prometheus: Clarify location of unit suffix within metric names.
  ([#4057](https://github.com/open-telemetry/opentelemetry-specification/pull/4057))

### SDK Configuration

- No changes.

### Common

- OpenTelemetry clients MUST follow SemVer 2.0.0.
  ([#4039](https://github.com/open-telemetry/opentelemetry-specification/pull/4039))
- Rename "Experimental" to "Development" according to OTEP 0232.
  ([#4061](https://github.com/open-telemetry/opentelemetry-specification/pull/4061)),
  ([#4069](https://github.com/open-telemetry/opentelemetry-specification/pull/4069))

### Supplementary Guidelines

- Clarify that it is permissible to extend SDK interfaces without requiring a major version bump
  ([#4030](https://github.com/open-telemetry/opentelemetry-specification/pull/4030))

## v1.33.0 (2024-05-09)

### Context

### Traces

- Links with invalid SpanContext are recorded.
  ([#3928](https://github.com/open-telemetry/opentelemetry-specification/pull/3928))

### Metrics

- Change the exemplar behavior to be on by default.
  ([#3994](https://github.com/open-telemetry/opentelemetry-specification/pull/3994))
- Use normative language for exemplar default aggregations.
  ([#4009](https://github.com/open-telemetry/opentelemetry-specification/pull/4009))
- Mark Exemplars as stable.
  ([#3870](https://github.com/open-telemetry/opentelemetry-specification/pull/3870))
- Mark synchronous gauge as stable.
  ([#4019](https://github.com/open-telemetry/opentelemetry-specification/pull/4019))

### Logs

- Allow implementations to export duplicate keys in a map as an opt-in option.
  ([#3987](https://github.com/open-telemetry/opentelemetry-specification/pull/3987))

### Events

### Resource

### OpenTelemetry Protocol

### Compatibility

- Add name suggestion for option to apply resource attributes as metric attributes in Prometheus exporter.
  ([#3837](https://github.com/open-telemetry/opentelemetry-specification/pull/3837))

### SDK Configuration

- Clarify syntax for environment variable substitution regular expression
  ([#4001](https://github.com/open-telemetry/opentelemetry-specification/pull/4001))
- Error out on invalid identifiers in environment variable substitution.
  ([#4002](https://github.com/open-telemetry/opentelemetry-specification/pull/4002))
- Add end to end examples for file configuration
  ([#4018](https://github.com/open-telemetry/opentelemetry-specification/pull/4018))
- Clarify the schema for YAML configuration files
  ([#3973](https://github.com/open-telemetry/opentelemetry-specification/pull/3973))

### Common

### Supplementary Guidelines

## v1.32.0 (2024-04-11)

### Context

- No changes.

### Traces

- Remove the Jaeger Exporter.
  ([#3964](https://github.com/open-telemetry/opentelemetry-specification/pull/3964))

### Metrics

- Clarify that exemplar reservoir default may change in a minor version.
  ([#3943](https://github.com/open-telemetry/opentelemetry-specification/pull/3943))
- Add option to disable target info metric to Prometheus exporters.
  ([#3872](https://github.com/open-telemetry/opentelemetry-specification/pull/3872))
- Add synchronous gauge entry to sum monotonic table.
  ([#3977](https://github.com/open-telemetry/opentelemetry-specification/pull/3977))

### Logs

- Refine description of Instrumentation Scope.
  ([#3855](https://github.com/open-telemetry/opentelemetry-specification/pull/3855))
- Clarify that `ReadableLogRecord` and `ReadWriteLogRecord` can be represented using a single type.
  ([#3898](https://github.com/open-telemetry/opentelemetry-specification/pull/3898))
- Fix what can be modified via `ReadWriteLogRecord`.
  ([#3907](https://github.com/open-telemetry/opentelemetry-specification/pull/3907))

### Events

- No changes.

### Resource

- No changes.

### OpenTelemetry Protocol

- No changes.

### Compatibility

- Prometheus compatibility: Clarify naming of the target info metric, and differences between various Prometheus formats.
  ([#3871](https://github.com/open-telemetry/opentelemetry-specification/pull/3871))
- Prometheus compatibility: Clarify that the service triplet is required to be unique by semantic conventions.
  ([#3945](https://github.com/open-telemetry/opentelemetry-specification/pull/3945))
- Prometheus: represent Prometheus Info, StateSet and Unknown-typed metrics in OTLP.
  ([#3868](https://github.com/open-telemetry/opentelemetry-specification/pull/3868))
- Update and reorganize the prometheus sdk exporter specification.
  ([#3872](https://github.com/open-telemetry/opentelemetry-specification/pull/3872))

### SDK Configuration

- Define OTEL_EXPERIMENTAL_CONFIG_FILE to ignore other env vars, add env var substitution default syntax.
  ([#3948](https://github.com/open-telemetry/opentelemetry-specification/pull/3948))
- Clarify environment variable substitution is not recursive
  ([#3913](https://github.com/open-telemetry/opentelemetry-specification/pull/3913))
- Allow `env:` prefix in environment variable substitution syntax.
  ([#3974](https://github.com/open-telemetry/opentelemetry-specification/pull/3974))
- Add simple scope configuration to Tracer, Meter, Logger (experimental).
  ([#3877](https://github.com/open-telemetry/opentelemetry-specification/pull/3877))

### Common

- No changes.

### Supplementary Guidelines

- No changes.

## v1.31.0 (2024-03-13)

### Context

- Specify allowed characters for Baggage keys and values.
  ([#3801](https://github.com/open-telemetry/opentelemetry-specification/pull/3801))

### Traces

- Mark the AddLink() operation as stable.
  ([#3887](https://github.com/open-telemetry/opentelemetry-specification/pull/3887))

### Metrics

- Formalize the interaction between cardinality limit and overflow attribute.
  ([#3912](https://github.com/open-telemetry/opentelemetry-specification/pull/3912))

### Logs

- Fix: remove `name` from LogRecord example in the File Exporter example.
  ([#3886](https://github.com/open-telemetry/opentelemetry-specification/pull/3886))
- Remove implementation detail from Logs Bridge API.
  ([#3884](https://github.com/open-telemetry/opentelemetry-specification/pull/3884))
- Clarify that logs attributes are a superset of standard attributes.
  ([#3852](https://github.com/open-telemetry/opentelemetry-specification/pull/3852))
- Add support for empty values.
  ([#3853](https://github.com/open-telemetry/opentelemetry-specification/pull/3853))
- Mark standard output log record exporter as stable.
  ([#3922](https://github.com/open-telemetry/opentelemetry-specification/pull/3922))

### Events

- Add Provider to the Event API.
  ([#3878](https://github.com/open-telemetry/opentelemetry-specification/pull/3878))

### Resource

- No changes.

### OpenTelemetry Protocol

- No changes.

### Compatibility

- No changes.

### SDK Configuration

- No changes.

### Common

- Prohibit attribute value from evolving to contain complex types.
  ([#3858](https://github.com/open-telemetry/opentelemetry-specification/pull/3858))
- Tighten stability requirements for well-known attribute values.
  ([#3879](https://github.com/open-telemetry/opentelemetry-specification/pull/3879))

### Supplementary Guidelines

- No changes.

## v1.30.0 (2024-02-15)

### Context

- No changes.

### Traces

- No changes.

### Metrics

- Clarify metric view measurement processing.
  ([#3842](https://github.com/open-telemetry/opentelemetry-specification/pull/3842))
- Expose `ExemplarReservoir` as configuration parameter for views.
  Remove `ExemplarFilter` as an interface, now it is only configuration
  parameter.
  ([#3820](https://github.com/open-telemetry/opentelemetry-specification/pull/3820))

### Logs

- Fix `Resource` field type in Logs Data Model.
  ([#3826](https://github.com/open-telemetry/opentelemetry-specification/pull/3826))
- Remove confusing description from `Body` field in Logs Data Model to make it clear the Bridge API must support a structured body.
  ([#3827](https://github.com/open-telemetry/opentelemetry-specification/pull/3827))
- Deconstruct number scalar type to double and signed integer.
  ([#3854](https://github.com/open-telemetry/opentelemetry-specification/pull/3854))
- Remove use of Object-Oriented term `class` in log signal.
  ([#3882](https://github.com/open-telemetry/opentelemetry-specification/pull/3882))

### Resource

- No changes.

### OpenTelemetry Protocol

- Use `TracesData`, `MetricsData` and `LogsData` proto messages for file exporter.
  ([#3809](https://github.com/open-telemetry/opentelemetry-specification/pull/3809))

### Compatibility

- No changes.

### SDK Configuration

- Add file configuration section to spec compliance matrix.
  ([#3804](https://github.com/open-telemetry/opentelemetry-specification/pull/3804))
- Define mechanism for SDK extension components.
  ([#3802](https://github.com/open-telemetry/opentelemetry-specification/pull/3802))

### Common

- No changes.

### Supplementary Guidelines

- No changes.

## v1.29.0 (2024-01-10)

### Context & Baggage

- Align definition of Baggage with W3C Specification.
  ([#3800](https://github.com/open-telemetry/opentelemetry-specification/pull/3800))

### Traces

- Update OpenTelemetry to Zipkin Transformation to handle attributes from older semantic conventions in a backwards compatible way.
  ([#3794](https://github.com/open-telemetry/opentelemetry-specification/pull/3794))

### Metrics

- Define experimental MetricFilter as a mechanism to filter collected metrics by the MetricReader
  ([#3566](https://github.com/open-telemetry/opentelemetry-specification/pull/3566))
- Add optional configuration for Prometheus exporters to optionally remove unit and type suffixes.
  ([#3777](https://github.com/open-telemetry/opentelemetry-specification/pull/3777))
- Add optional configuration for Prometheus exporters to optionally drop `otel_scope_info` metric.
  ([#3796](https://github.com/open-telemetry/opentelemetry-specification/pull/3796))

### Logs

### Resource

### OpenTelemetry Protocol

### Compatibility

### SDK Configuration

- Define file configuration file format and env var substitution
  ([#3744](https://github.com/open-telemetry/opentelemetry-specification/pull/3744))

### Common

- Clarify that attribute keys are case-sensitive.
  ([#3784](https://github.com/open-telemetry/opentelemetry-specification/pull/3784))

### Supplementary Guidelines

## v1.28.0 (2023-12-07)

### Context

- No changes.

### Traces

- Stabilize how exceptions are recorded using the Trace SDK.
  ([#3769](https://github.com/open-telemetry/opentelemetry-specification/pull/3769))
- Add definition for standard output span exporter.
  ([#3740](https://github.com/open-telemetry/opentelemetry-specification/pull/3740))

### Metrics

- Add optional configuration for Prometheus exporters to promote resource attributes to metric attributes
  ([#3761](https://github.com/open-telemetry/opentelemetry-specification/pull/3761))
- Clarifications and flexibility in Exemplar speicification.
  ([#3760](https://github.com/open-telemetry/opentelemetry-specification/pull/3760))

### Logs

- Add definition for standard output log record exporter.
  ([#3741](https://github.com/open-telemetry/opentelemetry-specification/pull/3741))
- BREAKING: Change `event.name` definition to include `namespace` and removed `event.domain` from log event attributes.
  ([#3749](https://github.com/open-telemetry/opentelemetry-specification/pull/3749))
- BREAKING: Refine the arguments of the emit Event API. Instead of accepting
  a `LogRecord`, the individual arguments are enumerated along with the
  implementation requirements on how those arguments map to `LogRecord`.
  ([#3772](https://github.com/open-telemetry/opentelemetry-specification/pull/3772))

### Resource

- No changes.

### OpenTelemetry Protocol

- Clarify HTTP endpoint configuration option handling.
  ([#3739](https://github.com/open-telemetry/opentelemetry-specification/pull/3739))

### Compatibility

- No changes.

### SDK Configuration

- Add `console` as an exporter type that is supported via environment variable configuration.
  ([#3742](https://github.com/open-telemetry/opentelemetry-specification/pull/3742))

### Common

- No changes.

### Supplementary Guidelines

- No changes.

## v1.27.0 (2023-11-08)

### Context

- No changes.

### Traces

- Add a new AddLink() operation to Span (experimental).
  ([#3678](https://github.com/open-telemetry/opentelemetry-specification/pull/3678))

### Metrics

- No changes.

### Logs

- No changes.

### Resource

- No changes.

### OpenTelemetry Protocol

- New exporter implementations do not need to support
  `OTEL_EXPORTER_OTLP_SPAN_INSECURE` and `OTEL_EXPORTER_OTLP_METRIC_INSECURE`.
  ([#3719](https://github.com/open-telemetry/opentelemetry-specification/pull/3719))

### Compatibility

- No changes.

### SDK Configuration

- Define file configuration parse and create operations.
  ([#3437](https://github.com/open-telemetry/opentelemetry-specification/pull/3437))
- Add environment variable implementation guidelines.
  ([#3738](https://github.com/open-telemetry/opentelemetry-specification/pull/3738))

### Common

- Rename/replace `(client|server).socket.(address|port)` attributes with `network.(peer|local).(address|port)`.
  ([#3713](https://github.com/open-telemetry/opentelemetry-specification/pull/3713))

### Supplementary Guidelines

- No changes.

## v1.26.0 (2023-10-10)

### Context

- No changes.

### Traces

- `ParentBased` sampler is a decorator (not a composite).
  ([#3706](https://github.com/open-telemetry/opentelemetry-specification/pull/3706))

### Metrics

- Consistently use "advisory parameters" instead of "advice parameters".
  ([#3693](https://github.com/open-telemetry/opentelemetry-specification/pull/3693))
- Stabilize `ExplicitBucketBoundaries` instrument advisory parameter.
  ([#3694](https://github.com/open-telemetry/opentelemetry-specification/pull/3694))

### Logs

- Update two apache access logs mappings.
  ([#3712](https://github.com/open-telemetry/opentelemetry-specification/pull/3712))

### Resource

- No changes.

### OpenTelemetry Protocol

- No changes.

### Compatibility

- Prometheus exporters omit empty resources and scopes without attributes.
  ([#3660](https://github.com/open-telemetry/opentelemetry-specification/pull/3660))

### SDK Configuration

- Fix description of OTEL_ATTRIBUTE_COUNT_LIMIT
  ([#3714](https://github.com/open-telemetry/opentelemetry-specification/pull/3714))

### Common

- Add upgrading and version management documentation
  ([#3695](https://github.com/open-telemetry/opentelemetry-specification/pull/3695))

### Supplementary Guidelines

- No changes.

## v1.25.0 (2023-09-13)

### Context

- No changes.

### Traces

- No changes.

### Metrics

- Increase metric name maximum length from 63 to 255 characters.
  ([#3648](https://github.com/open-telemetry/opentelemetry-specification/pull/3648))
- MetricReader.Collect ignores Resource from MetricProducer.Produce.
  ([#3636](https://github.com/open-telemetry/opentelemetry-specification/pull/3636))
- Attribute sets not observed during async callbacks are not exported.
  ([#3242](https://github.com/open-telemetry/opentelemetry-specification/pull/3242))
- Promote MetricProducer specification to feature-freeze.
  ([#3655](https://github.com/open-telemetry/opentelemetry-specification/pull/3655))
- Add synchronous gauge instrument, clarify temporality selection influence on
  metric point persistence.
  ([#3540](https://github.com/open-telemetry/opentelemetry-specification/pull/3540))
- Clarify that advice is non-identifying.
  ([#3661](https://github.com/open-telemetry/opentelemetry-specification/pull/3661))
- Define the default size of the `SimpleFixedSizeExemplarReservoir` to be `1`.
  ([#3670](https://github.com/open-telemetry/opentelemetry-specification/pull/3670))
- Rename "advice" to "advisory parameters".
  ([#3662](https://github.com/open-telemetry/opentelemetry-specification/pull/3662))
- Clarify the minimal implementation of a `View`'s `attribute_keys` is an allow-list.
  ([#3680](https://github.com/open-telemetry/opentelemetry-specification/pull/3680))
- Add "/" to valid characters for instrument names
  ([#3684](https://github.com/open-telemetry/opentelemetry-specification/pull/3684))
- Stabilize the `MetricProducer`.
  ([#3685](https://github.com/open-telemetry/opentelemetry-specification/pull/3685))

### Logs

- Update GCP data model to use `TraceFlags` instead of
  `gcp.trace_sampled`. ([#3629](https://github.com/open-telemetry/opentelemetry-specification/pull/3629))

### Resource

- No changes.

### OpenTelemetry Protocol

- Fix and clarify definition of "transient error" in the OTLP exporter specification.
  ([#3653](https://github.com/open-telemetry/opentelemetry-specification/pull/3653))

### Compatibility

- OpenTracing Shim: Allow invalid but sampled SpanContext to be returned.
  ([#3471](https://github.com/open-telemetry/opentelemetry-specification/pull/3471))
- Prometheus: Allow changing metric names by default when translating from Prometheus to OpenTelemetry.
  ([#3679](https://github.com/open-telemetry/opentelemetry-specification/pull/3679))

### SDK Configuration

- No changes.

### Common

- No changes.

### Supplemenatary Guidelines

- No changes.

## v1.24.0 (2023-08-10)

### Context

- No changes.

### Traces

- No changes.

### Metrics

- Specify how to handle instrument name conflicts.
  ([#3626](https://github.com/open-telemetry/opentelemetry-specification/pull/3626))
- Add experimental metric attributes advice API.
  ([#3546](https://github.com/open-telemetry/opentelemetry-specification/pull/3546))
- Revise the exemplar default reservoirs.
  ([#3627](https://github.com/open-telemetry/opentelemetry-specification/pull/3627))
- Mark the default aggregation cardinality Experimental in MetricReader.
  ([#3619](https://github.com/open-telemetry/opentelemetry-specification/pull/3619))
- Mark Metric No-Op API as stable.
  ([#3642](https://github.com/open-telemetry/opentelemetry-specification/pull/3642))
- MetricProducers are provided as config to MetricReaders instead of through a RegisterProducer operation.
  ([#3613](https://github.com/open-telemetry/opentelemetry-specification/pull/3613))
- Refine `MetricProvider.ForceFlush` and define `ForceFlush` for periodic exporting MetricReader.
  ([#3563](https://github.com/open-telemetry/opentelemetry-specification/pull/3563))

### Logs

- Clarify how log appender use Scope name and attributes.
  ([#3583](https://github.com/open-telemetry/opentelemetry-specification/pull/3583))
- Mark No-Op Logs Bridge API as stable.
  ([#3642](https://github.com/open-telemetry/opentelemetry-specification/pull/3642))

### Resource

- No changes.

### Compatibility

- Prometheus exporters SHOULD provide configuration to disable the addition of `_total` suffixes.
  ([#3590](https://github.com/open-telemetry/opentelemetry-specification/pull/3590))

### SDK Configuration

- No changes.

### Common

- No changes.

### Supplemenatary Guidelines

- No changes.

## v1.23.0 (2023-07-12)

### Context

- No changes.

### Traces

- Refine SDK TracerProvider configuration section.
  ([#3559](https://github.com/open-telemetry/opentelemetry-specification/pull/3559))
- Make SDK Tracer Creation more normative.
  ([#3529](https://github.com/open-telemetry/opentelemetry-specification/pull/3529))

### Metrics

- Refine SDK MeterProvider configuration section.
  ([#3522](https://github.com/open-telemetry/opentelemetry-specification/pull/3522))
- Clarify metric view requirements and recommendations.
  ([#3524](https://github.com/open-telemetry/opentelemetry-specification/pull/3524))
- Change the view name to be the view's stream configuration name.
  ([#3524](https://github.com/open-telemetry/opentelemetry-specification/pull/3524))
- Make SDK Meter Creation more normative.
  ([#3529](https://github.com/open-telemetry/opentelemetry-specification/pull/3529))
- Clarify duplicate instrument registration scope to be a MeterProvider.
  ([#3538](https://github.com/open-telemetry/opentelemetry-specification/pull/3538))
- Clarify identical instrument definition for SDK.
  ([#3585](https://github.com/open-telemetry/opentelemetry-specification/pull/3585))

### Logs

- Refine SDK LoggerProvider configuration section.
  ([#3559](https://github.com/open-telemetry/opentelemetry-specification/pull/3559))
- Make SDK Logger Creation more normative.
  ([#3529](https://github.com/open-telemetry/opentelemetry-specification/pull/3529))

### Resource

- No changes.

### Compatibility

- NOTICE: Remove the Jaeger Exporter
  ([#3567](https://github.com/open-telemetry/opentelemetry-specification/pull/3567))
- Prometheus: Do not add `_total` suffix if the metric already ends in `_total`.
  ([#3581](https://github.com/open-telemetry/opentelemetry-specification/pull/3581))
- Prometheus type and unit suffixes are not trimmed by default.
  ([#3580](https://github.com/open-telemetry/opentelemetry-specification/pull/3580))

### SDK Configuration

- Extract Exemplar section and mark it as Experimental.
  ([#3533](https://github.com/open-telemetry/opentelemetry-specification/pull/3533))

### Common

- No changes.

### Supplemenatary Guidelines

- No changes.

## v1.22.0 (2023-06-09)

### Context

- No changes.

### Traces

- No changes.

### Metrics

- Make recommendation to reserve aggregator normative.
  ([#3526](https://github.com/open-telemetry/opentelemetry-specification/pull/3526))

### Logs

- No changes.

### Resource

- No changes.

### Compatibility

- No changes.

### OpenTelemetry Protocol

- Move OTLP specification to github.com/open-telemetry/opentelemetry-proto.
  ([#3454](https://github.com/open-telemetry/opentelemetry-specification/pull/3454))

### SDK Configuration

- No changes.

### Telemetry Schemas

- No changes.

### Common

- Explain why custom attributes are not recommended to be placed in OTel
  namespaces.
  ([#3507](https://github.com/open-telemetry/opentelemetry-specification/pull/3507))

### Supplemenatary Guidelines

- No changes.

## v1.21.0 (2023-05-09)

### Context

- No changes.

### Traces

- No changes.

### Metrics

- Add experimental histogram advice API.
  ([#3216](https://github.com/open-telemetry/opentelemetry-specification/pull/3216))
- Recommended non-prefixed units for metric instrument semantic conventions.
  ([#3312](https://github.com/open-telemetry/opentelemetry-specification/pull/3312))
- Recommended cardinality limits to protect metrics pipelines against
  excessive data production from a single instrument.
  ([#2960](https://github.com/open-telemetry/opentelemetry-specification/pull/2960))
- Specify second unit (`s`) and advice bucket boundaries of `[]`
  for `process.runtime.jvm.gc.duration`.
  ([#3458](https://github.com/open-telemetry/opentelemetry-specification/pull/3458))
- Add links to the JMX APIs that are the JVM runtime metric sources.
  ([#3463](https://github.com/open-telemetry/opentelemetry-specification/pull/3463))

### Logs

- Clarify parameters for emitting a log record.
  ([#3345](https://github.com/open-telemetry/opentelemetry-specification/pull/3354))
- Drop logger include_trace_context parameter.
  ([#3397](https://github.com/open-telemetry/opentelemetry-specification/pull/3397))
- Clarify how ObservedTimestamp field is set if unspecified
  ([#3385](https://github.com/open-telemetry/opentelemetry-specification/pull/3385))
- Mark logs bridge API / SDK as stable.
  ([#3376](https://github.com/open-telemetry/opentelemetry-specification/pull/3376))
- Mark LogRecord Environment Variables as stable.
  ([#3449](https://github.com/open-telemetry/opentelemetry-specification/pull/3449))

### Resource

### Semantic Conventions

- The Semantic Conventions have moved to a separate repository
  [github.com/open-telemetry/semantic-conventions](https://github.com/open-telemetry/semantic-conventions).
  There will be no future semantic conventions release from this repository.
  ([#3489](https://github.com/open-telemetry/opentelemetry-specification/pull/3489))

### Compatibility

- Mark OpenCensus compatibility spec as stable
  ([#3425](https://github.com/open-telemetry/opentelemetry-specification/pull/3425))

### OpenTelemetry Protocol

- No changes.

### SDK Configuration

- Lay initial groundwork for file configuration
  ([#3360](https://github.com/open-telemetry/opentelemetry-specification/pull/3360))
- Move file configuration schema to `opentelemetry-configuration`.
  ([#3412](https://github.com/open-telemetry/opentelemetry-specification/pull/3412))
- Move `sdk-configuration.md` and `sdk-environment-variables.md`
  to `/specification/configuration/`.
  ([#3434](https://github.com/open-telemetry/opentelemetry-specification/pull/3434))

### Telemetry Schemas

- No changes.

### Common

- Add log entries to specification README.md contents.
  ([#3435](https://github.com/open-telemetry/opentelemetry-specification/pull/3435))

### Supplemenatary Guidelines

- Add guidance to use service-supported propagation formats as default for AWS SDK client calls.
  ([#3212](https://github.com/open-telemetry/opentelemetry-specification/pull/3212))

## v1.20.0 (2023-04-07)

### Context

- No changes.

### Traces

- Clarify required parent information in ReadableSpan. Technically a relaxation,
  but previously it was easy to overlook certain properties were required.
  [#3257](https://github.com/open-telemetry/opentelemetry-specification/pull/3257)
- Remove underspecified and unused Span decorator from Trace SDK.
  ([#3363](https://github.com/open-telemetry/opentelemetry-specification/pull/3363))

### Metrics

- Clarify that units should use UCUM case sensitive variant.
  ([#3306](https://github.com/open-telemetry/opentelemetry-specification/pull/3306))
- Remove No-Op instrument and Meter creation requirements.
  ([#3322](https://github.com/open-telemetry/opentelemetry-specification/pull/3322))
- Fixed attributes requirement level in semantic conventions for hardware metrics
  ([#3258](https://github.com/open-telemetry/opentelemetry-specification/pull/3258))

### Logs

- Update log readme "request context" to "trace context".
  ([#3332](https://github.com/open-telemetry/opentelemetry-specification/pull/3332))
- Remove log readme document status.
  ([#3334](https://github.com/open-telemetry/opentelemetry-specification/pull/3334))
- Break out compatibility document on recording trace context in non-OTLP Log Format
  ([#3331](https://github.com/open-telemetry/opentelemetry-specification/pull/3331))
- Ensure Logs Bridge API doesn't contain SDK implementation details
  ([#3275](https://github.com/open-telemetry/opentelemetry-specification/pull/3275))
- Add Log Bridge API artifact naming guidance
  ([#3346](https://github.com/open-telemetry/opentelemetry-specification/pull/3346))
- Add log appender / bridge to glossary.
  ([#3335](https://github.com/open-telemetry/opentelemetry-specification/pull/3335))

### Resource

- No changes.

### Semantic Conventions

- Clarify that attribute requirement levels apply to the instrumentation library
  ([#3289](https://github.com/open-telemetry/opentelemetry-specification/pull/3289))
- Fix grammatical number of metric units.
  ([#3298](https://github.com/open-telemetry/opentelemetry-specification/pull/3298))
- Rename `net.app.protocol.(name|version)` to `net.protocol.(name|version)`
  ([#3272](https://github.com/open-telemetry/opentelemetry-specification/pull/3272))
- Replace `http.flavor` with `net.protocol.(name|version)`
  ([#3272](https://github.com/open-telemetry/opentelemetry-specification/pull/3272))
- Metric requirement levels are now stable
  ([#3271](https://github.com/open-telemetry/opentelemetry-specification/pull/3271))
- BREAKING: remove `messaging.destination.kind` and `messaging.source.kind`.
  ([#3214](https://github.com/open-telemetry/opentelemetry-specification/pull/3214),
  [#3348](https://github.com/open-telemetry/opentelemetry-specification/pull/3348))
- Define attributes collected for `cosmosdb` by Cosmos DB SDK
  ([#3097](https://github.com/open-telemetry/opentelemetry-specification/pull/3097))
- Clarify stability requirements of semantic conventions
  ([#3225](https://github.com/open-telemetry/opentelemetry-specification/pull/3225))
- BREAKING: Change span statuses for gRPC server spans.
  ([#3333](https://github.com/open-telemetry/opentelemetry-specification/pull/3333))
- Stabilize key components of `service.*` and `telemetry.sdk.*` resource
  semantic conventions.
  ([#3202](https://github.com/open-telemetry/opentelemetry-specification/pull/3202))
- Fixed attributes requirement level in semantic conventions for hardware metrics
  ([#3258](https://github.com/open-telemetry/opentelemetry-specification/pull/3258))
- Added AWS S3 semantic conventions.
  ([#3251](https://github.com/open-telemetry/opentelemetry-specification/pull/3251))
- Fix units in the Kafka metric semantic conventions.
  ([#3300](https://github.com/open-telemetry/opentelemetry-specification/pull/3300))
- Add Trino to Database specific conventions
  ([#3347](https://github.com/open-telemetry/opentelemetry-specification/pull/3347))
- Change `db.statement` to only be collected if there is sanitization.
  ([#3127](https://github.com/open-telemetry/opentelemetry-specification/pull/3127))
- BREAKING: Remove `http.status_code` attribute from the
  `http.server.active_requests` metric.
  ([#3366](https://github.com/open-telemetry/opentelemetry-specification/pull/3366))
- Mark attribute requirement levels as stable
  ([#3368](https://github.com/open-telemetry/opentelemetry-specification/pull/3368))

### Compatibility

- No changes.

### OpenTelemetry Protocol

- Declare OTLP stable.
  ([#3274](https://github.com/open-telemetry/opentelemetry-specification/pull/3274))

### SDK Configuration

- No changes.

### Telemetry Schemas

- No changes.

### Common

- No changes.

## v1.19.0 (2023-03-06)

### Context

- No changes.

### Traces

- No changes.

### Metrics

- Add unit to View's Instrument selection criteria.
  ([#3184](https://github.com/open-telemetry/opentelemetry-specification/pull/3184))
- Add metric requirement levels "Required", "Recommended", and "Opt-In".
  ([#3237](https://github.com/open-telemetry/opentelemetry-specification/pull/3237))

### Logs

- Rename Logs API to Logs Bridge API to prevent confusion.
  ([#3197](https://github.com/open-telemetry/opentelemetry-specification/pull/3197))
- Move event language from log README to event-api.
  ([#3252](https://github.com/open-telemetry/opentelemetry-specification/pull/3252))

### Resource

- Clarify how to collect `host.id` for non-containerized systems.
  ([#3173](https://github.com/open-telemetry/opentelemetry-specification/pull/3173))

### Semantic Conventions

- Move X-Ray Env Variable propagation to span link instead of parent for AWS Lambda.
  ([#3166](https://github.com/open-telemetry/opentelemetry-specification/pull/3166))
- Add heroku resource semantic conventions.
  [#3075](https://github.com/open-telemetry/opentelemetry-specification/pull/3075)
- BREAKING: Rename faas.execution to faas.invocation_id
  ([#3209](https://github.com/open-telemetry/opentelemetry-specification/pull/3209))
- BREAKING: Change faas.max_memory units to Bytes instead of MB
  ([#3209](https://github.com/open-telemetry/opentelemetry-specification/pull/3209))
- BREAKING: Expand scope of faas.id to cloud.resource_id
  ([#3188](https://github.com/open-telemetry/opentelemetry-specification/pull/3188))
- Add Connect RPC specific conventions
  ([#3116](https://github.com/open-telemetry/opentelemetry-specification/pull/3116))
- Rename JVM metric attribute value from `nonheap` to `non_heap`
  ([#3250](https://github.com/open-telemetry/opentelemetry-specification/pull/3250))
- Mark the attribute naming guidelines in the specification as stable.
  ([#3220](https://github.com/open-telemetry/opentelemetry-specification/pull/3220))
- Mark telemetry schema readme stable.
  ([#3221](https://github.com/open-telemetry/opentelemetry-specification/pull/3221))
- Remove mention of `net.transport` from HTTP semantic conventions
  ([#3244](https://github.com/open-telemetry/opentelemetry-specification/pull/3244))
- Clarifies that if an HTTP client request is explicitly made to an IP address,
  e.g. `http://x.x.x.x:8080`, then `net.peer.name` SHOULD be the IP address `x.x.x.x`
  ([#3276](https://github.com/open-telemetry/opentelemetry-specification/pull/3276))
- Mark `net.sock.host.port` as conditionally required.
  ([#3246](https://github.com/open-telemetry/opentelemetry-specification/pull/3246))
- Rename Optional attribute requirement level to Opt-In.
  ([#3228](https://github.com/open-telemetry/opentelemetry-specification/pull/3228))
- Rename `http.user_agent` to `user_agent.original`.
  ([#3190](https://github.com/open-telemetry/opentelemetry-specification/pull/3190))
- Expand the declaration of `pool.name`.
  ([#3050](https://github.com/open-telemetry/opentelemetry-specification/pull/3050))

### Compatibility

- Update Zipkin remoteEndpoint preferences.
  ([#3087](https://github.com/open-telemetry/opentelemetry-specification/pull/3087))

### OpenTelemetry Protocol

- Declare OTLP/JSON Stable.
  ([#2930](https://github.com/open-telemetry/opentelemetry-specification/pull/2930))

### SDK Configuration

- No changes.

### Telemetry Schemas

- No changes.

### Common

- No changes.

## v1.18.0 (2023-02-09)

### Context

- No changes.

### Traces

- Clarify guidance regarding excessive logging when attributes are dropped
  or truncated.
  ([#3151](https://github.com/open-telemetry/opentelemetry-specification/pull/3151))

### Metrics

- No changes.

### Logs

- Define BatchLogRecordProcessor default configuration values.
  ([#3002](https://github.com/open-telemetry/opentelemetry-specification/pull/3002))
- Clarify guidance regarding excessive logging when attributes are dropped
  or truncated.
  ([#3151](https://github.com/open-telemetry/opentelemetry-specification/pull/3151))

### Resource

- No changes.

### Semantic Conventions

- Add Cloud Spanner and Microsoft SQL Server Compact to db.system semantic conventions
  ([#3105](https://github.com/open-telemetry/opentelemetry-specification/pull/3105)).
- Enable semantic convention tooling for metrics in spec
  ([#3119](https://github.com/open-telemetry/opentelemetry-specification/pull/3119))
- Rename google openshift platform attribute from `google_cloud_openshift` to `gcp_openshift`
  to match the existing `cloud.provider` prefix.
  ([#3095](https://github.com/open-telemetry/opentelemetry-specification/pull/3095))
- Changes http server span names from `{http.route}` to `{http.method} {http.route}`
  (when route is available), and from `HTTP {http.method}` to `{http.method}` (when
  route is not available).
  Changes http client span names from `HTTP {http.method}` to `{http.method}`.
  ([#3165](https://github.com/open-telemetry/opentelemetry-specification/pull/3165))
- Mark `http.server.duration` and `http.client.duration` metrics as required, and mark
  all other HTTP metrics as optional.
  [#3158](https://github.com/open-telemetry/opentelemetry-specification/pull/3158)
- Add `net.host.port` to `http.server.active_requests` metrics attributes.
  [#3158](https://github.com/open-telemetry/opentelemetry-specification/pull/3158)
- `http.route` SHOULD contain the "application root" if there is one.
  ([#3164](https://github.com/open-telemetry/opentelemetry-specification/pull/3164))

### Compatibility

- Add condition with sum and count for Prometheus summaries
  ([3059](https://github.com/open-telemetry/opentelemetry-specification/pull/3059)).
- Clarify prometheus unit conversions
  ([#3066](https://github.com/open-telemetry/opentelemetry-specification/pull/3066)).
- Define conversion mapping from OTel Exponential Histograms to Prometheus Native
  Histograms.
  ([#3079](https://github.com/open-telemetry/opentelemetry-specification/pull/3079))
- Fix Prometheus histogram metric suffixes. Bucket series end in `_bucket`
  ([#3018](https://github.com/open-telemetry/opentelemetry-specification/pull/3018)).

### OpenTelemetry Protocol

- No changes.

### SDK Configuration

- Add log-specific attribute limit configuration and clarify that general
  attribute limit configuration also apply to log records
  ([#2861](https://github.com/open-telemetry/opentelemetry-specification/pull/2861)).

### Telemetry Schemas

- No changes.

### Common

- No changes.

## v1.17.0 (2023-01-17)

### Context

- No changes.

### Traces

- Clarify that the BatchSpanProcessor should export batches when the queue reaches the batch size
  ([#3024](https://github.com/open-telemetry/opentelemetry-specification/pull/3024))
- Deprecate jaeger exporter, scheduled for spec removal in July 2023.
  [#2858](https://github.com/open-telemetry/opentelemetry-specification/pull/2858)

### Metrics

- Rename built-in ExemplarFilters to AlwaysOn, AlwaysOff and TraceBased.
  ([#2919](https://github.com/open-telemetry/opentelemetry-specification/pull/2919))
- Add `MaxScale` config option to Exponential Bucket Histogram Aggregation.
  ([#3017](https://github.com/open-telemetry/opentelemetry-specification/pull/3017))
- Rename exponential bucket histogram aggregation to base 2 exponential histogram
  aggregation. Rename "OTEL_EXPORTER_OTLP_METRICS_DEFAULT_HISTOGRAM_AGGREGATION"
  value from "exponential_bucket_histogram" to
  "base2_exponential_bucket_histogram". Mark exponential histogram data model and
  base2 exponential histogram aggregation as stable.
  ([#3041](https://github.com/open-telemetry/opentelemetry-specification/pull/3041))

### Logs

- Clarify usage of log body for structured logs
  ([#3023](https://github.com/open-telemetry/opentelemetry-specification/pull/3023))
- Move appendices from Data Model to new Data Model Appendix document
  ([#3207](https://github.com/open-telemetry/opentelemetry-specification/pull/3207))

### Resource

- No changes.

### Semantic Conventions

- Clarify common HTTP attributes apply to both clients and servers
  ([#3044](https://github.com/open-telemetry/opentelemetry-specification/pull/3044))
- Add `code.lineno` source code attribute
  ([#3029](https://github.com/open-telemetry/opentelemetry-specification/pull/3029))
- Add ClickHouse to db.system semantic conventions
  ([#3011](https://github.com/open-telemetry/opentelemetry-specification/pull/3011))
- Refactor messaging attributes and per-message attributes in batching scenarios.
  ([#2957](https://github.com/open-telemetry/opentelemetry-specification/pull/2957)).
  BREAKING: rename `messaging.consumer_id` to `messaging.consumer.id`,
  `messaging.destination` to `messaging.destination.name`,
  `messaging.temp_destination` to `messaging.destination.temporary`,
  `messaging.destination_kind` to `messaging.destination.kind`,
  `messaging.message_id` to `messaging.message.id`,
  `messaging.protocol` to `net.app.protocol.name`,
  `messaging.protocol_version`, `net.app.protocol.version`,
  `messaging.conversation_id` to `messaging.message.conversation_id`,
  `messaging.message_payload_size_bytes` to `messaging.message.payload_size_bytes`,
  `messaging.message_payload_compressed_size_bytes` to `messaging.message.payload_compressed_size_bytes`,
  `messaging.rabbitmq.routing_key`: `messaging.rabbitmq.destination.routing_key`,
  `messaging.kafka.message_key` to `messaging.kafka.message.key`,
  `messaging.kafka.consumer_group` to `messaging.kafka.consumer.group`,
  `messaging.kafka.partition` to `messaging.kafka.destination.partition`,
  `messaging.kafka.tombstone` to `messaging.kafka.message.tombstone`,
  `messaging.rocketmq.message_type` to `messaging.rocketmq.message.type`,
  `messaging.rocketmq.message_tag` to `messaging.rocketmq.message.tag`,
  `messaging.rocketmq.message_keys` to `messaging.rocketmq.message.keys`;
  Removed `messaging.url`;
  Renamed `send` operation to `publish`;
  Split `destination` and `source` namespaces and clarify per-message attributes in batching scenarios.

### Compatibility

- Add Tracer.Close() to the OpenTracing Shim layer.
- Add OpenCensus migration guide and add BinaryPropagation as an option to gRPC
  instrumentation for OpenCensus compatibility
  ([#3015](https://github.com/open-telemetry/opentelemetry-specification/pull/3015)).

### OpenTelemetry Protocol

- Add table for OTLP/HTTP response code and client retry recommendation
  ([#3028](https://github.com/open-telemetry/opentelemetry-specification/pull/3028))
- Remove spaces from example exporter User-Agent header to conform to RFC7231 & RFC7230.
  [#3052](https://github.com/open-telemetry/opentelemetry-specification/pull/3052)

### SDK Configuration

- Rename knowns values for "OTEL_METRICS_EXEMPLAR_FILTER" to "always_on",
  "always_off" and "trace_based".
  ([#2919](https://github.com/open-telemetry/opentelemetry-specification/pull/2919))

### Telemetry Schemas

- No changes.

### Common

- No changes.

## v1.16.0 (2022-12-08)

### Context

- No changes.

### Traces

- No changes.

### Metrics

- Define Experimental MetricProducer as a third-party provider of metric data to MetricReaders.
  ([#2951](https://github.com/open-telemetry/opentelemetry-specification/pull/2951))
- Add OTLP exporter temporality preference named "LowMemory" which
  configures Synchronous Counter and Histogram instruments to use
  Delta aggregation temporality, which allows them to shed memory
  following a cardinality explosion, thus use less memory.
  ([#2961](https://github.com/open-telemetry/opentelemetry-specification/pull/2961))

### Logs

- Clarification on what an Event is, and what the event.domain and event.name attributes represent
  ([#2848](https://github.com/open-telemetry/opentelemetry-specification/pull/2848))
- Move `event.domain` from InstrumentationScope attributes to LogRecord
  attributes.
  ([#2940](https://github.com/open-telemetry/opentelemetry-specification/pull/2940))
- Split out Event API from Log API
  ([#2941](https://github.com/open-telemetry/opentelemetry-specification/pull/2941))
- Clarify data modification in `LogRecordProcessor`.
  ([#2969](https://github.com/open-telemetry/opentelemetry-specification/pull/2969))
- Make sure it is very clear we are not building a Logging API.
  ([#2966](https://github.com/open-telemetry/opentelemetry-specification/pull/2966))

### Resource

- Extend Cloud Platform Enum with OpenShift entry for all supported cloud providers.
  ([#2985](https://github.com/open-telemetry/opentelemetry-specification/pull/2985))

### Semantic Conventions

- Add `process.runtime.jvm.gc.duration` metric to semantic conventions.
  ([#2903](https://github.com/open-telemetry/opentelemetry-specification/pull/2903))
- Make http.status_code metric attribute an int.
  ([#2943](https://github.com/open-telemetry/opentelemetry-specification/pull/2943))
- Add IBM Cloud as a cloud provider.
  ([#2965](https://github.com/open-telemetry/opentelemetry-specification/pull/2965))
- Add semantic conventions for Feature Flags
  ([#2529](https://github.com/open-telemetry/opentelemetry-specification/pull/2529))
- Rename `rpc.request.metadata.<key>` and `rpc.response.metadata.<key>` to
  `rpc.grpc.request.metadata.<key>` and `rpc.grpc.response.metadata.<key>`
  ([#2981](https://github.com/open-telemetry/opentelemetry-specification/pull/2981))
- List the machine-id as potential source for a unique host.id
  ([#2978](https://github.com/open-telemetry/opentelemetry-specification/pull/2978))
- Add `messaging.kafka.message.offset` attribute.
  ([#2982](https://github.com/open-telemetry/opentelemetry-specification/pull/2982))
- Update hardware metrics to use `direction` as per general semantic conventions
  ([#2942](https://github.com/open-telemetry/opentelemetry-specification/pull/2942))

### Compatibility

- Add OpenCensus metric bridge specification.
  ([#2979](https://github.com/open-telemetry/opentelemetry-specification/pull/2979))

### OpenTelemetry Protocol

- No changes.

### SDK Configuration

- Specify handling of invalid numeric environment variables
  ([#2963](https://github.com/open-telemetry/opentelemetry-specification/pull/2963))

### Telemetry Schemas

- No changes.

### Common

- No changes.

## v1.15.0 (2022-11-09)

### Context

- No changes.

### Traces

- Rename `http.retry_count` to `http.resend_count` and clarify its meaning.
  ([#2743](https://github.com/open-telemetry/opentelemetry-specification/pull/2743))

### Metrics

- Handle duplicate description comments during Prometheus conversion.
  ([#2890](https://github.com/open-telemetry/opentelemetry-specification/pull/2890))
- Allow to configure min/max recording in the exponential histogram aggregation.
  ([#2904](https://github.com/open-telemetry/opentelemetry-specification/pull/2904))
- Add table of instrument additive property
  ([#2906](https://github.com/open-telemetry/opentelemetry-specification/pull/2906))

### Logs

- Add `Context` as argument to `LogRecordProcessor#onEmit`.
  ([#2927](https://github.com/open-telemetry/opentelemetry-specification/pull/2927))

### Resource

- No changes.

### Semantic Conventions

- Change to messaging.kafka.max.lag from UpDownCounter to Gauge (and rename it)
  ([#2837](https://github.com/open-telemetry/opentelemetry-specification/pull/2837))
- Add daemon attribute to jvm threads metric
  ([#2828](https://github.com/open-telemetry/opentelemetry-specification/pull/2828))
- Add gRPC request and response metadata semantic conventions
  ([#2874](https://github.com/open-telemetry/opentelemetry-specification/pull/2874))
- Add `process.paging.faults` metric to semantic conventions
  ([#2827](https://github.com/open-telemetry/opentelemetry-specification/pull/2827))
- Define semantic conventions yaml for non-otlp conventions
  ([#2850](https://github.com/open-telemetry/opentelemetry-specification/pull/2850))
- Add more semantic convetion attributes of Apache RocketMQ
  ([#2881](https://github.com/open-telemetry/opentelemetry-specification/pull/2881))
- Add `process.runtime.jvm.memory.usage_after_last_gc` metric to semantic conventions.
  ([#2901](https://github.com/open-telemetry/opentelemetry-specification/pull/2901))

### Compatibility

- Specify how Prometheus exporters and receivers handle instrumentation scope.
  ([#2703](https://github.com/open-telemetry/opentelemetry-specification/pull/2703)).

### OpenTelemetry Protocol

- Clarify that lowerCamelCase field names MUST be used for OTLP/JSON
  ([#2829](https://github.com/open-telemetry/opentelemetry-specification/pull/2829))

### SDK Configuration

- No changes.

### Telemetry Schemas

- No changes.

### Common

- Clarify that Scope is defined at build time
  ([#2878](https://github.com/open-telemetry/opentelemetry-specification/pull/2878))

## v1.14.0 (2022-10-04)

### Context

- No changes.

### Traces

- No changes.

### Metrics

- Changed the default buckets for Explicit Bucket Histogram to better match the
  official Prometheus clients.
  ([#2770](https://github.com/open-telemetry/opentelemetry-specification/pull/2770)).
- Fix OpenMetrics valid label keys, and specify prometheus conversion for metric name.
  ([#2788](https://github.com/open-telemetry/opentelemetry-specification/pull/2788))

### Logs

- Add environment variables for configuring the `BatchLogRecordProcessor`.
  ([#2785](https://github.com/open-telemetry/opentelemetry-specification/pull/2785))
- Fix inconsistencies in log README
  ([#2800](https://github.com/open-telemetry/opentelemetry-specification/pull/2800)).

### Resource

- Add `browser.mobile` and `browser.language` resource attributes
  ([#2761](https://github.com/open-telemetry/opentelemetry-specification/pull/2761))

### Semantic Conventions

- Add `process.context_switches`, and `process.open_file_descriptors`, to the
  metrics semantic conventions
  ([#2706](https://github.com/open-telemetry/opentelemetry-specification/pull/2706))
- Add exceptions to the logs semantic conventions
  ([#2819](https://github.com/open-telemetry/opentelemetry-specification/pull/2819))
- Make context propagation requirements explicit for messaging semantic conventions
  ([#2750](https://github.com/open-telemetry/opentelemetry-specification/pull/2750)).
- Update http metrics to use `http.route` instead of `http.target` for servers,
  drop `http.url` for clients
  ([#2818](https://github.com/open-telemetry/opentelemetry-specification/pull/2818)).

### Compatibility

- No changes.

### OpenTelemetry Protocol

- Add user agent to OTLP exporter specification
  ([#2684](https://github.com/open-telemetry/opentelemetry-specification/pull/2684))
- Prohibit usage of enum value name strings in OTLP/JSON
  ([#2758](https://github.com/open-telemetry/opentelemetry-specification/pull/2758))
- Clarify that unknown fields must be ignored when receiving OTLP/JSON
  ([#2816](https://github.com/open-telemetry/opentelemetry-specification/pull/2816))
- Add OTLP exporter user agent to the spec compliance matrix
  ([#2842](https://github.com/open-telemetry/opentelemetry-specification/pull/2842)).

### SDK Configuration

- Add the OTEL_SDK_DISABLED environment variable to the SDK configuration.
  ([2679](https://github.com/open-telemetry/opentelemetry-specification/pull/2679))
- Add the definition of a Boolean environment variable
  ([#2755](https://github.com/open-telemetry/opentelemetry-specification/pull/2755)).

### Telemetry Schemas

- No changes.

### Common

- No changes.

## v1.13.0 (2022-09-19)

### Context

- No changes.

### Traces

- Clarify the return of `Export(batch)` in the Batch Span Processor and exporter concurrency
  ([#2452](https://github.com/open-telemetry/opentelemetry-specification/pull/2452))
- Clarify that Context should not be mutable when setting a span
  ([#2637](https://github.com/open-telemetry/opentelemetry-specification/pull/2637))
- Clarify that `ForceFlush` is a required method on `SpanExporter` interface
  ([#2654](https://github.com/open-telemetry/opentelemetry-specification/pull/2654))

### Metrics

- Add experimental `OTEL_EXPORTER_OTLP_DEFAULT_HISTOGRAM_AGGREGATION` variable for
  configuring default histogram aggregation of OTLP metric exporter
  ([#2619](https://github.com/open-telemetry/opentelemetry-specification/pull/2619))
- Clarify async instrument callback identity
  ([#2538](https://github.com/open-telemetry/opentelemetry-specification/pull/2538))
- Prometheus export: Only monotonic sum are counters (with `_total`)
  ([#2644](https://github.com/open-telemetry/opentelemetry-specification/pull/2644))
- [OM/OTLP] Use `_created` for StartTimeUnixNano and vice-versa
  ([#2645](https://github.com/open-telemetry/opentelemetry-specification/pull/2645))
- Prometheus compatibility: use target_info metric instead of "target" info MF
  ([#2701](https://github.com/open-telemetry/opentelemetry-specification/pull/2701))
- Add optional Zero Threshold for Exponential Histograms to the metrics data model
  ([#2665](https://github.com/open-telemetry/opentelemetry-specification/pull/2665))
- Change the inclusivity of exponential histogram bounds
  ([#2633](https://github.com/open-telemetry/opentelemetry-specification/pull/2633))
- Add `process.threads` host metric semantic convention.
  ([#2705](https://github.com/open-telemetry/opentelemetry-specification/pull/2705)).

### Logs

- Update log SDK to allow log processors to mutate log records
  ([#2681](https://github.com/open-telemetry/opentelemetry-specification/pull/2681)).
- Add experimental Events and Logs API specification
  ([#2676](https://github.com/open-telemetry/opentelemetry-specification/pull/2676))
- Align log SDK and API component naming
  ([#2768](https://github.com/open-telemetry/opentelemetry-specification/pull/2768)).
- Add the signal-specific OTEL_EXPORTER_OTLP_LOGS_* environment variables
  ([#2782](https://github.com/open-telemetry/opentelemetry-specification/pull/2782)).

### Resource

- Update the version of the W3C Baggage specification used for `OTEL_RESOURCE_ATTRIBUTES`
  ([#2670](https://github.com/open-telemetry/opentelemetry-specification/pull/2670))

### Semantic Conventions

- Add `net.app.protocol.*` attributes
  ([#2602](https://github.com/open-telemetry/opentelemetry-specification/pull/2602))
- Add network metrics to process semantic conventions
  ([#2556](https://github.com/open-telemetry/opentelemetry-specification/pull/2556))
- Adopt attribute requirement levels in semantic conventions
  ([#2594](https://github.com/open-telemetry/opentelemetry-specification/pull/2594))
- Add semantic conventions for GraphQL
  ([#2456](https://github.com/open-telemetry/opentelemetry-specification/pull/2456))
- Change `cloudevents.event_spec_version` and `cloudevents.event_type` level from `required` to `recommended`
  ([#2618](https://github.com/open-telemetry/opentelemetry-specification/pull/2618))
- Change `faas.document.time` and `faas.time` level from `required` to `recommended`
  ([#2627](https://github.com/open-telemetry/opentelemetry-specification/pull/2627))
- Add `rpc.grpc.status_code` to RPC metric semantic conventions
  ([#2604](https://github.com/open-telemetry/opentelemetry-specification/pull/2604))
- Add `http.*.*.size` metric semantic conventions for tracking size of requests
  / responses for http servers / clients
  ([#2588](https://github.com/open-telemetry/opentelemetry-specification/pull/2588))
- BREAKING: rename `net.peer.ip` to `net.sock.peer.addr`, `net.host.ip` to `net.sock.host.addr`,
  `net.peer.name` to `net.sock.peer.name` for socket-level instrumentation.
  Define socket-level attributes and clarify logical peer and host attributes meaning
  ([#2594](https://github.com/open-telemetry/opentelemetry-specification/pull/2594))
- Add semantic conventions for JVM buffer pool usage
  ([#2650](https://github.com/open-telemetry/opentelemetry-specification/pull/2650))
- Improve the definition of `state` attribute for metric `system.network.connections`
  ([#2663](https://github.com/open-telemetry/opentelemetry-specification/pull/2663))
- Add `process.parent_pid` attribute for use in reporting parent process id (PID)
  ([#2691](https://github.com/open-telemetry/opentelemetry-specification/pull/2691))
- Add OpenSearch to db.system semantic conventions
  ([#2718](https://github.com/open-telemetry/opentelemetry-specification/pull/2718))
- Clarify when "count" is used instead of pluralization
  ([#2613](https://github.com/open-telemetry/opentelemetry-specification/pull/2613))
- Add the convention 'type' to the YAML definitions for all existing semantic conventions
  ([#2693](https://github.com/open-telemetry/opentelemetry-specification/pull/2693))
- Remove alternative attribute sets from HTTP semantic conventions
  ([#2469](https://github.com/open-telemetry/opentelemetry-specification/pull/2469))

### Compatibility

- No changes.

### OpenTelemetry Protocol

- Add support for partial success in an OTLP export response
  ([#2696](https://github.com/open-telemetry/opentelemetry-specification/pull/2696))

### SDK Configuration

- Mark `OTEL_METRIC_EXPORT_INTERVAL`, `OTEL_METRIC_EXPORT_TIMEOUT`
  environment variables as Stable
  ([#2658](https://github.com/open-telemetry/opentelemetry-specification/pull/2658))

### Telemetry Schemas

- Introduce "split" metric schema transformation
  ([#2653](https://github.com/open-telemetry/opentelemetry-specification/pull/2653))

### Common

- Introduce Instrumentation Scope Attributes
  ([#2579](https://github.com/open-telemetry/opentelemetry-specification/pull/2579))
  - Define Instrumentation Scope Attributes as non identifiers
    ([#2789](https://github.com/open-telemetry/opentelemetry-specification/pull/2789))

## v1.12.0 (2022-06-10)

### Context

- No changes.

### Traces

- No changes.

### Metrics

- Clarify that API support for multi-instrument callbacks is permitted.
  ([#2263](https://github.com/open-telemetry/opentelemetry-specification/pull/2263)).
- Clarify SDK behavior when view conflicts are present
  ([#2462](https://github.com/open-telemetry/opentelemetry-specification/pull/2462)).
- Clarify MetricReader.Collect result
  ([#2495](https://github.com/open-telemetry/opentelemetry-specification/pull/2495)).
- Specify optional support for an Exponential Histogram Aggregation.
  ([#2252](https://github.com/open-telemetry/opentelemetry-specification/pull/2252))
- Update Prometheus Sums for handling delta counter case
  ([#2570](https://github.com/open-telemetry/opentelemetry-specification/pull/2570)).
- Supplementary guidance for metrics additive property
  ([#2571](https://github.com/open-telemetry/opentelemetry-specification/pull/2571)).

### Logs

- OTLP Logs are now Stable
  ([#2565](https://github.com/open-telemetry/opentelemetry-specification/pull/2565))

### Resource

- No changes.

### Semantic Conventions

- Add semantic conventions for JVM CPU metrics
  ([#2292](https://github.com/open-telemetry/opentelemetry-specification/pull/2292))
- Add details for FaaS conventions for Azure Functions and allow FaaS/Cloud
  resources as span attributes on incoming FaaS spans
  ([#2502](https://github.com/open-telemetry/opentelemetry-specification/pull/2502))
- Define attribute requirement levels
  ([#2522](https://github.com/open-telemetry/opentelemetry-specification/pull/2522))
- Initial addition of Kafka metrics
  ([#2485](https://github.com/open-telemetry/opentelemetry-specification/pull/2485)).
- Add semantic conventions for Kafka consumer metrics
  ([#2536](https://github.com/open-telemetry/opentelemetry-specification/pull/2536))
- Add database connection pool metrics semantic conventions
  ([#2273](https://github.com/open-telemetry/opentelemetry-specification/pull/2273)).
- Specify how to obtain a Ruby thread's id
  ([#2508](https://github.com/open-telemetry/opentelemetry-specification/pull/2508)).
- Refactor jvm classes semantic conventions
  ([#2550](https://github.com/open-telemetry/opentelemetry-specification/pull/2550)).
- Add browser.* attributes
  ([#2353](https://github.com/open-telemetry/opentelemetry-specification/pull/2353)).
- Change JVM runtime metric `process.runtime.jvm.memory.max`
  to `process.runtime.jvm.memory.limit`
  ([#2605](https://github.com/open-telemetry/opentelemetry-specification/pull/2605)).
- Add semantic conventions for hardware metrics
  ([#2518](https://github.com/open-telemetry/opentelemetry-specification/pull/2518)).

### Compatibility

- No changes.

### OpenTelemetry Protocol

- No changes.

### SDK Configuration

- No changes.

### Telemetry Schemas

- No changes.

### Common

- Move non-otlp.md to common directory
  ([#2587](https://github.com/open-telemetry/opentelemetry-specification/pull/2587)).

## v1.11.0 (2022-05-04)

### Context

- No changes.

### Traces

- No changes.

### Metrics

- Clarify that API support for multi-instrument callbacks is permitted.
  ([#2263](https://github.com/open-telemetry/opentelemetry-specification/pull/2263)).
- Drop histogram aggregation, default to explicit bucket histogram
  ([#2429](https://github.com/open-telemetry/opentelemetry-specification/pull/2429))
- Clarify SDK behavior when view conflicts are present
  ([#2462](https://github.com/open-telemetry/opentelemetry-specification/pull/2462)).
- Add support for exemplars on OpenMetrics counters
  ([#2483](https://github.com/open-telemetry/opentelemetry-specification/pull/2483))
- Clarify MetricReader.Collect result
  ([#2495](https://github.com/open-telemetry/opentelemetry-specification/pull/2495)).
- Add database connection pool metrics semantic conventions
  ([#2273](https://github.com/open-telemetry/opentelemetry-specification/pull/2273)).

### Logs

- Update `com.google.*` to `gcp.*` in logs data model
  ([#2514](https://github.com/open-telemetry/opentelemetry-specification/pull/2514)).

### Resource

- No changes.

### Semantic Conventions

- Note added that `net.peer.name` SHOULD NOT be set if capturing it would require an
  extra reverse DNS lookup. And moved `net.peer.name` from common http attributes to
  just client http attributes.
  ([#2446](https://github.com/open-telemetry/opentelemetry-specification/pull/2446))
- Add `net.host.name` and `net.host.ip` conventions for rpc server spans.
  ([#2447](https://github.com/open-telemetry/opentelemetry-specification/pull/2447))
- Allow all metric conventions to be either synchronous or asynchronous.
  ([#2458](https://github.com/open-telemetry/opentelemetry-specification/pull/2458)
- Update JVM metrics with JMX Gatherer values
  ([#2478](https://github.com/open-telemetry/opentelemetry-specification/pull/2478))
- Add HTTP/3
  ([#2507](https://github.com/open-telemetry/opentelemetry-specification/pull/2507))
- Map SunOS to solaris for os.type resource attribute
  ([#2509](https://github.com/open-telemetry/opentelemetry-specification/pull/2509))

### Compatibility

- No changes.

### OpenTelemetry Protocol

- Clarify gRPC insecure option ([#2476](https://github.com/open-telemetry/opentelemetry-specification/pull/2476))
- Specify that OTLP/gRPC clients should retry on `RESOURCE_EXHAUSTED` code only if the server signals backpressure to indicate a possible recovery.
  ([#2480](https://github.com/open-telemetry/opentelemetry-specification/pull/2480))

### SDK Configuration

- No changes.

### Telemetry Schemas

- No changes.

### Common

- Define semantic conventions and instrumentation stability.
  ([#2180](https://github.com/open-telemetry/opentelemetry-specification/pull/2180))
- Loosen requirement for a major version bump
  ([#2510](https://github.com/open-telemetry/opentelemetry-specification/pull/2510)).

## v1.10.0 (2022-04-01)

### Context

- No changes.

### Traces

- Introduce the concept of Instrumentation Scope to replace/extend Instrumentation
  Library. The Tracer is now associated with Instrumentation Scope
  ([#2276](https://github.com/open-telemetry/opentelemetry-specification/pull/2276)).
- Add `OTEL_EXPORTER_JAEGER_PROTOCOL` environment variable to select the protocol
  used by the Jaeger exporter.
  ([#2341](https://github.com/open-telemetry/opentelemetry-specification/pull/2341))
- Add documentation REQUIREMENT for adding attributes at span creation.
  ([#2383](https://github.com/open-telemetry/opentelemetry-specification/pull/2383)).

### Metrics

- Initial Prometheus <-> OTLP datamodel specification
  ([#2266](https://github.com/open-telemetry/opentelemetry-specification/pull/2266))
- Introduce the concept of Instrumentation Scope to replace/extend Instrumentation
  Library. The Meter is now associated with Instrumentation Scope
  ([#2276](https://github.com/open-telemetry/opentelemetry-specification/pull/2276)).
- Specify the behavior of duplicate instrumentation registration in the API, specify
  duplicate conflicts in the data model, specify how the SDK is meant to report and
  assist the user when these conflicts arise.
  ([#2317](https://github.com/open-telemetry/opentelemetry-specification/pull/2317)).
- Clarify that expectations for user callback behavior are documentation REQUIREMENTs.
  ([#2361](https://github.com/open-telemetry/opentelemetry-specification/pull/2361)).
- Specify how to handle prometheus exemplar timestamp and attributes
  ([#2376](https://github.com/open-telemetry/opentelemetry-specification/pull/2376))
- Clarify that the periodic metric reader is the default metric reader to be
  paired with push metric exporters (OTLP, stdout, in-memory)
  ([#2379](https://github.com/open-telemetry/opentelemetry-specification/pull/2379)).
- Convert OpenMetrics Info and StateSet metrics to non-monotonic sums
  ([#2380](https://github.com/open-telemetry/opentelemetry-specification/pull/2380))
- Clarify that MetricReader has one-to-one mapping to MeterProvider.
  ([#2406](https://github.com/open-telemetry/opentelemetry-specification/pull/2406)).
- For prometheus metrics without sums, leave the sum unset
  ([#2413](https://github.com/open-telemetry/opentelemetry-specification/pull/2413))
- Specify default configuration for a periodic metric reader that is associated with
  the stdout metric exporter.
  ([#2415](https://github.com/open-telemetry/opentelemetry-specification/pull/2415)).
- Clarify the manner in which aggregation and temporality preferences
  are encoded via MetricReader parameters "on the basis of instrument
  kind".  Rename the environment variable
  `OTEL_EXPORTER_OTLP_METRICS_TEMPORALITY_PREFERENCE` used to set the
  preference to be used when auto-configuring an OTLP Exporter,
  defaults to CUMULATIVE, with DELTA an option that makes Counter,
  Asynchronous Counter, and Histogram instruments choose Delta
  temporality by default.
  ([#2404](https://github.com/open-telemetry/opentelemetry-specification/pull/2404)).
- Clarify that instruments are enabled by default, even when Views are configured.
  Require support for the match-all View expression having `name=*` to support
  disabling instruments by default.
  ([#2417](https://github.com/open-telemetry/opentelemetry-specification/pull/2417)).
- Mark Metrics SDK spec as Mixed, with most components moving to Stable, while
  Exemplar remaining Feature-freeze.
  ([#2304](https://github.com/open-telemetry/opentelemetry-specification/pull/2304))
- Clarify how metric metadata and type suffixes are handled
  ([#2440](https://github.com/open-telemetry/opentelemetry-specification/pull/2440))

### Logs

- Add draft logging library SDK specification
  ([#2328](https://github.com/open-telemetry/opentelemetry-specification/pull/2328))
- Add InstrumentationScope/Logger Name to log data model
  ([#2359](https://github.com/open-telemetry/opentelemetry-specification/pull/2359))
- Remove `flush` method on LogEmitter
  ([#2405](https://github.com/open-telemetry/opentelemetry-specification/pull/2405))
- Declare Log Data Model Stable
  ([#2387](https://github.com/open-telemetry/opentelemetry-specification/pull/2387))

### Resource

- No changes.

### Semantic Conventions

- Define span structure for HTTP retries and redirects.
  ([#2078](https://github.com/open-telemetry/opentelemetry-specification/pull/2078))
- Changed `rpc.system` to an enum (allowing custom values), and changed the
  `rpc.system` value for .NET WCF from `wcf` to `dotnet_wcf`.
  ([#2377](https://github.com/open-telemetry/opentelemetry-specification/pull/2377))
- Define JavaScript runtime semantic conventions.
  ([#2290](https://github.com/open-telemetry/opentelemetry-specification/pull/2290))
- Add semantic conventions for [CloudEvents](https://cloudevents.io).
  ([#1978](https://github.com/open-telemetry/opentelemetry-specification/pull/1978))
- Add `process.cpu.utilization` metric.
  ([#2436](https://github.com/open-telemetry/opentelemetry-specification/pull/2436))
- Add `rpc.system` value for Apache Dubbo.
  ([#2453](https://github.com/open-telemetry/opentelemetry-specification/pull/2453))

### Compatibility

- Mark the OpenTracing compatibility section as stable.
  ([#2327](https://github.com/open-telemetry/opentelemetry-specification/pull/2327))

### OpenTelemetry Protocol

- Add experimental JSON serialization format
  ([#2235](https://github.com/open-telemetry/opentelemetry-specification/pull/2235))
- Parameters for private key and its chain added
  ([#2370](https://github.com/open-telemetry/opentelemetry-specification/pull/2370))

### SDK Configuration

- No changes.

### Telemetry Schemas

- No changes.

### Common

- Describe how to convert non-string primitives for protocols which only support strings
  ([#2343](https://github.com/open-telemetry/opentelemetry-specification/pull/2343))
- Add "Mapping Arbitrary Data to OTLP AnyValue" document.
  ([#2385](https://github.com/open-telemetry/opentelemetry-specification/pull/2385))

## v1.9.0 (2022-02-10)

### Context

- No changes.

### Traces

- Clarify `StartSpan` returning the parent as a non-recording Span when no SDK
  is in use.
  ([#2121](https://github.com/open-telemetry/opentelemetry-specification/pull/2121))
- Align Jaeger remote sampler endpoint with OTLP endpoint.
  ([#2246](https://github.com/open-telemetry/opentelemetry-specification/pull/2246))
- Add JaegerRemoteSampler spec.
  ([#2222](https://github.com/open-telemetry/opentelemetry-specification/pull/2222))
- Add support for probability sampling in the OpenTelemetry `tracestate` entry and
  add optional specification for consistent probability sampling.
  ([#2047](https://github.com/open-telemetry/opentelemetry-specification/pull/2047))
- Change description and default value of `OTEL_EXPORTER_JAEGER_ENDPOINT` environment
  variable to point to the correct HTTP port and correct description of
  `OTEL_TRACES_EXPORTER`.
  ([#2333](https://github.com/open-telemetry/opentelemetry-specification/pull/2333))

### Metrics

- Rename None aggregation to Drop.
  ([#2101](https://github.com/open-telemetry/opentelemetry-specification/pull/2101))
- Add details to the Prometheus Exporter requirements.
  ([#2124](https://github.com/open-telemetry/opentelemetry-specification/pull/2124))
- Consolidate the aggregation/aggregator term.
  ([#2153](https://github.com/open-telemetry/opentelemetry-specification/pull/2153))
- Remove the concept of supported temporality, keep preferred.
  ([#2154](https://github.com/open-telemetry/opentelemetry-specification/pull/2154))
- Rename extra dimensions to extra attributes.
  ([#2162](https://github.com/open-telemetry/opentelemetry-specification/pull/2162))
- Mark In-memory, OTLP and Stdout exporter specs as Stable.
  ([#2175](https://github.com/open-telemetry/opentelemetry-specification/pull/2175))
- Remove usage of baggage in View from initial SDK specification.
  ([#2215](https://github.com/open-telemetry/opentelemetry-specification/pull/2215))
- Add to the supplemental guidelines for metric SDK authors text about implementing
  attribute-removal Views for asynchronous instruments.
  ([#2208](https://github.com/open-telemetry/opentelemetry-specification/pull/2208))
- Clarify integer count instrument units.
  ([#2210](https://github.com/open-telemetry/opentelemetry-specification/pull/2210))
- Use UCUM units in Metrics Semantic Conventions.
  ([#2199](https://github.com/open-telemetry/opentelemetry-specification/pull/2199))
- Add semantic conventions for process metrics.
  [#2032](https://github.com/open-telemetry/opentelemetry-specification/pull/2061)
- Changed default Prometheus Exporter host from `0.0.0.0` to `localhost`.
  ([#2282](https://github.com/open-telemetry/opentelemetry-specification/pull/2282))
- Clarified wildcard and predicate support in metrics SDK View API.
  ([#2325](https://github.com/open-telemetry/opentelemetry-specification/pull/2325))
- Changed the Exemplar wording, exemplar should be turned off by default.
  ([#2414](https://github.com/open-telemetry/opentelemetry-specification/pull/2414))

### Logs

- Fix attributes names in Google Cloud Logging mapping.
  ([#2093](https://github.com/open-telemetry/opentelemetry-specification/pull/2093))
- Add OTEL_LOGS_EXPORTER environment variable.
  ([#2196](https://github.com/open-telemetry/opentelemetry-specification/pull/2196))
- Added ObservedTimestamp to the Log Data Model.
  ([#2184](https://github.com/open-telemetry/opentelemetry-specification/pull/2184))
- Change mapping for log_name of Google Cloud Logging.
  ([#2092](https://github.com/open-telemetry/opentelemetry-specification/pull/2092))
- Drop Log name.
  field ([#2271](https://github.com/open-telemetry/opentelemetry-specification/pull/2271))

### Resource

- No changes.

### Semantic Conventions

- Align runtime metric and resource namespaces
  ([#2112](https://github.com/open-telemetry/opentelemetry-specification/pull/2112))
- Prohibit usage of retired names in semantic conventions.
  ([#2191](https://github.com/open-telemetry/opentelemetry-specification/pull/2191))
- Add `device.manufacturer` to describe mobile device manufacturers.
  ([2100](https://github.com/open-telemetry/opentelemetry-specification/pull/2100))
- Change golang namespace to 'go', rather than 'gc'
  ([#2262](https://github.com/open-telemetry/opentelemetry-specification/pull/2262))
- Add JVM memory runtime semantic
  conventions. ([#2272](https://github.com/open-telemetry/opentelemetry-specification/pull/2272))
- Add opentracing.ref_type semantic convention.
  ([#2297](https://github.com/open-telemetry/opentelemetry-specification/pull/2297))

### Compatibility

- Simplify Baggage handling in the OpenTracing Shim layer.
  ([#2194](https://github.com/open-telemetry/opentelemetry-specification/pull/2194))
- State that ONLY error mapping can happen in the OpenTracing Shim layer.
  ([#2148](https://github.com/open-telemetry/opentelemetry-specification/pull/2148))
- Define the instrumentation library name for the OpenTracing Shim.
  ([#2227](https://github.com/open-telemetry/opentelemetry-specification/pull/2227))
- Add a Start Span section to the OpenTracing Shim.
  ([#2228](https://github.com/open-telemetry/opentelemetry-specification/pull/2228))

### OpenTelemetry Protocol

- Rename `OTEL_EXPORTER_OTLP_SPAN_INSECURE` to `OTEL_EXPORTER_OTLP_TRACES_INSECURE` and
  `OTEL_EXPORTER_OTLP_METRIC_INSECURE` to `OTEL_EXPORTER_OTLP_METRICS_INSECURE`
  so they match the naming of all other OTLP environment variables.
  ([#2240](https://github.com/open-telemetry/opentelemetry-specification/pull/2240))

### SDK Configuration

- No changes.

### Telemetry Schemas

- No changes.

## v1.8.0 (2021-11-12)

### Context

- Add a section for OTel specific values in TraceState.
  ([#1852](https://github.com/open-telemetry/opentelemetry-specification/pull/1852))
- Add `none` as a possible value for `OTEL_PROPAGATORS` to disable context
  propagation.
  ([#2052](https://github.com/open-telemetry/opentelemetry-specification/pull/2052))

### Traces

- No changes.

### Metrics

- Add optional min / max fields to histogram data model.
  ([#1915](https://github.com/open-telemetry/opentelemetry-specification/pull/1915),
  [#1983](https://github.com/open-telemetry/opentelemetry-specification/pull/1983))
- Add exponential histogram to the metrics data model.
  ([#1935](https://github.com/open-telemetry/opentelemetry-specification/pull/1935))
- Add clarifications on how to handle numerical limits.
  ([#2007](https://github.com/open-telemetry/opentelemetry-specification/pull/2007))
- Add environment variables for Periodic exporting MetricReader.
  ([#2038](https://github.com/open-telemetry/opentelemetry-specification/pull/2038))
- Specify that the SDK must support exporters to access meter information.
  ([#2040](https://github.com/open-telemetry/opentelemetry-specification/pull/2040))
- Add clarifications on how to determine aggregation temporality.
  ([#2013](https://github.com/open-telemetry/opentelemetry-specification/pull/2013),
  [#2032](https://github.com/open-telemetry/opentelemetry-specification/pull/2032))
- Mark Metrics API spec as Stable.
  ([#2104](https://github.com/open-telemetry/opentelemetry-specification/pull/2104))
- Clarify, fix and expand documentation sections:
  ([#1966](https://github.com/open-telemetry/opentelemetry-specification/pull/1966)),
  ([#1981](https://github.com/open-telemetry/opentelemetry-specification/pull/1981)),
  ([#1995](https://github.com/open-telemetry/opentelemetry-specification/pull/1995)),
  ([#2002](https://github.com/open-telemetry/opentelemetry-specification/pull/2002)),
  ([#2010](https://github.com/open-telemetry/opentelemetry-specification/pull/2010))

### Logs

- Fix Syslog severity number mapping in the example.
  ([#2091](https://github.com/open-telemetry/opentelemetry-specification/pull/2091))
- Add log.* attributes.
  ([#2022](https://github.com/open-telemetry/opentelemetry-specification/pull/2022))

### Resource

- No changes.

### Semantic Conventions

- Add `k8s.container.restart_count` Resource attribute.
  ([#1945](https://github.com/open-telemetry/opentelemetry-specification/pull/1945))
- Add "IBM z/Architecture" (`s390x`) to `host.arch`
  ([#2055](https://github.com/open-telemetry/opentelemetry-specification/pull/2055))
- BREAKING: Remove db.cassandra.keyspace and db.hbase.namespace, and clarify db.name
  ([#1973](https://github.com/open-telemetry/opentelemetry-specification/pull/1973))
- Add AWS App Runner as a cloud platform
  ([#2004](https://github.com/open-telemetry/opentelemetry-specification/pull/2004))
- Add Tencent Cloud as a cloud provider.
  ([#2006](https://github.com/open-telemetry/opentelemetry-specification/pull/2006))
- Don't set Span.Status for 4xx http status codes for SERVER spans.
  ([#1998](https://github.com/open-telemetry/opentelemetry-specification/pull/1998))
- Add attributes for Apache RocketMQ.
  ([#1904](https://github.com/open-telemetry/opentelemetry-specification/pull/1904))
- Define http tracing attributes provided at span creation time
  ([#1916](https://github.com/open-telemetry/opentelemetry-specification/pull/1916))
- Change meaning and discourage use of `faas.trigger` for FaaS clients (outgoing).
  ([#1921](https://github.com/open-telemetry/opentelemetry-specification/pull/1921))
- Clarify difference between container.name and k8s.container.name
  ([#1980](https://github.com/open-telemetry/opentelemetry-specification/pull/1980))

### Compatibility

- No changes.

### OpenTelemetry Protocol

- Clarify default for OTLP endpoint should, not must, be https
  ([#1997](https://github.com/open-telemetry/opentelemetry-specification/pull/1997))
- Specify the behavior of the OTLP endpoint variables for OTLP/HTTP more strictly
  ([#1975](https://github.com/open-telemetry/opentelemetry-specification/pull/1975),
  [#1985](https://github.com/open-telemetry/opentelemetry-specification/pull/1985))
- Make OTLP/HTTP the recommended default transport ([#1969](https://github.com/open-telemetry/opentelemetry-specification/pull/1969))

### SDK Configuration

- Unset and empty environment variables are equivalent.
  ([#2045](https://github.com/open-telemetry/opentelemetry-specification/pull/2045))

### Telemetry Schemas

Added telemetry schemas documents to the specification ([#2008](https://github.com/open-telemetry/opentelemetry-specification/pull/2008))

## v1.7.0 (2021-09-30)

### Context

- No changes.

### Traces

- Prefer global user defined limits over model-specific default values.
  ([#1893](https://github.com/open-telemetry/opentelemetry-specification/pull/1893))
- Generalize the "message" event to apply to all RPC systems not just gRPC
  ([#1914](https://github.com/open-telemetry/opentelemetry-specification/pull/1914))

### Metrics

- Added Experimental Metrics SDK specification.
  ([#1673](https://github.com/open-telemetry/opentelemetry-specification/pull/1673),
  [#1730](https://github.com/open-telemetry/opentelemetry-specification/pull/1730),
  [#1840](https://github.com/open-telemetry/opentelemetry-specification/pull/1840),
  [#1842](https://github.com/open-telemetry/opentelemetry-specification/pull/1842),
  [#1864](https://github.com/open-telemetry/opentelemetry-specification/pull/1864),
  [#1828](https://github.com/open-telemetry/opentelemetry-specification/pull/1828),
  [#1888](https://github.com/open-telemetry/opentelemetry-specification/pull/1888),
  [#1912](https://github.com/open-telemetry/opentelemetry-specification/pull/1912),
  [#1913](https://github.com/open-telemetry/opentelemetry-specification/pull/1913),
  [#1938](https://github.com/open-telemetry/opentelemetry-specification/pull/1938),
  [#1958](https://github.com/open-telemetry/opentelemetry-specification/pull/1958))
- Add FaaS metrics semantic conventions ([#1736](https://github.com/open-telemetry/opentelemetry-specification/pull/1736))
- Update env variable values to match other env variables
  ([#1965](https://github.com/open-telemetry/opentelemetry-specification/pull/1965))

### Logs

- No changes.

### Resource

- Exempt Resource from attribute limits.
  ([#1892](https://github.com/open-telemetry/opentelemetry-specification/pull/1892))

### Semantic Conventions

- BREAKING: Change enum member IDs to lowercase without spaces, not starting with numbers.
  Change values of `net.host.connection.subtype` to match.
  ([#1863](https://github.com/open-telemetry/opentelemetry-specification/pull/1863))
- Lambda instrumentations should check if X-Ray parent context is valid
  ([#1867](https://github.com/open-telemetry/opentelemetry-specification/pull/1867))
- Update YAML definitions for events
  ([#1843](https://github.com/open-telemetry/opentelemetry-specification/pull/1843)):
  - Mark exception as semconv type "event".
  - Add YAML definitions for grpc events.
- Add `messaging.consumer_id` to differentiate between message consumers.
  ([#1810](https://github.com/open-telemetry/opentelemetry-specification/pull/1810))
- Clarifications for `http.client_ip` and `http.host`.
  ([#1890](https://github.com/open-telemetry/opentelemetry-specification/pull/1890))
- Add HTTP request and response headers semantic conventions.
  ([#1898](https://github.com/open-telemetry/opentelemetry-specification/pull/1898))

### Compatibility

- No changes.

### OpenTelemetry Protocol

- Add environment variables for configuring the OTLP exporter protocol (`grpc`, `http/protobuf`, `http/json`) ([#1880](https://github.com/open-telemetry/opentelemetry-specification/pull/1880))
- Allow implementations to use their own default for OTLP compression, with `none` denotating no compression
  ([#1923](https://github.com/open-telemetry/opentelemetry-specification/pull/1923))
- Clarify OTLP server components MUST support none/gzip compression
  ([#1955](https://github.com/open-telemetry/opentelemetry-specification/pull/1955))
- Change OTLP/HTTP port from 4317 to 4318 ([#1970](https://github.com/open-telemetry/opentelemetry-specification/pull/1970))

### SDK Configuration

- Change default value for OTEL_EXPORTER_JAEGER_AGENT_PORT to 6831.
  ([#1812](https://github.com/open-telemetry/opentelemetry-specification/pull/1812))
- See also the changes for OTLP configuration listed under "OpenTelemetry Protocol" above.

## v1.6.0 (2021-08-06)

### Context

- No changes.

### Traces

- Add generalized attribute count and attribute value length limits and relevant
  environment variables.
  ([#1130](https://github.com/open-telemetry/opentelemetry-specification/pull/1130))
- Adding environment variables for event and link attribute limits. ([#1751](https://github.com/open-telemetry/opentelemetry-specification/pull/1751))
- Adding SDK configuration for Jaeger remote sampler ([#1791](https://github.com/open-telemetry/opentelemetry-specification/pull/1791))

### Metrics

- Metrics API specification Feature-freeze.
  ([#1833](https://github.com/open-telemetry/opentelemetry-specification/pull/1833))
- Remove MetricProcessor from the SDK spec (for now)
  ([#1840](https://github.com/open-telemetry/opentelemetry-specification/pull/1840))

### Logs

- No changes.

### Resource

- No changes.

### Semantic Conventions

- Add mobile-related network state: `net.host.connection.type`, `net.host.connection.subtype` & `net.host.carrier.*` [#1647](https://github.com/open-telemetry/opentelemetry-specification/issues/1647)
- Adding alibaba cloud as a cloud provider.
  ([#1831](https://github.com/open-telemetry/opentelemetry-specification/pull/1831))

### Compatibility

- No changes.

### OpenTelemetry Protocol

- Allow for OTLP/gRPC exporters to handle endpoint configuration without a scheme while still requiring them to support an endpoint configuration that includes a scheme of `http` or `https`. Reintroduce the insecure configuration option for OTLP/gRPC exporters. ([#1729](https://github.com/open-telemetry/opentelemetry-specification/pull/1729))
- Adding requirement to implement at least one of two transports: `grpc` or `http/protobuf`.
  ([#1790](https://github.com/open-telemetry/opentelemetry-specification/pull/1790/files))

### SDK Configuration

- No changes.

## v1.5.0 (2021-07-08)

### Context

- No changes.

### Traces

- Adding environment variables for event and link attribute limits.
  ([#1751](https://github.com/open-telemetry/opentelemetry-specification/pull/1751))
- Clarify some details about span kind and the meanings of the values.
  ([#1738](https://github.com/open-telemetry/opentelemetry-specification/pull/1738))
- Clarify meaning of the Certificate File option.
  ([#1803](https://github.com/open-telemetry/opentelemetry-specification/pull/1803))
- Adding environment variables for event and link attribute limits. ([#1751](https://github.com/open-telemetry/opentelemetry-specification/pull/1751))

### Metrics

- Clarify the limit on the instrument unit.
  ([#1762](https://github.com/open-telemetry/opentelemetry-specification/pull/1762))

### Logs

- Declare OTLP Logs Beta. ([#1741](https://github.com/open-telemetry/opentelemetry-specification/pull/1741))

### Resource

- No changes.

### Semantic Conventions

- Clean up FaaS semantic conventions, add `aws.lambda.invoked_arn`.
  ([#1781](https://github.com/open-telemetry/opentelemetry-specification/pull/1781))
- Remove `rpc.jsonrpc.method`, clarify that `rpc.method` should be used instead.
  ([#1748](https://github.com/open-telemetry/opentelemetry-specification/pull/1748))

### Compatibility

- No changes.

### OpenTelemetry Protocol

- No changes.

### SDK Configuration

- Allow selecting multiple exporters via `OTEL_TRACES_EXPORTER` and `OTEL_METRICS_EXPORTER`
  by using a comma-separated list. ([#1758](https://github.com/open-telemetry/opentelemetry-specification/pull/1758))

## v1.4.0 (2021-06-07)

### Context

- No changes.

### Traces

- Add schema_url support to `Tracer`. ([#1666](https://github.com/open-telemetry/opentelemetry-specification/pull/1666))
- Add Dropped Links Count to non-otlp exporters section ([#1697](https://github.com/open-telemetry/opentelemetry-specification/pull/1697))
- Add note about reporting dropped counts for attributes, events, links. ([#1699](https://github.com/open-telemetry/opentelemetry-specification/pull/1699))

### Metrics

- Add schema_url support to `Meter`. ([#1666](https://github.com/open-telemetry/opentelemetry-specification/pull/1666))
- Adds detail about when to use `StartTimeUnixNano` and handling of unknown start-time resets. ([#1646](https://github.com/open-telemetry/opentelemetry-specification/pull/1646))
- Expand `Gauge` metric description in the data model ([#1661](https://github.com/open-telemetry/opentelemetry-specification/pull/1661))
- Expand `Histogram` metric description in the data model ([#1664](https://github.com/open-telemetry/opentelemetry-specification/pull/1664))
- Added Experimental Metrics API specification.
  ([#1401](https://github.com/open-telemetry/opentelemetry-specification/pull/1401),
  [#1557](https://github.com/open-telemetry/opentelemetry-specification/pull/1557),
  [#1578](https://github.com/open-telemetry/opentelemetry-specification/pull/1578),
  [#1590](https://github.com/open-telemetry/opentelemetry-specification/pull/1590),
  [#1594](https://github.com/open-telemetry/opentelemetry-specification/pull/1594),
  [#1617](https://github.com/open-telemetry/opentelemetry-specification/pull/1617),
  [#1645](https://github.com/open-telemetry/opentelemetry-specification/pull/1645),
  [#1657](https://github.com/open-telemetry/opentelemetry-specification/pull/1657),
  [#1665](https://github.com/open-telemetry/opentelemetry-specification/pull/1665),
  [#1672](https://github.com/open-telemetry/opentelemetry-specification/pull/1672),
  [#1674](https://github.com/open-telemetry/opentelemetry-specification/pull/1674),
  [#1675](https://github.com/open-telemetry/opentelemetry-specification/pull/1675),
  [#1703](https://github.com/open-telemetry/opentelemetry-specification/pull/1703),
  [#1704](https://github.com/open-telemetry/opentelemetry-specification/pull/1704),
  [#1731](https://github.com/open-telemetry/opentelemetry-specification/pull/1731),
  [#1733](https://github.com/open-telemetry/opentelemetry-specification/pull/1733))
- Mark relevant portions of Metrics Data Model stable ([#1728](https://github.com/open-telemetry/opentelemetry-specification/pull/1728))

### Logs

- No changes.

### Resource

- Add schema_url support to `Resource`. ([#1692](https://github.com/open-telemetry/opentelemetry-specification/pull/1692))
- Clarify result of Resource merging and ResourceDetector aggregation in case of error. ([#1726](https://github.com/open-telemetry/opentelemetry-specification/pull/1726))

### Semantic Conventions

- Add JSON RPC specific conventions ([#1643](https://github.com/open-telemetry/opentelemetry-specification/pull/1643)).
- Add Memcached to Database specific conventions ([#1689](https://github.com/open-telemetry/opentelemetry-specification/pull/1689)).
- Add semantic convention attributes for the host device and added OS name and version ([#1596](https://github.com/open-telemetry/opentelemetry-specification/pull/1596)).
- Add CockroachDB to Database specific conventions ([#1725](https://github.com/open-telemetry/opentelemetry-specification/pull/1725)).

### Compatibility

- No changes.

### OpenTelemetry Protocol

- No changes.

### SDK Configuration

- Add `OTEL_SERVICE_NAME` environment variable. ([#1677](https://github.com/open-telemetry/opentelemetry-specification/pull/1677))

## v1.3.0 (2021-05-05)

### Context

- No changes.

### Traces

- `Get Tracer` should use an empty string if the specified `name` is null. ([#1654](https://github.com/open-telemetry/opentelemetry-specification/pull/1654))
- Clarify how to record dropped attribute count in non-OTLP formats. ([#1662](https://github.com/open-telemetry/opentelemetry-specification/pull/1662))

### Metrics

- Expand description of Event Model and Instruments. ([#1614](https://github.com/open-telemetry/opentelemetry-specification/pull/1614))
- Flesh out metric identity and single-write principle. ([#1574](https://github.com/open-telemetry/opentelemetry-specification/pull/1574))
- Expand `Sum` metric description in the data model and delta-to-cumulative handling. ([#1618](https://github.com/open-telemetry/opentelemetry-specification/pull/1618))
- Remove the "Func" name, use "Asynchronous" and "Observable". ([#1645](https://github.com/open-telemetry/opentelemetry-specification/pull/1645))
- Add details to UpDownCounter API. ([#1665](https://github.com/open-telemetry/opentelemetry-specification/pull/1665))
- Add details to Histogram API. ([#1657](https://github.com/open-telemetry/opentelemetry-specification/pull/1657))

### Logs

- Clarify "key/value pair list" vs "map" in Log Data Model. ([#1604](https://github.com/open-telemetry/opentelemetry-specification/pull/1604))

### Semantic Conventions

- Fix the inconsistent formatting of semantic convention enums. ([#1598](https://github.com/open-telemetry/opentelemetry-specification/pull/1598/))
- Add details for filling resource for AWS Lambda. ([#1610](https://github.com/open-telemetry/opentelemetry-specification/pull/1610))
- Add already specified `messaging.rabbitmq.routing_key` span attribute key to the respective YAML file. ([#1651](https://github.com/open-telemetry/opentelemetry-specification/pull/1651))
- Clarify usage of "otel." attribute namespace. ([#1640](https://github.com/open-telemetry/opentelemetry-specification/pull/1640))
- Add possibility to disable `db.statement` via instrumentation configuration. ([#1659](https://github.com/open-telemetry/opentelemetry-specification/pull/1659))

### Compatibility

- No changes.

### OpenTelemetry Protocol

- Fix incorrect table of transient errors. ([#1642](https://github.com/open-telemetry/opentelemetry-specification/pull/1642))
- Clarify that 64 bit integer numbers are decimal strings in OTLP/JSON. ([#1637](https://github.com/open-telemetry/opentelemetry-specification/pull/1637))

### SDK Configuration

- Add `OTEL_EXPORTER_JAEGER_TIMEOUT` environment variable. ([#1612](https://github.com/open-telemetry/opentelemetry-specification/pull/1612))
- Add `OTEL_EXPORTER_ZIPKIN_TIMEOUT` environment variable. ([#1636](https://github.com/open-telemetry/opentelemetry-specification/pull/1636))

## v1.2.0 (2021-04-14)

### Context

- Clarify composite `TextMapPropagator` method required and optional arguments. ([#1541](https://github.com/open-telemetry/opentelemetry-specification/pull/1541))
- Clarify B3 requirements and configuration. ([#1570](https://github.com/open-telemetry/opentelemetry-specification/pull/1570))

### Traces

- Add `ForceFlush` to `Span Exporter` interface ([#1467](https://github.com/open-telemetry/opentelemetry-specification/pull/1467))
- Clarify the description for the `TraceIdRatioBased` sampler needs to include the sampler's sampling ratio. ([#1536](https://github.com/open-telemetry/opentelemetry-specification/pull/1536))
- Define the fallback tracer name for invalid values.
  ([#1534](https://github.com/open-telemetry/opentelemetry-specification/pull/1534))
- Clarify non-blocking requirement from span API End. ([#1555](https://github.com/open-telemetry/opentelemetry-specification/pull/1555))
- Remove the Included Propagators section from trace API specification that was a duplicate of the Propagators Distribution of the context specification. ([#1556](https://github.com/open-telemetry/opentelemetry-specification/pull/1556))
- Remove the Baggage API propagator notes that conflict with the API Propagators Operations section and fix [#1526](https://github.com/open-telemetry/opentelemetry-specification/issues/1526). ([#1575](https://github.com/open-telemetry/opentelemetry-specification/pull/1575))

### Metrics

- Adds new metric data model specification ([#1512](https://github.com/open-telemetry/opentelemetry-specification/pull/1512))

### Semantic Conventions

- Add semantic conventions for AWS SDK operations and DynamoDB ([#1422](https://github.com/open-telemetry/opentelemetry-specification/pull/1422))
- Add details for filling semantic conventions for AWS Lambda ([#1442](https://github.com/open-telemetry/opentelemetry-specification/pull/1442))
- Update semantic conventions to distinguish between int and double ([#1550](https://github.com/open-telemetry/opentelemetry-specification/pull/1550))
- Add semantic convention for AWS ECS task revision ([#1581](https://github.com/open-telemetry/opentelemetry-specification/pull/1581))

### Compatibility

- Add initial OpenTracing compatibility section.
  ([#1101](https://github.com/open-telemetry/opentelemetry-specification/pull/1101))

## v1.1.0 (2021-03-11)

### Traces

- Implementations can ignore links with invalid SpanContext([#1492](https://github.com/open-telemetry/opentelemetry-specification/pull/1492))
- Add `none` as a possible value for OTEL_TRACES_EXPORTER to disable export
  ([#1439](https://github.com/open-telemetry/opentelemetry-specification/pull/1439))
- Add [`ForceFlush`](/specification/trace/sdk.md#forceflush) to SDK's `TracerProvider` ([#1452](https://github.com/open-telemetry/opentelemetry-specification/pull/1452))

### Metrics

- Add `none` as a possible value for OTEL_METRICS_EXPORTER to disable export
  ([#1439](https://github.com/open-telemetry/opentelemetry-specification/pull/1439))

### Logs

### Semantic Conventions

- Add `elasticsearch` to `db.system` semantic conventions ([#1463](https://github.com/open-telemetry/opentelemetry-specification/pull/1463))
- Add `arch` to `host` semantic conventions ([#1483](https://github.com/open-telemetry/opentelemetry-specification/pull/1483))
- Add `runtime` to `container` semantic conventions ([#1482](https://github.com/open-telemetry/opentelemetry-specification/pull/1482))
- Rename `gcp_gke` to `gcp_kubernetes_engine` to have consistency with other
Google products under `cloud.infrastructure_service` ([#1496](https://github.com/open-telemetry/opentelemetry-specification/pull/1496))
- `http.url` MUST NOT contain credentials ([#1502](https://github.com/open-telemetry/opentelemetry-specification/pull/1502))
- Add `aws.eks.cluster.arn` to EKS specific semantic conventions ([#1484](https://github.com/open-telemetry/opentelemetry-specification/pull/1484))
- Rename `zone` to `availability_zone` in `cloud` semantic conventions ([#1495](https://github.com/open-telemetry/opentelemetry-specification/pull/1495))
- Rename `cloud.infrastructure_service` to `cloud.platform` ([#1530](https://github.com/open-telemetry/opentelemetry-specification/pull/1530))
- Add section describing that libraries and the collector should autogenerate
the semantic convention keys. ([#1515](https://github.com/open-telemetry/opentelemetry-specification/pull/1515))

## v1.0.1 (2021-02-11)

- Fix rebase issue for span limit default values ([#1429](https://github.com/open-telemetry/opentelemetry-specification/pull/1429))

## v1.0.0 (2021-02-10)

New:

- Add `cloud.infrastructure_service` resource attribute
  ([#1112](https://github.com/open-telemetry/opentelemetry-specification/pull/1112))
- Add `SpanLimits` as a configuration for the TracerProvider([#1416](https://github.com/open-telemetry/opentelemetry-specification/pull/1416))

Updates:

- Add `http.server.active_requests` to count in-flight HTTP requests
  ([#1378](https://github.com/open-telemetry/opentelemetry-specification/pull/1378))
- Update default limit for span attributes, events, links to 128([#1419](https://github.com/open-telemetry/opentelemetry-specification/pull/1419))
- Update OT Trace propagator environment variable to match latest name([#1406](https://github.com/open-telemetry/opentelemetry-specification/pull/1406))
- Remove Metrics SDK specification to avoid confusion, clarify that Metrics API
  specification is not recommended for client implementation
  ([#1401](https://github.com/open-telemetry/opentelemetry-specification/pull/1401))
- Rename OTEL_TRACE_SAMPLER and OTEL_TRACE_SAMPLER_ARG env variables to OTEL_TRACES_SAMPLER and OTEL_TRACES_SAMPLER_ARG
  ([#1382](https://github.com/open-telemetry/opentelemetry-specification/pull/1382))
- Mark some entries in compliance matrix as optional([#1359](https://github.com/open-telemetry/opentelemetry-specification/pull/1359))
  SDKs are free to provide support at their discretion.
- Rename signal-specific variables for `OTLP_EXPORTER_*` to `OTLP_EXPORTER_TRACES_*` and `OTLP_EXPORTER_METRICS_*`([#1362](https://github.com/open-telemetry/opentelemetry-specification/pull/1362))
- Versioning and stability guarantees for OpenTelemetry clients([#1291](https://github.com/open-telemetry/opentelemetry-specification/pull/1291))
- Additional Cassandra semantic attributes
  ([#1217](https://github.com/open-telemetry/opentelemetry-specification/pull/1217))
- OTEL_EXPORTER environment variable replaced with OTEL_TRACES_EXPORTER and
  OTEL_METRICS_EXPORTER which each accept only a single value, not a list.
  ([#1318](https://github.com/open-telemetry/opentelemetry-specification/pull/1318))
- `process.runtime.description` resource convention: Add `java.vm.name`
  ([#1242](https://github.com/open-telemetry/opentelemetry-specification/pull/1242))
- Refine span name guideline for SQL database spans
  ([#1219](https://github.com/open-telemetry/opentelemetry-specification/pull/1219))
- Add RPC semantic conventions for metrics
  ([#1162](https://github.com/open-telemetry/opentelemetry-specification/pull/1162))
- Clarify `Description` usage on `Status` API
  ([#1257](https://github.com/open-telemetry/opentelemetry-specification/pull/1257))
- Add/Update `Status` + `error` mapping for Jaeger & Zipkin Exporters
  ([#1257](https://github.com/open-telemetry/opentelemetry-specification/pull/1257))
- Resource's service.name MUST have a default value, service.instance.id is not
  required.
  ([#1269](https://github.com/open-telemetry/opentelemetry-specification/pull/1269))
  - Clarified in [#1294](https://github.com/open-telemetry/opentelemetry-specification/pull/1294)
- Add requirement that the SDK allow custom generation of Trace IDs and Span IDs
  ([#1006](https://github.com/open-telemetry/opentelemetry-specification/pull/1006))
- Add default ratio when TraceIdRatioSampler is specified by environment variable but
  no ratio is.
  ([#1322](https://github.com/open-telemetry/opentelemetry-specification/pull/1322))
- Require schemed endpoints for OTLP exporters
  ([1234](https://github.com/open-telemetry/opentelemetry-specification/pull/1234))
- Resource SDK: Reverse (suggested) order of Resource.Merge parameters, remove
  special case for empty strings
  ([#1345](https://github.com/open-telemetry/opentelemetry-specification/pull/1345))
- Resource attributes: lowerecased the allowed values of the `aws.ecs.launchtype`
  attribute
  ([#1339](https://github.com/open-telemetry/opentelemetry-specification/pull/1339))
- Trace Exporters: Fix TODOs in Jaeger exporter spec
  ([#1374](https://github.com/open-telemetry/opentelemetry-specification/pull/1374))
- Clarify that Jaeger/Zipkin exporters must rely on the default Resource to
  get service.name if none was specified.
  ([#1386](https://github.com/open-telemetry/opentelemetry-specification/pull/1386))
- Modify OTLP/Zipkin Exporter format variables for 1.0 (allowing further specification post 1.0)
  ([#1358](https://github.com/open-telemetry/opentelemetry-specification/pull/1358))
- Add `k8s.node` semantic conventions ([#1390](https://github.com/open-telemetry/opentelemetry-specification/pull/1390))
- Clarify stability for both OTLP/HTTP and signals in OTLP.
  ([#1400](https://github.com/open-telemetry/opentelemetry-specification/pull/1400/files))

## v0.7.0 (11-18-2020)

New:

- Document service name mapping for Jaeger exporters
  ([1222](https://github.com/open-telemetry/opentelemetry-specification/pull/1222))
- Change default OTLP port number
  ([#1221](https://github.com/open-telemetry/opentelemetry-specification/pull/1221))
- Add performance benchmark specification
  ([#748](https://github.com/open-telemetry/opentelemetry-specification/pull/748))
- Enforce that the Baggage API must be fully functional, even without an installed SDK.
  ([#1103](https://github.com/open-telemetry/opentelemetry-specification/pull/1103))
- Rename "Canonical status code" to "Status code"
  ([#1081](https://github.com/open-telemetry/opentelemetry-specification/pull/1081))
- Add Metadata for Baggage entries, and clarify W3C Baggage Propagator implementation
  ([#1066](https://github.com/open-telemetry/opentelemetry-specification/pull/1066))
- Change Status to be consistent with Link and Event
  ([#1067](https://github.com/open-telemetry/opentelemetry-specification/pull/1067))
- Clarify env variables in otlp exporter
  ([#975](https://github.com/open-telemetry/opentelemetry-specification/pull/975))
- Add Prometheus exporter environment variables
  ([#1021](https://github.com/open-telemetry/opentelemetry-specification/pull/1021))
- Default propagators in un-configured API must be no-op
  ([#930](https://github.com/open-telemetry/opentelemetry-specification/pull/930))
- Define resource mapping for Jaeger exporters
  ([#891](https://github.com/open-telemetry/opentelemetry-specification/pull/891))
- Add resource semantic conventions for operating systems
  ([#693](https://github.com/open-telemetry/opentelemetry-specification/pull/693))
- Add semantic convention for source code attributes
  ([#901](https://github.com/open-telemetry/opentelemetry-specification/pull/901))
- Add semantic conventions for outgoing Function as a Service (FaaS) invocations
  ([#862](https://github.com/open-telemetry/opentelemetry-specification/pull/862))
- Add resource semantic convention for deployment environment
  ([#606](https://github.com/open-telemetry/opentelemetry-specification/pull/606/))
- Refine semantic conventions for messaging systems and add specific attributes for Kafka
  ([#1027](https://github.com/open-telemetry/opentelemetry-specification/pull/1027))
- Clarification of the behavior of the Trace API, re: context propagation, in
  the absence of an installed SDK
- Add API and semantic conventions for recording exceptions as Span Events
  ([#697](https://github.com/open-telemetry/opentelemetry-specification/pull/697))
  * API was extended to allow adding arbitrary event attributes ([#874](https://github.com/open-telemetry/opentelemetry-specification/pull/874))
  * `exception.escaped` semantic span event attribute was added
    ([#784](https://github.com/open-telemetry/opentelemetry-specification/pull/784),
    [#946](https://github.com/open-telemetry/opentelemetry-specification/pull/946))
- Allow samplers to modify tracestate
  ([#988](https://github.com/open-telemetry/opentelemetry-specification/pull/988/))
- Update the header name for otel baggage, and version date
  ([#981](https://github.com/open-telemetry/opentelemetry-specification/pull/981))
- Define PropagationOnly Span to simplify active Span logic in Context
  ([#994](https://github.com/open-telemetry/opentelemetry-specification/pull/994))
- Add limits to the number of attributes, events, and links in SDK Spans
  ([#942](https://github.com/open-telemetry/opentelemetry-specification/pull/942))
- Add Metric SDK specification (partial): covering terminology and Accumulator component
  ([#626](https://github.com/open-telemetry/opentelemetry-specification/pull/626))
- Clarify context interaction for trace module
  ([#1063](https://github.com/open-telemetry/opentelemetry-specification/pull/1063))
- Add `Shutdown` function to `*Provider` SDK
  ([#1074](https://github.com/open-telemetry/opentelemetry-specification/pull/1074))
- Add semantic conventions for system metrics
  ([#937](https://github.com/open-telemetry/opentelemetry-specification/pull/937))
- Add `db.sql.table` to semantic conventions, allow `db.operation` for SQL
  ([#1141](https://github.com/open-telemetry/opentelemetry-specification/pull/1141))
- Add OTEL_TRACE_SAMPLER env variable definition
  ([#1136](https://github.com/open-telemetry/opentelemetry-specification/pull/1136/))
- Add guidelines for OpenMetrics interoperability
  ([#1154](https://github.com/open-telemetry/opentelemetry-specification/pull/1154))
- Add OTEL_TRACE_SAMPLER_ARG env variable definition
  ([#1202](https://github.com/open-telemetry/opentelemetry-specification/pull/1202))

Updates:

- Clarify null SHOULD NOT be allowed even in arrays
  ([#1214](https://github.com/open-telemetry/opentelemetry-specification/pull/1214))
- Remove ordering SHOULD-requirement for attributes
  ([#1212](https://github.com/open-telemetry/opentelemetry-specification/pull/1212))
- Make `process.pid` optional, split `process.command_args` from `command_line`
  ([#1137](https://github.com/open-telemetry/opentelemetry-specification/pull/1137))
- Renamed `CorrelationContext` to `Baggage`:
  ([#857](https://github.com/open-telemetry/opentelemetry-specification/pull/857))
- Add semantic convention for NGINX custom HTTP 499 status code.
- Adapt semantic conventions for the span name of messaging systems
  ([#690](https://github.com/open-telemetry/opentelemetry-specification/pull/690))
- Remove lazy Event and Link API from Span interface
  ([#840](https://github.com/open-telemetry/opentelemetry-specification/pull/840))
  * SIGs are recommended to remove any existing implementation of the lazy APIs
    to avoid conflicts/breaking changes in case they will be reintroduced to the
    spec in future.
- Provide clear definitions for readable and read/write span interfaces in the
  SDK
  ([#669](https://github.com/open-telemetry/opentelemetry-specification/pull/669))
  * SpanProcessors must provide read/write access at least in OnStart.
- Specify how `Probability` sampler is used with `ParentOrElse` sampler.
- Clarify event timestamp origin and range
  ([#839](https://github.com/open-telemetry/opentelemetry-specification/pull/839))
- Clean up api-propagators.md, by extending documentation and removing redundant
  sections
  ([#577](https://github.com/open-telemetry/opentelemetry-specification/pull/577))
- Rename HTTPText propagator to TextMap
  ([#793](https://github.com/open-telemetry/opentelemetry-specification/pull/793))
- Rename ParentOrElse sampler to ParentBased and add multiple delegate samplers
  ([#610](https://github.com/open-telemetry/opentelemetry-specification/pull/610))
- Rename ProbabilitySampler to TraceIdRatioBasedSampler and add requirements
  ([#611](https://github.com/open-telemetry/opentelemetry-specification/pull/611))
- Version attributes no longer have a prefix such as semver:
  ([#873](https://github.com/open-telemetry/opentelemetry-specification/pull/873))
- Add semantic conventions for process runtime
  ([#882](https://github.com/open-telemetry/opentelemetry-specification/pull/882),
   [#1137](https://github.com/open-telemetry/opentelemetry-specification/pull/1137))
- Use hex encoding for trace id and span id fields in OTLP JSON encoding:
  ([#911](https://github.com/open-telemetry/opentelemetry-specification/pull/911))
- Explicitly specify the SpanContext APIs IsValid and IsRemote as required
  ([#914](https://github.com/open-telemetry/opentelemetry-specification/pull/914))
- A full `Context` is the only way to specify a parent of a `Span`.
  `SpanContext` or even `Span` are not allowed anymore.
  ([#875](https://github.com/open-telemetry/opentelemetry-specification/pull/875))
- Remove obsolete `http.status_text` from semantic conventions
  ([#972](https://github.com/open-telemetry/opentelemetry-specification/pull/972))
- Define `null` as an invalid value for attributes and declare attempts to set
  `null` as undefined behavior
  ([#992](https://github.com/open-telemetry/opentelemetry-specification/pull/992))
- SDK: Rename the `Decision` values for `SamplingResult`s to `DROP`, `RECORD_ONLY`
  and `RECORD_AND_SAMPLE` for consistency
  ([#938](https://github.com/open-telemetry/opentelemetry-specification/pull/938),
  [#956](https://github.com/open-telemetry/opentelemetry-specification/pull/956))
- Metrics API: Replace "Additive" with "Adding", "Non-Additive" with "Grouping"
  ([#983](https://github.com/open-telemetry/opentelemetry-specification/pull/983)
- Move active span interaction in the Trace API to a separate class
  ([#923](https://github.com/open-telemetry/opentelemetry-specification/pull/923))
- Metrics SDK: Specify LastValue default aggregation for ValueObserver
  ([#984](https://github.com/open-telemetry/opentelemetry-specification/pull/984)
- Metrics SDK: Specify TBD default aggregation for ValueRecorder
  ([#984](https://github.com/open-telemetry/opentelemetry-specification/pull/984)
- Trace SDK: Sampler.ShouldSample gets parent Context instead of SpanContext
  ([#881](https://github.com/open-telemetry/opentelemetry-specification/pull/881))
- SDK: Specify known values, as well as basic error handling for OTEL_PROPAGATORS.
  ([#962](https://github.com/open-telemetry/opentelemetry-specification/pull/962))
  ([#995](https://github.com/open-telemetry/opentelemetry-specification/pull/995))
- SDK: Specify when to generate new IDs with sampling
  ([#1225](https://github.com/open-telemetry/opentelemetry-specification/pull/1225))
- Remove custom header name for Baggage, use official header
  ([#993](https://github.com/open-telemetry/opentelemetry-specification/pull/993))
- Trace API: Clarifications for `Span.End`, e.g. IsRecording becomes false after End
  ([#1011](https://github.com/open-telemetry/opentelemetry-specification/pull/1011))
- Update semantic conventions for gRPC for new Span Status
  ([#1156](https://github.com/open-telemetry/opentelemetry-specification/pull/1156))

## v0.6.0 (2020-07-01)

New:

- Add span attribute to indicate cold starts of Function as a Service executions
  ([#650](https://github.com/open-telemetry/opentelemetry-specification/pull/650))
- Add conventions for naming of exporter packages
  ([#629](https://github.com/open-telemetry/opentelemetry-specification/pull/629))
- Add semantic conventions for container id
  ([#673](https://github.com/open-telemetry/opentelemetry-specification/pull/673))
- Add semantic conventions for HTTP content length
  ([#641](https://github.com/open-telemetry/opentelemetry-specification/pull/641))
- Add semantic conventions for process resource
  ([#635](https://github.com/open-telemetry/opentelemetry-specification/pull/635))
- Add peer.service to provide a user-configured name for a remote service
  ([#652](https://github.com/open-telemetry/opentelemetry-specification/pull/652))

Updates:

- Improve root Span description
  ([#645](https://github.com/open-telemetry/opentelemetry-specification/pull/645))
- Extend semantic conventions for RPC and allow non-gRPC calls
  ([#604](https://github.com/open-telemetry/opentelemetry-specification/pull/604))
- Revise and extend semantic conventions for databases
  ([#575](https://github.com/open-telemetry/opentelemetry-specification/pull/575))
- Clarify Tracer vs TracerProvider in tracing API and SDK spec.
  ([#619](https://github.com/open-telemetry/opentelemetry-specification/pull/619))
  Most importantly:
  * Configuration should be stored not per Tracer but in the TracerProvider.
  * Active spans are not per Tracer.
- Do not set any value in Context upon failed extraction
  ([#671](https://github.com/open-telemetry/opentelemetry-specification/pull/671))
- Clarify semantic conventions around span start and end time
  ([#592](https://github.com/open-telemetry/opentelemetry-specification/pull/592))

## v0.5.0 (06-02-2020)

- Define Log Data Model.
- Remove SpanId from Sampler input.
- Clarify what it will mean for a vendor to "support OpenTelemetry".
- Clarify Tracers should reference an InstrumentationLibrary rather than a
  Resource.
- Replace ALWAYS_PARENT sampler with a composite ParentOrElse sampler.
- Incorporate old content on metrics calling conventions, label sets.
- Update api-metrics-user.md and api-metrics-meter.md with the latest metrics
  API.
- Normalize Instrumentation term for instrumentations.
- Change w3c correlation context to custom header.

## v0.4.0 (2020-05-12)

- [OTEP-83](https://github.com/open-telemetry/oteps/blob/main/text/0083-component.md)
  Introduce the notion of InstrumentationLibrary.
- [OTEP-88](https://github.com/open-telemetry/oteps/blob/main/text/metrics/0088-metric-instrument-optional-refinements.md)
  Metrics API instrument foundation.
- [OTEP-91](https://github.com/open-telemetry/oteps/blob/main/text/logs/0091-logs-vocabulary.md)
  Logs vocabulary.
- [OTEP-92](https://github.com/open-telemetry/oteps/blob/main/text/logs/0092-logs-vision.md)
  Logs Vision.
- [OTEP-90](https://github.com/open-telemetry/oteps/blob/main/text/metrics/0090-remove-labelset-from-metrics-api.md)
  Remove LabelSet from the metrics API.
- [OTEP-98](https://github.com/open-telemetry/oteps/blob/main/text/metrics/0098-metric-instruments-explained.md)
  Explain the metric instruments.
- [OTEP-99](https://github.com/open-telemetry/oteps/blob/main/text/0099-otlp-http.md)
  OTLP/HTTP: HTTP Transport Extension for OTLP.
- Define handling of null and empty attribute values.
- Rename Setter.put to Setter.set
- Add glossary for typically misused terms.
- Clarify that resources are immutable.
- Clarify that SpanContext.IsRemote is false on remote children.
- Move specifications into sub-directories per signal.
- Remove references to obsolete `peer.*` attributes.
- Span semantic conventions for for messaging systems.
- Span semantic conventions for function as a service.
- Remove the handling of retries from trace exporters.
- Remove Metrics' default keys.
- Add some clarifying language to the semantics of metric instrument naming.
- Allow injectors and extractors to be separate interfaces.
- Add an explanation on why Context Restore operation is needed.
- Document special Zipkin conversion cases.

## v0.3.0 (2020-02-21)

- [OTEP-0059](https://github.com/open-telemetry/oteps/blob/main/text/trace/0059-otlp-trace-data-format.md)
  Add OTLP Trace Data Format specification.
- [OTEP-0066](https://github.com/open-telemetry/oteps/blob/main/text/0066-separate-context-propagation.md)
  Separate Layer for Context Propagation.
- [OTEP-0070](https://github.com/open-telemetry/oteps/blob/main/text/metrics/0070-metric-bound-instrument.md)
  Rename metric instrument "Handles" to "Bound Instruments".
- [OTEP-0072](https://github.com/open-telemetry/oteps/blob/main/text/metrics/0072-metric-observer.md)
  Metric Observer instrument specification (refinement).
- [OTEP-0080](https://github.com/open-telemetry/oteps/blob/main/text/metrics/0080-remove-metric-gauge.md)
  Remove the Metric Gauge instrument, recommend use of other instruments.
- Update 0003-measure-metric-type to match current Specification.
- Update 0009-metric-handles to match current Specification.
- Clarify named tracers and meters.
- Remove SamplingHint from the Sampling OTEP (OTEP-0006).
- Remove component attribute.
- Allow non-string Resource label values.
- Allow array values for attributes.
- Add service version to Resource attributes.
- Add general, general identity, network and VM image attribute conventions.
- Add a section on transformation to Zipkin Spans.
- Add a section on SDK default configuration.
- Enhance semantic conventions for HTTP/RPC.
- Provide guidelines for low-cardinality span names.
- SDK Tracer: Replace TracerFactory with TracerProvider.
- Update Resource to be in the SDK.

## v0.2.0 (2019-10-22)

- [OTEP-0001](https://github.com/open-telemetry/oteps/blob/main/text/0001-telemetry-without-manual-instrumentation.md)
  Added Auto-Instrumentation.
- [OTEP-0002](https://github.com/open-telemetry/oteps/blob/main/text/trace/0002-remove-spandata.md):
  Removed SpanData interface in favor of Span Start and End options.
- [OTEP-0003](https://github.com/open-telemetry/oteps/blob/main/text/metrics/0003-measure-metric-type.md)
  Consolidatesd pre-aggregated and raw metrics APIs.
- [OTEP-0008](https://github.com/open-telemetry/oteps/blob/main/text/metrics/0008-metric-observer.md)
  Added Metrics Observers API.
- [OTEP-0009](https://github.com/open-telemetry/oteps/blob/main/text/metrics/0009-metric-handles.md)
  Added Metrics Handle API.
- [OTEP-0010](https://github.com/open-telemetry/oteps/blob/main/text/metrics/0010-cumulative-to-counter.md)
  Rename "Cumulative" to "Counter" in the Metrics API.
- [OTEP-006](https://github.com/open-telemetry/oteps/blob/main/text/trace/0006-sampling.md)
  Moved sampling from the API tp the SDK.
- [OTEP-0007](https://github.com/open-telemetry/oteps/blob/main/text/0007-no-out-of-band-reporting.md)
  Moved support for out-of-band telemetry from the API to the SDK.
- [OTEP-0016](https://github.com/open-telemetry/oteps/blob/main/text/0016-named-tracers.md)
  Added named providers for Tracers and Meters.
- Added design goals and requirements for a telemetry data exchange protocol.
- Added a Span Processor interface for intercepting span start and end
  invocations.
- Added a Span Exporter interface for processing batches of spans.
- Replaced DistributedContext.GetIterator with GetEntries.
- Added clarifications and adjustments to improve cross-language applicability.
- Added a specification for SDK configuration.

## v0.1.0 (2019-06-21)

- Added API proposal for the converged OpenTracing/OpenCensus project is
  complete.<|MERGE_RESOLUTION|>--- conflicted
+++ resolved
@@ -12,6 +12,9 @@
 ### Traces
 
 ### Metrics
+
+- Clarify that `Enabled` only applies to synchronous instruments.
+  ([#4211](https://github.com/open-telemetry/opentelemetry-specification/pull/4211))
 
 ### Logs
 
@@ -43,13 +46,8 @@
 
 ### Metrics
 
-<<<<<<< HEAD
-- Clarify that `Enabled` only applies to synchronous instruments.
-  ([#4211](https://github.com/open-telemetry/opentelemetry-specification/pull/4211))
-=======
 - Clarify that `Export` MUST NOT be called by periodic exporting MetricReader concurrently.
   ([#4206](https://github.com/open-telemetry/opentelemetry-specification/pull/4206))
->>>>>>> 45dea75a
 
 ### Logs
 
