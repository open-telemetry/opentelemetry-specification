# Changelog

Please update changelog as part of any significant pull request. Place short
description of your change into "Unreleased" section. As part of release
process content of "Unreleased" section content will generate release notes for
the release.

## Unreleased

<<<<<<< HEAD
- Revise and extend semantic conventions for databases ([#575](https://github.com/open-telemetry/opentelemetry-specification/pull/575))
=======
- Add span attribute to indicate cold starts of Function as a Service executions ([#650](https://github.com/open-telemetry/opentelemetry-specification/pull/650))
>>>>>>> d46c3618
- Added conventions for naming of exporter packages
- Clarify Tracer vs TracerProvider in tracing API and SDK spec. Most importantly:
  * Configuration should be stored not per Tracer but in the TracerProvider.
  * Active spans are not per Tracer.

## v0.5.0 (06-02-2020)

- Define Log Data Model.
- Remove SpanId from Sampler input.
- Clarify what it will mean for a vendor to "support OpenTelemetry".
- Clarify Tracers should reference an InstrumentationLibrary rather than a Resource.
- Replace ALWAYS_PARENT sampler with a composite ParentOrElse sampler.
- Incorporate old content on metrics calling conventions, label sets.
- Update api-metrics-user.md and api-metrics-meter.md with the latest metrics API.
- Normalize Instrumentation term for instrumentations.
- Change w3c correlation context to custom header.

## v0.4.0 (05-12-2020)

- [OTEP-83](https://github.com/open-telemetry/oteps/blob/master/text/0083-component.md) Introduce the notion of InstrumentationLibrary.
- [OTEP-88](https://github.com/open-telemetry/oteps/blob/master/text/metrics/0088-metric-instrument-optional-refinements.md) Metrics API instrument foundation.
- [OTEP-91](https://github.com/open-telemetry/oteps/blob/master/text/logs/0091-logs-vocabulary.md) Logs vocabulary.
- [OTEP-92](https://github.com/open-telemetry/oteps/blob/master/text/logs/0092-logs-vision.md) Logs Vision.
- [OTEP-90](https://github.com/open-telemetry/oteps/blob/master/text/metrics/0090-remove-labelset-from-metrics-api.md) Remove LabelSet from the metrics API.
- [OTEP-98](https://github.com/open-telemetry/oteps/blob/master/text/metrics/0098-metric-instruments-explained.md) Explain the metric instruments.
- [OTEP-99](https://github.com/open-telemetry/oteps/blob/master/text/0099-otlp-http.md) OTLP/HTTP: HTTP Transport Extension for OTLP.
- Define handling of null and empty attribute values.
- Rename Setter.put to Setter.set
- Add glossary for typically misused terms.
- Clarify that resources are immutable.
- Clarify that SpanContext.IsRemote is false on remote children.
- Move specifications into sub-directories per signal.
- Remove references to obsolete `peer.*` attributes.
- Span semantic conventions for for messaging systems.
- Span semantic conventions for function as a service.
- Remove the handling of retries from trace exporters.
- Remove Metrics' default keys.
- Add some clarifying language to the semantics of metric instrument naming.
- Allow injectors and extractors to be separate interfaces.
- Add an explanation on why Context Restore operation is needed.
- Document special Zipkin conversion cases.

## v0.3.0 (02-21-2020)

- [OTEP-0059](https://github.com/open-telemetry/oteps/blob/master/text/trace/0059-otlp-trace-data-format.md) Add OTLP Trace Data Format specification.
- [OTEP-0066](https://github.com/open-telemetry/oteps/blob/master/text/0066-separate-context-propagation.md) Separate Layer for Context Propagation.
- [OTEP-0070](https://github.com/open-telemetry/oteps/blob/master/text/metrics/0070-metric-bound-instrument.md) Rename metric instrument "Handles" to "Bound Instruments".
- [OTEP-0072](https://github.com/open-telemetry/oteps/blob/master/text/metrics/0072-metric-observer.md) Metric Observer instrument specification (refinement).
- [OTEP-0080](https://github.com/open-telemetry/oteps/blob/master/text/metrics/0080-remove-metric-gauge.md) Remove the Metric Gauge instrument, recommend use of other instruments.
- Update 0003-measure-metric-type to match current Specification.
- Update 0009-metric-handles to match current Specification.
- Clarify named tracers and meters.
- Remove SamplingHint from the Sampling OTEP (OTEP-0006).
- Remove component attribute.
- Allow non-string Resource label values.
- Allow array values for attributes.
- Add service version to Resource attributes.
- Add general, general identity, network and VM image attribute conventions.
- Add a section on transformation to Zipkin Spans.
- Add a section on SDK default configuration.
- Enhance semantic conventions for HTTP/RPC.
- Provide guidelines for low-cardinality span names.
- SDK Tracer: Replace TracerFactory with TracerProvider.
- Update Resource to be in the SDK.

## v0.2.0 (10-22-2019)

- [OTEP-0001](https://github.com/open-telemetry/oteps/blob/master/text/0001-telemetry-without-manual-instrumentation.md) Added Auto-Instrumentation.
- [OTEP-0002](https://github.com/open-telemetry/oteps/blob/master/text/trace/0002-remove-spandata.md): Removed SpanData interface in favor of Span Start and End options.
- [OTEP-0003](https://github.com/open-telemetry/oteps/blob/master/text/metrics/0003-measure-metric-type.md) Consolidatesd pre-aggregated and raw metrics APIs.
- [OTEP-0008](https://github.com/open-telemetry/oteps/blob/master/text/metrics/0008-metric-observer.md) Added Metrics Observers API.
- [OTEP-0009](https://github.com/open-telemetry/oteps/blob/master/text/metrics/0009-metric-handles.md) Added Metrics Handle API.
- [OTEP-0010](https://github.com/open-telemetry/oteps/blob/master/text/metrics/0010-cumulative-to-counter.md) Rename "Cumulative" to "Counter" in the Metrics API.
- [OTEP-006](https://github.com/open-telemetry/oteps/blob/master/text/trace/0006-sampling.md) Moved sampling from the API tp the SDK.
- [OTEP-0007](https://github.com/open-telemetry/oteps/blob/master/text/0007-no-out-of-band-reporting.md) Moved support for out-of-band telemetry from the API to the SDK.
- [OTEP-0016](https://github.com/open-telemetry/oteps/blob/master/text/0016-named-tracers.md) Added named providers for Tracers and Meters.
- Added design goals and requirements for a telemetry data exchange protocol.
- Added a Span Processor interface for intercepting span start and end invocations.
- Added a Span Exporter interface for processing batches of spans.
- Replaced DistributedContext.GetIterator with GetEntries.
- Added clarifications and adjustments to improve cross-language applicability.
- Added a specification for SDK configuration.

## v0.1.0 (06-21-2019)

- Added API proposal for the converged OpenTracing/OpenCensus project is complete.<|MERGE_RESOLUTION|>--- conflicted
+++ resolved
@@ -7,11 +7,8 @@
 
 ## Unreleased
 
-<<<<<<< HEAD
 - Revise and extend semantic conventions for databases ([#575](https://github.com/open-telemetry/opentelemetry-specification/pull/575))
-=======
 - Add span attribute to indicate cold starts of Function as a Service executions ([#650](https://github.com/open-telemetry/opentelemetry-specification/pull/650))
->>>>>>> d46c3618
 - Added conventions for naming of exporter packages
 - Clarify Tracer vs TracerProvider in tracing API and SDK spec. Most importantly:
   * Configuration should be stored not per Tracer but in the TracerProvider.
