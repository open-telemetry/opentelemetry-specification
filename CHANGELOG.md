--- conflicted
+++ resolved
@@ -13,14 +13,11 @@
 
 ### Metrics
 
-<<<<<<< HEAD
 - Add `MeasurementProcessor` to the Metrics SDK specification
    ([#4318](https://github.com/open-telemetry/opentelemetry-specification/pull/4318))
 - Clarify STDOUT exporter format is unspecified.
    ([#4418](https://github.com/open-telemetry/opentelemetry-specification/pull/4418))
 
-=======
->>>>>>> d83c63d9
 ### Logs
 
 ### Baggage
