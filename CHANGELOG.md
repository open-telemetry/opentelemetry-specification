--- conflicted
+++ resolved
@@ -28,13 +28,10 @@
 
 ### Logs
 
-<<<<<<< HEAD
+- The SDK MAY provide an operation that makes a deep clone of a `ReadWriteLogRecord`.
+  ([#4090](https://github.com/open-telemetry/opentelemetry-specification/pull/4090))
 - Clarify that the `LogRecord` passed by the SDK to the `LogRecordProcessor` is shared with other registered `LogRecordProcessors`.
   ([#4067](https://github.com/open-telemetry/opentelemetry-specification/pull/4067))
-=======
-- The SDK MAY provide an operation that makes a deep clone of a `ReadWriteLogRecord`.
-  ([#4090](https://github.com/open-telemetry/opentelemetry-specification/pull/4090))
->>>>>>> 64e772d8
 
 ### Events
 
