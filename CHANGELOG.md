# Changelog

Please update changelog as part of any significant pull request. Place short
description of your change into "Unreleased" section. As part of release process
content of "Unreleased" section content will generate release notes for the
release.

## Unreleased

### Context

### Traces

### Metrics

### Logs

### Resource

### Semantic Conventions

### Compatibility

### OpenTelemetry Protocol

### SDK Configuration

### Telemetry Schemas

### Common

## v1.15.0 (2022-11-08)

### Context

- No changes.

### Traces

- Rename `http.retry_count` to `http.resend_count` and clarify its meaning.
  ([#2743](https://github.com/open-telemetry/opentelemetry-specification/pull/2743))

### Metrics

- Handle duplicate description comments during Prometheus conversion.
  ([#2890](https://github.com/open-telemetry/opentelemetry-specification/pull/2890))
- Allow to configure min/max recording in the exponential histogram aggregation.
  ([#2904](https://github.com/open-telemetry/opentelemetry-specification/pull/2904))
- Add table of instrument additive property
  ([#2906](https://github.com/open-telemetry/opentelemetry-specification/pull/2906))

### Logs

<<<<<<< HEAD
- No changes.
=======
- Add `Context` as argument to `LogRecordProcessor#onEmit`.
  ([#2927](https://github.com/open-telemetry/opentelemetry-specification/pull/2927))
>>>>>>> c0b850f4

### Resource

- No changes.

### Semantic Conventions

- Change to messaging.kafka.max.lag from UpDownCounter to Gauge (and rename it)
  ([#2837](https://github.com/open-telemetry/opentelemetry-specification/pull/2837))
- Add daemon attribute to jvm threads metric
  ([#2828](https://github.com/open-telemetry/opentelemetry-specification/pull/2828))
- Add gRPC request and response metadata semantic conventions
  ([#2874](https://github.com/open-telemetry/opentelemetry-specification/pull/2874))
- Add `process.paging.faults` metric to semantic conventions
  ([#2827](https://github.com/open-telemetry/opentelemetry-specification/pull/2827))
- Define semantic conventions yaml for non-otlp conventions
  ([#2850](https://github.com/open-telemetry/opentelemetry-specification/pull/2850))
- Add more semantic convetion attributes of Apache RocketMQ
  ([#2881](https://github.com/open-telemetry/opentelemetry-specification/pull/2881))
- Add `process.runtime.jvm.memory.usage_after_last_gc` metric to semantic conventions.
  ([#2901](https://github.com/open-telemetry/opentelemetry-specification/pull/2901))

### Compatibility

- Specify how Prometheus exporters and receivers handle instrumentation scope.
  ([#2703](https://github.com/open-telemetry/opentelemetry-specification/pull/2703)).

### OpenTelemetry Protocol

- Clarify that lowerCamelCase field names MUST be used for OTLP/JSON
  ([#2829](https://github.com/open-telemetry/opentelemetry-specification/pull/2829))

### SDK Configuration

- No changes.

### Telemetry Schemas

- No changes.

### Common

- Clarify that Scope is defined at build time
  ([#2878](https://github.com/open-telemetry/opentelemetry-specification/pull/2878))

## v1.14.0 (2022-10-04)

### Context

- No changes.

### Traces

- No changes.

### Metrics

- Changed the default buckets for Explicit Bucket Histogram to better match the
  official Prometheus clients.
  ([#2770](https://github.com/open-telemetry/opentelemetry-specification/pull/2770)).
- Fix OpenMetrics valid label keys, and specify prometheus conversion for metric name.
  ([#2788](https://github.com/open-telemetry/opentelemetry-specification/pull/2788))

### Logs

- Add environment variables for configuring the `BatchLogRecordProcessor`.
  ([#2785](https://github.com/open-telemetry/opentelemetry-specification/pull/2785))
- Fix inconsistencies in log README
  ([#2800](https://github.com/open-telemetry/opentelemetry-specification/pull/2800)).

### Resource

- Add `browser.mobile` and `browser.language` resource attributes
  ([#2761](https://github.com/open-telemetry/opentelemetry-specification/pull/2761))

### Semantic Conventions

- Add `process.context_switches`, and `process.open_file_descriptors`, to the
  metrics semantic conventions
  ([#2706](https://github.com/open-telemetry/opentelemetry-specification/pull/2706))
- Add exceptions to the logs semantic conventions
  ([#2819](https://github.com/open-telemetry/opentelemetry-specification/pull/2819))
- Make context propagation requirements explicit for messaging semantic conventions
  ([#2750](https://github.com/open-telemetry/opentelemetry-specification/pull/2750)).
- Update http metrics to use `http.route` instead of `http.target` for servers,
  drop `http.url` for clients
  ([#2818](https://github.com/open-telemetry/opentelemetry-specification/pull/2818)).

### Compatibility

- No changes.

### OpenTelemetry Protocol

- Add user agent to OTLP exporter specification
  ([#2684](https://github.com/open-telemetry/opentelemetry-specification/pull/2684))
- Prohibit usage of enum value name strings in OTLP/JSON
  ([#2758](https://github.com/open-telemetry/opentelemetry-specification/pull/2758))
- Clarify that unknown fields must be ignored when receiving OTLP/JSON
  ([#2816](https://github.com/open-telemetry/opentelemetry-specification/pull/2816))
- Add OTLP exporter user agent to the spec compliance matrix
  ([#2842](https://github.com/open-telemetry/opentelemetry-specification/pull/2842)).

### SDK Configuration

- Add the OTEL_SDK_DISABLED environment variable to the SDK configuration.
  ([2679](https://github.com/open-telemetry/opentelemetry-specification/pull/2679))
- Add the definition of a Boolean environment variable
  ([#2755](https://github.com/open-telemetry/opentelemetry-specification/pull/2755)).

### Telemetry Schemas

- No changes.

### Common

- No changes.

## v1.13.0 (2022-09-19)

### Context

- No changes.

### Traces

- Clarify the return of `Export(batch)` in the Batch Span Processor and exporter concurrency
  ([#2452](https://github.com/open-telemetry/opentelemetry-specification/pull/2452))
- Clarify that Context should not be mutable when setting a span
  ([#2637](https://github.com/open-telemetry/opentelemetry-specification/pull/2637))
- Clarify that `ForceFlush` is a required method on `SpanExporter` interface
  ([#2654](https://github.com/open-telemetry/opentelemetry-specification/pull/2654))

### Metrics

- Add experimental `OTEL_EXPORTER_OTLP_DEFAULT_HISTOGRAM_AGGREGATION` variable for
  configuring default histogram aggregation of OTLP metric exporter
  ([#2619](https://github.com/open-telemetry/opentelemetry-specification/pull/2619))
- Clarify async instrument callback identity
  ([#2538](https://github.com/open-telemetry/opentelemetry-specification/pull/2538))
- Prometheus export: Only monotonic sum are counters (with `_total`)
  ([#2644](https://github.com/open-telemetry/opentelemetry-specification/pull/2644))
- [OM/OTLP] Use `_created` for StartTimeUnixNano and vice-versa
  ([#2645](https://github.com/open-telemetry/opentelemetry-specification/pull/2645))
- Prometheus compatibility: use target_info metric instead of "target" info MF
  ([#2701](https://github.com/open-telemetry/opentelemetry-specification/pull/2701))
- Add optional Zero Threshold for Exponential Histograms to the metrics data model
  ([#2665](https://github.com/open-telemetry/opentelemetry-specification/pull/2665))
- Change the inclusivity of exponential histogram bounds
  ([#2633](https://github.com/open-telemetry/opentelemetry-specification/pull/2633))
- Add `process.threads` host metric semantic convention.
  ([#2705](https://github.com/open-telemetry/opentelemetry-specification/pull/2705)).

### Logs

- Update log SDK to allow log processors to mutate log records
  ([#2681](https://github.com/open-telemetry/opentelemetry-specification/pull/2681)).
- Add experimental Events and Logs API specification
  ([#2676](https://github.com/open-telemetry/opentelemetry-specification/pull/2676))
- Align log SDK and API component naming
  ([#2768](https://github.com/open-telemetry/opentelemetry-specification/pull/2768)).
- Add the signal-specific OTEL_EXPORTER_OTLP_LOGS_* environment variables
  ([#2782](https://github.com/open-telemetry/opentelemetry-specification/pull/2782)).

### Resource

- Update the version of the W3C Baggage specification used for `OTEL_RESOURCE_ATTRIBUTES`
  ([#2670](https://github.com/open-telemetry/opentelemetry-specification/pull/2670))

### Semantic Conventions

- Add `net.app.protocol.*` attributes
  ([#2602](https://github.com/open-telemetry/opentelemetry-specification/pull/2602))
- Add network metrics to process semantic conventions
  ([#2556](https://github.com/open-telemetry/opentelemetry-specification/pull/2556))
- Adopt attribute requirement levels in semantic conventions
  ([#2594](https://github.com/open-telemetry/opentelemetry-specification/pull/2594))
- Add semantic conventions for GraphQL
  ([#2456](https://github.com/open-telemetry/opentelemetry-specification/pull/2456))
- Change `cloudevents.event_spec_version` and `cloudevents.event_type` level from `required` to `recommended`
  ([#2618](https://github.com/open-telemetry/opentelemetry-specification/pull/2618))
- Change `faas.document.time` and `faas.time` level from `required` to `recommended`
  ([#2627](https://github.com/open-telemetry/opentelemetry-specification/pull/2627))
- Add `rpc.grpc.status_code` to RPC metric semantic conventions
  ([#2604](https://github.com/open-telemetry/opentelemetry-specification/pull/2604))
- Add `http.*.*.size` metric semantic conventions for tracking size of requests
  / responses for http servers / clients
  ([#2588](https://github.com/open-telemetry/opentelemetry-specification/pull/2588))
- BREAKING: rename `net.peer.ip` to `net.sock.peer.addr`, `net.host.ip` to `net.sock.host.addr`,
  `net.peer.name` to `net.sock.peer.name` for socket-level instrumentation.
  Define socket-level attributes and clarify logical peer and host attributes meaning
  ([#2594](https://github.com/open-telemetry/opentelemetry-specification/pull/2594))
- Add semantic conventions for JVM buffer pool usage
  ([#2650](https://github.com/open-telemetry/opentelemetry-specification/pull/2650))
- Improve the definition of `state` attribute for metric `system.network.connections`
  ([#2663](https://github.com/open-telemetry/opentelemetry-specification/pull/2663))
- Add `process.parent_pid` attribute for use in reporting parent process id (PID)
  ([#2691](https://github.com/open-telemetry/opentelemetry-specification/pull/2691))
- Add OpenSearch to db.system semantic conventions
  ([#2718](https://github.com/open-telemetry/opentelemetry-specification/pull/2718))
- Clarify when "count" is used instead of pluralization
  ([#2613](https://github.com/open-telemetry/opentelemetry-specification/pull/2613))
- Add the convention 'type' to the YAML definitions for all existing semantic conventions
  ([#2693](https://github.com/open-telemetry/opentelemetry-specification/pull/2693))
- Remove alternative attribute sets from HTTP semantic conventions
  ([#2469](https://github.com/open-telemetry/opentelemetry-specification/pull/2469))

### Compatibility

- No changes.

### OpenTelemetry Protocol

- Add support for partial success in an OTLP export response
  ([#2696](https://github.com/open-telemetry/opentelemetry-specification/pull/2696))

### SDK Configuration

- Mark `OTEL_METRIC_EXPORT_INTERVAL`, `OTEL_METRIC_EXPORT_TIMEOUT`
  environment variables as Stable
  ([#2658](https://github.com/open-telemetry/opentelemetry-specification/pull/2658))

### Telemetry Schemas

- Introduce "split" metric schema transformation
  ([#2653](https://github.com/open-telemetry/opentelemetry-specification/pull/2653))

### Common

- Introduce Instrumentation Scope Attributes
  ([#2579](https://github.com/open-telemetry/opentelemetry-specification/pull/2579))
  - Define Instrumentation Scope Attributes as non identifiers
    ([#2789](https://github.com/open-telemetry/opentelemetry-specification/pull/2789))

## v1.12.0 (2022-06-10)

### Context

- No changes.

### Traces

- No changes.

### Metrics

- Clarify that API support for multi-instrument callbacks is permitted.
  ([#2263](https://github.com/open-telemetry/opentelemetry-specification/pull/2263)).
- Clarify SDK behavior when view conflicts are present
  ([#2462](https://github.com/open-telemetry/opentelemetry-specification/pull/2462)).
- Clarify MetricReader.Collect result
  ([#2495](https://github.com/open-telemetry/opentelemetry-specification/pull/2495)).
- Specify optional support for an Exponential Histogram Aggregation.
  ([#2252](https://github.com/open-telemetry/opentelemetry-specification/pull/2252))
- Update Prometheus Sums for handling delta counter case
  ([#2570](https://github.com/open-telemetry/opentelemetry-specification/pull/2570)).
- Supplementary guidance for metrics additive property
  ([#2571](https://github.com/open-telemetry/opentelemetry-specification/pull/2571)).

### Logs

- OTLP Logs are now Stable
  ([#2565](https://github.com/open-telemetry/opentelemetry-specification/pull/2565))

### Resource

- No changes.

### Semantic Conventions

- Add semantic conventions for JVM CPU metrics
  ([#2292](https://github.com/open-telemetry/opentelemetry-specification/pull/2292))
- Add details for FaaS conventions for Azure Functions and allow FaaS/Cloud
  resources as span attributes on incoming FaaS spans
  ([#2502](https://github.com/open-telemetry/opentelemetry-specification/pull/2502))
- Define attribute requirement levels
  ([#2522](https://github.com/open-telemetry/opentelemetry-specification/pull/2522))
- Initial addition of Kafka metrics
  ([#2485](https://github.com/open-telemetry/opentelemetry-specification/pull/2485)).
- Add semantic conventions for Kafka consumer metrics
  ([#2536](https://github.com/open-telemetry/opentelemetry-specification/pull/2536))
- Add database connection pool metrics semantic conventions
  ([#2273](https://github.com/open-telemetry/opentelemetry-specification/pull/2273)).
- Specify how to obtain a Ruby thread's id
  ([#2508](https://github.com/open-telemetry/opentelemetry-specification/pull/2508)).
- Refactor jvm classes semantic conventions
  ([#2550](https://github.com/open-telemetry/opentelemetry-specification/pull/2550)).
- Add browser.* attributes
  ([#2353](https://github.com/open-telemetry/opentelemetry-specification/pull/2353)).
- Change JVM runtime metric `process.runtime.jvm.memory.max`
  to `process.runtime.jvm.memory.limit`
  ([#2605](https://github.com/open-telemetry/opentelemetry-specification/pull/2605)).
- Add semantic conventions for hardware metrics
  ([#2518](https://github.com/open-telemetry/opentelemetry-specification/pull/2518)).

### Compatibility

- No changes.

### OpenTelemetry Protocol

- No changes.

### SDK Configuration

- No changes.

### Telemetry Schemas

- No changes.

### Common

- Move non-otlp.md to common directory
  ([#2587](https://github.com/open-telemetry/opentelemetry-specification/pull/2587)).

## v1.11.0 (2022-05-04)

### Context

- No changes.

### Traces

- No changes.

### Metrics

- Clarify that API support for multi-instrument callbacks is permitted.
  ([#2263](https://github.com/open-telemetry/opentelemetry-specification/pull/2263)).
- Drop histogram aggregation, default to explicit bucket histogram
  ([#2429](https://github.com/open-telemetry/opentelemetry-specification/pull/2429))
- Clarify SDK behavior when view conflicts are present
  ([#2462](https://github.com/open-telemetry/opentelemetry-specification/pull/2462)).
- Add support for exemplars on OpenMetrics counters
  ([#2483](https://github.com/open-telemetry/opentelemetry-specification/pull/2483))
- Clarify MetricReader.Collect result
  ([#2495](https://github.com/open-telemetry/opentelemetry-specification/pull/2495)).
- Add database connection pool metrics semantic conventions
  ([#2273](https://github.com/open-telemetry/opentelemetry-specification/pull/2273)).

### Logs

- Update `com.google.*` to `gcp.*` in logs data model
  ([#2514](https://github.com/open-telemetry/opentelemetry-specification/pull/2514)).

### Resource

- No changes.

### Semantic Conventions

- Note added that `net.peer.name` SHOULD NOT be set if capturing it would require an
  extra reverse DNS lookup. And moved `net.peer.name` from common http attributes to
  just client http attributes.
  ([#2446](https://github.com/open-telemetry/opentelemetry-specification/pull/2446))
- Add `net.host.name` and `net.host.ip` conventions for rpc server spans.
  ([#2447](https://github.com/open-telemetry/opentelemetry-specification/pull/2447))
- Allow all metric conventions to be either synchronous or asynchronous.
  ([#2458](https://github.com/open-telemetry/opentelemetry-specification/pull/2458)
- Update JVM metrics with JMX Gatherer values
  ([#2478](https://github.com/open-telemetry/opentelemetry-specification/pull/2478))
- Add HTTP/3
  ([#2507](https://github.com/open-telemetry/opentelemetry-specification/pull/2507))
- Map SunOS to solaris for os.type resource attribute
  ([#2509](https://github.com/open-telemetry/opentelemetry-specification/pull/2509))

### Compatibility

- No changes.

### OpenTelemetry Protocol

- Clarify gRPC insecure option ([#2476](https://github.com/open-telemetry/opentelemetry-specification/pull/2476))
- Specify that OTLP/gRPC clients should retry on `RESOURCE_EXHAUSTED` code only if the server signals backpressure to indicate a possible recovery.
  ([#2480](https://github.com/open-telemetry/opentelemetry-specification/pull/2480))

### SDK Configuration

- No changes.

### Telemetry Schemas

- No changes.

### Common

- Define semantic conventions and instrumentation stability.
  ([#2180](https://github.com/open-telemetry/opentelemetry-specification/pull/2180))
- Loosen requirement for a major version bump
  ([#2510](https://github.com/open-telemetry/opentelemetry-specification/pull/2510)).

## v1.10.0 (2022-04-01)

### Context

- No changes.

### Traces

- Introduce the concept of Instrumentation Scope to replace/extend Instrumentation
  Library. The Tracer is now associated with Instrumentation Scope
  ([#2276](https://github.com/open-telemetry/opentelemetry-specification/pull/2276)).
- Add `OTEL_EXPORTER_JAEGER_PROTOCOL` environment variable to select the protocol
  used by the Jaeger exporter.
  ([#2341](https://github.com/open-telemetry/opentelemetry-specification/pull/2341))
- Add documentation REQUIREMENT for adding attributes at span creation.
  ([#2383](https://github.com/open-telemetry/opentelemetry-specification/pull/2383)).

### Metrics

- Initial Prometheus <-> OTLP datamodel specification
  ([#2266](https://github.com/open-telemetry/opentelemetry-specification/pull/2266))
- Introduce the concept of Instrumentation Scope to replace/extend Instrumentation
  Library. The Meter is now associated with Instrumentation Scope
  ([#2276](https://github.com/open-telemetry/opentelemetry-specification/pull/2276)).
- Specify the behavior of duplicate instrumentation registration in the API, specify
  duplicate conflicts in the data model, specify how the SDK is meant to report and
  assist the user when these conflicts arise.
  ([#2317](https://github.com/open-telemetry/opentelemetry-specification/pull/2317)).
- Clarify that expectations for user callback behavior are documentation REQUIREMENTs.
  ([#2361](https://github.com/open-telemetry/opentelemetry-specification/pull/2361)).
- Specify how to handle prometheus exemplar timestamp and attributes
  ([#2376](https://github.com/open-telemetry/opentelemetry-specification/pull/2376))
- Clarify that the periodic metric reader is the default metric reader to be
  paired with push metric exporters (OTLP, stdout, in-memory)
  ([#2379](https://github.com/open-telemetry/opentelemetry-specification/pull/2379)).
- Convert OpenMetrics Info and StateSet metrics to non-monotonic sums
  ([#2380](https://github.com/open-telemetry/opentelemetry-specification/pull/2380))
- Clarify that MetricReader has one-to-one mapping to MeterProvider.
  ([#2406](https://github.com/open-telemetry/opentelemetry-specification/pull/2406)).
- For prometheus metrics without sums, leave the sum unset
  ([#2413](https://github.com/open-telemetry/opentelemetry-specification/pull/2413))
- Specify default configuration for a periodic metric reader that is associated with
  the stdout metric exporter.
  ([#2415](https://github.com/open-telemetry/opentelemetry-specification/pull/2415)).
- Clarify the manner in which aggregation and temporality preferences
  are encoded via MetricReader parameters "on the basis of instrument
  kind".  Rename the environment variable
  `OTEL_EXPORTER_OTLP_METRICS_TEMPORALITY_PREFERENCE` used to set the
  preference to be used when auto-configuring an OTLP Exporter,
  defaults to CUMULATIVE, with DELTA an option that makes Counter,
  Asynchronous Counter, and Histogram instruments choose Delta
  temporality by default.
  ([#2404](https://github.com/open-telemetry/opentelemetry-specification/pull/2404)).
- Clarify that instruments are enabled by default, even when Views are configured.
  Require support for the match-all View expression having `name=*` to support
  disabling instruments by default.
  ([#2417](https://github.com/open-telemetry/opentelemetry-specification/pull/2417)).
- Mark Metrics SDK spec as Mixed, with most components moving to Stable, while
  Exemplar remaining Feature-freeze.
  ([#2304](https://github.com/open-telemetry/opentelemetry-specification/pull/2304))
- Clarify how metric metadata and type suffixes are handled
  ([#2440](https://github.com/open-telemetry/opentelemetry-specification/pull/2440))

### Logs

- Add draft logging library SDK specification
  ([#2328](https://github.com/open-telemetry/opentelemetry-specification/pull/2328))
- Add InstrumentationScope/Logger Name to log data model
  ([#2359](https://github.com/open-telemetry/opentelemetry-specification/pull/2359))
- Remove `flush` method on LogEmitter
  ([#2405](https://github.com/open-telemetry/opentelemetry-specification/pull/2405))
- Declare Log Data Model Stable
  ([#2387](https://github.com/open-telemetry/opentelemetry-specification/pull/2387))

### Resource

- No changes.

### Semantic Conventions

- Define span structure for HTTP retries and redirects.
  ([#2078](https://github.com/open-telemetry/opentelemetry-specification/pull/2078))
- Changed `rpc.system` to an enum (allowing custom values), and changed the
  `rpc.system` value for .NET WCF from `wcf` to `dotnet_wcf`.
  ([#2377](https://github.com/open-telemetry/opentelemetry-specification/pull/2377))
- Define JavaScript runtime semantic conventions.
  ([#2290](https://github.com/open-telemetry/opentelemetry-specification/pull/2290))
- Add semantic conventions for [CloudEvents](https://cloudevents.io).
  ([#1978](https://github.com/open-telemetry/opentelemetry-specification/pull/1978))
- Add `process.cpu.utilization` metric.
  ([#2436](https://github.com/open-telemetry/opentelemetry-specification/pull/2436))
- Add `rpc.system` value for Apache Dubbo.
  ([#2453](https://github.com/open-telemetry/opentelemetry-specification/pull/2453))

### Compatibility

- Mark the OpenTracing compatibility section as stable.
  ([#2327](https://github.com/open-telemetry/opentelemetry-specification/pull/2327))

### OpenTelemetry Protocol

- Add experimental JSON serialization format
  ([#2235](https://github.com/open-telemetry/opentelemetry-specification/pull/2235))
- Parameters for private key and its chain added
  ([#2370](https://github.com/open-telemetry/opentelemetry-specification/pull/2370))

### SDK Configuration

- No changes.

### Telemetry Schemas

- No changes.

### Common

- Describe how to convert non-string primitives for protocols which only support strings
  ([#2343](https://github.com/open-telemetry/opentelemetry-specification/pull/2343))
- Add "Mapping Arbitrary Data to OTLP AnyValue" document.
  ([#2385](https://github.com/open-telemetry/opentelemetry-specification/pull/2385))

## v1.9.0 (2022-02-10)

### Context

- No changes.

### Traces

- Clarify `StartSpan` returning the parent as a non-recording Span when no SDK
  is in use.
  ([#2121](https://github.com/open-telemetry/opentelemetry-specification/pull/2121))
- Align Jaeger remote sampler endpoint with OTLP endpoint.
  ([#2246](https://github.com/open-telemetry/opentelemetry-specification/pull/2246))
- Add JaegerRemoteSampler spec.
  ([#2222](https://github.com/open-telemetry/opentelemetry-specification/pull/2222))
- Add support for probability sampling in the OpenTelemetry `tracestate` entry and
  add optional specification for consistent probability sampling.
  ([#2047](https://github.com/open-telemetry/opentelemetry-specification/pull/2047))
- Change description and default value of `OTEL_EXPORTER_JAEGER_ENDPOINT` environment
  variable to point to the correct HTTP port and correct description of
  `OTEL_TRACES_EXPORTER`.
  ([#2333](https://github.com/open-telemetry/opentelemetry-specification/pull/2333))

### Metrics

- Rename None aggregation to Drop.
  ([#2101](https://github.com/open-telemetry/opentelemetry-specification/pull/2101))
- Add details to the Prometheus Exporter requirements.
  ([#2124](https://github.com/open-telemetry/opentelemetry-specification/pull/2124))
- Consolidate the aggregation/aggregator term.
  ([#2153](https://github.com/open-telemetry/opentelemetry-specification/pull/2153))
- Remove the concept of supported temporality, keep preferred.
  ([#2154](https://github.com/open-telemetry/opentelemetry-specification/pull/2154))
- Rename extra dimensions to extra attributes.
  ([#2162](https://github.com/open-telemetry/opentelemetry-specification/pull/2162))
- Mark In-memory, OTLP and Stdout exporter specs as Stable.
  ([#2175](https://github.com/open-telemetry/opentelemetry-specification/pull/2175))
- Remove usage of baggage in View from initial SDK specification.
  ([#2215](https://github.com/open-telemetry/opentelemetry-specification/pull/2215))
- Add to the supplemental guidelines for metric SDK authors text about implementing
  attribute-removal Views for asynchronous instruments.
  ([#2208](https://github.com/open-telemetry/opentelemetry-specification/pull/2208))
- Clarify integer count instrument units.
  ([#2210](https://github.com/open-telemetry/opentelemetry-specification/pull/2210))
- Use UCUM units in Metrics Semantic Conventions.
  ([#2199](https://github.com/open-telemetry/opentelemetry-specification/pull/2199))
- Add semantic conventions for process metrics.
  [#2032](https://github.com/open-telemetry/opentelemetry-specification/pull/2061)
- Changed default Prometheus Exporter host from `0.0.0.0` to `localhost`.
  ([#2282](https://github.com/open-telemetry/opentelemetry-specification/pull/2282))
- Clarified wildcard and predicate support in metrics SDK View API.
  ([#2325](https://github.com/open-telemetry/opentelemetry-specification/pull/2325))
- Changed the Exemplar wording, exemplar should be turned off by default.
  ([#2414](https://github.com/open-telemetry/opentelemetry-specification/pull/2414))

### Logs

- Fix attributes names in Google Cloud Logging mapping.
  ([#2093](https://github.com/open-telemetry/opentelemetry-specification/pull/2093))
- Add OTEL_LOGS_EXPORTER environment variable.
  ([#2196](https://github.com/open-telemetry/opentelemetry-specification/pull/2196))
- Added ObservedTimestamp to the Log Data Model.
  ([#2184](https://github.com/open-telemetry/opentelemetry-specification/pull/2184))
- Change mapping for log_name of Google Cloud Logging.
  ([#2092](https://github.com/open-telemetry/opentelemetry-specification/pull/2092))
- Drop Log name.
  field ([#2271](https://github.com/open-telemetry/opentelemetry-specification/pull/2271))

### Resource

- No changes.

### Semantic Conventions

- Align runtime metric and resource namespaces
  ([#2112](https://github.com/open-telemetry/opentelemetry-specification/pull/2112))
- Prohibit usage of retired names in semantic conventions.
  ([#2191](https://github.com/open-telemetry/opentelemetry-specification/pull/2191))
- Add `device.manufacturer` to describe mobile device manufacturers.
  ([2100](https://github.com/open-telemetry/opentelemetry-specification/pull/2100))
- Change golang namespace to 'go', rather than 'gc'
  ([#2262](https://github.com/open-telemetry/opentelemetry-specification/pull/2262))
- Add JVM memory runtime semantic
  conventions. ([#2272](https://github.com/open-telemetry/opentelemetry-specification/pull/2272))
- Add opentracing.ref_type semantic convention.
  ([#2297](https://github.com/open-telemetry/opentelemetry-specification/pull/2297))

### Compatibility

- Simplify Baggage handling in the OpenTracing Shim layer.
  ([#2194](https://github.com/open-telemetry/opentelemetry-specification/pull/2194))
- State that ONLY error mapping can happen in the OpenTracing Shim layer.
  ([#2148](https://github.com/open-telemetry/opentelemetry-specification/pull/2148))
- Define the instrumentation library name for the OpenTracing Shim.
  ([#2227](https://github.com/open-telemetry/opentelemetry-specification/pull/2227))
- Add a Start Span section to the OpenTracing Shim.
  ([#2228](https://github.com/open-telemetry/opentelemetry-specification/pull/2228))

### OpenTelemetry Protocol

- Rename `OTEL_EXPORTER_OTLP_SPAN_INSECURE` to `OTEL_EXPORTER_OTLP_TRACES_INSECURE` and
  `OTEL_EXPORTER_OTLP_METRIC_INSECURE` to `OTEL_EXPORTER_OTLP_METRICS_INSECURE`
  so they match the naming of all other OTLP environment variables.
  ([#2240](https://github.com/open-telemetry/opentelemetry-specification/pull/2240))

### SDK Configuration

- No changes.

### Telemetry Schemas

- No changes.

## v1.8.0 (2021-11-12)

### Context

- Add a section for OTel specific values in TraceState.
  ([#1852](https://github.com/open-telemetry/opentelemetry-specification/pull/1852))
- Add `none` as a possible value for `OTEL_PROPAGATORS` to disable context
  propagation.
  ([#2052](https://github.com/open-telemetry/opentelemetry-specification/pull/2052))

### Traces

- No changes.

### Metrics

- Add optional min / max fields to histogram data model.
  ([#1915](https://github.com/open-telemetry/opentelemetry-specification/pull/1915),
  [#1983](https://github.com/open-telemetry/opentelemetry-specification/pull/1983))
- Add exponential histogram to the metrics data model.
  ([#1935](https://github.com/open-telemetry/opentelemetry-specification/pull/1935))
- Add clarifications on how to handle numerical limits.
  ([#2007](https://github.com/open-telemetry/opentelemetry-specification/pull/2007))
- Add environment variables for Periodic exporting MetricReader.
  ([#2038](https://github.com/open-telemetry/opentelemetry-specification/pull/2038))
- Specify that the SDK must support exporters to access meter information.
  ([#2040](https://github.com/open-telemetry/opentelemetry-specification/pull/2040))
- Add clarifications on how to determine aggregation temporality.
  ([#2013](https://github.com/open-telemetry/opentelemetry-specification/pull/2013),
  [#2032](https://github.com/open-telemetry/opentelemetry-specification/pull/2032))
- Mark Metrics API spec as Stable.
  ([#2104](https://github.com/open-telemetry/opentelemetry-specification/pull/2104))
- Clarify, fix and expand documentation sections:
  ([#1966](https://github.com/open-telemetry/opentelemetry-specification/pull/1966)),
  ([#1981](https://github.com/open-telemetry/opentelemetry-specification/pull/1981)),
  ([#1995](https://github.com/open-telemetry/opentelemetry-specification/pull/1995)),
  ([#2002](https://github.com/open-telemetry/opentelemetry-specification/pull/2002)),
  ([#2010](https://github.com/open-telemetry/opentelemetry-specification/pull/2010))

### Logs

- Fix Syslog severity number mapping in the example.
  ([#2091](https://github.com/open-telemetry/opentelemetry-specification/pull/2091))
- Add log.* attributes.
  ([#2022](https://github.com/open-telemetry/opentelemetry-specification/pull/2022))

### Resource

- No changes.

### Semantic Conventions

- Add `k8s.container.restart_count` Resource attribute.
  ([#1945](https://github.com/open-telemetry/opentelemetry-specification/pull/1945))
- Add "IBM z/Architecture" (`s390x`) to `host.arch`
  ([#2055](https://github.com/open-telemetry/opentelemetry-specification/pull/2055))
- BREAKING: Remove db.cassandra.keyspace and db.hbase.namespace, and clarify db.name
  ([#1973](https://github.com/open-telemetry/opentelemetry-specification/pull/1973))
- Add AWS App Runner as a cloud platform
  ([#2004](https://github.com/open-telemetry/opentelemetry-specification/pull/2004))
- Add Tencent Cloud as a cloud provider.
  ([#2006](https://github.com/open-telemetry/opentelemetry-specification/pull/2006))
- Don't set Span.Status for 4xx http status codes for SERVER spans.
  ([#1998](https://github.com/open-telemetry/opentelemetry-specification/pull/1998))
- Add attributes for Apache RocketMQ.
  ([#1904](https://github.com/open-telemetry/opentelemetry-specification/pull/1904))
- Define http tracing attributes provided at span creation time
  ([#1916](https://github.com/open-telemetry/opentelemetry-specification/pull/1916))
- Change meaning and discourage use of `faas.trigger` for FaaS clients (outgoing).
  ([#1921](https://github.com/open-telemetry/opentelemetry-specification/pull/1921))
- Clarify difference between container.name and k8s.container.name
  ([#1980](https://github.com/open-telemetry/opentelemetry-specification/pull/1980))

### Compatibility

- No changes.

### OpenTelemetry Protocol

- Clarify default for OTLP endpoint should, not must, be https
  ([#1997](https://github.com/open-telemetry/opentelemetry-specification/pull/1997))
- Specify the behavior of the OTLP endpoint variables for OTLP/HTTP more strictly
  ([#1975](https://github.com/open-telemetry/opentelemetry-specification/pull/1975),
  [#1985](https://github.com/open-telemetry/opentelemetry-specification/pull/1985))
- Make OTLP/HTTP the recommended default transport ([#1969](https://github.com/open-telemetry/opentelemetry-specification/pull/1969))

### SDK Configuration

- Unset and empty environment variables are equivalent.
  ([#2045](https://github.com/open-telemetry/opentelemetry-specification/pull/2045))

### Telemetry Schemas

Added telemetry schemas documents to the specification ([#2008](https://github.com/open-telemetry/opentelemetry-specification/pull/2008))

## v1.7.0 (2021-09-30)

### Context

- No changes.

### Traces

- Prefer global user defined limits over model-specific default values.
  ([#1893](https://github.com/open-telemetry/opentelemetry-specification/pull/1893))
- Generalize the "message" event to apply to all RPC systems not just gRPC
  ([#1914](https://github.com/open-telemetry/opentelemetry-specification/pull/1914))

### Metrics

- Added Experimental Metrics SDK specification.
  ([#1673](https://github.com/open-telemetry/opentelemetry-specification/pull/1673),
  [#1730](https://github.com/open-telemetry/opentelemetry-specification/pull/1730),
  [#1840](https://github.com/open-telemetry/opentelemetry-specification/pull/1840),
  [#1842](https://github.com/open-telemetry/opentelemetry-specification/pull/1842),
  [#1864](https://github.com/open-telemetry/opentelemetry-specification/pull/1864),
  [#1828](https://github.com/open-telemetry/opentelemetry-specification/pull/1828),
  [#1888](https://github.com/open-telemetry/opentelemetry-specification/pull/1888),
  [#1912](https://github.com/open-telemetry/opentelemetry-specification/pull/1912),
  [#1913](https://github.com/open-telemetry/opentelemetry-specification/pull/1913),
  [#1938](https://github.com/open-telemetry/opentelemetry-specification/pull/1938),
  [#1958](https://github.com/open-telemetry/opentelemetry-specification/pull/1958))
- Add FaaS metrics semantic conventions ([#1736](https://github.com/open-telemetry/opentelemetry-specification/pull/1736))
- Update env variable values to match other env variables
  ([#1965](https://github.com/open-telemetry/opentelemetry-specification/pull/1965))

### Logs

- No changes.

### Resource

- Exempt Resource from attribute limits.
  ([#1892](https://github.com/open-telemetry/opentelemetry-specification/pull/1892))

### Semantic Conventions

- BREAKING: Change enum member IDs to lowercase without spaces, not starting with numbers.
  Change values of `net.host.connection.subtype` to match.
  ([#1863](https://github.com/open-telemetry/opentelemetry-specification/pull/1863))
- Lambda instrumentations should check if X-Ray parent context is valid
  ([#1867](https://github.com/open-telemetry/opentelemetry-specification/pull/1867))
- Update YAML definitions for events
  ([#1843](https://github.com/open-telemetry/opentelemetry-specification/pull/1843)):
  - Mark exception as semconv type "event".
  - Add YAML definitions for grpc events.
- Add `messaging.consumer_id` to differentiate between message consumers.
  ([#1810](https://github.com/open-telemetry/opentelemetry-specification/pull/1810))
- Clarifications for `http.client_ip` and `http.host`.
  ([#1890](https://github.com/open-telemetry/opentelemetry-specification/pull/1890))
- Add HTTP request and response headers semantic conventions.
  ([#1898](https://github.com/open-telemetry/opentelemetry-specification/pull/1898))

### Compatibility

- No changes.

### OpenTelemetry Protocol

- Add environment variables for configuring the OTLP exporter protocol (`grpc`, `http/protobuf`, `http/json`) ([#1880](https://github.com/open-telemetry/opentelemetry-specification/pull/1880))
- Allow implementations to use their own default for OTLP compression, with `none` denotating no compression
  ([#1923](https://github.com/open-telemetry/opentelemetry-specification/pull/1923))
- Clarify OTLP server components MUST support none/gzip compression
  ([#1955](https://github.com/open-telemetry/opentelemetry-specification/pull/1955))
- Change OTLP/HTTP port from 4317 to 4318 ([#1970](https://github.com/open-telemetry/opentelemetry-specification/pull/1970))

### SDK Configuration

- Change default value for OTEL_EXPORTER_JAEGER_AGENT_PORT to 6831.
  ([#1812](https://github.com/open-telemetry/opentelemetry-specification/pull/1812))
- See also the changes for OTLP configuration listed under "OpenTelemetry Protocol" above.

## v1.6.0 (2021-08-06)

### Context

- No changes.

### Traces

- Add generalized attribute count and attribute value length limits and relevant
  environment variables.
  ([#1130](https://github.com/open-telemetry/opentelemetry-specification/pull/1130))
- Adding environment variables for event and link attribute limits. ([#1751](https://github.com/open-telemetry/opentelemetry-specification/pull/1751))
- Adding SDK configuration for Jaeger remote sampler ([#1791](https://github.com/open-telemetry/opentelemetry-specification/pull/1791))

### Metrics

- Metrics API specification Feature-freeze.
  ([#1833](https://github.com/open-telemetry/opentelemetry-specification/pull/1833))
- Remove MetricProcessor from the SDK spec (for now)
  ([#1840](https://github.com/open-telemetry/opentelemetry-specification/pull/1840))

### Logs

- No changes.

### Resource

- No changes.

### Semantic Conventions

- Add mobile-related network state: `net.host.connection.type`, `net.host.connection.subtype` & `net.host.carrier.*` [#1647](https://github.com/open-telemetry/opentelemetry-specification/issues/1647)
- Adding alibaba cloud as a cloud provider.
  ([#1831](https://github.com/open-telemetry/opentelemetry-specification/pull/1831))

### Compatibility

- No changes.

### OpenTelemetry Protocol

- Allow for OTLP/gRPC exporters to handle endpoint configuration without a scheme while still requiring them to support an endpoint configuration that includes a scheme of `http` or `https`. Reintroduce the insecure configuration option for OTLP/gRPC exporters. ([#1729](https://github.com/open-telemetry/opentelemetry-specification/pull/1729))
- Adding requirement to implement at least one of two transports: `grpc` or `http/protobuf`.
  ([#1790](https://github.com/open-telemetry/opentelemetry-specification/pull/1790/files))

### SDK Configuration

- No changes.

## v1.5.0 (2021-07-08)

### Context

- No changes.

### Traces

- Adding environment variables for event and link attribute limits.
  ([#1751](https://github.com/open-telemetry/opentelemetry-specification/pull/1751))
- Clarify some details about span kind and the meanings of the values.
  ([#1738](https://github.com/open-telemetry/opentelemetry-specification/pull/1738))
- Clarify meaning of the Certificate File option.
  ([#1803](https://github.com/open-telemetry/opentelemetry-specification/pull/1803))
- Adding environment variables for event and link attribute limits. ([#1751](https://github.com/open-telemetry/opentelemetry-specification/pull/1751))

### Metrics

- Clarify the limit on the instrument unit.
  ([#1762](https://github.com/open-telemetry/opentelemetry-specification/pull/1762))

### Logs

- Declare OTLP Logs Beta. ([#1741](https://github.com/open-telemetry/opentelemetry-specification/pull/1741))

### Resource

- No changes.

### Semantic Conventions

- Clean up FaaS semantic conventions, add `aws.lambda.invoked_arn`.
  ([#1781](https://github.com/open-telemetry/opentelemetry-specification/pull/1781))
- Remove `rpc.jsonrpc.method`, clarify that `rpc.method` should be used instead.
  ([#1748](https://github.com/open-telemetry/opentelemetry-specification/pull/1748))

### Compatibility

- No changes.

### OpenTelemetry Protocol

- No changes.

### SDK Configuration

- Allow selecting multiple exporters via `OTEL_TRACES_EXPORTER` and `OTEL_METRICS_EXPORTER`
  by using a comma-separated list. ([#1758](https://github.com/open-telemetry/opentelemetry-specification/pull/1758))

## v1.4.0 (2021-06-07)

### Context

- No changes.

### Traces

- Add schema_url support to `Tracer`. ([#1666](https://github.com/open-telemetry/opentelemetry-specification/pull/1666))
- Add Dropped Links Count to non-otlp exporters section ([#1697](https://github.com/open-telemetry/opentelemetry-specification/pull/1697))
- Add note about reporting dropped counts for attributes, events, links. ([#1699](https://github.com/open-telemetry/opentelemetry-specification/pull/1699))

### Metrics

- Add schema_url support to `Meter`. ([#1666](https://github.com/open-telemetry/opentelemetry-specification/pull/1666))
- Adds detail about when to use `StartTimeUnixNano` and handling of unknown start-time resets. ([#1646](https://github.com/open-telemetry/opentelemetry-specification/pull/1646))
- Expand `Gauge` metric description in the data model ([#1661](https://github.com/open-telemetry/opentelemetry-specification/pull/1661))
- Expand `Histogram` metric description in the data model ([#1664](https://github.com/open-telemetry/opentelemetry-specification/pull/1664))
- Added Experimental Metrics API specification.
  ([#1401](https://github.com/open-telemetry/opentelemetry-specification/pull/1401),
  [#1557](https://github.com/open-telemetry/opentelemetry-specification/pull/1557),
  [#1578](https://github.com/open-telemetry/opentelemetry-specification/pull/1578),
  [#1590](https://github.com/open-telemetry/opentelemetry-specification/pull/1590),
  [#1594](https://github.com/open-telemetry/opentelemetry-specification/pull/1594),
  [#1617](https://github.com/open-telemetry/opentelemetry-specification/pull/1617),
  [#1645](https://github.com/open-telemetry/opentelemetry-specification/pull/1645),
  [#1657](https://github.com/open-telemetry/opentelemetry-specification/pull/1657),
  [#1665](https://github.com/open-telemetry/opentelemetry-specification/pull/1665),
  [#1672](https://github.com/open-telemetry/opentelemetry-specification/pull/1672),
  [#1674](https://github.com/open-telemetry/opentelemetry-specification/pull/1674),
  [#1675](https://github.com/open-telemetry/opentelemetry-specification/pull/1675),
  [#1703](https://github.com/open-telemetry/opentelemetry-specification/pull/1703),
  [#1704](https://github.com/open-telemetry/opentelemetry-specification/pull/1704),
  [#1731](https://github.com/open-telemetry/opentelemetry-specification/pull/1731),
  [#1733](https://github.com/open-telemetry/opentelemetry-specification/pull/1733))
- Mark relevant portions of Metrics Data Model stable ([#1728](https://github.com/open-telemetry/opentelemetry-specification/pull/1728))

### Logs

- No changes.

### Resource

- Add schema_url support to `Resource`. ([#1692](https://github.com/open-telemetry/opentelemetry-specification/pull/1692))
- Clarify result of Resource merging and ResourceDetector aggregation in case of error. ([#1726](https://github.com/open-telemetry/opentelemetry-specification/pull/1726))

### Semantic Conventions

- Add JSON RPC specific conventions ([#1643](https://github.com/open-telemetry/opentelemetry-specification/pull/1643)).
- Add Memcached to Database specific conventions ([#1689](https://github.com/open-telemetry/opentelemetry-specification/pull/1689)).
- Add semantic convention attributes for the host device and added OS name and version ([#1596](https://github.com/open-telemetry/opentelemetry-specification/pull/1596)).
- Add CockroachDB to Database specific conventions ([#1725](https://github.com/open-telemetry/opentelemetry-specification/pull/1725)).

### Compatibility

- No changes.

### OpenTelemetry Protocol

- No changes.

### SDK Configuration

- Add `OTEL_SERVICE_NAME` environment variable. ([#1677](https://github.com/open-telemetry/opentelemetry-specification/pull/1677))

## v1.3.0 (2021-05-05)

### Context

- No changes.

### Traces

- `Get Tracer` should use an empty string if the specified `name` is null. ([#1654](https://github.com/open-telemetry/opentelemetry-specification/pull/1654))
- Clarify how to record dropped attribute count in non-OTLP formats. ([#1662](https://github.com/open-telemetry/opentelemetry-specification/pull/1662))

### Metrics

- Expand description of Event Model and Instruments. ([#1614](https://github.com/open-telemetry/opentelemetry-specification/pull/1614))
- Flesh out metric identity and single-write principle. ([#1574](https://github.com/open-telemetry/opentelemetry-specification/pull/1574))
- Expand `Sum` metric description in the data model and delta-to-cumulative handling. ([#1618](https://github.com/open-telemetry/opentelemetry-specification/pull/1618))
- Remove the "Func" name, use "Asynchronous" and "Observable". ([#1645](https://github.com/open-telemetry/opentelemetry-specification/pull/1645))
- Add details to UpDownCounter API. ([#1665](https://github.com/open-telemetry/opentelemetry-specification/pull/1665))
- Add details to Histogram API. ([#1657](https://github.com/open-telemetry/opentelemetry-specification/pull/1657))

### Logs

- Clarify "key/value pair list" vs "map" in Log Data Model. ([#1604](https://github.com/open-telemetry/opentelemetry-specification/pull/1604))

### Semantic Conventions

- Fix the inconsistent formatting of semantic convention enums. ([#1598](https://github.com/open-telemetry/opentelemetry-specification/pull/1598/))
- Add details for filling resource for AWS Lambda. ([#1610](https://github.com/open-telemetry/opentelemetry-specification/pull/1610))
- Add already specified `messaging.rabbitmq.routing_key` span attribute key to the respective YAML file. ([#1651](https://github.com/open-telemetry/opentelemetry-specification/pull/1651))
- Clarify usage of "otel." attribute namespace. ([#1640](https://github.com/open-telemetry/opentelemetry-specification/pull/1640))
- Add possibility to disable `db.statement` via instrumentation configuration. ([#1659](https://github.com/open-telemetry/opentelemetry-specification/pull/1659))

### Compatibility

- No changes.

### OpenTelemetry Protocol

- Fix incorrect table of transient errors. ([#1642](https://github.com/open-telemetry/opentelemetry-specification/pull/1642))
- Clarify that 64 bit integer numbers are decimal strings in OTLP/JSON. ([#1637](https://github.com/open-telemetry/opentelemetry-specification/pull/1637))

### SDK Configuration

- Add `OTEL_EXPORTER_JAEGER_TIMEOUT` environment variable. ([#1612](https://github.com/open-telemetry/opentelemetry-specification/pull/1612))
- Add `OTEL_EXPORTER_ZIPKIN_TIMEOUT` environment variable. ([#1636](https://github.com/open-telemetry/opentelemetry-specification/pull/1636))

## v1.2.0 (2021-04-14)

### Context

- Clarify composite `TextMapPropagator` method required and optional arguments. ([#1541](https://github.com/open-telemetry/opentelemetry-specification/pull/1541))
- Clarify B3 requirements and configuration. ([#1570](https://github.com/open-telemetry/opentelemetry-specification/pull/1570))

### Traces

- Add `ForceFlush` to `Span Exporter` interface ([#1467](https://github.com/open-telemetry/opentelemetry-specification/pull/1467))
- Clarify the description for the `TraceIdRatioBased` sampler needs to include the sampler's sampling ratio. ([#1536](https://github.com/open-telemetry/opentelemetry-specification/pull/1536))
- Define the fallback tracer name for invalid values.
  ([#1534](https://github.com/open-telemetry/opentelemetry-specification/pull/1534))
- Clarify non-blocking requirement from span API End. ([#1555](https://github.com/open-telemetry/opentelemetry-specification/pull/1555))
- Remove the Included Propagators section from trace API specification that was a duplicate of the Propagators Distribution of the context specification. ([#1556](https://github.com/open-telemetry/opentelemetry-specification/pull/1556))
- Remove the Baggage API propagator notes that conflict with the API Propagators Operations section and fix [#1526](https://github.com/open-telemetry/opentelemetry-specification/issues/1526). ([#1575](https://github.com/open-telemetry/opentelemetry-specification/pull/1575))

### Metrics

- Adds new metric data model specification ([#1512](https://github.com/open-telemetry/opentelemetry-specification/pull/1512))

### Semantic Conventions

- Add semantic conventions for AWS SDK operations and DynamoDB ([#1422](https://github.com/open-telemetry/opentelemetry-specification/pull/1422))
- Add details for filling semantic conventions for AWS Lambda ([#1442](https://github.com/open-telemetry/opentelemetry-specification/pull/1442))
- Update semantic conventions to distinguish between int and double ([#1550](https://github.com/open-telemetry/opentelemetry-specification/pull/1550))
- Add semantic convention for AWS ECS task revision ([#1581](https://github.com/open-telemetry/opentelemetry-specification/pull/1581))

### Compatibility

- Add initial OpenTracing compatibility section.
  ([#1101](https://github.com/open-telemetry/opentelemetry-specification/pull/1101))

## v1.1.0 (2021-03-11)

### Traces

- Implementations can ignore links with invalid SpanContext([#1492](https://github.com/open-telemetry/opentelemetry-specification/pull/1492))
- Add `none` as a possible value for OTEL_TRACES_EXPORTER to disable export
  ([#1439](https://github.com/open-telemetry/opentelemetry-specification/pull/1439))
- Add [`ForceFlush`](https://github.com/open-telemetry/opentelemetry-specification/blob/main/specification/trace/sdk.md#forceflush) to SDK's `TracerProvider` ([#1452](https://github.com/open-telemetry/opentelemetry-specification/pull/1452))

### Metrics

- Add `none` as a possible value for OTEL_METRICS_EXPORTER to disable export
  ([#1439](https://github.com/open-telemetry/opentelemetry-specification/pull/1439))

### Logs

### Semantic Conventions

- Add `elasticsearch` to `db.system` semantic conventions ([#1463](https://github.com/open-telemetry/opentelemetry-specification/pull/1463))
- Add `arch` to `host` semantic conventions ([#1483](https://github.com/open-telemetry/opentelemetry-specification/pull/1483))
- Add `runtime` to `container` semantic conventions ([#1482](https://github.com/open-telemetry/opentelemetry-specification/pull/1482))
- Rename `gcp_gke` to `gcp_kubernetes_engine` to have consistency with other
Google products under `cloud.infrastructure_service` ([#1496](https://github.com/open-telemetry/opentelemetry-specification/pull/1496))
- `http.url` MUST NOT contain credentials ([#1502](https://github.com/open-telemetry/opentelemetry-specification/pull/1502))
- Add `aws.eks.cluster.arn` to EKS specific semantic conventions ([#1484](https://github.com/open-telemetry/opentelemetry-specification/pull/1484))
- Rename `zone` to `availability_zone` in `cloud` semantic conventions ([#1495](https://github.com/open-telemetry/opentelemetry-specification/pull/1495))
- Rename `cloud.infrastructure_service` to `cloud.platform` ([#1530](https://github.com/open-telemetry/opentelemetry-specification/pull/1530))
- Add section describing that libraries and the collector should autogenerate
the semantic convention keys. ([#1515](https://github.com/open-telemetry/opentelemetry-specification/pull/1515))

## v1.0.1 (2021-02-11)

- Fix rebase issue for span limit default values ([#1429](https://github.com/open-telemetry/opentelemetry-specification/pull/1429))

## v1.0.0 (2021-02-10)

New:

- Add `cloud.infrastructure_service` resource attribute
  ([#1112](https://github.com/open-telemetry/opentelemetry-specification/pull/1112))
- Add `SpanLimits` as a configuration for the TracerProvider([#1416](https://github.com/open-telemetry/opentelemetry-specification/pull/1416))

Updates:

- Add `http.server.active_requests` to count in-flight HTTP requests
  ([#1378](https://github.com/open-telemetry/opentelemetry-specification/pull/1378))
- Update default limit for span attributes, events, links to 128([#1419](https://github.com/open-telemetry/opentelemetry-specification/pull/1419))
- Update OT Trace propagator environment variable to match latest name([#1406](https://github.com/open-telemetry/opentelemetry-specification/pull/1406))
- Remove Metrics SDK specification to avoid confusion, clarify that Metrics API
  specification is not recommended for client implementation
  ([#1401](https://github.com/open-telemetry/opentelemetry-specification/pull/1401))
- Rename OTEL_TRACE_SAMPLER and OTEL_TRACE_SAMPLER_ARG env variables to OTEL_TRACES_SAMPLER and OTEL_TRACES_SAMPLER_ARG
  ([#1382](https://github.com/open-telemetry/opentelemetry-specification/pull/1382))
- Mark some entries in compliance matrix as optional([#1359](https://github.com/open-telemetry/opentelemetry-specification/pull/1359))
  SDKs are free to provide support at their discretion.
- Rename signal-specific variables for `OTLP_EXPORTER_*` to `OTLP_EXPORTER_TRACES_*` and `OTLP_EXPORTER_METRICS_*`([#1362](https://github.com/open-telemetry/opentelemetry-specification/pull/1362))
- Versioning and stability guarantees for OpenTelemetry clients([#1291](https://github.com/open-telemetry/opentelemetry-specification/pull/1291))
- Additional Cassandra semantic attributes
  ([#1217](https://github.com/open-telemetry/opentelemetry-specification/pull/1217))
- OTEL_EXPORTER environment variable replaced with OTEL_TRACES_EXPORTER and
  OTEL_METRICS_EXPORTER which each accept only a single value, not a list.
  ([#1318](https://github.com/open-telemetry/opentelemetry-specification/pull/1318))
- `process.runtime.description` resource convention: Add `java.vm.name`
  ([#1242](https://github.com/open-telemetry/opentelemetry-specification/pull/1242))
- Refine span name guideline for SQL database spans
  ([#1219](https://github.com/open-telemetry/opentelemetry-specification/pull/1219))
- Add RPC semantic conventions for metrics
  ([#1162](https://github.com/open-telemetry/opentelemetry-specification/pull/1162))
- Clarify `Description` usage on `Status` API
  ([#1257](https://github.com/open-telemetry/opentelemetry-specification/pull/1257))
- Add/Update `Status` + `error` mapping for Jaeger & Zipkin Exporters
  ([#1257](https://github.com/open-telemetry/opentelemetry-specification/pull/1257))
- Resource's service.name MUST have a default value, service.instance.id is not
  required.
  ([#1269](https://github.com/open-telemetry/opentelemetry-specification/pull/1269))
  - Clarified in [#1294](https://github.com/open-telemetry/opentelemetry-specification/pull/1294)
- Add requirement that the SDK allow custom generation of Trace IDs and Span IDs
  ([#1006](https://github.com/open-telemetry/opentelemetry-specification/pull/1006))
- Add default ratio when TraceIdRatioSampler is specified by environment variable but
  no ratio is.
  ([#1322](https://github.com/open-telemetry/opentelemetry-specification/pull/1322))
- Require schemed endpoints for OTLP exporters
  ([1234](https://github.com/open-telemetry/opentelemetry-specification/pull/1234))
- Resource SDK: Reverse (suggested) order of Resource.Merge parameters, remove
  special case for empty strings
  ([#1345](https://github.com/open-telemetry/opentelemetry-specification/pull/1345))
- Resource attributes: lowerecased the allowed values of the `aws.ecs.launchtype`
  attribute
  ([#1339](https://github.com/open-telemetry/opentelemetry-specification/pull/1339))
- Trace Exporters: Fix TODOs in Jaeger exporter spec
  ([#1374](https://github.com/open-telemetry/opentelemetry-specification/pull/1374))
- Clarify that Jaeger/Zipkin exporters must rely on the default Resource to
  get service.name if none was specified.
  ([#1386](https://github.com/open-telemetry/opentelemetry-specification/pull/1386))
- Modify OTLP/Zipkin Exporter format variables for 1.0 (allowing further specification post 1.0)
  ([#1358](https://github.com/open-telemetry/opentelemetry-specification/pull/1358))
- Add `k8s.node` semantic conventions ([#1390](https://github.com/open-telemetry/opentelemetry-specification/pull/1390))
- Clarify stability for both OTLP/HTTP and signals in OTLP.
  ([#1400](https://github.com/open-telemetry/opentelemetry-specification/pull/1400/files))

## v0.7.0 (11-18-2020)

New:

- Document service name mapping for Jaeger exporters
  ([1222](https://github.com/open-telemetry/opentelemetry-specification/pull/1222))
- Change default OTLP port number
  ([#1221](https://github.com/open-telemetry/opentelemetry-specification/pull/1221))
- Add performance benchmark specification
  ([#748](https://github.com/open-telemetry/opentelemetry-specification/pull/748))
- Enforce that the Baggage API must be fully functional, even without an installed SDK.
  ([#1103](https://github.com/open-telemetry/opentelemetry-specification/pull/1103))
- Rename "Canonical status code" to "Status code"
  ([#1081](https://github.com/open-telemetry/opentelemetry-specification/pull/1081))
- Add Metadata for Baggage entries, and clarify W3C Baggage Propagator implementation
  ([#1066](https://github.com/open-telemetry/opentelemetry-specification/pull/1066))
- Change Status to be consistent with Link and Event
  ([#1067](https://github.com/open-telemetry/opentelemetry-specification/pull/1067))
- Clarify env variables in otlp exporter
  ([#975](https://github.com/open-telemetry/opentelemetry-specification/pull/975))
- Add Prometheus exporter environment variables
  ([#1021](https://github.com/open-telemetry/opentelemetry-specification/pull/1021))
- Default propagators in un-configured API must be no-op
  ([#930](https://github.com/open-telemetry/opentelemetry-specification/pull/930))
- Define resource mapping for Jaeger exporters
  ([#891](https://github.com/open-telemetry/opentelemetry-specification/pull/891))
- Add resource semantic conventions for operating systems
  ([#693](https://github.com/open-telemetry/opentelemetry-specification/pull/693))
- Add semantic convention for source code attributes
  ([#901](https://github.com/open-telemetry/opentelemetry-specification/pull/901))
- Add semantic conventions for outgoing Function as a Service (FaaS) invocations
  ([#862](https://github.com/open-telemetry/opentelemetry-specification/pull/862))
- Add resource semantic convention for deployment environment
  ([#606](https://github.com/open-telemetry/opentelemetry-specification/pull/606/))
- Refine semantic conventions for messaging systems and add specific attributes for Kafka
  ([#1027](https://github.com/open-telemetry/opentelemetry-specification/pull/1027))
- Clarification of the behavior of the Trace API, re: context propagation, in
  the absence of an installed SDK
- Add API and semantic conventions for recording exceptions as Span Events
  ([#697](https://github.com/open-telemetry/opentelemetry-specification/pull/697))
  * API was extended to allow adding arbitrary event attributes ([#874](https://github.com/open-telemetry/opentelemetry-specification/pull/874))
  * `exception.escaped` semantic span event attribute was added
    ([#784](https://github.com/open-telemetry/opentelemetry-specification/pull/784),
    [#946](https://github.com/open-telemetry/opentelemetry-specification/pull/946))
- Allow samplers to modify tracestate
  ([#988](https://github.com/open-telemetry/opentelemetry-specification/pull/988/))
- Update the header name for otel baggage, and version date
  ([#981](https://github.com/open-telemetry/opentelemetry-specification/pull/981))
- Define PropagationOnly Span to simplify active Span logic in Context
  ([#994](https://github.com/open-telemetry/opentelemetry-specification/pull/994))
- Add limits to the number of attributes, events, and links in SDK Spans
  ([#942](https://github.com/open-telemetry/opentelemetry-specification/pull/942))
- Add Metric SDK specification (partial): covering terminology and Accumulator component
  ([#626](https://github.com/open-telemetry/opentelemetry-specification/pull/626))
- Clarify context interaction for trace module
  ([#1063](https://github.com/open-telemetry/opentelemetry-specification/pull/1063))
- Add `Shutdown` function to `*Provider` SDK
  ([#1074](https://github.com/open-telemetry/opentelemetry-specification/pull/1074))
- Add semantic conventions for system metrics
  ([#937](https://github.com/open-telemetry/opentelemetry-specification/pull/937))
- Add `db.sql.table` to semantic conventions, allow `db.operation` for SQL
  ([#1141](https://github.com/open-telemetry/opentelemetry-specification/pull/1141))
- Add OTEL_TRACE_SAMPLER env variable definition
  ([#1136](https://github.com/open-telemetry/opentelemetry-specification/pull/1136/))
- Add guidelines for OpenMetrics interoperability
  ([#1154](https://github.com/open-telemetry/opentelemetry-specification/pull/1154))
- Add OTEL_TRACE_SAMPLER_ARG env variable definition
  ([#1202](https://github.com/open-telemetry/opentelemetry-specification/pull/1202))

Updates:

- Clarify null SHOULD NOT be allowed even in arrays
  ([#1214](https://github.com/open-telemetry/opentelemetry-specification/pull/1214))
- Remove ordering SHOULD-requirement for attributes
  ([#1212](https://github.com/open-telemetry/opentelemetry-specification/pull/1212))
- Make `process.pid` optional, split `process.command_args` from `command_line`
  ([#1137](https://github.com/open-telemetry/opentelemetry-specification/pull/1137))
- Renamed `CorrelationContext` to `Baggage`:
  ([#857](https://github.com/open-telemetry/opentelemetry-specification/pull/857))
- Add semantic convention for NGINX custom HTTP 499 status code.
- Adapt semantic conventions for the span name of messaging systems
  ([#690](https://github.com/open-telemetry/opentelemetry-specification/pull/690))
- Remove lazy Event and Link API from Span interface
  ([#840](https://github.com/open-telemetry/opentelemetry-specification/pull/840))
  * SIGs are recommended to remove any existing implementation of the lazy APIs
    to avoid conflicts/breaking changes in case they will be reintroduced to the
    spec in future.
- Provide clear definitions for readable and read/write span interfaces in the
  SDK
  ([#669](https://github.com/open-telemetry/opentelemetry-specification/pull/669))
  * SpanProcessors must provide read/write access at least in OnStart.
- Specify how `Probability` sampler is used with `ParentOrElse` sampler.
- Clarify event timestamp origin and range
  ([#839](https://github.com/open-telemetry/opentelemetry-specification/pull/839))
- Clean up api-propagators.md, by extending documentation and removing redundant
  sections
  ([#577](https://github.com/open-telemetry/opentelemetry-specification/pull/577))
- Rename HTTPText propagator to TextMap
  ([#793](https://github.com/open-telemetry/opentelemetry-specification/pull/793))
- Rename ParentOrElse sampler to ParentBased and add multiple delegate samplers
  ([#610](https://github.com/open-telemetry/opentelemetry-specification/pull/610))
- Rename ProbabilitySampler to TraceIdRatioBasedSampler and add requirements
  ([#611](https://github.com/open-telemetry/opentelemetry-specification/pull/611))
- Version attributes no longer have a prefix such as semver:
  ([#873](https://github.com/open-telemetry/opentelemetry-specification/pull/873))
- Add semantic conventions for process runtime
  ([#882](https://github.com/open-telemetry/opentelemetry-specification/pull/882),
   [#1137](https://github.com/open-telemetry/opentelemetry-specification/pull/1137))
- Use hex encoding for trace id and span id fields in OTLP JSON encoding:
  ([#911](https://github.com/open-telemetry/opentelemetry-specification/pull/911))
- Explicitly specify the SpanContext APIs IsValid and IsRemote as required
  ([#914](https://github.com/open-telemetry/opentelemetry-specification/pull/914))
- A full `Context` is the only way to specify a parent of a `Span`.
  `SpanContext` or even `Span` are not allowed anymore.
  ([#875](https://github.com/open-telemetry/opentelemetry-specification/pull/875))
- Remove obsolete `http.status_text` from semantic conventions
  ([#972](https://github.com/open-telemetry/opentelemetry-specification/pull/972))
- Define `null` as an invalid value for attributes and declare attempts to set
  `null` as undefined behavior
  ([#992](https://github.com/open-telemetry/opentelemetry-specification/pull/992))
- SDK: Rename the `Decision` values for `SamplingResult`s to `DROP`, `RECORD_ONLY`
  and `RECORD_AND_SAMPLE` for consistency
  ([#938](https://github.com/open-telemetry/opentelemetry-specification/pull/938),
  [#956](https://github.com/open-telemetry/opentelemetry-specification/pull/956))
- Metrics API: Replace "Additive" with "Adding", "Non-Additive" with "Grouping"
  ([#983](https://github.com/open-telemetry/opentelemetry-specification/pull/983)
- Move active span interaction in the Trace API to a separate class
  ([#923](https://github.com/open-telemetry/opentelemetry-specification/pull/923))
- Metrics SDK: Specify LastValue default aggregation for ValueObserver
  ([#984](https://github.com/open-telemetry/opentelemetry-specification/pull/984)
- Metrics SDK: Specify TBD default aggregation for ValueRecorder
  ([#984](https://github.com/open-telemetry/opentelemetry-specification/pull/984)
- Trace SDK: Sampler.ShouldSample gets parent Context instead of SpanContext
  ([#881](https://github.com/open-telemetry/opentelemetry-specification/pull/881))
- SDK: Specify known values, as well as basic error handling for OTEL_PROPAGATORS.
  ([#962](https://github.com/open-telemetry/opentelemetry-specification/pull/962))
  ([#995](https://github.com/open-telemetry/opentelemetry-specification/pull/995))
- SDK: Specify when to generate new IDs with sampling
  ([#1225](https://github.com/open-telemetry/opentelemetry-specification/pull/1225))
- Remove custom header name for Baggage, use official header
  ([#993](https://github.com/open-telemetry/opentelemetry-specification/pull/993))
- Trace API: Clarifications for `Span.End`, e.g. IsRecording becomes false after End
  ([#1011](https://github.com/open-telemetry/opentelemetry-specification/pull/1011))
- Update semantic conventions for gRPC for new Span Status
  ([#1156](https://github.com/open-telemetry/opentelemetry-specification/pull/1156))

## v0.6.0 (2020-07-01)

New:

- Add span attribute to indicate cold starts of Function as a Service executions
  ([#650](https://github.com/open-telemetry/opentelemetry-specification/pull/650))
- Add conventions for naming of exporter packages
  ([#629](https://github.com/open-telemetry/opentelemetry-specification/pull/629))
- Add semantic conventions for container id
  ([#673](https://github.com/open-telemetry/opentelemetry-specification/pull/673))
- Add semantic conventions for HTTP content length
  ([#641](https://github.com/open-telemetry/opentelemetry-specification/pull/641))
- Add semantic conventions for process resource
  ([#635](https://github.com/open-telemetry/opentelemetry-specification/pull/635))
- Add peer.service to provide a user-configured name for a remote service
  ([#652](https://github.com/open-telemetry/opentelemetry-specification/pull/652))

Updates:

- Improve root Span description
  ([#645](https://github.com/open-telemetry/opentelemetry-specification/pull/645))
- Extend semantic conventions for RPC and allow non-gRPC calls
  ([#604](https://github.com/open-telemetry/opentelemetry-specification/pull/604))
- Revise and extend semantic conventions for databases
  ([#575](https://github.com/open-telemetry/opentelemetry-specification/pull/575))
- Clarify Tracer vs TracerProvider in tracing API and SDK spec.
  ([#619](https://github.com/open-telemetry/opentelemetry-specification/pull/619))
  Most importantly:
  * Configuration should be stored not per Tracer but in the TracerProvider.
  * Active spans are not per Tracer.
- Do not set any value in Context upon failed extraction
  ([#671](https://github.com/open-telemetry/opentelemetry-specification/pull/671))
- Clarify semantic conventions around span start and end time
  ([#592](https://github.com/open-telemetry/opentelemetry-specification/pull/592))

## v0.5.0 (06-02-2020)

- Define Log Data Model.
- Remove SpanId from Sampler input.
- Clarify what it will mean for a vendor to "support OpenTelemetry".
- Clarify Tracers should reference an InstrumentationLibrary rather than a
  Resource.
- Replace ALWAYS_PARENT sampler with a composite ParentOrElse sampler.
- Incorporate old content on metrics calling conventions, label sets.
- Update api-metrics-user.md and api-metrics-meter.md with the latest metrics
  API.
- Normalize Instrumentation term for instrumentations.
- Change w3c correlation context to custom header.

## v0.4.0 (2020-05-12)

- [OTEP-83](https://github.com/open-telemetry/oteps/blob/main/text/0083-component.md)
  Introduce the notion of InstrumentationLibrary.
- [OTEP-88](https://github.com/open-telemetry/oteps/blob/main/text/metrics/0088-metric-instrument-optional-refinements.md)
  Metrics API instrument foundation.
- [OTEP-91](https://github.com/open-telemetry/oteps/blob/main/text/logs/0091-logs-vocabulary.md)
  Logs vocabulary.
- [OTEP-92](https://github.com/open-telemetry/oteps/blob/main/text/logs/0092-logs-vision.md)
  Logs Vision.
- [OTEP-90](https://github.com/open-telemetry/oteps/blob/main/text/metrics/0090-remove-labelset-from-metrics-api.md)
  Remove LabelSet from the metrics API.
- [OTEP-98](https://github.com/open-telemetry/oteps/blob/main/text/metrics/0098-metric-instruments-explained.md)
  Explain the metric instruments.
- [OTEP-99](https://github.com/open-telemetry/oteps/blob/main/text/0099-otlp-http.md)
  OTLP/HTTP: HTTP Transport Extension for OTLP.
- Define handling of null and empty attribute values.
- Rename Setter.put to Setter.set
- Add glossary for typically misused terms.
- Clarify that resources are immutable.
- Clarify that SpanContext.IsRemote is false on remote children.
- Move specifications into sub-directories per signal.
- Remove references to obsolete `peer.*` attributes.
- Span semantic conventions for for messaging systems.
- Span semantic conventions for function as a service.
- Remove the handling of retries from trace exporters.
- Remove Metrics' default keys.
- Add some clarifying language to the semantics of metric instrument naming.
- Allow injectors and extractors to be separate interfaces.
- Add an explanation on why Context Restore operation is needed.
- Document special Zipkin conversion cases.

## v0.3.0 (2020-02-21)

- [OTEP-0059](https://github.com/open-telemetry/oteps/blob/main/text/trace/0059-otlp-trace-data-format.md)
  Add OTLP Trace Data Format specification.
- [OTEP-0066](https://github.com/open-telemetry/oteps/blob/main/text/0066-separate-context-propagation.md)
  Separate Layer for Context Propagation.
- [OTEP-0070](https://github.com/open-telemetry/oteps/blob/main/text/metrics/0070-metric-bound-instrument.md)
  Rename metric instrument "Handles" to "Bound Instruments".
- [OTEP-0072](https://github.com/open-telemetry/oteps/blob/main/text/metrics/0072-metric-observer.md)
  Metric Observer instrument specification (refinement).
- [OTEP-0080](https://github.com/open-telemetry/oteps/blob/main/text/metrics/0080-remove-metric-gauge.md)
  Remove the Metric Gauge instrument, recommend use of other instruments.
- Update 0003-measure-metric-type to match current Specification.
- Update 0009-metric-handles to match current Specification.
- Clarify named tracers and meters.
- Remove SamplingHint from the Sampling OTEP (OTEP-0006).
- Remove component attribute.
- Allow non-string Resource label values.
- Allow array values for attributes.
- Add service version to Resource attributes.
- Add general, general identity, network and VM image attribute conventions.
- Add a section on transformation to Zipkin Spans.
- Add a section on SDK default configuration.
- Enhance semantic conventions for HTTP/RPC.
- Provide guidelines for low-cardinality span names.
- SDK Tracer: Replace TracerFactory with TracerProvider.
- Update Resource to be in the SDK.

## v0.2.0 (2019-10-22)

- [OTEP-0001](https://github.com/open-telemetry/oteps/blob/main/text/0001-telemetry-without-manual-instrumentation.md)
  Added Auto-Instrumentation.
- [OTEP-0002](https://github.com/open-telemetry/oteps/blob/main/text/trace/0002-remove-spandata.md):
  Removed SpanData interface in favor of Span Start and End options.
- [OTEP-0003](https://github.com/open-telemetry/oteps/blob/main/text/metrics/0003-measure-metric-type.md)
  Consolidatesd pre-aggregated and raw metrics APIs.
- [OTEP-0008](https://github.com/open-telemetry/oteps/blob/main/text/metrics/0008-metric-observer.md)
  Added Metrics Observers API.
- [OTEP-0009](https://github.com/open-telemetry/oteps/blob/main/text/metrics/0009-metric-handles.md)
  Added Metrics Handle API.
- [OTEP-0010](https://github.com/open-telemetry/oteps/blob/main/text/metrics/0010-cumulative-to-counter.md)
  Rename "Cumulative" to "Counter" in the Metrics API.
- [OTEP-006](https://github.com/open-telemetry/oteps/blob/main/text/trace/0006-sampling.md)
  Moved sampling from the API tp the SDK.
- [OTEP-0007](https://github.com/open-telemetry/oteps/blob/main/text/0007-no-out-of-band-reporting.md)
  Moved support for out-of-band telemetry from the API to the SDK.
- [OTEP-0016](https://github.com/open-telemetry/oteps/blob/main/text/0016-named-tracers.md)
  Added named providers for Tracers and Meters.
- Added design goals and requirements for a telemetry data exchange protocol.
- Added a Span Processor interface for intercepting span start and end
  invocations.
- Added a Span Exporter interface for processing batches of spans.
- Replaced DistributedContext.GetIterator with GetEntries.
- Added clarifications and adjustments to improve cross-language applicability.
- Added a specification for SDK configuration.

## v0.1.0 (2019-06-21)

- Added API proposal for the converged OpenTracing/OpenCensus project is
  complete.<|MERGE_RESOLUTION|>--- conflicted
+++ resolved
@@ -51,12 +51,8 @@
 
 ### Logs
 
-<<<<<<< HEAD
-- No changes.
-=======
 - Add `Context` as argument to `LogRecordProcessor#onEmit`.
   ([#2927](https://github.com/open-telemetry/opentelemetry-specification/pull/2927))
->>>>>>> c0b850f4
 
 ### Resource
 
