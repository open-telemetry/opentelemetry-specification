# Changelog

Please update changelog as part of any significant pull request. Place short
description of your change into "Unreleased" section. As part of release process
content of "Unreleased" section content will generate release notes for the
release.

## Unreleased

### Context

### Traces

### Metrics

### Logs

### Resource

### OpenTelemetry Protocol

### Compatibility

### SDK Configuration

### Common

### Supplementary Guidelines

## v1.27.0 (2023-11-08)

### Context

- No changes.

### Traces

- Add a new AddLink() operation to Span (experimental).
  ([#3678](https://github.com/open-telemetry/opentelemetry-specification/pull/3678))

### Metrics

- No changes.

### Logs

<<<<<<< HEAD
- Add definition for standard output log record exporter.
  ([#3741](https://github.com/open-telemetry/opentelemetry-specification/pull/3741))
=======
- No changes.
>>>>>>> fd761835

### Resource

- No changes.

### OpenTelemetry Protocol

- New exporter implementations do not need to support
  `OTEL_EXPORTER_OTLP_SPAN_INSECURE` and `OTEL_EXPORTER_OTLP_METRIC_INSECURE`.
  ([#3719](https://github.com/open-telemetry/opentelemetry-specification/pull/3719))

### Compatibility

- No changes.

### SDK Configuration

- Define file configuration parse and create operations.
  ([#3437](https://github.com/open-telemetry/opentelemetry-specification/pull/3437))
- Add environment variable implementation guidelines.
  ([#3738](https://github.com/open-telemetry/opentelemetry-specification/pull/3738))

### Common

- Rename/replace `(client|server).socket.(address|port)` attributes with `network.(peer|local).(address|port)`.
  ([#3713](https://github.com/open-telemetry/opentelemetry-specification/pull/3713))

### Supplementary Guidelines

- No changes.

## v1.26.0 (2023-10-10)

### Context

- No changes.

### Traces

- `ParentBased` sampler is a decorator (not a composite).
  ([#3706](https://github.com/open-telemetry/opentelemetry-specification/pull/3706))

### Metrics

- Consistently use "advisory parameters" instead of "advice parameters".
  ([#3693](https://github.com/open-telemetry/opentelemetry-specification/pull/3693))
- Stabilize `ExplicitBucketBoundaries` instrument advisory parameter.
  ([#3694](https://github.com/open-telemetry/opentelemetry-specification/pull/3694))

### Logs

- Update two apache access logs mappings.
  ([#3712](https://github.com/open-telemetry/opentelemetry-specification/pull/3712))

### Resource

- No changes.

### OpenTelemetry Protocol

- No changes.

### Compatibility

- Prometheus exporters omit empty resources and scopes without attributes.
  ([#3660](https://github.com/open-telemetry/opentelemetry-specification/pull/3660))

### SDK Configuration

- Fix description of OTEL_ATTRIBUTE_COUNT_LIMIT
  ([#3714](https://github.com/open-telemetry/opentelemetry-specification/pull/3714))

### Common

- Add upgrading and version management documentation
  ([#3695](https://github.com/open-telemetry/opentelemetry-specification/pull/3695))

### Supplementary Guidelines

- No changes.

## v1.25.0 (2023-09-13)

### Context

- No changes.

### Traces

- No changes.

### Metrics

- Increase metric name maximum length from 63 to 255 characters.
  ([#3648](https://github.com/open-telemetry/opentelemetry-specification/pull/3648))
- MetricReader.Collect ignores Resource from MetricProducer.Produce.
  ([#3636](https://github.com/open-telemetry/opentelemetry-specification/pull/3636))
- Attribute sets not observed during async callbacks are not exported.
  ([#3242](https://github.com/open-telemetry/opentelemetry-specification/pull/3242))
- Promote MetricProducer specification to feature-freeze.
  ([#3655](https://github.com/open-telemetry/opentelemetry-specification/pull/3655))
- Add synchronous gauge instrument, clarify temporality selection influence on
  metric point persistence.
  ([#3540](https://github.com/open-telemetry/opentelemetry-specification/pull/3540))
- Clarify that advice is non-identifying.
  ([#3661](https://github.com/open-telemetry/opentelemetry-specification/pull/3661))
- Define the default size of the `SimpleFixedSizeExemplarReservoir` to be `1`.
  ([#3670](https://github.com/open-telemetry/opentelemetry-specification/pull/3670))
- Rename "advice" to "advisory parameters".
  ([#3662](https://github.com/open-telemetry/opentelemetry-specification/pull/3662))
- Clarify the minimal implementation of a `View`'s `attribute_keys` is an allow-list.
  ([#3680](https://github.com/open-telemetry/opentelemetry-specification/pull/3680))
- Add "/" to valid characters for instrument names
  ([#3684](https://github.com/open-telemetry/opentelemetry-specification/pull/3684))
- Stabilize the `MetricProducer`.
  ([#3685](https://github.com/open-telemetry/opentelemetry-specification/pull/3685))

### Logs

- Update GCP data model to use `TraceFlags` instead of
  `gcp.trace_sampled`. ([#3629](https://github.com/open-telemetry/opentelemetry-specification/pull/3629))

### Resource

- No changes.

### OpenTelemetry Protocol

- Fix and clarify definition of "transient error" in the OTLP exporter specification.
  ([#3653](https://github.com/open-telemetry/opentelemetry-specification/pull/3653))

### Compatibility

- OpenTracing Shim: Allow invalid but sampled SpanContext to be returned.
  ([#3471](https://github.com/open-telemetry/opentelemetry-specification/pull/3471))
- Prometheus: Allow changing metric names by default when translating from Prometheus to OpenTelemetry.
  ([#3679](https://github.com/open-telemetry/opentelemetry-specification/pull/3679))

### SDK Configuration

- No changes.

### Common

- No changes.

### Supplemenatary Guidelines

- No changes.

## v1.24.0 (2023-08-10)

### Context

- No changes.

### Traces

- No changes.

### Metrics

- Specify how to handle instrument name conflicts.
  ([#3626](https://github.com/open-telemetry/opentelemetry-specification/pull/3626))
- Add experimental metric attributes advice API.
  ([#3546](https://github.com/open-telemetry/opentelemetry-specification/pull/3546))
- Revise the exemplar default reservoirs.
  ([#3627](https://github.com/open-telemetry/opentelemetry-specification/pull/3627))
- Mark the default aggregation cardinality Experimental in MetricReader.
  ([#3619](https://github.com/open-telemetry/opentelemetry-specification/pull/3619))
- Mark Metric No-Op API as stable.
  ([#3642](https://github.com/open-telemetry/opentelemetry-specification/pull/3642))
- MetricProducers are provided as config to MetricReaders instead of through a RegisterProducer operation.
  ([#3613](https://github.com/open-telemetry/opentelemetry-specification/pull/3613))
- Refine `MetricProvider.ForceFlush` and define `ForceFlush` for periodic exporting MetricReader.
  ([#3563](https://github.com/open-telemetry/opentelemetry-specification/pull/3563))

### Logs

- Clarify how log appender use Scope name and attributes.
  ([#3583](https://github.com/open-telemetry/opentelemetry-specification/pull/3583))
- Mark No-Op Logs Bridge API as stable.
  ([#3642](https://github.com/open-telemetry/opentelemetry-specification/pull/3642))

### Resource

- No changes.

### Compatibility

- Prometheus exporters SHOULD provide configuration to disable the addition of `_total` suffixes.
  ([#3590](https://github.com/open-telemetry/opentelemetry-specification/pull/3590))

### SDK Configuration

- No changes.

### Common

- No changes.

### Supplemenatary Guidelines

- No changes.

## v1.23.0 (2023-07-12)

### Context

- No changes.

### Traces

- Refine SDK TracerProvider configuration section.
  ([#3559](https://github.com/open-telemetry/opentelemetry-specification/pull/3559))
- Make SDK Tracer Creation more normative.
  ([#3529](https://github.com/open-telemetry/opentelemetry-specification/pull/3529))

### Metrics

- Refine SDK MeterProvider configuration section.
  ([#3522](https://github.com/open-telemetry/opentelemetry-specification/pull/3522))
- Clarify metric view requirements and recommendations.
  ([#3524](https://github.com/open-telemetry/opentelemetry-specification/pull/3524))
- Change the view name to be the view's stream configuration name.
  ([#3524](https://github.com/open-telemetry/opentelemetry-specification/pull/3524))
- Make SDK Meter Creation more normative.
  ([#3529](https://github.com/open-telemetry/opentelemetry-specification/pull/3529))
- Clarify duplicate instrument registration scope to be a MeterProvider.
  ([#3538](https://github.com/open-telemetry/opentelemetry-specification/pull/3538))
- Clarify identical instrument definition for SDK.
  ([#3585](https://github.com/open-telemetry/opentelemetry-specification/pull/3585))

### Logs

- Refine SDK LoggerProvider configuration section.
  ([#3559](https://github.com/open-telemetry/opentelemetry-specification/pull/3559))
- Make SDK Logger Creation more normative.
  ([#3529](https://github.com/open-telemetry/opentelemetry-specification/pull/3529))

### Resource

- No changes.

### Compatibility

- NOTICE: Remove the Jaeger Exporter
  ([#3567](https://github.com/open-telemetry/opentelemetry-specification/pull/3567))
- Prometheus: Do not add `_total` suffix if the metric already ends in `_total`.
  ([#3581](https://github.com/open-telemetry/opentelemetry-specification/pull/3581))
- Prometheus type and unit suffixes are not trimmed by default.
  ([#3580](https://github.com/open-telemetry/opentelemetry-specification/pull/3580))

### SDK Configuration

- Extract Exemplar section and mark it as Experimental.
  ([#3533](https://github.com/open-telemetry/opentelemetry-specification/pull/3533))

### Common

- No changes.

### Supplemenatary Guidelines

- No changes.

## v1.22.0 (2023-06-09)

### Context

- No changes.

### Traces

- No changes.

### Metrics

- Make recommendation to reserve aggregator normative.
  ([#3526](https://github.com/open-telemetry/opentelemetry-specification/pull/3526))

### Logs

- No changes.

### Resource

- No changes.

### Compatibility

- No changes.

### OpenTelemetry Protocol

- Move OTLP specification to github.com/open-telemetry/opentelemetry-proto.
  ([#3454](https://github.com/open-telemetry/opentelemetry-specification/pull/3454))

### SDK Configuration

- No changes.

### Telemetry Schemas

- No changes.

### Common

- Explain why custom attributes are not recommended to be placed in OTel
  namespaces.
  ([#3507](https://github.com/open-telemetry/opentelemetry-specification/pull/3507))

### Supplemenatary Guidelines

- No changes.

## v1.21.0 (2023-05-09)

### Context

- No changes.

### Traces

- No changes.

### Metrics

- Add experimental histogram advice API.
  ([#3216](https://github.com/open-telemetry/opentelemetry-specification/pull/3216))
- Recommended non-prefixed units for metric instrument semantic conventions.
  ([#3312](https://github.com/open-telemetry/opentelemetry-specification/pull/3312))
- Recommended cardinality limits to protect metrics pipelines against
  excessive data production from a single instrument.
  ([#2960](https://github.com/open-telemetry/opentelemetry-specification/pull/2960))
- Specify second unit (`s`) and advice bucket boundaries of `[]`
  for `process.runtime.jvm.gc.duration`.
  ([#3458](https://github.com/open-telemetry/opentelemetry-specification/pull/3458))
- Add links to the JMX APIs that are the JVM runtime metric sources.
  ([#3463](https://github.com/open-telemetry/opentelemetry-specification/pull/3463))

### Logs

- Clarify parameters for emitting a log record.
  ([#3345](https://github.com/open-telemetry/opentelemetry-specification/pull/3354))
- Drop logger include_trace_context parameter.
  ([#3397](https://github.com/open-telemetry/opentelemetry-specification/pull/3397))
- Clarify how ObservedTimestamp field is set if unspecified
  ([#3385](https://github.com/open-telemetry/opentelemetry-specification/pull/3385))
- Mark logs bridge API / SDK as stable.
  ([#3376](https://github.com/open-telemetry/opentelemetry-specification/pull/3376))
- Mark LogRecord Environment Variables as stable.
  ([#3449](https://github.com/open-telemetry/opentelemetry-specification/pull/3449))

### Resource

### Semantic Conventions

- The Semantic Conventions have moved to a separate repository
  [github.com/open-telemetry/semantic-conventions](https://github.com/open-telemetry/semantic-conventions).
  There will be no future semantic conventions release from this repository.
  ([#3489](https://github.com/open-telemetry/opentelemetry-specification/pull/3489))

### Compatibility

- Mark OpenCensus compatibility spec as stable
  ([#3425](https://github.com/open-telemetry/opentelemetry-specification/pull/3425))

### OpenTelemetry Protocol

- No changes.

### SDK Configuration

- Lay initial groundwork for file configuration
  ([#3360](https://github.com/open-telemetry/opentelemetry-specification/pull/3360))
- Move file configuration schema to `opentelemetry-configuration`.
  ([#3412](https://github.com/open-telemetry/opentelemetry-specification/pull/3412))
- Move `sdk-configuration.md` and `sdk-environment-variables.md`
  to `/specification/configuration/`.
  ([#3434](https://github.com/open-telemetry/opentelemetry-specification/pull/3434))

### Telemetry Schemas

- No changes.

### Common

- Add log entries to specification README.md contents.
  ([#3435](https://github.com/open-telemetry/opentelemetry-specification/pull/3435))

### Supplemenatary Guidelines

- Add guidance to use service-supported propagation formats as default for AWS SDK client calls.
  ([#3212](https://github.com/open-telemetry/opentelemetry-specification/pull/3212))

## v1.20.0 (2023-04-07)

### Context

- No changes.

### Traces

- Clarify required parent information in ReadableSpan. Technically a relaxation,
  but previously it was easy to overlook certain properties were required.
  [#3257](https://github.com/open-telemetry/opentelemetry-specification/pull/3257)
- Remove underspecified and unused Span decorator from Trace SDK.
  ([#3363](https://github.com/open-telemetry/opentelemetry-specification/pull/3363))

### Metrics

- Clarify that units should use UCUM case sensitive variant.
  ([#3306](https://github.com/open-telemetry/opentelemetry-specification/pull/3306))
- Remove No-Op instrument and Meter creation requirements.
  ([#3322](https://github.com/open-telemetry/opentelemetry-specification/pull/3322))
- Fixed attributes requirement level in semantic conventions for hardware metrics
  ([#3258](https://github.com/open-telemetry/opentelemetry-specification/pull/3258))

### Logs

- Update log readme "request context" to "trace context".
  ([#3332](https://github.com/open-telemetry/opentelemetry-specification/pull/3332))
- Remove log readme document status.
  ([#3334](https://github.com/open-telemetry/opentelemetry-specification/pull/3334))
- Break out compatibility document on recording trace context in non-OTLP Log Format
  ([#3331](https://github.com/open-telemetry/opentelemetry-specification/pull/3331))
- Ensure Logs Bridge API doesn't contain SDK implementation details
  ([#3275](https://github.com/open-telemetry/opentelemetry-specification/pull/3275))
- Add Log Bridge API artifact naming guidance
  ([#3346](https://github.com/open-telemetry/opentelemetry-specification/pull/3346))
- Add log appender / bridge to glossary.
  ([#3335](https://github.com/open-telemetry/opentelemetry-specification/pull/3335))

### Resource

- No changes.

### Semantic Conventions

- Clarify that attribute requirement levels apply to the instrumentation library
  ([#3289](https://github.com/open-telemetry/opentelemetry-specification/pull/3289))
- Fix grammatical number of metric units.
  ([#3298](https://github.com/open-telemetry/opentelemetry-specification/pull/3298))
- Rename `net.app.protocol.(name|version)` to `net.protocol.(name|version)`
  ([#3272](https://github.com/open-telemetry/opentelemetry-specification/pull/3272))
- Replace `http.flavor` with `net.protocol.(name|version)`
  ([#3272](https://github.com/open-telemetry/opentelemetry-specification/pull/3272))
- Metric requirement levels are now stable
  ([#3271](https://github.com/open-telemetry/opentelemetry-specification/pull/3271))
- BREAKING: remove `messaging.destination.kind` and `messaging.source.kind`.
  ([#3214](https://github.com/open-telemetry/opentelemetry-specification/pull/3214),
  [#3348](https://github.com/open-telemetry/opentelemetry-specification/pull/3348))
- Define attributes collected for `cosmosdb` by Cosmos DB SDK
  ([#3097](https://github.com/open-telemetry/opentelemetry-specification/pull/3097))
- Clarify stability requirements of semantic conventions
  ([#3225](https://github.com/open-telemetry/opentelemetry-specification/pull/3225))
- BREAKING: Change span statuses for gRPC server spans.
  ([#3333](https://github.com/open-telemetry/opentelemetry-specification/pull/3333))
- Stabilize key components of `service.*` and `telemetry.sdk.*` resource
  semantic conventions.
  ([#3202](https://github.com/open-telemetry/opentelemetry-specification/pull/3202))
- Fixed attributes requirement level in semantic conventions for hardware metrics
  ([#3258](https://github.com/open-telemetry/opentelemetry-specification/pull/3258))
- Added AWS S3 semantic conventions.
  ([#3251](https://github.com/open-telemetry/opentelemetry-specification/pull/3251))
- Fix units in the Kafka metric semantic conventions.
  ([#3300](https://github.com/open-telemetry/opentelemetry-specification/pull/3300))
- Add Trino to Database specific conventions
  ([#3347](https://github.com/open-telemetry/opentelemetry-specification/pull/3347))
- Change `db.statement` to only be collected if there is sanitization.
  ([#3127](https://github.com/open-telemetry/opentelemetry-specification/pull/3127))
- BREAKING: Remove `http.status_code` attribute from the
  `http.server.active_requests` metric.
  ([#3366](https://github.com/open-telemetry/opentelemetry-specification/pull/3366))
- Mark attribute requirement levels as stable
  ([#3368](https://github.com/open-telemetry/opentelemetry-specification/pull/3368))

### Compatibility

- No changes.

### OpenTelemetry Protocol

- Declare OTLP stable.
  ([#3274](https://github.com/open-telemetry/opentelemetry-specification/pull/3274))

### SDK Configuration

- No changes.

### Telemetry Schemas

- No changes.

### Common

- No changes.

## v1.19.0 (2023-03-06)

### Context

- No changes.

### Traces

- No changes.

### Metrics

- Add unit to View's Instrument selection criteria.
  ([#3184](https://github.com/open-telemetry/opentelemetry-specification/pull/3184))
- Add metric requirement levels "Required", "Recommended", and "Opt-In".
  ([#3237](https://github.com/open-telemetry/opentelemetry-specification/pull/3237))

### Logs

- Rename Logs API to Logs Bridge API to prevent confusion.
  ([#3197](https://github.com/open-telemetry/opentelemetry-specification/pull/3197))
- Move event language from log README to event-api.
  ([#3252](https://github.com/open-telemetry/opentelemetry-specification/pull/3252))

### Resource

- Clarify how to collect `host.id` for non-containerized systems.
  ([#3173](https://github.com/open-telemetry/opentelemetry-specification/pull/3173))

### Semantic Conventions

- Move X-Ray Env Variable propagation to span link instead of parent for AWS Lambda.
  ([#3166](https://github.com/open-telemetry/opentelemetry-specification/pull/3166))
- Add heroku resource semantic conventions.
  [#3075](https://github.com/open-telemetry/opentelemetry-specification/pull/3075)
- BREAKING: Rename faas.execution to faas.invocation_id
  ([#3209](https://github.com/open-telemetry/opentelemetry-specification/pull/3209))
- BREAKING: Change faas.max_memory units to Bytes instead of MB
  ([#3209](https://github.com/open-telemetry/opentelemetry-specification/pull/3209))
- BREAKING: Expand scope of faas.id to cloud.resource_id
  ([#3188](https://github.com/open-telemetry/opentelemetry-specification/pull/3188))
- Add Connect RPC specific conventions
  ([#3116](https://github.com/open-telemetry/opentelemetry-specification/pull/3116))
- Rename JVM metric attribute value from `nonheap` to `non_heap`
  ([#3250](https://github.com/open-telemetry/opentelemetry-specification/pull/3250))
- Mark the attribute naming guidelines in the specification as stable.
  ([#3220](https://github.com/open-telemetry/opentelemetry-specification/pull/3220))
- Mark telemetry schema readme stable.
  ([#3221](https://github.com/open-telemetry/opentelemetry-specification/pull/3221))
- Remove mention of `net.transport` from HTTP semantic conventions
  ([#3244](https://github.com/open-telemetry/opentelemetry-specification/pull/3244))
- Clarifies that if an HTTP client request is explicitly made to an IP address,
  e.g. `http://x.x.x.x:8080`, then `net.peer.name` SHOULD be the IP address `x.x.x.x`
  ([#3276](https://github.com/open-telemetry/opentelemetry-specification/pull/3276))
- Mark `net.sock.host.port` as conditionally required.
  ([#3246](https://github.com/open-telemetry/opentelemetry-specification/pull/3246))
- Rename Optional attribute requirement level to Opt-In.
  ([#3228](https://github.com/open-telemetry/opentelemetry-specification/pull/3228))
- Rename `http.user_agent` to `user_agent.original`.
  ([#3190](https://github.com/open-telemetry/opentelemetry-specification/pull/3190))
- Expand the declaration of `pool.name`.
  ([#3050](https://github.com/open-telemetry/opentelemetry-specification/pull/3050))

### Compatibility

- Update Zipkin remoteEndpoint preferences.
  ([#3087](https://github.com/open-telemetry/opentelemetry-specification/pull/3087))

### OpenTelemetry Protocol

- Declare OTLP/JSON Stable.
  ([#2930](https://github.com/open-telemetry/opentelemetry-specification/pull/2930))

### SDK Configuration

- No changes.

### Telemetry Schemas

- No changes.

### Common

- No changes.

## v1.18.0 (2023-02-09)

### Context

- No changes.

### Traces

- Clarify guidance regarding excessive logging when attributes are dropped
  or truncated.
  ([#3151](https://github.com/open-telemetry/opentelemetry-specification/pull/3151))

### Metrics

- No changes.

### Logs

- Define BatchLogRecordProcessor default configuration values.
  ([#3002](https://github.com/open-telemetry/opentelemetry-specification/pull/3002))
- Clarify guidance regarding excessive logging when attributes are dropped
  or truncated.
  ([#3151](https://github.com/open-telemetry/opentelemetry-specification/pull/3151))

### Resource

- No changes.

### Semantic Conventions

- Add Cloud Spanner and Microsoft SQL Server Compact to db.system semantic conventions
  ([#3105](https://github.com/open-telemetry/opentelemetry-specification/pull/3105)).
- Enable semantic convention tooling for metrics in spec
  ([#3119](https://github.com/open-telemetry/opentelemetry-specification/pull/3119))
- Rename google openshift platform attribute from `google_cloud_openshift` to `gcp_openshift`
  to match the existing `cloud.provider` prefix.
  ([#3095](https://github.com/open-telemetry/opentelemetry-specification/pull/3095))
- Changes http server span names from `{http.route}` to `{http.method} {http.route}`
  (when route is available), and from `HTTP {http.method}` to `{http.method}` (when
  route is not available).
  Changes http client span names from `HTTP {http.method}` to `{http.method}`.
  ([#3165](https://github.com/open-telemetry/opentelemetry-specification/pull/3165))
- Mark `http.server.duration` and `http.client.duration` metrics as required, and mark
  all other HTTP metrics as optional.
  [#3158](https://github.com/open-telemetry/opentelemetry-specification/pull/3158)
- Add `net.host.port` to `http.server.active_requests` metrics attributes.
  [#3158](https://github.com/open-telemetry/opentelemetry-specification/pull/3158)
- `http.route` SHOULD contain the "application root" if there is one.
  ([#3164](https://github.com/open-telemetry/opentelemetry-specification/pull/3164))

### Compatibility

- Add condition with sum and count for Prometheus summaries
  ([3059](https://github.com/open-telemetry/opentelemetry-specification/pull/3059)).
- Clarify prometheus unit conversions
  ([#3066](https://github.com/open-telemetry/opentelemetry-specification/pull/3066)).
- Define conversion mapping from OTel Exponential Histograms to Prometheus Native
  Histograms.
  ([#3079](https://github.com/open-telemetry/opentelemetry-specification/pull/3079))
- Fix Prometheus histogram metric suffixes. Bucket series end in `_bucket`
  ([#3018](https://github.com/open-telemetry/opentelemetry-specification/pull/3018)).

### OpenTelemetry Protocol

- No changes.

### SDK Configuration

- Add log-specific attribute limit configuration and clarify that general
  attribute limit configuration also apply to log records
  ([#2861](https://github.com/open-telemetry/opentelemetry-specification/pull/2861)).

### Telemetry Schemas

- No changes.

### Common

- No changes.

## v1.17.0 (2023-01-17)

### Context

- No changes.

### Traces

- Clarify that the BatchSpanProcessor should export batches when the queue reaches the batch size
  ([#3024](https://github.com/open-telemetry/opentelemetry-specification/pull/3024))
- Deprecate jaeger exporter, scheduled for spec removal in July 2023.
  [#2858](https://github.com/open-telemetry/opentelemetry-specification/pull/2858)

### Metrics

- Rename built-in ExemplarFilters to AlwaysOn, AlwaysOff and TraceBased.
  ([#2919](https://github.com/open-telemetry/opentelemetry-specification/pull/2919))
- Add `MaxScale` config option to Exponential Bucket Histogram Aggregation.
  ([#3017](https://github.com/open-telemetry/opentelemetry-specification/pull/3017))
- Rename exponential bucket histogram aggregation to base 2 exponential histogram
  aggregation. Rename "OTEL_EXPORTER_OTLP_METRICS_DEFAULT_HISTOGRAM_AGGREGATION"
  value from "exponential_bucket_histogram" to
  "base2_exponential_bucket_histogram". Mark exponential histogram data model and
  base2 exponential histogram aggregation as stable.
  ([#3041](https://github.com/open-telemetry/opentelemetry-specification/pull/3041))

### Logs

- Clarify usage of log body for structured logs
  ([#3023](https://github.com/open-telemetry/opentelemetry-specification/pull/3023))
- Move appendices from Data Model to new Data Model Appendix document
  ([#3207](https://github.com/open-telemetry/opentelemetry-specification/pull/3207))

### Resource

- No changes.

### Semantic Conventions

- Clarify common HTTP attributes apply to both clients and servers
  ([#3044](https://github.com/open-telemetry/opentelemetry-specification/pull/3044))
- Add `code.lineno` source code attribute
  ([#3029](https://github.com/open-telemetry/opentelemetry-specification/pull/3029))
- Add ClickHouse to db.system semantic conventions
  ([#3011](https://github.com/open-telemetry/opentelemetry-specification/pull/3011))
- Refactor messaging attributes and per-message attributes in batching scenarios.
  ([#2957](https://github.com/open-telemetry/opentelemetry-specification/pull/2957)).
  BREAKING: rename `messaging.consumer_id` to `messaging.consumer.id`,
  `messaging.destination` to `messaging.destination.name`,
  `messaging.temp_destination` to `messaging.destination.temporary`,
  `messaging.destination_kind` to `messaging.destination.kind`,
  `messaging.message_id` to `messaging.message.id`,
  `messaging.protocol` to `net.app.protocol.name`,
  `messaging.protocol_version`, `net.app.protocol.version`,
  `messaging.conversation_id` to `messaging.message.conversation_id`,
  `messaging.message_payload_size_bytes` to `messaging.message.payload_size_bytes`,
  `messaging.message_payload_compressed_size_bytes` to `messaging.message.payload_compressed_size_bytes`,
  `messaging.rabbitmq.routing_key`: `messaging.rabbitmq.destination.routing_key`,
  `messaging.kafka.message_key` to `messaging.kafka.message.key`,
  `messaging.kafka.consumer_group` to `messaging.kafka.consumer.group`,
  `messaging.kafka.partition` to `messaging.kafka.destination.partition`,
  `messaging.kafka.tombstone` to `messaging.kafka.message.tombstone`,
  `messaging.rocketmq.message_type` to `messaging.rocketmq.message.type`,
  `messaging.rocketmq.message_tag` to `messaging.rocketmq.message.tag`,
  `messaging.rocketmq.message_keys` to `messaging.rocketmq.message.keys`;
  Removed `messaging.url`;
  Renamed `send` operation to `publish`;
  Split `destination` and `source` namespaces and clarify per-message attributes in batching scenarios.

### Compatibility

- Add Tracer.Close() to the OpenTracing Shim layer.
- Add OpenCensus migration guide and add BinaryPropagation as an option to gRPC
  instrumentation for OpenCensus compatibility
  ([#3015](https://github.com/open-telemetry/opentelemetry-specification/pull/3015)).

### OpenTelemetry Protocol

- Add table for OTLP/HTTP response code and client retry recommendation
  ([#3028](https://github.com/open-telemetry/opentelemetry-specification/pull/3028))
- Remove spaces from example exporter User-Agent header to conform to RFC7231 & RFC7230.
  [#3052](https://github.com/open-telemetry/opentelemetry-specification/pull/3052)

### SDK Configuration

- Rename knowns values for "OTEL_METRICS_EXEMPLAR_FILTER" to "always_on",
  "always_off" and "trace_based".
  ([#2919](https://github.com/open-telemetry/opentelemetry-specification/pull/2919))

### Telemetry Schemas

- No changes.

### Common

- No changes.

## v1.16.0 (2022-12-08)

### Context

- No changes.

### Traces

- No changes.

### Metrics

- Define Experimental MetricProducer as a third-party provider of metric data to MetricReaders.
  ([#2951](https://github.com/open-telemetry/opentelemetry-specification/pull/2951))
- Add OTLP exporter temporality preference named "LowMemory" which
  configures Synchronous Counter and Histogram instruments to use
  Delta aggregation temporality, which allows them to shed memory
  following a cardinality explosion, thus use less memory.
  ([#2961](https://github.com/open-telemetry/opentelemetry-specification/pull/2961))

### Logs

- Clarification on what an Event is, and what the event.domain and event.name attributes represent
  ([#2848](https://github.com/open-telemetry/opentelemetry-specification/pull/2848))
- Move `event.domain` from InstrumentationScope attributes to LogRecord
  attributes.
  ([#2940](https://github.com/open-telemetry/opentelemetry-specification/pull/2940))
- Split out Event API from Log API
  ([#2941](https://github.com/open-telemetry/opentelemetry-specification/pull/2941))
- Clarify data modification in `LogRecordProcessor`.
  ([#2969](https://github.com/open-telemetry/opentelemetry-specification/pull/2969))
- Make sure it is very clear we are not building a Logging API.
  ([#2966](https://github.com/open-telemetry/opentelemetry-specification/pull/2966))

### Resource

- Extend Cloud Platform Enum with OpenShift entry for all supported cloud providers.
  ([#2985](https://github.com/open-telemetry/opentelemetry-specification/pull/2985))

### Semantic Conventions

- Add `process.runtime.jvm.gc.duration` metric to semantic conventions.
  ([#2903](https://github.com/open-telemetry/opentelemetry-specification/pull/2903))
- Make http.status_code metric attribute an int.
  ([#2943](https://github.com/open-telemetry/opentelemetry-specification/pull/2943))
- Add IBM Cloud as a cloud provider.
  ([#2965](https://github.com/open-telemetry/opentelemetry-specification/pull/2965))
- Add semantic conventions for Feature Flags
  ([#2529](https://github.com/open-telemetry/opentelemetry-specification/pull/2529))
- Rename `rpc.request.metadata.<key>` and `rpc.response.metadata.<key>` to
  `rpc.grpc.request.metadata.<key>` and `rpc.grpc.response.metadata.<key>`
  ([#2981](https://github.com/open-telemetry/opentelemetry-specification/pull/2981))
- List the machine-id as potential source for a unique host.id
  ([#2978](https://github.com/open-telemetry/opentelemetry-specification/pull/2978))
- Add `messaging.kafka.message.offset` attribute.
  ([#2982](https://github.com/open-telemetry/opentelemetry-specification/pull/2982))
- Update hardware metrics to use `direction` as per general semantic conventions
  ([#2942](https://github.com/open-telemetry/opentelemetry-specification/pull/2942))

### Compatibility

- Add OpenCensus metric bridge specification.
  ([#2979](https://github.com/open-telemetry/opentelemetry-specification/pull/2979))

### OpenTelemetry Protocol

- No changes.

### SDK Configuration

- Specify handling of invalid numeric environment variables
  ([#2963](https://github.com/open-telemetry/opentelemetry-specification/pull/2963))

### Telemetry Schemas

- No changes.

### Common

- No changes.

## v1.15.0 (2022-11-09)

### Context

- No changes.

### Traces

- Rename `http.retry_count` to `http.resend_count` and clarify its meaning.
  ([#2743](https://github.com/open-telemetry/opentelemetry-specification/pull/2743))

### Metrics

- Handle duplicate description comments during Prometheus conversion.
  ([#2890](https://github.com/open-telemetry/opentelemetry-specification/pull/2890))
- Allow to configure min/max recording in the exponential histogram aggregation.
  ([#2904](https://github.com/open-telemetry/opentelemetry-specification/pull/2904))
- Add table of instrument additive property
  ([#2906](https://github.com/open-telemetry/opentelemetry-specification/pull/2906))

### Logs

- Add `Context` as argument to `LogRecordProcessor#onEmit`.
  ([#2927](https://github.com/open-telemetry/opentelemetry-specification/pull/2927))

### Resource

- No changes.

### Semantic Conventions

- Change to messaging.kafka.max.lag from UpDownCounter to Gauge (and rename it)
  ([#2837](https://github.com/open-telemetry/opentelemetry-specification/pull/2837))
- Add daemon attribute to jvm threads metric
  ([#2828](https://github.com/open-telemetry/opentelemetry-specification/pull/2828))
- Add gRPC request and response metadata semantic conventions
  ([#2874](https://github.com/open-telemetry/opentelemetry-specification/pull/2874))
- Add `process.paging.faults` metric to semantic conventions
  ([#2827](https://github.com/open-telemetry/opentelemetry-specification/pull/2827))
- Define semantic conventions yaml for non-otlp conventions
  ([#2850](https://github.com/open-telemetry/opentelemetry-specification/pull/2850))
- Add more semantic convetion attributes of Apache RocketMQ
  ([#2881](https://github.com/open-telemetry/opentelemetry-specification/pull/2881))
- Add `process.runtime.jvm.memory.usage_after_last_gc` metric to semantic conventions.
  ([#2901](https://github.com/open-telemetry/opentelemetry-specification/pull/2901))

### Compatibility

- Specify how Prometheus exporters and receivers handle instrumentation scope.
  ([#2703](https://github.com/open-telemetry/opentelemetry-specification/pull/2703)).

### OpenTelemetry Protocol

- Clarify that lowerCamelCase field names MUST be used for OTLP/JSON
  ([#2829](https://github.com/open-telemetry/opentelemetry-specification/pull/2829))

### SDK Configuration

- No changes.

### Telemetry Schemas

- No changes.

### Common

- Clarify that Scope is defined at build time
  ([#2878](https://github.com/open-telemetry/opentelemetry-specification/pull/2878))

## v1.14.0 (2022-10-04)

### Context

- No changes.

### Traces

- No changes.

### Metrics

- Changed the default buckets for Explicit Bucket Histogram to better match the
  official Prometheus clients.
  ([#2770](https://github.com/open-telemetry/opentelemetry-specification/pull/2770)).
- Fix OpenMetrics valid label keys, and specify prometheus conversion for metric name.
  ([#2788](https://github.com/open-telemetry/opentelemetry-specification/pull/2788))

### Logs

- Add environment variables for configuring the `BatchLogRecordProcessor`.
  ([#2785](https://github.com/open-telemetry/opentelemetry-specification/pull/2785))
- Fix inconsistencies in log README
  ([#2800](https://github.com/open-telemetry/opentelemetry-specification/pull/2800)).

### Resource

- Add `browser.mobile` and `browser.language` resource attributes
  ([#2761](https://github.com/open-telemetry/opentelemetry-specification/pull/2761))

### Semantic Conventions

- Add `process.context_switches`, and `process.open_file_descriptors`, to the
  metrics semantic conventions
  ([#2706](https://github.com/open-telemetry/opentelemetry-specification/pull/2706))
- Add exceptions to the logs semantic conventions
  ([#2819](https://github.com/open-telemetry/opentelemetry-specification/pull/2819))
- Make context propagation requirements explicit for messaging semantic conventions
  ([#2750](https://github.com/open-telemetry/opentelemetry-specification/pull/2750)).
- Update http metrics to use `http.route` instead of `http.target` for servers,
  drop `http.url` for clients
  ([#2818](https://github.com/open-telemetry/opentelemetry-specification/pull/2818)).

### Compatibility

- No changes.

### OpenTelemetry Protocol

- Add user agent to OTLP exporter specification
  ([#2684](https://github.com/open-telemetry/opentelemetry-specification/pull/2684))
- Prohibit usage of enum value name strings in OTLP/JSON
  ([#2758](https://github.com/open-telemetry/opentelemetry-specification/pull/2758))
- Clarify that unknown fields must be ignored when receiving OTLP/JSON
  ([#2816](https://github.com/open-telemetry/opentelemetry-specification/pull/2816))
- Add OTLP exporter user agent to the spec compliance matrix
  ([#2842](https://github.com/open-telemetry/opentelemetry-specification/pull/2842)).

### SDK Configuration

- Add the OTEL_SDK_DISABLED environment variable to the SDK configuration.
  ([2679](https://github.com/open-telemetry/opentelemetry-specification/pull/2679))
- Add the definition of a Boolean environment variable
  ([#2755](https://github.com/open-telemetry/opentelemetry-specification/pull/2755)).

### Telemetry Schemas

- No changes.

### Common

- No changes.

## v1.13.0 (2022-09-19)

### Context

- No changes.

### Traces

- Clarify the return of `Export(batch)` in the Batch Span Processor and exporter concurrency
  ([#2452](https://github.com/open-telemetry/opentelemetry-specification/pull/2452))
- Clarify that Context should not be mutable when setting a span
  ([#2637](https://github.com/open-telemetry/opentelemetry-specification/pull/2637))
- Clarify that `ForceFlush` is a required method on `SpanExporter` interface
  ([#2654](https://github.com/open-telemetry/opentelemetry-specification/pull/2654))

### Metrics

- Add experimental `OTEL_EXPORTER_OTLP_DEFAULT_HISTOGRAM_AGGREGATION` variable for
  configuring default histogram aggregation of OTLP metric exporter
  ([#2619](https://github.com/open-telemetry/opentelemetry-specification/pull/2619))
- Clarify async instrument callback identity
  ([#2538](https://github.com/open-telemetry/opentelemetry-specification/pull/2538))
- Prometheus export: Only monotonic sum are counters (with `_total`)
  ([#2644](https://github.com/open-telemetry/opentelemetry-specification/pull/2644))
- [OM/OTLP] Use `_created` for StartTimeUnixNano and vice-versa
  ([#2645](https://github.com/open-telemetry/opentelemetry-specification/pull/2645))
- Prometheus compatibility: use target_info metric instead of "target" info MF
  ([#2701](https://github.com/open-telemetry/opentelemetry-specification/pull/2701))
- Add optional Zero Threshold for Exponential Histograms to the metrics data model
  ([#2665](https://github.com/open-telemetry/opentelemetry-specification/pull/2665))
- Change the inclusivity of exponential histogram bounds
  ([#2633](https://github.com/open-telemetry/opentelemetry-specification/pull/2633))
- Add `process.threads` host metric semantic convention.
  ([#2705](https://github.com/open-telemetry/opentelemetry-specification/pull/2705)).

### Logs

- Update log SDK to allow log processors to mutate log records
  ([#2681](https://github.com/open-telemetry/opentelemetry-specification/pull/2681)).
- Add experimental Events and Logs API specification
  ([#2676](https://github.com/open-telemetry/opentelemetry-specification/pull/2676))
- Align log SDK and API component naming
  ([#2768](https://github.com/open-telemetry/opentelemetry-specification/pull/2768)).
- Add the signal-specific OTEL_EXPORTER_OTLP_LOGS_* environment variables
  ([#2782](https://github.com/open-telemetry/opentelemetry-specification/pull/2782)).

### Resource

- Update the version of the W3C Baggage specification used for `OTEL_RESOURCE_ATTRIBUTES`
  ([#2670](https://github.com/open-telemetry/opentelemetry-specification/pull/2670))

### Semantic Conventions

- Add `net.app.protocol.*` attributes
  ([#2602](https://github.com/open-telemetry/opentelemetry-specification/pull/2602))
- Add network metrics to process semantic conventions
  ([#2556](https://github.com/open-telemetry/opentelemetry-specification/pull/2556))
- Adopt attribute requirement levels in semantic conventions
  ([#2594](https://github.com/open-telemetry/opentelemetry-specification/pull/2594))
- Add semantic conventions for GraphQL
  ([#2456](https://github.com/open-telemetry/opentelemetry-specification/pull/2456))
- Change `cloudevents.event_spec_version` and `cloudevents.event_type` level from `required` to `recommended`
  ([#2618](https://github.com/open-telemetry/opentelemetry-specification/pull/2618))
- Change `faas.document.time` and `faas.time` level from `required` to `recommended`
  ([#2627](https://github.com/open-telemetry/opentelemetry-specification/pull/2627))
- Add `rpc.grpc.status_code` to RPC metric semantic conventions
  ([#2604](https://github.com/open-telemetry/opentelemetry-specification/pull/2604))
- Add `http.*.*.size` metric semantic conventions for tracking size of requests
  / responses for http servers / clients
  ([#2588](https://github.com/open-telemetry/opentelemetry-specification/pull/2588))
- BREAKING: rename `net.peer.ip` to `net.sock.peer.addr`, `net.host.ip` to `net.sock.host.addr`,
  `net.peer.name` to `net.sock.peer.name` for socket-level instrumentation.
  Define socket-level attributes and clarify logical peer and host attributes meaning
  ([#2594](https://github.com/open-telemetry/opentelemetry-specification/pull/2594))
- Add semantic conventions for JVM buffer pool usage
  ([#2650](https://github.com/open-telemetry/opentelemetry-specification/pull/2650))
- Improve the definition of `state` attribute for metric `system.network.connections`
  ([#2663](https://github.com/open-telemetry/opentelemetry-specification/pull/2663))
- Add `process.parent_pid` attribute for use in reporting parent process id (PID)
  ([#2691](https://github.com/open-telemetry/opentelemetry-specification/pull/2691))
- Add OpenSearch to db.system semantic conventions
  ([#2718](https://github.com/open-telemetry/opentelemetry-specification/pull/2718))
- Clarify when "count" is used instead of pluralization
  ([#2613](https://github.com/open-telemetry/opentelemetry-specification/pull/2613))
- Add the convention 'type' to the YAML definitions for all existing semantic conventions
  ([#2693](https://github.com/open-telemetry/opentelemetry-specification/pull/2693))
- Remove alternative attribute sets from HTTP semantic conventions
  ([#2469](https://github.com/open-telemetry/opentelemetry-specification/pull/2469))

### Compatibility

- No changes.

### OpenTelemetry Protocol

- Add support for partial success in an OTLP export response
  ([#2696](https://github.com/open-telemetry/opentelemetry-specification/pull/2696))

### SDK Configuration

- Mark `OTEL_METRIC_EXPORT_INTERVAL`, `OTEL_METRIC_EXPORT_TIMEOUT`
  environment variables as Stable
  ([#2658](https://github.com/open-telemetry/opentelemetry-specification/pull/2658))

### Telemetry Schemas

- Introduce "split" metric schema transformation
  ([#2653](https://github.com/open-telemetry/opentelemetry-specification/pull/2653))

### Common

- Introduce Instrumentation Scope Attributes
  ([#2579](https://github.com/open-telemetry/opentelemetry-specification/pull/2579))
  - Define Instrumentation Scope Attributes as non identifiers
    ([#2789](https://github.com/open-telemetry/opentelemetry-specification/pull/2789))

## v1.12.0 (2022-06-10)

### Context

- No changes.

### Traces

- No changes.

### Metrics

- Clarify that API support for multi-instrument callbacks is permitted.
  ([#2263](https://github.com/open-telemetry/opentelemetry-specification/pull/2263)).
- Clarify SDK behavior when view conflicts are present
  ([#2462](https://github.com/open-telemetry/opentelemetry-specification/pull/2462)).
- Clarify MetricReader.Collect result
  ([#2495](https://github.com/open-telemetry/opentelemetry-specification/pull/2495)).
- Specify optional support for an Exponential Histogram Aggregation.
  ([#2252](https://github.com/open-telemetry/opentelemetry-specification/pull/2252))
- Update Prometheus Sums for handling delta counter case
  ([#2570](https://github.com/open-telemetry/opentelemetry-specification/pull/2570)).
- Supplementary guidance for metrics additive property
  ([#2571](https://github.com/open-telemetry/opentelemetry-specification/pull/2571)).

### Logs

- OTLP Logs are now Stable
  ([#2565](https://github.com/open-telemetry/opentelemetry-specification/pull/2565))

### Resource

- No changes.

### Semantic Conventions

- Add semantic conventions for JVM CPU metrics
  ([#2292](https://github.com/open-telemetry/opentelemetry-specification/pull/2292))
- Add details for FaaS conventions for Azure Functions and allow FaaS/Cloud
  resources as span attributes on incoming FaaS spans
  ([#2502](https://github.com/open-telemetry/opentelemetry-specification/pull/2502))
- Define attribute requirement levels
  ([#2522](https://github.com/open-telemetry/opentelemetry-specification/pull/2522))
- Initial addition of Kafka metrics
  ([#2485](https://github.com/open-telemetry/opentelemetry-specification/pull/2485)).
- Add semantic conventions for Kafka consumer metrics
  ([#2536](https://github.com/open-telemetry/opentelemetry-specification/pull/2536))
- Add database connection pool metrics semantic conventions
  ([#2273](https://github.com/open-telemetry/opentelemetry-specification/pull/2273)).
- Specify how to obtain a Ruby thread's id
  ([#2508](https://github.com/open-telemetry/opentelemetry-specification/pull/2508)).
- Refactor jvm classes semantic conventions
  ([#2550](https://github.com/open-telemetry/opentelemetry-specification/pull/2550)).
- Add browser.* attributes
  ([#2353](https://github.com/open-telemetry/opentelemetry-specification/pull/2353)).
- Change JVM runtime metric `process.runtime.jvm.memory.max`
  to `process.runtime.jvm.memory.limit`
  ([#2605](https://github.com/open-telemetry/opentelemetry-specification/pull/2605)).
- Add semantic conventions for hardware metrics
  ([#2518](https://github.com/open-telemetry/opentelemetry-specification/pull/2518)).

### Compatibility

- No changes.

### OpenTelemetry Protocol

- No changes.

### SDK Configuration

- No changes.

### Telemetry Schemas

- No changes.

### Common

- Move non-otlp.md to common directory
  ([#2587](https://github.com/open-telemetry/opentelemetry-specification/pull/2587)).

## v1.11.0 (2022-05-04)

### Context

- No changes.

### Traces

- No changes.

### Metrics

- Clarify that API support for multi-instrument callbacks is permitted.
  ([#2263](https://github.com/open-telemetry/opentelemetry-specification/pull/2263)).
- Drop histogram aggregation, default to explicit bucket histogram
  ([#2429](https://github.com/open-telemetry/opentelemetry-specification/pull/2429))
- Clarify SDK behavior when view conflicts are present
  ([#2462](https://github.com/open-telemetry/opentelemetry-specification/pull/2462)).
- Add support for exemplars on OpenMetrics counters
  ([#2483](https://github.com/open-telemetry/opentelemetry-specification/pull/2483))
- Clarify MetricReader.Collect result
  ([#2495](https://github.com/open-telemetry/opentelemetry-specification/pull/2495)).
- Add database connection pool metrics semantic conventions
  ([#2273](https://github.com/open-telemetry/opentelemetry-specification/pull/2273)).

### Logs

- Update `com.google.*` to `gcp.*` in logs data model
  ([#2514](https://github.com/open-telemetry/opentelemetry-specification/pull/2514)).

### Resource

- No changes.

### Semantic Conventions

- Note added that `net.peer.name` SHOULD NOT be set if capturing it would require an
  extra reverse DNS lookup. And moved `net.peer.name` from common http attributes to
  just client http attributes.
  ([#2446](https://github.com/open-telemetry/opentelemetry-specification/pull/2446))
- Add `net.host.name` and `net.host.ip` conventions for rpc server spans.
  ([#2447](https://github.com/open-telemetry/opentelemetry-specification/pull/2447))
- Allow all metric conventions to be either synchronous or asynchronous.
  ([#2458](https://github.com/open-telemetry/opentelemetry-specification/pull/2458)
- Update JVM metrics with JMX Gatherer values
  ([#2478](https://github.com/open-telemetry/opentelemetry-specification/pull/2478))
- Add HTTP/3
  ([#2507](https://github.com/open-telemetry/opentelemetry-specification/pull/2507))
- Map SunOS to solaris for os.type resource attribute
  ([#2509](https://github.com/open-telemetry/opentelemetry-specification/pull/2509))

### Compatibility

- No changes.

### OpenTelemetry Protocol

- Clarify gRPC insecure option ([#2476](https://github.com/open-telemetry/opentelemetry-specification/pull/2476))
- Specify that OTLP/gRPC clients should retry on `RESOURCE_EXHAUSTED` code only if the server signals backpressure to indicate a possible recovery.
  ([#2480](https://github.com/open-telemetry/opentelemetry-specification/pull/2480))

### SDK Configuration

- No changes.

### Telemetry Schemas

- No changes.

### Common

- Define semantic conventions and instrumentation stability.
  ([#2180](https://github.com/open-telemetry/opentelemetry-specification/pull/2180))
- Loosen requirement for a major version bump
  ([#2510](https://github.com/open-telemetry/opentelemetry-specification/pull/2510)).

## v1.10.0 (2022-04-01)

### Context

- No changes.

### Traces

- Introduce the concept of Instrumentation Scope to replace/extend Instrumentation
  Library. The Tracer is now associated with Instrumentation Scope
  ([#2276](https://github.com/open-telemetry/opentelemetry-specification/pull/2276)).
- Add `OTEL_EXPORTER_JAEGER_PROTOCOL` environment variable to select the protocol
  used by the Jaeger exporter.
  ([#2341](https://github.com/open-telemetry/opentelemetry-specification/pull/2341))
- Add documentation REQUIREMENT for adding attributes at span creation.
  ([#2383](https://github.com/open-telemetry/opentelemetry-specification/pull/2383)).

### Metrics

- Initial Prometheus <-> OTLP datamodel specification
  ([#2266](https://github.com/open-telemetry/opentelemetry-specification/pull/2266))
- Introduce the concept of Instrumentation Scope to replace/extend Instrumentation
  Library. The Meter is now associated with Instrumentation Scope
  ([#2276](https://github.com/open-telemetry/opentelemetry-specification/pull/2276)).
- Specify the behavior of duplicate instrumentation registration in the API, specify
  duplicate conflicts in the data model, specify how the SDK is meant to report and
  assist the user when these conflicts arise.
  ([#2317](https://github.com/open-telemetry/opentelemetry-specification/pull/2317)).
- Clarify that expectations for user callback behavior are documentation REQUIREMENTs.
  ([#2361](https://github.com/open-telemetry/opentelemetry-specification/pull/2361)).
- Specify how to handle prometheus exemplar timestamp and attributes
  ([#2376](https://github.com/open-telemetry/opentelemetry-specification/pull/2376))
- Clarify that the periodic metric reader is the default metric reader to be
  paired with push metric exporters (OTLP, stdout, in-memory)
  ([#2379](https://github.com/open-telemetry/opentelemetry-specification/pull/2379)).
- Convert OpenMetrics Info and StateSet metrics to non-monotonic sums
  ([#2380](https://github.com/open-telemetry/opentelemetry-specification/pull/2380))
- Clarify that MetricReader has one-to-one mapping to MeterProvider.
  ([#2406](https://github.com/open-telemetry/opentelemetry-specification/pull/2406)).
- For prometheus metrics without sums, leave the sum unset
  ([#2413](https://github.com/open-telemetry/opentelemetry-specification/pull/2413))
- Specify default configuration for a periodic metric reader that is associated with
  the stdout metric exporter.
  ([#2415](https://github.com/open-telemetry/opentelemetry-specification/pull/2415)).
- Clarify the manner in which aggregation and temporality preferences
  are encoded via MetricReader parameters "on the basis of instrument
  kind".  Rename the environment variable
  `OTEL_EXPORTER_OTLP_METRICS_TEMPORALITY_PREFERENCE` used to set the
  preference to be used when auto-configuring an OTLP Exporter,
  defaults to CUMULATIVE, with DELTA an option that makes Counter,
  Asynchronous Counter, and Histogram instruments choose Delta
  temporality by default.
  ([#2404](https://github.com/open-telemetry/opentelemetry-specification/pull/2404)).
- Clarify that instruments are enabled by default, even when Views are configured.
  Require support for the match-all View expression having `name=*` to support
  disabling instruments by default.
  ([#2417](https://github.com/open-telemetry/opentelemetry-specification/pull/2417)).
- Mark Metrics SDK spec as Mixed, with most components moving to Stable, while
  Exemplar remaining Feature-freeze.
  ([#2304](https://github.com/open-telemetry/opentelemetry-specification/pull/2304))
- Clarify how metric metadata and type suffixes are handled
  ([#2440](https://github.com/open-telemetry/opentelemetry-specification/pull/2440))

### Logs

- Add draft logging library SDK specification
  ([#2328](https://github.com/open-telemetry/opentelemetry-specification/pull/2328))
- Add InstrumentationScope/Logger Name to log data model
  ([#2359](https://github.com/open-telemetry/opentelemetry-specification/pull/2359))
- Remove `flush` method on LogEmitter
  ([#2405](https://github.com/open-telemetry/opentelemetry-specification/pull/2405))
- Declare Log Data Model Stable
  ([#2387](https://github.com/open-telemetry/opentelemetry-specification/pull/2387))

### Resource

- No changes.

### Semantic Conventions

- Define span structure for HTTP retries and redirects.
  ([#2078](https://github.com/open-telemetry/opentelemetry-specification/pull/2078))
- Changed `rpc.system` to an enum (allowing custom values), and changed the
  `rpc.system` value for .NET WCF from `wcf` to `dotnet_wcf`.
  ([#2377](https://github.com/open-telemetry/opentelemetry-specification/pull/2377))
- Define JavaScript runtime semantic conventions.
  ([#2290](https://github.com/open-telemetry/opentelemetry-specification/pull/2290))
- Add semantic conventions for [CloudEvents](https://cloudevents.io).
  ([#1978](https://github.com/open-telemetry/opentelemetry-specification/pull/1978))
- Add `process.cpu.utilization` metric.
  ([#2436](https://github.com/open-telemetry/opentelemetry-specification/pull/2436))
- Add `rpc.system` value for Apache Dubbo.
  ([#2453](https://github.com/open-telemetry/opentelemetry-specification/pull/2453))

### Compatibility

- Mark the OpenTracing compatibility section as stable.
  ([#2327](https://github.com/open-telemetry/opentelemetry-specification/pull/2327))

### OpenTelemetry Protocol

- Add experimental JSON serialization format
  ([#2235](https://github.com/open-telemetry/opentelemetry-specification/pull/2235))
- Parameters for private key and its chain added
  ([#2370](https://github.com/open-telemetry/opentelemetry-specification/pull/2370))

### SDK Configuration

- No changes.

### Telemetry Schemas

- No changes.

### Common

- Describe how to convert non-string primitives for protocols which only support strings
  ([#2343](https://github.com/open-telemetry/opentelemetry-specification/pull/2343))
- Add "Mapping Arbitrary Data to OTLP AnyValue" document.
  ([#2385](https://github.com/open-telemetry/opentelemetry-specification/pull/2385))

## v1.9.0 (2022-02-10)

### Context

- No changes.

### Traces

- Clarify `StartSpan` returning the parent as a non-recording Span when no SDK
  is in use.
  ([#2121](https://github.com/open-telemetry/opentelemetry-specification/pull/2121))
- Align Jaeger remote sampler endpoint with OTLP endpoint.
  ([#2246](https://github.com/open-telemetry/opentelemetry-specification/pull/2246))
- Add JaegerRemoteSampler spec.
  ([#2222](https://github.com/open-telemetry/opentelemetry-specification/pull/2222))
- Add support for probability sampling in the OpenTelemetry `tracestate` entry and
  add optional specification for consistent probability sampling.
  ([#2047](https://github.com/open-telemetry/opentelemetry-specification/pull/2047))
- Change description and default value of `OTEL_EXPORTER_JAEGER_ENDPOINT` environment
  variable to point to the correct HTTP port and correct description of
  `OTEL_TRACES_EXPORTER`.
  ([#2333](https://github.com/open-telemetry/opentelemetry-specification/pull/2333))

### Metrics

- Rename None aggregation to Drop.
  ([#2101](https://github.com/open-telemetry/opentelemetry-specification/pull/2101))
- Add details to the Prometheus Exporter requirements.
  ([#2124](https://github.com/open-telemetry/opentelemetry-specification/pull/2124))
- Consolidate the aggregation/aggregator term.
  ([#2153](https://github.com/open-telemetry/opentelemetry-specification/pull/2153))
- Remove the concept of supported temporality, keep preferred.
  ([#2154](https://github.com/open-telemetry/opentelemetry-specification/pull/2154))
- Rename extra dimensions to extra attributes.
  ([#2162](https://github.com/open-telemetry/opentelemetry-specification/pull/2162))
- Mark In-memory, OTLP and Stdout exporter specs as Stable.
  ([#2175](https://github.com/open-telemetry/opentelemetry-specification/pull/2175))
- Remove usage of baggage in View from initial SDK specification.
  ([#2215](https://github.com/open-telemetry/opentelemetry-specification/pull/2215))
- Add to the supplemental guidelines for metric SDK authors text about implementing
  attribute-removal Views for asynchronous instruments.
  ([#2208](https://github.com/open-telemetry/opentelemetry-specification/pull/2208))
- Clarify integer count instrument units.
  ([#2210](https://github.com/open-telemetry/opentelemetry-specification/pull/2210))
- Use UCUM units in Metrics Semantic Conventions.
  ([#2199](https://github.com/open-telemetry/opentelemetry-specification/pull/2199))
- Add semantic conventions for process metrics.
  [#2032](https://github.com/open-telemetry/opentelemetry-specification/pull/2061)
- Changed default Prometheus Exporter host from `0.0.0.0` to `localhost`.
  ([#2282](https://github.com/open-telemetry/opentelemetry-specification/pull/2282))
- Clarified wildcard and predicate support in metrics SDK View API.
  ([#2325](https://github.com/open-telemetry/opentelemetry-specification/pull/2325))
- Changed the Exemplar wording, exemplar should be turned off by default.
  ([#2414](https://github.com/open-telemetry/opentelemetry-specification/pull/2414))

### Logs

- Fix attributes names in Google Cloud Logging mapping.
  ([#2093](https://github.com/open-telemetry/opentelemetry-specification/pull/2093))
- Add OTEL_LOGS_EXPORTER environment variable.
  ([#2196](https://github.com/open-telemetry/opentelemetry-specification/pull/2196))
- Added ObservedTimestamp to the Log Data Model.
  ([#2184](https://github.com/open-telemetry/opentelemetry-specification/pull/2184))
- Change mapping for log_name of Google Cloud Logging.
  ([#2092](https://github.com/open-telemetry/opentelemetry-specification/pull/2092))
- Drop Log name.
  field ([#2271](https://github.com/open-telemetry/opentelemetry-specification/pull/2271))

### Resource

- No changes.

### Semantic Conventions

- Align runtime metric and resource namespaces
  ([#2112](https://github.com/open-telemetry/opentelemetry-specification/pull/2112))
- Prohibit usage of retired names in semantic conventions.
  ([#2191](https://github.com/open-telemetry/opentelemetry-specification/pull/2191))
- Add `device.manufacturer` to describe mobile device manufacturers.
  ([2100](https://github.com/open-telemetry/opentelemetry-specification/pull/2100))
- Change golang namespace to 'go', rather than 'gc'
  ([#2262](https://github.com/open-telemetry/opentelemetry-specification/pull/2262))
- Add JVM memory runtime semantic
  conventions. ([#2272](https://github.com/open-telemetry/opentelemetry-specification/pull/2272))
- Add opentracing.ref_type semantic convention.
  ([#2297](https://github.com/open-telemetry/opentelemetry-specification/pull/2297))

### Compatibility

- Simplify Baggage handling in the OpenTracing Shim layer.
  ([#2194](https://github.com/open-telemetry/opentelemetry-specification/pull/2194))
- State that ONLY error mapping can happen in the OpenTracing Shim layer.
  ([#2148](https://github.com/open-telemetry/opentelemetry-specification/pull/2148))
- Define the instrumentation library name for the OpenTracing Shim.
  ([#2227](https://github.com/open-telemetry/opentelemetry-specification/pull/2227))
- Add a Start Span section to the OpenTracing Shim.
  ([#2228](https://github.com/open-telemetry/opentelemetry-specification/pull/2228))

### OpenTelemetry Protocol

- Rename `OTEL_EXPORTER_OTLP_SPAN_INSECURE` to `OTEL_EXPORTER_OTLP_TRACES_INSECURE` and
  `OTEL_EXPORTER_OTLP_METRIC_INSECURE` to `OTEL_EXPORTER_OTLP_METRICS_INSECURE`
  so they match the naming of all other OTLP environment variables.
  ([#2240](https://github.com/open-telemetry/opentelemetry-specification/pull/2240))

### SDK Configuration

- No changes.

### Telemetry Schemas

- No changes.

## v1.8.0 (2021-11-12)

### Context

- Add a section for OTel specific values in TraceState.
  ([#1852](https://github.com/open-telemetry/opentelemetry-specification/pull/1852))
- Add `none` as a possible value for `OTEL_PROPAGATORS` to disable context
  propagation.
  ([#2052](https://github.com/open-telemetry/opentelemetry-specification/pull/2052))

### Traces

- No changes.

### Metrics

- Add optional min / max fields to histogram data model.
  ([#1915](https://github.com/open-telemetry/opentelemetry-specification/pull/1915),
  [#1983](https://github.com/open-telemetry/opentelemetry-specification/pull/1983))
- Add exponential histogram to the metrics data model.
  ([#1935](https://github.com/open-telemetry/opentelemetry-specification/pull/1935))
- Add clarifications on how to handle numerical limits.
  ([#2007](https://github.com/open-telemetry/opentelemetry-specification/pull/2007))
- Add environment variables for Periodic exporting MetricReader.
  ([#2038](https://github.com/open-telemetry/opentelemetry-specification/pull/2038))
- Specify that the SDK must support exporters to access meter information.
  ([#2040](https://github.com/open-telemetry/opentelemetry-specification/pull/2040))
- Add clarifications on how to determine aggregation temporality.
  ([#2013](https://github.com/open-telemetry/opentelemetry-specification/pull/2013),
  [#2032](https://github.com/open-telemetry/opentelemetry-specification/pull/2032))
- Mark Metrics API spec as Stable.
  ([#2104](https://github.com/open-telemetry/opentelemetry-specification/pull/2104))
- Clarify, fix and expand documentation sections:
  ([#1966](https://github.com/open-telemetry/opentelemetry-specification/pull/1966)),
  ([#1981](https://github.com/open-telemetry/opentelemetry-specification/pull/1981)),
  ([#1995](https://github.com/open-telemetry/opentelemetry-specification/pull/1995)),
  ([#2002](https://github.com/open-telemetry/opentelemetry-specification/pull/2002)),
  ([#2010](https://github.com/open-telemetry/opentelemetry-specification/pull/2010))

### Logs

- Fix Syslog severity number mapping in the example.
  ([#2091](https://github.com/open-telemetry/opentelemetry-specification/pull/2091))
- Add log.* attributes.
  ([#2022](https://github.com/open-telemetry/opentelemetry-specification/pull/2022))

### Resource

- No changes.

### Semantic Conventions

- Add `k8s.container.restart_count` Resource attribute.
  ([#1945](https://github.com/open-telemetry/opentelemetry-specification/pull/1945))
- Add "IBM z/Architecture" (`s390x`) to `host.arch`
  ([#2055](https://github.com/open-telemetry/opentelemetry-specification/pull/2055))
- BREAKING: Remove db.cassandra.keyspace and db.hbase.namespace, and clarify db.name
  ([#1973](https://github.com/open-telemetry/opentelemetry-specification/pull/1973))
- Add AWS App Runner as a cloud platform
  ([#2004](https://github.com/open-telemetry/opentelemetry-specification/pull/2004))
- Add Tencent Cloud as a cloud provider.
  ([#2006](https://github.com/open-telemetry/opentelemetry-specification/pull/2006))
- Don't set Span.Status for 4xx http status codes for SERVER spans.
  ([#1998](https://github.com/open-telemetry/opentelemetry-specification/pull/1998))
- Add attributes for Apache RocketMQ.
  ([#1904](https://github.com/open-telemetry/opentelemetry-specification/pull/1904))
- Define http tracing attributes provided at span creation time
  ([#1916](https://github.com/open-telemetry/opentelemetry-specification/pull/1916))
- Change meaning and discourage use of `faas.trigger` for FaaS clients (outgoing).
  ([#1921](https://github.com/open-telemetry/opentelemetry-specification/pull/1921))
- Clarify difference between container.name and k8s.container.name
  ([#1980](https://github.com/open-telemetry/opentelemetry-specification/pull/1980))

### Compatibility

- No changes.

### OpenTelemetry Protocol

- Clarify default for OTLP endpoint should, not must, be https
  ([#1997](https://github.com/open-telemetry/opentelemetry-specification/pull/1997))
- Specify the behavior of the OTLP endpoint variables for OTLP/HTTP more strictly
  ([#1975](https://github.com/open-telemetry/opentelemetry-specification/pull/1975),
  [#1985](https://github.com/open-telemetry/opentelemetry-specification/pull/1985))
- Make OTLP/HTTP the recommended default transport ([#1969](https://github.com/open-telemetry/opentelemetry-specification/pull/1969))

### SDK Configuration

- Unset and empty environment variables are equivalent.
  ([#2045](https://github.com/open-telemetry/opentelemetry-specification/pull/2045))

### Telemetry Schemas

Added telemetry schemas documents to the specification ([#2008](https://github.com/open-telemetry/opentelemetry-specification/pull/2008))

## v1.7.0 (2021-09-30)

### Context

- No changes.

### Traces

- Prefer global user defined limits over model-specific default values.
  ([#1893](https://github.com/open-telemetry/opentelemetry-specification/pull/1893))
- Generalize the "message" event to apply to all RPC systems not just gRPC
  ([#1914](https://github.com/open-telemetry/opentelemetry-specification/pull/1914))

### Metrics

- Added Experimental Metrics SDK specification.
  ([#1673](https://github.com/open-telemetry/opentelemetry-specification/pull/1673),
  [#1730](https://github.com/open-telemetry/opentelemetry-specification/pull/1730),
  [#1840](https://github.com/open-telemetry/opentelemetry-specification/pull/1840),
  [#1842](https://github.com/open-telemetry/opentelemetry-specification/pull/1842),
  [#1864](https://github.com/open-telemetry/opentelemetry-specification/pull/1864),
  [#1828](https://github.com/open-telemetry/opentelemetry-specification/pull/1828),
  [#1888](https://github.com/open-telemetry/opentelemetry-specification/pull/1888),
  [#1912](https://github.com/open-telemetry/opentelemetry-specification/pull/1912),
  [#1913](https://github.com/open-telemetry/opentelemetry-specification/pull/1913),
  [#1938](https://github.com/open-telemetry/opentelemetry-specification/pull/1938),
  [#1958](https://github.com/open-telemetry/opentelemetry-specification/pull/1958))
- Add FaaS metrics semantic conventions ([#1736](https://github.com/open-telemetry/opentelemetry-specification/pull/1736))
- Update env variable values to match other env variables
  ([#1965](https://github.com/open-telemetry/opentelemetry-specification/pull/1965))

### Logs

- No changes.

### Resource

- Exempt Resource from attribute limits.
  ([#1892](https://github.com/open-telemetry/opentelemetry-specification/pull/1892))

### Semantic Conventions

- BREAKING: Change enum member IDs to lowercase without spaces, not starting with numbers.
  Change values of `net.host.connection.subtype` to match.
  ([#1863](https://github.com/open-telemetry/opentelemetry-specification/pull/1863))
- Lambda instrumentations should check if X-Ray parent context is valid
  ([#1867](https://github.com/open-telemetry/opentelemetry-specification/pull/1867))
- Update YAML definitions for events
  ([#1843](https://github.com/open-telemetry/opentelemetry-specification/pull/1843)):
  - Mark exception as semconv type "event".
  - Add YAML definitions for grpc events.
- Add `messaging.consumer_id` to differentiate between message consumers.
  ([#1810](https://github.com/open-telemetry/opentelemetry-specification/pull/1810))
- Clarifications for `http.client_ip` and `http.host`.
  ([#1890](https://github.com/open-telemetry/opentelemetry-specification/pull/1890))
- Add HTTP request and response headers semantic conventions.
  ([#1898](https://github.com/open-telemetry/opentelemetry-specification/pull/1898))

### Compatibility

- No changes.

### OpenTelemetry Protocol

- Add environment variables for configuring the OTLP exporter protocol (`grpc`, `http/protobuf`, `http/json`) ([#1880](https://github.com/open-telemetry/opentelemetry-specification/pull/1880))
- Allow implementations to use their own default for OTLP compression, with `none` denotating no compression
  ([#1923](https://github.com/open-telemetry/opentelemetry-specification/pull/1923))
- Clarify OTLP server components MUST support none/gzip compression
  ([#1955](https://github.com/open-telemetry/opentelemetry-specification/pull/1955))
- Change OTLP/HTTP port from 4317 to 4318 ([#1970](https://github.com/open-telemetry/opentelemetry-specification/pull/1970))

### SDK Configuration

- Change default value for OTEL_EXPORTER_JAEGER_AGENT_PORT to 6831.
  ([#1812](https://github.com/open-telemetry/opentelemetry-specification/pull/1812))
- See also the changes for OTLP configuration listed under "OpenTelemetry Protocol" above.

## v1.6.0 (2021-08-06)

### Context

- No changes.

### Traces

- Add generalized attribute count and attribute value length limits and relevant
  environment variables.
  ([#1130](https://github.com/open-telemetry/opentelemetry-specification/pull/1130))
- Adding environment variables for event and link attribute limits. ([#1751](https://github.com/open-telemetry/opentelemetry-specification/pull/1751))
- Adding SDK configuration for Jaeger remote sampler ([#1791](https://github.com/open-telemetry/opentelemetry-specification/pull/1791))

### Metrics

- Metrics API specification Feature-freeze.
  ([#1833](https://github.com/open-telemetry/opentelemetry-specification/pull/1833))
- Remove MetricProcessor from the SDK spec (for now)
  ([#1840](https://github.com/open-telemetry/opentelemetry-specification/pull/1840))

### Logs

- No changes.

### Resource

- No changes.

### Semantic Conventions

- Add mobile-related network state: `net.host.connection.type`, `net.host.connection.subtype` & `net.host.carrier.*` [#1647](https://github.com/open-telemetry/opentelemetry-specification/issues/1647)
- Adding alibaba cloud as a cloud provider.
  ([#1831](https://github.com/open-telemetry/opentelemetry-specification/pull/1831))

### Compatibility

- No changes.

### OpenTelemetry Protocol

- Allow for OTLP/gRPC exporters to handle endpoint configuration without a scheme while still requiring them to support an endpoint configuration that includes a scheme of `http` or `https`. Reintroduce the insecure configuration option for OTLP/gRPC exporters. ([#1729](https://github.com/open-telemetry/opentelemetry-specification/pull/1729))
- Adding requirement to implement at least one of two transports: `grpc` or `http/protobuf`.
  ([#1790](https://github.com/open-telemetry/opentelemetry-specification/pull/1790/files))

### SDK Configuration

- No changes.

## v1.5.0 (2021-07-08)

### Context

- No changes.

### Traces

- Adding environment variables for event and link attribute limits.
  ([#1751](https://github.com/open-telemetry/opentelemetry-specification/pull/1751))
- Clarify some details about span kind and the meanings of the values.
  ([#1738](https://github.com/open-telemetry/opentelemetry-specification/pull/1738))
- Clarify meaning of the Certificate File option.
  ([#1803](https://github.com/open-telemetry/opentelemetry-specification/pull/1803))
- Adding environment variables for event and link attribute limits. ([#1751](https://github.com/open-telemetry/opentelemetry-specification/pull/1751))

### Metrics

- Clarify the limit on the instrument unit.
  ([#1762](https://github.com/open-telemetry/opentelemetry-specification/pull/1762))

### Logs

- Declare OTLP Logs Beta. ([#1741](https://github.com/open-telemetry/opentelemetry-specification/pull/1741))

### Resource

- No changes.

### Semantic Conventions

- Clean up FaaS semantic conventions, add `aws.lambda.invoked_arn`.
  ([#1781](https://github.com/open-telemetry/opentelemetry-specification/pull/1781))
- Remove `rpc.jsonrpc.method`, clarify that `rpc.method` should be used instead.
  ([#1748](https://github.com/open-telemetry/opentelemetry-specification/pull/1748))

### Compatibility

- No changes.

### OpenTelemetry Protocol

- No changes.

### SDK Configuration

- Allow selecting multiple exporters via `OTEL_TRACES_EXPORTER` and `OTEL_METRICS_EXPORTER`
  by using a comma-separated list. ([#1758](https://github.com/open-telemetry/opentelemetry-specification/pull/1758))

## v1.4.0 (2021-06-07)

### Context

- No changes.

### Traces

- Add schema_url support to `Tracer`. ([#1666](https://github.com/open-telemetry/opentelemetry-specification/pull/1666))
- Add Dropped Links Count to non-otlp exporters section ([#1697](https://github.com/open-telemetry/opentelemetry-specification/pull/1697))
- Add note about reporting dropped counts for attributes, events, links. ([#1699](https://github.com/open-telemetry/opentelemetry-specification/pull/1699))

### Metrics

- Add schema_url support to `Meter`. ([#1666](https://github.com/open-telemetry/opentelemetry-specification/pull/1666))
- Adds detail about when to use `StartTimeUnixNano` and handling of unknown start-time resets. ([#1646](https://github.com/open-telemetry/opentelemetry-specification/pull/1646))
- Expand `Gauge` metric description in the data model ([#1661](https://github.com/open-telemetry/opentelemetry-specification/pull/1661))
- Expand `Histogram` metric description in the data model ([#1664](https://github.com/open-telemetry/opentelemetry-specification/pull/1664))
- Added Experimental Metrics API specification.
  ([#1401](https://github.com/open-telemetry/opentelemetry-specification/pull/1401),
  [#1557](https://github.com/open-telemetry/opentelemetry-specification/pull/1557),
  [#1578](https://github.com/open-telemetry/opentelemetry-specification/pull/1578),
  [#1590](https://github.com/open-telemetry/opentelemetry-specification/pull/1590),
  [#1594](https://github.com/open-telemetry/opentelemetry-specification/pull/1594),
  [#1617](https://github.com/open-telemetry/opentelemetry-specification/pull/1617),
  [#1645](https://github.com/open-telemetry/opentelemetry-specification/pull/1645),
  [#1657](https://github.com/open-telemetry/opentelemetry-specification/pull/1657),
  [#1665](https://github.com/open-telemetry/opentelemetry-specification/pull/1665),
  [#1672](https://github.com/open-telemetry/opentelemetry-specification/pull/1672),
  [#1674](https://github.com/open-telemetry/opentelemetry-specification/pull/1674),
  [#1675](https://github.com/open-telemetry/opentelemetry-specification/pull/1675),
  [#1703](https://github.com/open-telemetry/opentelemetry-specification/pull/1703),
  [#1704](https://github.com/open-telemetry/opentelemetry-specification/pull/1704),
  [#1731](https://github.com/open-telemetry/opentelemetry-specification/pull/1731),
  [#1733](https://github.com/open-telemetry/opentelemetry-specification/pull/1733))
- Mark relevant portions of Metrics Data Model stable ([#1728](https://github.com/open-telemetry/opentelemetry-specification/pull/1728))

### Logs

- No changes.

### Resource

- Add schema_url support to `Resource`. ([#1692](https://github.com/open-telemetry/opentelemetry-specification/pull/1692))
- Clarify result of Resource merging and ResourceDetector aggregation in case of error. ([#1726](https://github.com/open-telemetry/opentelemetry-specification/pull/1726))

### Semantic Conventions

- Add JSON RPC specific conventions ([#1643](https://github.com/open-telemetry/opentelemetry-specification/pull/1643)).
- Add Memcached to Database specific conventions ([#1689](https://github.com/open-telemetry/opentelemetry-specification/pull/1689)).
- Add semantic convention attributes for the host device and added OS name and version ([#1596](https://github.com/open-telemetry/opentelemetry-specification/pull/1596)).
- Add CockroachDB to Database specific conventions ([#1725](https://github.com/open-telemetry/opentelemetry-specification/pull/1725)).

### Compatibility

- No changes.

### OpenTelemetry Protocol

- No changes.

### SDK Configuration

- Add `OTEL_SERVICE_NAME` environment variable. ([#1677](https://github.com/open-telemetry/opentelemetry-specification/pull/1677))

## v1.3.0 (2021-05-05)

### Context

- No changes.

### Traces

- `Get Tracer` should use an empty string if the specified `name` is null. ([#1654](https://github.com/open-telemetry/opentelemetry-specification/pull/1654))
- Clarify how to record dropped attribute count in non-OTLP formats. ([#1662](https://github.com/open-telemetry/opentelemetry-specification/pull/1662))

### Metrics

- Expand description of Event Model and Instruments. ([#1614](https://github.com/open-telemetry/opentelemetry-specification/pull/1614))
- Flesh out metric identity and single-write principle. ([#1574](https://github.com/open-telemetry/opentelemetry-specification/pull/1574))
- Expand `Sum` metric description in the data model and delta-to-cumulative handling. ([#1618](https://github.com/open-telemetry/opentelemetry-specification/pull/1618))
- Remove the "Func" name, use "Asynchronous" and "Observable". ([#1645](https://github.com/open-telemetry/opentelemetry-specification/pull/1645))
- Add details to UpDownCounter API. ([#1665](https://github.com/open-telemetry/opentelemetry-specification/pull/1665))
- Add details to Histogram API. ([#1657](https://github.com/open-telemetry/opentelemetry-specification/pull/1657))

### Logs

- Clarify "key/value pair list" vs "map" in Log Data Model. ([#1604](https://github.com/open-telemetry/opentelemetry-specification/pull/1604))

### Semantic Conventions

- Fix the inconsistent formatting of semantic convention enums. ([#1598](https://github.com/open-telemetry/opentelemetry-specification/pull/1598/))
- Add details for filling resource for AWS Lambda. ([#1610](https://github.com/open-telemetry/opentelemetry-specification/pull/1610))
- Add already specified `messaging.rabbitmq.routing_key` span attribute key to the respective YAML file. ([#1651](https://github.com/open-telemetry/opentelemetry-specification/pull/1651))
- Clarify usage of "otel." attribute namespace. ([#1640](https://github.com/open-telemetry/opentelemetry-specification/pull/1640))
- Add possibility to disable `db.statement` via instrumentation configuration. ([#1659](https://github.com/open-telemetry/opentelemetry-specification/pull/1659))

### Compatibility

- No changes.

### OpenTelemetry Protocol

- Fix incorrect table of transient errors. ([#1642](https://github.com/open-telemetry/opentelemetry-specification/pull/1642))
- Clarify that 64 bit integer numbers are decimal strings in OTLP/JSON. ([#1637](https://github.com/open-telemetry/opentelemetry-specification/pull/1637))

### SDK Configuration

- Add `OTEL_EXPORTER_JAEGER_TIMEOUT` environment variable. ([#1612](https://github.com/open-telemetry/opentelemetry-specification/pull/1612))
- Add `OTEL_EXPORTER_ZIPKIN_TIMEOUT` environment variable. ([#1636](https://github.com/open-telemetry/opentelemetry-specification/pull/1636))

## v1.2.0 (2021-04-14)

### Context

- Clarify composite `TextMapPropagator` method required and optional arguments. ([#1541](https://github.com/open-telemetry/opentelemetry-specification/pull/1541))
- Clarify B3 requirements and configuration. ([#1570](https://github.com/open-telemetry/opentelemetry-specification/pull/1570))

### Traces

- Add `ForceFlush` to `Span Exporter` interface ([#1467](https://github.com/open-telemetry/opentelemetry-specification/pull/1467))
- Clarify the description for the `TraceIdRatioBased` sampler needs to include the sampler's sampling ratio. ([#1536](https://github.com/open-telemetry/opentelemetry-specification/pull/1536))
- Define the fallback tracer name for invalid values.
  ([#1534](https://github.com/open-telemetry/opentelemetry-specification/pull/1534))
- Clarify non-blocking requirement from span API End. ([#1555](https://github.com/open-telemetry/opentelemetry-specification/pull/1555))
- Remove the Included Propagators section from trace API specification that was a duplicate of the Propagators Distribution of the context specification. ([#1556](https://github.com/open-telemetry/opentelemetry-specification/pull/1556))
- Remove the Baggage API propagator notes that conflict with the API Propagators Operations section and fix [#1526](https://github.com/open-telemetry/opentelemetry-specification/issues/1526). ([#1575](https://github.com/open-telemetry/opentelemetry-specification/pull/1575))

### Metrics

- Adds new metric data model specification ([#1512](https://github.com/open-telemetry/opentelemetry-specification/pull/1512))

### Semantic Conventions

- Add semantic conventions for AWS SDK operations and DynamoDB ([#1422](https://github.com/open-telemetry/opentelemetry-specification/pull/1422))
- Add details for filling semantic conventions for AWS Lambda ([#1442](https://github.com/open-telemetry/opentelemetry-specification/pull/1442))
- Update semantic conventions to distinguish between int and double ([#1550](https://github.com/open-telemetry/opentelemetry-specification/pull/1550))
- Add semantic convention for AWS ECS task revision ([#1581](https://github.com/open-telemetry/opentelemetry-specification/pull/1581))

### Compatibility

- Add initial OpenTracing compatibility section.
  ([#1101](https://github.com/open-telemetry/opentelemetry-specification/pull/1101))

## v1.1.0 (2021-03-11)

### Traces

- Implementations can ignore links with invalid SpanContext([#1492](https://github.com/open-telemetry/opentelemetry-specification/pull/1492))
- Add `none` as a possible value for OTEL_TRACES_EXPORTER to disable export
  ([#1439](https://github.com/open-telemetry/opentelemetry-specification/pull/1439))
- Add [`ForceFlush`](/specification/trace/sdk.md#forceflush) to SDK's `TracerProvider` ([#1452](https://github.com/open-telemetry/opentelemetry-specification/pull/1452))

### Metrics

- Add `none` as a possible value for OTEL_METRICS_EXPORTER to disable export
  ([#1439](https://github.com/open-telemetry/opentelemetry-specification/pull/1439))

### Logs

### Semantic Conventions

- Add `elasticsearch` to `db.system` semantic conventions ([#1463](https://github.com/open-telemetry/opentelemetry-specification/pull/1463))
- Add `arch` to `host` semantic conventions ([#1483](https://github.com/open-telemetry/opentelemetry-specification/pull/1483))
- Add `runtime` to `container` semantic conventions ([#1482](https://github.com/open-telemetry/opentelemetry-specification/pull/1482))
- Rename `gcp_gke` to `gcp_kubernetes_engine` to have consistency with other
Google products under `cloud.infrastructure_service` ([#1496](https://github.com/open-telemetry/opentelemetry-specification/pull/1496))
- `http.url` MUST NOT contain credentials ([#1502](https://github.com/open-telemetry/opentelemetry-specification/pull/1502))
- Add `aws.eks.cluster.arn` to EKS specific semantic conventions ([#1484](https://github.com/open-telemetry/opentelemetry-specification/pull/1484))
- Rename `zone` to `availability_zone` in `cloud` semantic conventions ([#1495](https://github.com/open-telemetry/opentelemetry-specification/pull/1495))
- Rename `cloud.infrastructure_service` to `cloud.platform` ([#1530](https://github.com/open-telemetry/opentelemetry-specification/pull/1530))
- Add section describing that libraries and the collector should autogenerate
the semantic convention keys. ([#1515](https://github.com/open-telemetry/opentelemetry-specification/pull/1515))

## v1.0.1 (2021-02-11)

- Fix rebase issue for span limit default values ([#1429](https://github.com/open-telemetry/opentelemetry-specification/pull/1429))

## v1.0.0 (2021-02-10)

New:

- Add `cloud.infrastructure_service` resource attribute
  ([#1112](https://github.com/open-telemetry/opentelemetry-specification/pull/1112))
- Add `SpanLimits` as a configuration for the TracerProvider([#1416](https://github.com/open-telemetry/opentelemetry-specification/pull/1416))

Updates:

- Add `http.server.active_requests` to count in-flight HTTP requests
  ([#1378](https://github.com/open-telemetry/opentelemetry-specification/pull/1378))
- Update default limit for span attributes, events, links to 128([#1419](https://github.com/open-telemetry/opentelemetry-specification/pull/1419))
- Update OT Trace propagator environment variable to match latest name([#1406](https://github.com/open-telemetry/opentelemetry-specification/pull/1406))
- Remove Metrics SDK specification to avoid confusion, clarify that Metrics API
  specification is not recommended for client implementation
  ([#1401](https://github.com/open-telemetry/opentelemetry-specification/pull/1401))
- Rename OTEL_TRACE_SAMPLER and OTEL_TRACE_SAMPLER_ARG env variables to OTEL_TRACES_SAMPLER and OTEL_TRACES_SAMPLER_ARG
  ([#1382](https://github.com/open-telemetry/opentelemetry-specification/pull/1382))
- Mark some entries in compliance matrix as optional([#1359](https://github.com/open-telemetry/opentelemetry-specification/pull/1359))
  SDKs are free to provide support at their discretion.
- Rename signal-specific variables for `OTLP_EXPORTER_*` to `OTLP_EXPORTER_TRACES_*` and `OTLP_EXPORTER_METRICS_*`([#1362](https://github.com/open-telemetry/opentelemetry-specification/pull/1362))
- Versioning and stability guarantees for OpenTelemetry clients([#1291](https://github.com/open-telemetry/opentelemetry-specification/pull/1291))
- Additional Cassandra semantic attributes
  ([#1217](https://github.com/open-telemetry/opentelemetry-specification/pull/1217))
- OTEL_EXPORTER environment variable replaced with OTEL_TRACES_EXPORTER and
  OTEL_METRICS_EXPORTER which each accept only a single value, not a list.
  ([#1318](https://github.com/open-telemetry/opentelemetry-specification/pull/1318))
- `process.runtime.description` resource convention: Add `java.vm.name`
  ([#1242](https://github.com/open-telemetry/opentelemetry-specification/pull/1242))
- Refine span name guideline for SQL database spans
  ([#1219](https://github.com/open-telemetry/opentelemetry-specification/pull/1219))
- Add RPC semantic conventions for metrics
  ([#1162](https://github.com/open-telemetry/opentelemetry-specification/pull/1162))
- Clarify `Description` usage on `Status` API
  ([#1257](https://github.com/open-telemetry/opentelemetry-specification/pull/1257))
- Add/Update `Status` + `error` mapping for Jaeger & Zipkin Exporters
  ([#1257](https://github.com/open-telemetry/opentelemetry-specification/pull/1257))
- Resource's service.name MUST have a default value, service.instance.id is not
  required.
  ([#1269](https://github.com/open-telemetry/opentelemetry-specification/pull/1269))
  - Clarified in [#1294](https://github.com/open-telemetry/opentelemetry-specification/pull/1294)
- Add requirement that the SDK allow custom generation of Trace IDs and Span IDs
  ([#1006](https://github.com/open-telemetry/opentelemetry-specification/pull/1006))
- Add default ratio when TraceIdRatioSampler is specified by environment variable but
  no ratio is.
  ([#1322](https://github.com/open-telemetry/opentelemetry-specification/pull/1322))
- Require schemed endpoints for OTLP exporters
  ([1234](https://github.com/open-telemetry/opentelemetry-specification/pull/1234))
- Resource SDK: Reverse (suggested) order of Resource.Merge parameters, remove
  special case for empty strings
  ([#1345](https://github.com/open-telemetry/opentelemetry-specification/pull/1345))
- Resource attributes: lowerecased the allowed values of the `aws.ecs.launchtype`
  attribute
  ([#1339](https://github.com/open-telemetry/opentelemetry-specification/pull/1339))
- Trace Exporters: Fix TODOs in Jaeger exporter spec
  ([#1374](https://github.com/open-telemetry/opentelemetry-specification/pull/1374))
- Clarify that Jaeger/Zipkin exporters must rely on the default Resource to
  get service.name if none was specified.
  ([#1386](https://github.com/open-telemetry/opentelemetry-specification/pull/1386))
- Modify OTLP/Zipkin Exporter format variables for 1.0 (allowing further specification post 1.0)
  ([#1358](https://github.com/open-telemetry/opentelemetry-specification/pull/1358))
- Add `k8s.node` semantic conventions ([#1390](https://github.com/open-telemetry/opentelemetry-specification/pull/1390))
- Clarify stability for both OTLP/HTTP and signals in OTLP.
  ([#1400](https://github.com/open-telemetry/opentelemetry-specification/pull/1400/files))

## v0.7.0 (11-18-2020)

New:

- Document service name mapping for Jaeger exporters
  ([1222](https://github.com/open-telemetry/opentelemetry-specification/pull/1222))
- Change default OTLP port number
  ([#1221](https://github.com/open-telemetry/opentelemetry-specification/pull/1221))
- Add performance benchmark specification
  ([#748](https://github.com/open-telemetry/opentelemetry-specification/pull/748))
- Enforce that the Baggage API must be fully functional, even without an installed SDK.
  ([#1103](https://github.com/open-telemetry/opentelemetry-specification/pull/1103))
- Rename "Canonical status code" to "Status code"
  ([#1081](https://github.com/open-telemetry/opentelemetry-specification/pull/1081))
- Add Metadata for Baggage entries, and clarify W3C Baggage Propagator implementation
  ([#1066](https://github.com/open-telemetry/opentelemetry-specification/pull/1066))
- Change Status to be consistent with Link and Event
  ([#1067](https://github.com/open-telemetry/opentelemetry-specification/pull/1067))
- Clarify env variables in otlp exporter
  ([#975](https://github.com/open-telemetry/opentelemetry-specification/pull/975))
- Add Prometheus exporter environment variables
  ([#1021](https://github.com/open-telemetry/opentelemetry-specification/pull/1021))
- Default propagators in un-configured API must be no-op
  ([#930](https://github.com/open-telemetry/opentelemetry-specification/pull/930))
- Define resource mapping for Jaeger exporters
  ([#891](https://github.com/open-telemetry/opentelemetry-specification/pull/891))
- Add resource semantic conventions for operating systems
  ([#693](https://github.com/open-telemetry/opentelemetry-specification/pull/693))
- Add semantic convention for source code attributes
  ([#901](https://github.com/open-telemetry/opentelemetry-specification/pull/901))
- Add semantic conventions for outgoing Function as a Service (FaaS) invocations
  ([#862](https://github.com/open-telemetry/opentelemetry-specification/pull/862))
- Add resource semantic convention for deployment environment
  ([#606](https://github.com/open-telemetry/opentelemetry-specification/pull/606/))
- Refine semantic conventions for messaging systems and add specific attributes for Kafka
  ([#1027](https://github.com/open-telemetry/opentelemetry-specification/pull/1027))
- Clarification of the behavior of the Trace API, re: context propagation, in
  the absence of an installed SDK
- Add API and semantic conventions for recording exceptions as Span Events
  ([#697](https://github.com/open-telemetry/opentelemetry-specification/pull/697))
  * API was extended to allow adding arbitrary event attributes ([#874](https://github.com/open-telemetry/opentelemetry-specification/pull/874))
  * `exception.escaped` semantic span event attribute was added
    ([#784](https://github.com/open-telemetry/opentelemetry-specification/pull/784),
    [#946](https://github.com/open-telemetry/opentelemetry-specification/pull/946))
- Allow samplers to modify tracestate
  ([#988](https://github.com/open-telemetry/opentelemetry-specification/pull/988/))
- Update the header name for otel baggage, and version date
  ([#981](https://github.com/open-telemetry/opentelemetry-specification/pull/981))
- Define PropagationOnly Span to simplify active Span logic in Context
  ([#994](https://github.com/open-telemetry/opentelemetry-specification/pull/994))
- Add limits to the number of attributes, events, and links in SDK Spans
  ([#942](https://github.com/open-telemetry/opentelemetry-specification/pull/942))
- Add Metric SDK specification (partial): covering terminology and Accumulator component
  ([#626](https://github.com/open-telemetry/opentelemetry-specification/pull/626))
- Clarify context interaction for trace module
  ([#1063](https://github.com/open-telemetry/opentelemetry-specification/pull/1063))
- Add `Shutdown` function to `*Provider` SDK
  ([#1074](https://github.com/open-telemetry/opentelemetry-specification/pull/1074))
- Add semantic conventions for system metrics
  ([#937](https://github.com/open-telemetry/opentelemetry-specification/pull/937))
- Add `db.sql.table` to semantic conventions, allow `db.operation` for SQL
  ([#1141](https://github.com/open-telemetry/opentelemetry-specification/pull/1141))
- Add OTEL_TRACE_SAMPLER env variable definition
  ([#1136](https://github.com/open-telemetry/opentelemetry-specification/pull/1136/))
- Add guidelines for OpenMetrics interoperability
  ([#1154](https://github.com/open-telemetry/opentelemetry-specification/pull/1154))
- Add OTEL_TRACE_SAMPLER_ARG env variable definition
  ([#1202](https://github.com/open-telemetry/opentelemetry-specification/pull/1202))

Updates:

- Clarify null SHOULD NOT be allowed even in arrays
  ([#1214](https://github.com/open-telemetry/opentelemetry-specification/pull/1214))
- Remove ordering SHOULD-requirement for attributes
  ([#1212](https://github.com/open-telemetry/opentelemetry-specification/pull/1212))
- Make `process.pid` optional, split `process.command_args` from `command_line`
  ([#1137](https://github.com/open-telemetry/opentelemetry-specification/pull/1137))
- Renamed `CorrelationContext` to `Baggage`:
  ([#857](https://github.com/open-telemetry/opentelemetry-specification/pull/857))
- Add semantic convention for NGINX custom HTTP 499 status code.
- Adapt semantic conventions for the span name of messaging systems
  ([#690](https://github.com/open-telemetry/opentelemetry-specification/pull/690))
- Remove lazy Event and Link API from Span interface
  ([#840](https://github.com/open-telemetry/opentelemetry-specification/pull/840))
  * SIGs are recommended to remove any existing implementation of the lazy APIs
    to avoid conflicts/breaking changes in case they will be reintroduced to the
    spec in future.
- Provide clear definitions for readable and read/write span interfaces in the
  SDK
  ([#669](https://github.com/open-telemetry/opentelemetry-specification/pull/669))
  * SpanProcessors must provide read/write access at least in OnStart.
- Specify how `Probability` sampler is used with `ParentOrElse` sampler.
- Clarify event timestamp origin and range
  ([#839](https://github.com/open-telemetry/opentelemetry-specification/pull/839))
- Clean up api-propagators.md, by extending documentation and removing redundant
  sections
  ([#577](https://github.com/open-telemetry/opentelemetry-specification/pull/577))
- Rename HTTPText propagator to TextMap
  ([#793](https://github.com/open-telemetry/opentelemetry-specification/pull/793))
- Rename ParentOrElse sampler to ParentBased and add multiple delegate samplers
  ([#610](https://github.com/open-telemetry/opentelemetry-specification/pull/610))
- Rename ProbabilitySampler to TraceIdRatioBasedSampler and add requirements
  ([#611](https://github.com/open-telemetry/opentelemetry-specification/pull/611))
- Version attributes no longer have a prefix such as semver:
  ([#873](https://github.com/open-telemetry/opentelemetry-specification/pull/873))
- Add semantic conventions for process runtime
  ([#882](https://github.com/open-telemetry/opentelemetry-specification/pull/882),
   [#1137](https://github.com/open-telemetry/opentelemetry-specification/pull/1137))
- Use hex encoding for trace id and span id fields in OTLP JSON encoding:
  ([#911](https://github.com/open-telemetry/opentelemetry-specification/pull/911))
- Explicitly specify the SpanContext APIs IsValid and IsRemote as required
  ([#914](https://github.com/open-telemetry/opentelemetry-specification/pull/914))
- A full `Context` is the only way to specify a parent of a `Span`.
  `SpanContext` or even `Span` are not allowed anymore.
  ([#875](https://github.com/open-telemetry/opentelemetry-specification/pull/875))
- Remove obsolete `http.status_text` from semantic conventions
  ([#972](https://github.com/open-telemetry/opentelemetry-specification/pull/972))
- Define `null` as an invalid value for attributes and declare attempts to set
  `null` as undefined behavior
  ([#992](https://github.com/open-telemetry/opentelemetry-specification/pull/992))
- SDK: Rename the `Decision` values for `SamplingResult`s to `DROP`, `RECORD_ONLY`
  and `RECORD_AND_SAMPLE` for consistency
  ([#938](https://github.com/open-telemetry/opentelemetry-specification/pull/938),
  [#956](https://github.com/open-telemetry/opentelemetry-specification/pull/956))
- Metrics API: Replace "Additive" with "Adding", "Non-Additive" with "Grouping"
  ([#983](https://github.com/open-telemetry/opentelemetry-specification/pull/983)
- Move active span interaction in the Trace API to a separate class
  ([#923](https://github.com/open-telemetry/opentelemetry-specification/pull/923))
- Metrics SDK: Specify LastValue default aggregation for ValueObserver
  ([#984](https://github.com/open-telemetry/opentelemetry-specification/pull/984)
- Metrics SDK: Specify TBD default aggregation for ValueRecorder
  ([#984](https://github.com/open-telemetry/opentelemetry-specification/pull/984)
- Trace SDK: Sampler.ShouldSample gets parent Context instead of SpanContext
  ([#881](https://github.com/open-telemetry/opentelemetry-specification/pull/881))
- SDK: Specify known values, as well as basic error handling for OTEL_PROPAGATORS.
  ([#962](https://github.com/open-telemetry/opentelemetry-specification/pull/962))
  ([#995](https://github.com/open-telemetry/opentelemetry-specification/pull/995))
- SDK: Specify when to generate new IDs with sampling
  ([#1225](https://github.com/open-telemetry/opentelemetry-specification/pull/1225))
- Remove custom header name for Baggage, use official header
  ([#993](https://github.com/open-telemetry/opentelemetry-specification/pull/993))
- Trace API: Clarifications for `Span.End`, e.g. IsRecording becomes false after End
  ([#1011](https://github.com/open-telemetry/opentelemetry-specification/pull/1011))
- Update semantic conventions for gRPC for new Span Status
  ([#1156](https://github.com/open-telemetry/opentelemetry-specification/pull/1156))

## v0.6.0 (2020-07-01)

New:

- Add span attribute to indicate cold starts of Function as a Service executions
  ([#650](https://github.com/open-telemetry/opentelemetry-specification/pull/650))
- Add conventions for naming of exporter packages
  ([#629](https://github.com/open-telemetry/opentelemetry-specification/pull/629))
- Add semantic conventions for container id
  ([#673](https://github.com/open-telemetry/opentelemetry-specification/pull/673))
- Add semantic conventions for HTTP content length
  ([#641](https://github.com/open-telemetry/opentelemetry-specification/pull/641))
- Add semantic conventions for process resource
  ([#635](https://github.com/open-telemetry/opentelemetry-specification/pull/635))
- Add peer.service to provide a user-configured name for a remote service
  ([#652](https://github.com/open-telemetry/opentelemetry-specification/pull/652))

Updates:

- Improve root Span description
  ([#645](https://github.com/open-telemetry/opentelemetry-specification/pull/645))
- Extend semantic conventions for RPC and allow non-gRPC calls
  ([#604](https://github.com/open-telemetry/opentelemetry-specification/pull/604))
- Revise and extend semantic conventions for databases
  ([#575](https://github.com/open-telemetry/opentelemetry-specification/pull/575))
- Clarify Tracer vs TracerProvider in tracing API and SDK spec.
  ([#619](https://github.com/open-telemetry/opentelemetry-specification/pull/619))
  Most importantly:
  * Configuration should be stored not per Tracer but in the TracerProvider.
  * Active spans are not per Tracer.
- Do not set any value in Context upon failed extraction
  ([#671](https://github.com/open-telemetry/opentelemetry-specification/pull/671))
- Clarify semantic conventions around span start and end time
  ([#592](https://github.com/open-telemetry/opentelemetry-specification/pull/592))

## v0.5.0 (06-02-2020)

- Define Log Data Model.
- Remove SpanId from Sampler input.
- Clarify what it will mean for a vendor to "support OpenTelemetry".
- Clarify Tracers should reference an InstrumentationLibrary rather than a
  Resource.
- Replace ALWAYS_PARENT sampler with a composite ParentOrElse sampler.
- Incorporate old content on metrics calling conventions, label sets.
- Update api-metrics-user.md and api-metrics-meter.md with the latest metrics
  API.
- Normalize Instrumentation term for instrumentations.
- Change w3c correlation context to custom header.

## v0.4.0 (2020-05-12)

- [OTEP-83](https://github.com/open-telemetry/oteps/blob/main/text/0083-component.md)
  Introduce the notion of InstrumentationLibrary.
- [OTEP-88](https://github.com/open-telemetry/oteps/blob/main/text/metrics/0088-metric-instrument-optional-refinements.md)
  Metrics API instrument foundation.
- [OTEP-91](https://github.com/open-telemetry/oteps/blob/main/text/logs/0091-logs-vocabulary.md)
  Logs vocabulary.
- [OTEP-92](https://github.com/open-telemetry/oteps/blob/main/text/logs/0092-logs-vision.md)
  Logs Vision.
- [OTEP-90](https://github.com/open-telemetry/oteps/blob/main/text/metrics/0090-remove-labelset-from-metrics-api.md)
  Remove LabelSet from the metrics API.
- [OTEP-98](https://github.com/open-telemetry/oteps/blob/main/text/metrics/0098-metric-instruments-explained.md)
  Explain the metric instruments.
- [OTEP-99](https://github.com/open-telemetry/oteps/blob/main/text/0099-otlp-http.md)
  OTLP/HTTP: HTTP Transport Extension for OTLP.
- Define handling of null and empty attribute values.
- Rename Setter.put to Setter.set
- Add glossary for typically misused terms.
- Clarify that resources are immutable.
- Clarify that SpanContext.IsRemote is false on remote children.
- Move specifications into sub-directories per signal.
- Remove references to obsolete `peer.*` attributes.
- Span semantic conventions for for messaging systems.
- Span semantic conventions for function as a service.
- Remove the handling of retries from trace exporters.
- Remove Metrics' default keys.
- Add some clarifying language to the semantics of metric instrument naming.
- Allow injectors and extractors to be separate interfaces.
- Add an explanation on why Context Restore operation is needed.
- Document special Zipkin conversion cases.

## v0.3.0 (2020-02-21)

- [OTEP-0059](https://github.com/open-telemetry/oteps/blob/main/text/trace/0059-otlp-trace-data-format.md)
  Add OTLP Trace Data Format specification.
- [OTEP-0066](https://github.com/open-telemetry/oteps/blob/main/text/0066-separate-context-propagation.md)
  Separate Layer for Context Propagation.
- [OTEP-0070](https://github.com/open-telemetry/oteps/blob/main/text/metrics/0070-metric-bound-instrument.md)
  Rename metric instrument "Handles" to "Bound Instruments".
- [OTEP-0072](https://github.com/open-telemetry/oteps/blob/main/text/metrics/0072-metric-observer.md)
  Metric Observer instrument specification (refinement).
- [OTEP-0080](https://github.com/open-telemetry/oteps/blob/main/text/metrics/0080-remove-metric-gauge.md)
  Remove the Metric Gauge instrument, recommend use of other instruments.
- Update 0003-measure-metric-type to match current Specification.
- Update 0009-metric-handles to match current Specification.
- Clarify named tracers and meters.
- Remove SamplingHint from the Sampling OTEP (OTEP-0006).
- Remove component attribute.
- Allow non-string Resource label values.
- Allow array values for attributes.
- Add service version to Resource attributes.
- Add general, general identity, network and VM image attribute conventions.
- Add a section on transformation to Zipkin Spans.
- Add a section on SDK default configuration.
- Enhance semantic conventions for HTTP/RPC.
- Provide guidelines for low-cardinality span names.
- SDK Tracer: Replace TracerFactory with TracerProvider.
- Update Resource to be in the SDK.

## v0.2.0 (2019-10-22)

- [OTEP-0001](https://github.com/open-telemetry/oteps/blob/main/text/0001-telemetry-without-manual-instrumentation.md)
  Added Auto-Instrumentation.
- [OTEP-0002](https://github.com/open-telemetry/oteps/blob/main/text/trace/0002-remove-spandata.md):
  Removed SpanData interface in favor of Span Start and End options.
- [OTEP-0003](https://github.com/open-telemetry/oteps/blob/main/text/metrics/0003-measure-metric-type.md)
  Consolidatesd pre-aggregated and raw metrics APIs.
- [OTEP-0008](https://github.com/open-telemetry/oteps/blob/main/text/metrics/0008-metric-observer.md)
  Added Metrics Observers API.
- [OTEP-0009](https://github.com/open-telemetry/oteps/blob/main/text/metrics/0009-metric-handles.md)
  Added Metrics Handle API.
- [OTEP-0010](https://github.com/open-telemetry/oteps/blob/main/text/metrics/0010-cumulative-to-counter.md)
  Rename "Cumulative" to "Counter" in the Metrics API.
- [OTEP-006](https://github.com/open-telemetry/oteps/blob/main/text/trace/0006-sampling.md)
  Moved sampling from the API tp the SDK.
- [OTEP-0007](https://github.com/open-telemetry/oteps/blob/main/text/0007-no-out-of-band-reporting.md)
  Moved support for out-of-band telemetry from the API to the SDK.
- [OTEP-0016](https://github.com/open-telemetry/oteps/blob/main/text/0016-named-tracers.md)
  Added named providers for Tracers and Meters.
- Added design goals and requirements for a telemetry data exchange protocol.
- Added a Span Processor interface for intercepting span start and end
  invocations.
- Added a Span Exporter interface for processing batches of spans.
- Replaced DistributedContext.GetIterator with GetEntries.
- Added clarifications and adjustments to improve cross-language applicability.
- Added a specification for SDK configuration.

## v0.1.0 (2019-06-21)

- Added API proposal for the converged OpenTracing/OpenCensus project is
  complete.<|MERGE_RESOLUTION|>--- conflicted
+++ resolved
@@ -15,6 +15,9 @@
 
 ### Logs
 
+- Add definition for standard output log record exporter.
+  ([#3741](https://github.com/open-telemetry/opentelemetry-specification/pull/3741))
+
 ### Resource
 
 ### OpenTelemetry Protocol
@@ -44,12 +47,7 @@
 
 ### Logs
 
-<<<<<<< HEAD
-- Add definition for standard output log record exporter.
-  ([#3741](https://github.com/open-telemetry/opentelemetry-specification/pull/3741))
-=======
-- No changes.
->>>>>>> fd761835
+- No changes.
 
 ### Resource
 
