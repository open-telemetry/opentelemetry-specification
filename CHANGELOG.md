--- conflicted
+++ resolved
@@ -13,13 +13,10 @@
 
 ### Metrics
 
-<<<<<<< HEAD
 - Add support for filtering attribute keys for streams via an exclude list.
   ([#4188](https://github.com/open-telemetry/opentelemetry-specification/pull/4188))
-=======
 - Clarify that `Enabled` only applies to synchronous instruments.
   ([#4211](https://github.com/open-telemetry/opentelemetry-specification/pull/4211))
->>>>>>> 0a87e2fc
 
 ### Logs
 
