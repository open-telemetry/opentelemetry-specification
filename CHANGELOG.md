--- conflicted
+++ resolved
@@ -36,13 +36,11 @@
 
 ### Baggage
 
-<<<<<<< HEAD
 - Add Supplementary Guidance for environment variables as context carrier
   specification.
   ([#4548](https://github.com/open-telemetry/opentelemetry-specification/pull/4548))
-=======
+
 ### Profiles
->>>>>>> 18a37a1e
 
 ### Resource
 
