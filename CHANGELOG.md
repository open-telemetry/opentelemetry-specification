--- conflicted
+++ resolved
@@ -12,6 +12,9 @@
 ### Traces
 
 ### Metrics
+
+- Specify optional support for an Exponential Histogram Aggregation.
+  ([#2252](https://github.com/open-telemetry/opentelemetry-specification/pull/2252))
 
 ### Logs
 
@@ -57,10 +60,6 @@
   duplicate conflicts in the data model, specify how the SDK is meant to report and
   assist the user when these conflicts arise.
   ([#2317](https://github.com/open-telemetry/opentelemetry-specification/pull/2317)).
-<<<<<<< HEAD
-- Specify optional support for an Exponential Histogram Aggregation.
-  ([#2252](https://github.com/open-telemetry/opentelemetry-specification/pull/2252))
-=======
 - Clarify that expectations for user callback behavior are documentation REQUIREMENTs.
   ([#2361](https://github.com/open-telemetry/opentelemetry-specification/pull/2361)).
 - Specify how to handle prometheus exemplar timestamp and attributes
@@ -95,7 +94,6 @@
   ([#2304](https://github.com/open-telemetry/opentelemetry-specification/pull/2304))
 - Clarify how metric metadata and type suffixes are handled
   ([#2440](https://github.com/open-telemetry/opentelemetry-specification/pull/2440))
->>>>>>> 0b4daf7c
 
 ### Logs
 
