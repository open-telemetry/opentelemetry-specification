--- conflicted
+++ resolved
@@ -29,13 +29,10 @@
 
 ### Logs
 
-<<<<<<< HEAD
+- Update log SDK to allow log processors to mutate log records
+  ([#2681](https://github.com/open-telemetry/opentelemetry-specification/pull/2681)).
 - Add experimental Events and Logs API specification
   ([#2676](https://github.com/open-telemetry/opentelemetry-specification/pull/2676))
-=======
-- Update log SDK to allow log processors to mutate log records
-  ([#2681](https://github.com/open-telemetry/opentelemetry-specification/pull/2681)).
->>>>>>> cef1cbc0
 
 ### Resource
 
