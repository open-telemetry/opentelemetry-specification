# Changelog

Please update changelog as part of any significant pull request. Place short
description of your change into "Unreleased" section. As part of release process
content of "Unreleased" section content will generate release notes for the
release.

## Unreleased

### Context

### Traces

### Metrics

### Logs

<<<<<<< HEAD
- Clarify STDOUT exporter format is unspecified.
   ([#4418](https://github.com/open-telemetry/opentelemetry-specification/pull/4418))
- Clarify that it is allowed to directly use Logs API.
   ([#4438](https://github.com/open-telemetry/opentelemetry-specification/pull/4438))
- Add `Enabled` opt-in operation to the `LogRecordProcessor`.
  ([#4439](https://github.com/open-telemetry/opentelemetry-specification/pull/4439))

=======
>>>>>>> 9c8c3063
### Baggage

### Resource

### Profiles

### OpenTelemetry Protocol

### Compatibility

### SDK Configuration

### Common

### Supplementary Guidelines

### OTEPs

## v1.43.0 (2025-03-18)

### Traces

- Clarify STDOUT exporter format is unspecified.
   ([#4418](https://github.com/open-telemetry/opentelemetry-specification/pull/4418))

### Metrics

- Clarify the metrics design goal, scope out StatsD client support.
   ([#4445](https://github.com/open-telemetry/opentelemetry-specification/pull/4445))
- Clarify STDOUT exporter format is unspecified.
   ([#4418](https://github.com/open-telemetry/opentelemetry-specification/pull/4418))

### Logs

- Clarify that it is allowed to directly use Logs API.
   ([#4438](https://github.com/open-telemetry/opentelemetry-specification/pull/4438))
- Clarify STDOUT exporter format is unspecified.
   ([#4418](https://github.com/open-telemetry/opentelemetry-specification/pull/4418))

### Supplementary Guidelines

- Add Advanced Processing to Logs Supplementary Guidelines.
  ([#4407](https://github.com/open-telemetry/opentelemetry-specification/pull/4407))

### OTEPs

- Composite Head Samplers.
  ([#4321](https://github.com/open-telemetry/opentelemetry-specification/pull/4321))

## v1.42.0 (2025-02-18)

### Traces

- Deprecate `exception.escaped` attribute, add link to in-development semantic-conventions
  on how to record errors across signals.
  ([#4368](https://github.com/open-telemetry/opentelemetry-specification/pull/4368))
- Define randomness value requirements for W3C Trace Context Level 2.
  ([#4162](https://github.com/open-telemetry/opentelemetry-specification/pull/4162))

### Logs

- Define how SDK implements `Logger.Enabled`.
  ([#4381](https://github.com/open-telemetry/opentelemetry-specification/pull/4381))
- Logs API should have functionality for reusing Standard Attributes.
  ([#4373](https://github.com/open-telemetry/opentelemetry-specification/pull/4373))

### SDK Configuration

- Define syntax for escaping declarative configuration environment variable
  references.
  ([#4375](https://github.com/open-telemetry/opentelemetry-specification/pull/4375))
- Resolve various declarative config TODOs.
  ([#4394](https://github.com/open-telemetry/opentelemetry-specification/pull/4394))

## v1.41.0 (2025-01-21)

### Logs

- Remove the deprecated Events API and SDK in favor of having Events support in the Logs API and SDK.
  ([#4353](https://github.com/open-telemetry/opentelemetry-specification/pull/4353))
- Remove `Logger`'s Log Instrumentation operations.
  ([#4352](https://github.com/open-telemetry/opentelemetry-specification/pull/4352))
- Make all `Logger` operations user-facing.
  ([#4352](https://github.com/open-telemetry/opentelemetry-specification/pull/4352))

### SDK Configuration

- Clarify that implementations should interpret timeout environment variable
  values of zero as no limit (infinity).
  ([#4331](https://github.com/open-telemetry/opentelemetry-specification/pull/4331))

## v1.40.0 (2024-12-12)

### Context

- Adds optional `GetAll` method to `Getter` in Propagation API, allowing for the retrieval of multiple values for the same key.
  [#4295](https://github.com/open-telemetry/opentelemetry-specification/pull/4295)

### Traces

- Add in-development support for `otlp/stdout` exporter via `OTEL_TRACES_EXPORTER`.
  ([#4183](https://github.com/open-telemetry/opentelemetry-specification/pull/4183))
- Remove the recommendation to not synchronize access to `TracerConfig.disabled`.
  ([#4310](https://github.com/open-telemetry/opentelemetry-specification/pull/4310))

### Metrics

- Add in-development support for `otlp/stdout` exporter via `OTEL_METRICS_EXPORTER`.
  ([#4183](https://github.com/open-telemetry/opentelemetry-specification/pull/4183))
- Remove the recommendation to not synchronize access to `MeterConfig.disabled`.
  ([#4310](https://github.com/open-telemetry/opentelemetry-specification/pull/4310))

### Logs

- Add in-development support for `otlp/stdout` exporter via `OTEL_LOGS_EXPORTER`.
 ([#4183](https://github.com/open-telemetry/opentelemetry-specification/pull/4183))
- Remove the recommendation to not synchronize access to `LoggerConfig.disabled`.
  ([#4310](https://github.com/open-telemetry/opentelemetry-specification/pull/4310))
- Remove the in-development isolating log record processor.
  ([#4301](https://github.com/open-telemetry/opentelemetry-specification/pull/4301))

### Events

- Deprecate Events API and SDK in favor of having Events support in the Logs API and SDK.
  ([#4319](https://github.com/open-telemetry/opentelemetry-specification/pull/4319))
- Change `event.name` attribute into top-level event name field.
  ([#4320](https://github.com/open-telemetry/opentelemetry-specification/pull/4320))

### Common

- Lay out core principles for Specification changes.
  ([#4286](https://github.com/open-telemetry/opentelemetry-specification/pull/4286))

### Supplementary Guidelines

- Add core principles for evaluating specification changes.
  ([#4286](https://github.com/open-telemetry/opentelemetry-specification/pull/4286))

## OTEPs

- The [open-telemetry/oteps](https://github.com/open-telemetry/oteps) repository was
  merged into the specification repository.
 ([#4288](https://github.com/open-telemetry/opentelemetry-specification/pull/4288))

## v1.39.0 (2024-11-06)

### Logs

- Simplify the name "Logs Instrumentation API" to just "Logs API".
  ([#4258](https://github.com/open-telemetry/opentelemetry-specification/pull/4258))
- Rename Log Bridge API to Logs API. Define the existing Logger methods to be
  Log Bridge Operations. Add EmitEvent to the Logger as an Instrumentation Operation.
  ([#4259](https://github.com/open-telemetry/opentelemetry-specification/pull/4259))

### Profiles

- Define required attributes for Mappings.
  ([#4197](https://github.com/open-telemetry/opentelemetry-specification/pull/4197))

### Compatibility

- Add requirement to allow extending Stable APIs.
  ([#4270](https://github.com/open-telemetry/opentelemetry-specification/pull/4270))

### SDK Configuration

- Clarify declarative configuration parse requirements for null vs empty.
  ([#4269](https://github.com/open-telemetry/opentelemetry-specification/pull/4269))

### Common

- Define prototype for proposed features in development.
  ([#4273](https://github.com/open-telemetry/opentelemetry-specification/pull/4273))

## v1.38.0 (2024-10-10)

### Traces

- Make all fields as identifying for Tracer. Previously attributes were omitted from being identifying.
  ([#4161](https://github.com/open-telemetry/opentelemetry-specification/pull/4161))
- Clarify that `Export` MUST NOT be called by simple and batching processors concurrently.
  ([#4205](https://github.com/open-telemetry/opentelemetry-specification/pull/4205))

### Metrics

- Make all fields as identifying for Meter. Previously attributes were omitted from being identifying.
  ([#4161](https://github.com/open-telemetry/opentelemetry-specification/pull/4161))
- Add support for filtering attribute keys for streams via an exclude list.
  ([#4188](https://github.com/open-telemetry/opentelemetry-specification/pull/4188))
- Clarify that `Enabled` only applies to synchronous instruments.
  ([#4211](https://github.com/open-telemetry/opentelemetry-specification/pull/4211))
- Clarify that applying cardinality limits should be done after attribute filtering.
  ([#4228](https://github.com/open-telemetry/opentelemetry-specification/pull/4228))
- Mark cardinality limits as stable.
  ([#4222](https://github.com/open-telemetry/opentelemetry-specification/pull/4222))

### Logs

- Make all fields as identifying for Logger. Previously attributes were omitted from being identifying.
  ([#4161](https://github.com/open-telemetry/opentelemetry-specification/pull/4161))
- Define `Enabled` parameters for `Logger`.
  ([#4203](https://github.com/open-telemetry/opentelemetry-specification/pull/4203))
  ([#4221](https://github.com/open-telemetry/opentelemetry-specification/pull/4221))
- Introduce initial placeholder for the new user-facing Logs API, adding references
  to existing API's informing of the coming changes while the definition is defined.
  ([#4236](https://github.com/open-telemetry/opentelemetry-specification/pull/4236))

### Common

- Define equality for attributes and collection of attributes.
  ([#4161](https://github.com/open-telemetry/opentelemetry-specification/pull/4161))
- Update Instrumentation Scope glossary entry with correct identifying fields
  ([#4244](https://github.com/open-telemetry/opentelemetry-specification/pull/4244))

## v1.37.0 (2024-09-13)

### Traces

- Minor clarification on BatchExportingProcessor behavior.
  ([#4164](https://github.com/open-telemetry/opentelemetry-specification/pull/4164))
- Clarify `SpanKind` description, extend it to cover links, add examples of
  nested client spans.
  ([#4178](https://github.com/open-telemetry/opentelemetry-specification/pull/4178))

### Metrics

- Clarify that `Export` MUST NOT be called by periodic exporting MetricReader concurrently.
  ([#4206](https://github.com/open-telemetry/opentelemetry-specification/pull/4206))

### Logs

- Clarify that log record mutations are visible in next registered processors.
  ([#4067](https://github.com/open-telemetry/opentelemetry-specification/pull/4067))
- Clarify that `Export` MUST NOT be called by simple and batching processors concurrently.
  ([#4173](https://github.com/open-telemetry/opentelemetry-specification/pull/4173))

### SDK Configuration

- Define instrumentation configuration API.
  ([#4128](https://github.com/open-telemetry/opentelemetry-specification/pull/4128))
- Mark exemplar filter env variable config as stable.
  ([#4191](https://github.com/open-telemetry/opentelemetry-specification/pull/4191))

### Common

- Update instrumentation library guidance to avoid naming collisions between external and OTel instrumentations.
  ([#4187](https://github.com/open-telemetry/opentelemetry-specification/pull/4187))
- Add natively instrumented to glossary.
  ([#4186](https://github.com/open-telemetry/opentelemetry-specification/pull/4186))

## v1.36.0 (2024-08-12)

### Traces

- Remove restriction that sampler description is immutable.
  ([#4137](https://github.com/open-telemetry/opentelemetry-specification/pull/4137))
- Add in-development `OnEnding` callback to SDK `SpanProcessor` interface.
  ([#4024](https://github.com/open-telemetry/opentelemetry-specification/pull/4024))

### Metrics

- Clarify metric reader / metric exporter relationship for temporality
  preference and default aggregation. Explicitly define configuration options
  for temporality preference and default aggregation of built-in exporters, and
  make default values explicit.
  ([#4142](https://github.com/open-telemetry/opentelemetry-specification/pull/4142))
- Add data point flags to the metric data model.
  ([#4135](https://github.com/open-telemetry/opentelemetry-specification/pull/4135))

### Logs

- The SDK MAY provide an operation that makes a deep clone of a `ReadWriteLogRecord`.
  ([#4090](https://github.com/open-telemetry/opentelemetry-specification/pull/4090))

### Baggage

- Clarify no empty string allowed in baggage names.
  ([#4144](https://github.com/open-telemetry/opentelemetry-specification/pull/4144))

### Compatibility

- Clarify prometheus exporter should have `host` and `port` configuration options.
  ([#4147](https://github.com/open-telemetry/opentelemetry-specification/pull/4147))

### Common

- Require separation of API and SDK artifacts.
  ([#4125](https://github.com/open-telemetry/opentelemetry-specification/pull/4125))

## v1.35.0 (2024-07-12)

### Logs

- Add the in-development isolating log record processor.
  ([#4062](https://github.com/open-telemetry/opentelemetry-specification/pull/4062))

### Compatibility

- Define casing for hex-encoded IDs and mark the "Trace Context in non-OTLP Log Formats" specification stable.
  ([#3909](https://github.com/open-telemetry/opentelemetry-specification/pull/3909))

## v1.34.0 (2024-06-11)

### Context

- No changes.

### Traces

- Clarify the trace SDK should log discarded events and links.
  ([#4064](https://github.com/open-telemetry/opentelemetry-specification/pull/4064))
- Add new in-development `Enabled` API to the `Tracer`.
  ([#4063](https://github.com/open-telemetry/opentelemetry-specification/pull/4063))

### Metrics

- Add new in-development `Enabled` API to meter instruments.
  ([#4063](https://github.com/open-telemetry/opentelemetry-specification/pull/4063))

### Logs

- Add the in-development `Enabled` API to the `Logger`.
  ([#4020](https://github.com/open-telemetry/opentelemetry-specification/pull/4020))

### Events

- Rename event payload to body.
  ([#4035](https://github.com/open-telemetry/opentelemetry-specification/pull/4035))
- Add specification for EventLogger and EventLoggerProvider.
  ([#4031](https://github.com/open-telemetry/opentelemetry-specification/pull/4031))
- Describe the use cases for events in greater detail.
  ([#3969](https://github.com/open-telemetry/opentelemetry-specification/pull/3969))

### Resource

- No changes.

### OpenTelemetry Protocol

- No changes.

### Compatibility

- Prometheus: Clarify location of unit suffix within metric names.
  ([#4057](https://github.com/open-telemetry/opentelemetry-specification/pull/4057))

### SDK Configuration

- No changes.

### Common

- OpenTelemetry clients MUST follow SemVer 2.0.0.
  ([#4039](https://github.com/open-telemetry/opentelemetry-specification/pull/4039))
- Rename "Experimental" to "Development" according to OTEP 0232.
  ([#4061](https://github.com/open-telemetry/opentelemetry-specification/pull/4061)),
  ([#4069](https://github.com/open-telemetry/opentelemetry-specification/pull/4069))

### Supplementary Guidelines

- Clarify that it is permissible to extend SDK interfaces without requiring a major version bump
  ([#4030](https://github.com/open-telemetry/opentelemetry-specification/pull/4030))

## v1.33.0 (2024-05-09)

### Context

### Traces

- Links with invalid SpanContext are recorded.
  ([#3928](https://github.com/open-telemetry/opentelemetry-specification/pull/3928))

### Metrics

- Change the exemplar behavior to be on by default.
  ([#3994](https://github.com/open-telemetry/opentelemetry-specification/pull/3994))
- Use normative language for exemplar default aggregations.
  ([#4009](https://github.com/open-telemetry/opentelemetry-specification/pull/4009))
- Mark Exemplars as stable.
  ([#3870](https://github.com/open-telemetry/opentelemetry-specification/pull/3870))
- Mark synchronous gauge as stable.
  ([#4019](https://github.com/open-telemetry/opentelemetry-specification/pull/4019))

### Logs

- Allow implementations to export duplicate keys in a map as an opt-in option.
  ([#3987](https://github.com/open-telemetry/opentelemetry-specification/pull/3987))

### Events

### Resource

### OpenTelemetry Protocol

### Compatibility

- Add name suggestion for option to apply resource attributes as metric attributes in Prometheus exporter.
  ([#3837](https://github.com/open-telemetry/opentelemetry-specification/pull/3837))

### SDK Configuration

- Clarify syntax for environment variable substitution regular expression
  ([#4001](https://github.com/open-telemetry/opentelemetry-specification/pull/4001))
- Error out on invalid identifiers in environment variable substitution.
  ([#4002](https://github.com/open-telemetry/opentelemetry-specification/pull/4002))
- Add end to end examples for file configuration
  ([#4018](https://github.com/open-telemetry/opentelemetry-specification/pull/4018))
- Clarify the schema for YAML configuration files
  ([#3973](https://github.com/open-telemetry/opentelemetry-specification/pull/3973))

### Common

### Supplementary Guidelines

## v1.32.0 (2024-04-11)

### Context

- No changes.

### Traces

- Remove the Jaeger Exporter.
  ([#3964](https://github.com/open-telemetry/opentelemetry-specification/pull/3964))

### Metrics

- Clarify that exemplar reservoir default may change in a minor version.
  ([#3943](https://github.com/open-telemetry/opentelemetry-specification/pull/3943))
- Add option to disable target info metric to Prometheus exporters.
  ([#3872](https://github.com/open-telemetry/opentelemetry-specification/pull/3872))
- Add synchronous gauge entry to sum monotonic table.
  ([#3977](https://github.com/open-telemetry/opentelemetry-specification/pull/3977))

### Logs

- Refine description of Instrumentation Scope.
  ([#3855](https://github.com/open-telemetry/opentelemetry-specification/pull/3855))
- Clarify that `ReadableLogRecord` and `ReadWriteLogRecord` can be represented using a single type.
  ([#3898](https://github.com/open-telemetry/opentelemetry-specification/pull/3898))
- Fix what can be modified via `ReadWriteLogRecord`.
  ([#3907](https://github.com/open-telemetry/opentelemetry-specification/pull/3907))

### Events

- No changes.

### Resource

- No changes.

### OpenTelemetry Protocol

- No changes.

### Compatibility

- Prometheus compatibility: Clarify naming of the target info metric, and differences between various Prometheus formats.
  ([#3871](https://github.com/open-telemetry/opentelemetry-specification/pull/3871))
- Prometheus compatibility: Clarify that the service triplet is required to be unique by semantic conventions.
  ([#3945](https://github.com/open-telemetry/opentelemetry-specification/pull/3945))
- Prometheus: represent Prometheus Info, StateSet and Unknown-typed metrics in OTLP.
  ([#3868](https://github.com/open-telemetry/opentelemetry-specification/pull/3868))
- Update and reorganize the prometheus sdk exporter specification.
  ([#3872](https://github.com/open-telemetry/opentelemetry-specification/pull/3872))

### SDK Configuration

- Define OTEL_EXPERIMENTAL_CONFIG_FILE to ignore other env vars, add env var substitution default syntax.
  ([#3948](https://github.com/open-telemetry/opentelemetry-specification/pull/3948))
- Clarify environment variable substitution is not recursive
  ([#3913](https://github.com/open-telemetry/opentelemetry-specification/pull/3913))
- Allow `env:` prefix in environment variable substitution syntax.
  ([#3974](https://github.com/open-telemetry/opentelemetry-specification/pull/3974))
- Add simple scope configuration to Tracer, Meter, Logger (experimental).
  ([#3877](https://github.com/open-telemetry/opentelemetry-specification/pull/3877))

### Common

- No changes.

### Supplementary Guidelines

- No changes.

## v1.31.0 (2024-03-13)

### Context

- Specify allowed characters for Baggage keys and values.
  ([#3801](https://github.com/open-telemetry/opentelemetry-specification/pull/3801))

### Traces

- Mark the AddLink() operation as stable.
  ([#3887](https://github.com/open-telemetry/opentelemetry-specification/pull/3887))

### Metrics

- Formalize the interaction between cardinality limit and overflow attribute.
  ([#3912](https://github.com/open-telemetry/opentelemetry-specification/pull/3912))

### Logs

- Fix: remove `name` from LogRecord example in the File Exporter example.
  ([#3886](https://github.com/open-telemetry/opentelemetry-specification/pull/3886))
- Remove implementation detail from Logs Bridge API.
  ([#3884](https://github.com/open-telemetry/opentelemetry-specification/pull/3884))
- Clarify that logs attributes are a superset of standard attributes.
  ([#3852](https://github.com/open-telemetry/opentelemetry-specification/pull/3852))
- Add support for empty values.
  ([#3853](https://github.com/open-telemetry/opentelemetry-specification/pull/3853))
- Mark standard output log record exporter as stable.
  ([#3922](https://github.com/open-telemetry/opentelemetry-specification/pull/3922))

### Events

- Add Provider to the Event API.
  ([#3878](https://github.com/open-telemetry/opentelemetry-specification/pull/3878))

### Resource

- No changes.

### OpenTelemetry Protocol

- No changes.

### Compatibility

- No changes.

### SDK Configuration

- No changes.

### Common

- Prohibit attribute value from evolving to contain complex types.
  ([#3858](https://github.com/open-telemetry/opentelemetry-specification/pull/3858))
- Tighten stability requirements for well-known attribute values.
  ([#3879](https://github.com/open-telemetry/opentelemetry-specification/pull/3879))

### Supplementary Guidelines

- No changes.

## v1.30.0 (2024-02-15)

### Context

- No changes.

### Traces

- No changes.

### Metrics

- Clarify metric view measurement processing.
  ([#3842](https://github.com/open-telemetry/opentelemetry-specification/pull/3842))
- Expose `ExemplarReservoir` as configuration parameter for views.
  Remove `ExemplarFilter` as an interface, now it is only configuration
  parameter.
  ([#3820](https://github.com/open-telemetry/opentelemetry-specification/pull/3820))

### Logs

- Fix `Resource` field type in Logs Data Model.
  ([#3826](https://github.com/open-telemetry/opentelemetry-specification/pull/3826))
- Remove confusing description from `Body` field in Logs Data Model to make it clear the Bridge API must support a structured body.
  ([#3827](https://github.com/open-telemetry/opentelemetry-specification/pull/3827))
- Deconstruct number scalar type to double and signed integer.
  ([#3854](https://github.com/open-telemetry/opentelemetry-specification/pull/3854))
- Remove use of Object-Oriented term `class` in log signal.
  ([#3882](https://github.com/open-telemetry/opentelemetry-specification/pull/3882))

### Resource

- No changes.

### OpenTelemetry Protocol

- Use `TracesData`, `MetricsData` and `LogsData` proto messages for file exporter.
  ([#3809](https://github.com/open-telemetry/opentelemetry-specification/pull/3809))

### Compatibility

- No changes.

### SDK Configuration

- Add file configuration section to spec compliance matrix.
  ([#3804](https://github.com/open-telemetry/opentelemetry-specification/pull/3804))
- Define mechanism for SDK extension components.
  ([#3802](https://github.com/open-telemetry/opentelemetry-specification/pull/3802))

### Common

- No changes.

### Supplementary Guidelines

- No changes.

## v1.29.0 (2024-01-10)

### Context & Baggage

- Align definition of Baggage with W3C Specification.
  ([#3800](https://github.com/open-telemetry/opentelemetry-specification/pull/3800))

### Traces

- Update OpenTelemetry to Zipkin Transformation to handle attributes from older semantic conventions in a backwards compatible way.
  ([#3794](https://github.com/open-telemetry/opentelemetry-specification/pull/3794))

### Metrics

- Define experimental MetricFilter as a mechanism to filter collected metrics by the MetricReader
  ([#3566](https://github.com/open-telemetry/opentelemetry-specification/pull/3566))
- Add optional configuration for Prometheus exporters to optionally remove unit and type suffixes.
  ([#3777](https://github.com/open-telemetry/opentelemetry-specification/pull/3777))
- Add optional configuration for Prometheus exporters to optionally drop `otel_scope_info` metric.
  ([#3796](https://github.com/open-telemetry/opentelemetry-specification/pull/3796))

### Logs

### Resource

### OpenTelemetry Protocol

### Compatibility

### SDK Configuration

- Define file configuration file format and env var substitution
  ([#3744](https://github.com/open-telemetry/opentelemetry-specification/pull/3744))

### Common

- Clarify that attribute keys are case-sensitive.
  ([#3784](https://github.com/open-telemetry/opentelemetry-specification/pull/3784))

### Supplementary Guidelines

## v1.28.0 (2023-12-07)

### Context

- No changes.

### Traces

- Stabilize how exceptions are recorded using the Trace SDK.
  ([#3769](https://github.com/open-telemetry/opentelemetry-specification/pull/3769))
- Add definition for standard output span exporter.
  ([#3740](https://github.com/open-telemetry/opentelemetry-specification/pull/3740))

### Metrics

- Add optional configuration for Prometheus exporters to promote resource attributes to metric attributes
  ([#3761](https://github.com/open-telemetry/opentelemetry-specification/pull/3761))
- Clarifications and flexibility in Exemplar speicification.
  ([#3760](https://github.com/open-telemetry/opentelemetry-specification/pull/3760))

### Logs

- Add definition for standard output log record exporter.
  ([#3741](https://github.com/open-telemetry/opentelemetry-specification/pull/3741))
- BREAKING: Change `event.name` definition to include `namespace` and removed `event.domain` from log event attributes.
  ([#3749](https://github.com/open-telemetry/opentelemetry-specification/pull/3749))
- BREAKING: Refine the arguments of the emit Event API. Instead of accepting
  a `LogRecord`, the individual arguments are enumerated along with the
  implementation requirements on how those arguments map to `LogRecord`.
  ([#3772](https://github.com/open-telemetry/opentelemetry-specification/pull/3772))

### Resource

- No changes.

### OpenTelemetry Protocol

- Clarify HTTP endpoint configuration option handling.
  ([#3739](https://github.com/open-telemetry/opentelemetry-specification/pull/3739))

### Compatibility

- No changes.

### SDK Configuration

- Add `console` as an exporter type that is supported via environment variable configuration.
  ([#3742](https://github.com/open-telemetry/opentelemetry-specification/pull/3742))

### Common

- No changes.

### Supplementary Guidelines

- No changes.

## v1.27.0 (2023-11-08)

### Context

- No changes.

### Traces

- Add a new AddLink() operation to Span (experimental).
  ([#3678](https://github.com/open-telemetry/opentelemetry-specification/pull/3678))

### Metrics

- No changes.

### Logs

- No changes.

### Resource

- No changes.

### OpenTelemetry Protocol

- New exporter implementations do not need to support
  `OTEL_EXPORTER_OTLP_SPAN_INSECURE` and `OTEL_EXPORTER_OTLP_METRIC_INSECURE`.
  ([#3719](https://github.com/open-telemetry/opentelemetry-specification/pull/3719))

### Compatibility

- No changes.

### SDK Configuration

- Define file configuration parse and create operations.
  ([#3437](https://github.com/open-telemetry/opentelemetry-specification/pull/3437))
- Add environment variable implementation guidelines.
  ([#3738](https://github.com/open-telemetry/opentelemetry-specification/pull/3738))

### Common

- Rename/replace `(client|server).socket.(address|port)` attributes with `network.(peer|local).(address|port)`.
  ([#3713](https://github.com/open-telemetry/opentelemetry-specification/pull/3713))

### Supplementary Guidelines

- No changes.

## v1.26.0 (2023-10-10)

### Context

- No changes.

### Traces

- `ParentBased` sampler is a decorator (not a composite).
  ([#3706](https://github.com/open-telemetry/opentelemetry-specification/pull/3706))

### Metrics

- Consistently use "advisory parameters" instead of "advice parameters".
  ([#3693](https://github.com/open-telemetry/opentelemetry-specification/pull/3693))
- Stabilize `ExplicitBucketBoundaries` instrument advisory parameter.
  ([#3694](https://github.com/open-telemetry/opentelemetry-specification/pull/3694))

### Logs

- Update two apache access logs mappings.
  ([#3712](https://github.com/open-telemetry/opentelemetry-specification/pull/3712))

### Resource

- No changes.

### OpenTelemetry Protocol

- No changes.

### Compatibility

- Prometheus exporters omit empty resources and scopes without attributes.
  ([#3660](https://github.com/open-telemetry/opentelemetry-specification/pull/3660))

### SDK Configuration

- Fix description of OTEL_ATTRIBUTE_COUNT_LIMIT
  ([#3714](https://github.com/open-telemetry/opentelemetry-specification/pull/3714))

### Common

- Add upgrading and version management documentation
  ([#3695](https://github.com/open-telemetry/opentelemetry-specification/pull/3695))

### Supplementary Guidelines

- No changes.

## v1.25.0 (2023-09-13)

### Context

- No changes.

### Traces

- No changes.

### Metrics

- Increase metric name maximum length from 63 to 255 characters.
  ([#3648](https://github.com/open-telemetry/opentelemetry-specification/pull/3648))
- MetricReader.Collect ignores Resource from MetricProducer.Produce.
  ([#3636](https://github.com/open-telemetry/opentelemetry-specification/pull/3636))
- Attribute sets not observed during async callbacks are not exported.
  ([#3242](https://github.com/open-telemetry/opentelemetry-specification/pull/3242))
- Promote MetricProducer specification to feature-freeze.
  ([#3655](https://github.com/open-telemetry/opentelemetry-specification/pull/3655))
- Add synchronous gauge instrument, clarify temporality selection influence on
  metric point persistence.
  ([#3540](https://github.com/open-telemetry/opentelemetry-specification/pull/3540))
- Clarify that advice is non-identifying.
  ([#3661](https://github.com/open-telemetry/opentelemetry-specification/pull/3661))
- Define the default size of the `SimpleFixedSizeExemplarReservoir` to be `1`.
  ([#3670](https://github.com/open-telemetry/opentelemetry-specification/pull/3670))
- Rename "advice" to "advisory parameters".
  ([#3662](https://github.com/open-telemetry/opentelemetry-specification/pull/3662))
- Clarify the minimal implementation of a `View`'s `attribute_keys` is an allow-list.
  ([#3680](https://github.com/open-telemetry/opentelemetry-specification/pull/3680))
- Add "/" to valid characters for instrument names
  ([#3684](https://github.com/open-telemetry/opentelemetry-specification/pull/3684))
- Stabilize the `MetricProducer`.
  ([#3685](https://github.com/open-telemetry/opentelemetry-specification/pull/3685))

### Logs

- Update GCP data model to use `TraceFlags` instead of
  `gcp.trace_sampled`. ([#3629](https://github.com/open-telemetry/opentelemetry-specification/pull/3629))

### Resource

- No changes.

### OpenTelemetry Protocol

- Fix and clarify definition of "transient error" in the OTLP exporter specification.
  ([#3653](https://github.com/open-telemetry/opentelemetry-specification/pull/3653))

### Compatibility

- OpenTracing Shim: Allow invalid but sampled SpanContext to be returned.
  ([#3471](https://github.com/open-telemetry/opentelemetry-specification/pull/3471))
- Prometheus: Allow changing metric names by default when translating from Prometheus to OpenTelemetry.
  ([#3679](https://github.com/open-telemetry/opentelemetry-specification/pull/3679))

### SDK Configuration

- No changes.

### Common

- No changes.

### Supplemenatary Guidelines

- No changes.

## v1.24.0 (2023-08-10)

### Context

- No changes.

### Traces

- No changes.

### Metrics

- Specify how to handle instrument name conflicts.
  ([#3626](https://github.com/open-telemetry/opentelemetry-specification/pull/3626))
- Add experimental metric attributes advice API.
  ([#3546](https://github.com/open-telemetry/opentelemetry-specification/pull/3546))
- Revise the exemplar default reservoirs.
  ([#3627](https://github.com/open-telemetry/opentelemetry-specification/pull/3627))
- Mark the default aggregation cardinality Experimental in MetricReader.
  ([#3619](https://github.com/open-telemetry/opentelemetry-specification/pull/3619))
- Mark Metric No-Op API as stable.
  ([#3642](https://github.com/open-telemetry/opentelemetry-specification/pull/3642))
- MetricProducers are provided as config to MetricReaders instead of through a RegisterProducer operation.
  ([#3613](https://github.com/open-telemetry/opentelemetry-specification/pull/3613))
- Refine `MetricProvider.ForceFlush` and define `ForceFlush` for periodic exporting MetricReader.
  ([#3563](https://github.com/open-telemetry/opentelemetry-specification/pull/3563))

### Logs

- Clarify how log appender use Scope name and attributes.
  ([#3583](https://github.com/open-telemetry/opentelemetry-specification/pull/3583))
- Mark No-Op Logs Bridge API as stable.
  ([#3642](https://github.com/open-telemetry/opentelemetry-specification/pull/3642))

### Resource

- No changes.

### Compatibility

- Prometheus exporters SHOULD provide configuration to disable the addition of `_total` suffixes.
  ([#3590](https://github.com/open-telemetry/opentelemetry-specification/pull/3590))

### SDK Configuration

- No changes.

### Common

- No changes.

### Supplemenatary Guidelines

- No changes.

## v1.23.0 (2023-07-12)

### Context

- No changes.

### Traces

- Refine SDK TracerProvider configuration section.
  ([#3559](https://github.com/open-telemetry/opentelemetry-specification/pull/3559))
- Make SDK Tracer Creation more normative.
  ([#3529](https://github.com/open-telemetry/opentelemetry-specification/pull/3529))

### Metrics

- Refine SDK MeterProvider configuration section.
  ([#3522](https://github.com/open-telemetry/opentelemetry-specification/pull/3522))
- Clarify metric view requirements and recommendations.
  ([#3524](https://github.com/open-telemetry/opentelemetry-specification/pull/3524))
- Change the view name to be the view's stream configuration name.
  ([#3524](https://github.com/open-telemetry/opentelemetry-specification/pull/3524))
- Make SDK Meter Creation more normative.
  ([#3529](https://github.com/open-telemetry/opentelemetry-specification/pull/3529))
- Clarify duplicate instrument registration scope to be a MeterProvider.
  ([#3538](https://github.com/open-telemetry/opentelemetry-specification/pull/3538))
- Clarify identical instrument definition for SDK.
  ([#3585](https://github.com/open-telemetry/opentelemetry-specification/pull/3585))

### Logs

- Refine SDK LoggerProvider configuration section.
  ([#3559](https://github.com/open-telemetry/opentelemetry-specification/pull/3559))
- Make SDK Logger Creation more normative.
  ([#3529](https://github.com/open-telemetry/opentelemetry-specification/pull/3529))

### Resource

- No changes.

### Compatibility

- NOTICE: Remove the Jaeger Exporter
  ([#3567](https://github.com/open-telemetry/opentelemetry-specification/pull/3567))
- Prometheus: Do not add `_total` suffix if the metric already ends in `_total`.
  ([#3581](https://github.com/open-telemetry/opentelemetry-specification/pull/3581))
- Prometheus type and unit suffixes are not trimmed by default.
  ([#3580](https://github.com/open-telemetry/opentelemetry-specification/pull/3580))

### SDK Configuration

- Extract Exemplar section and mark it as Experimental.
  ([#3533](https://github.com/open-telemetry/opentelemetry-specification/pull/3533))

### Common

- No changes.

### Supplemenatary Guidelines

- No changes.

## v1.22.0 (2023-06-09)

### Context

- No changes.

### Traces

- No changes.

### Metrics

- Make recommendation to reserve aggregator normative.
  ([#3526](https://github.com/open-telemetry/opentelemetry-specification/pull/3526))

### Logs

- No changes.

### Resource

- No changes.

### Compatibility

- No changes.

### OpenTelemetry Protocol

- Move OTLP specification to github.com/open-telemetry/opentelemetry-proto.
  ([#3454](https://github.com/open-telemetry/opentelemetry-specification/pull/3454))

### SDK Configuration

- No changes.

### Telemetry Schemas

- No changes.

### Common

- Explain why custom attributes are not recommended to be placed in OTel
  namespaces.
  ([#3507](https://github.com/open-telemetry/opentelemetry-specification/pull/3507))

### Supplemenatary Guidelines

- No changes.

## v1.21.0 (2023-05-09)

### Context

- No changes.

### Traces

- No changes.

### Metrics

- Add experimental histogram advice API.
  ([#3216](https://github.com/open-telemetry/opentelemetry-specification/pull/3216))
- Recommended non-prefixed units for metric instrument semantic conventions.
  ([#3312](https://github.com/open-telemetry/opentelemetry-specification/pull/3312))
- Recommended cardinality limits to protect metrics pipelines against
  excessive data production from a single instrument.
  ([#2960](https://github.com/open-telemetry/opentelemetry-specification/pull/2960))
- Specify second unit (`s`) and advice bucket boundaries of `[]`
  for `process.runtime.jvm.gc.duration`.
  ([#3458](https://github.com/open-telemetry/opentelemetry-specification/pull/3458))
- Add links to the JMX APIs that are the JVM runtime metric sources.
  ([#3463](https://github.com/open-telemetry/opentelemetry-specification/pull/3463))

### Logs

- Clarify parameters for emitting a log record.
  ([#3345](https://github.com/open-telemetry/opentelemetry-specification/pull/3354))
- Drop logger include_trace_context parameter.
  ([#3397](https://github.com/open-telemetry/opentelemetry-specification/pull/3397))
- Clarify how ObservedTimestamp field is set if unspecified
  ([#3385](https://github.com/open-telemetry/opentelemetry-specification/pull/3385))
- Mark logs bridge API / SDK as stable.
  ([#3376](https://github.com/open-telemetry/opentelemetry-specification/pull/3376))
- Mark LogRecord Environment Variables as stable.
  ([#3449](https://github.com/open-telemetry/opentelemetry-specification/pull/3449))

### Resource

### Semantic Conventions

- The Semantic Conventions have moved to a separate repository
  [github.com/open-telemetry/semantic-conventions](https://github.com/open-telemetry/semantic-conventions).
  There will be no future semantic conventions release from this repository.
  ([#3489](https://github.com/open-telemetry/opentelemetry-specification/pull/3489))

### Compatibility

- Mark OpenCensus compatibility spec as stable
  ([#3425](https://github.com/open-telemetry/opentelemetry-specification/pull/3425))

### OpenTelemetry Protocol

- No changes.

### SDK Configuration

- Lay initial groundwork for file configuration
  ([#3360](https://github.com/open-telemetry/opentelemetry-specification/pull/3360))
- Move file configuration schema to `opentelemetry-configuration`.
  ([#3412](https://github.com/open-telemetry/opentelemetry-specification/pull/3412))
- Move `sdk-configuration.md` and `sdk-environment-variables.md`
  to `/specification/configuration/`.
  ([#3434](https://github.com/open-telemetry/opentelemetry-specification/pull/3434))

### Telemetry Schemas

- No changes.

### Common

- Add log entries to specification README.md contents.
  ([#3435](https://github.com/open-telemetry/opentelemetry-specification/pull/3435))

### Supplemenatary Guidelines

- Add guidance to use service-supported propagation formats as default for AWS SDK client calls.
  ([#3212](https://github.com/open-telemetry/opentelemetry-specification/pull/3212))

## v1.20.0 (2023-04-07)

### Context

- No changes.

### Traces

- Clarify required parent information in ReadableSpan. Technically a relaxation,
  but previously it was easy to overlook certain properties were required.
  [#3257](https://github.com/open-telemetry/opentelemetry-specification/pull/3257)
- Remove underspecified and unused Span decorator from Trace SDK.
  ([#3363](https://github.com/open-telemetry/opentelemetry-specification/pull/3363))

### Metrics

- Clarify that units should use UCUM case sensitive variant.
  ([#3306](https://github.com/open-telemetry/opentelemetry-specification/pull/3306))
- Remove No-Op instrument and Meter creation requirements.
  ([#3322](https://github.com/open-telemetry/opentelemetry-specification/pull/3322))
- Fixed attributes requirement level in semantic conventions for hardware metrics
  ([#3258](https://github.com/open-telemetry/opentelemetry-specification/pull/3258))

### Logs

- Update log readme "request context" to "trace context".
  ([#3332](https://github.com/open-telemetry/opentelemetry-specification/pull/3332))
- Remove log readme document status.
  ([#3334](https://github.com/open-telemetry/opentelemetry-specification/pull/3334))
- Break out compatibility document on recording trace context in non-OTLP Log Format
  ([#3331](https://github.com/open-telemetry/opentelemetry-specification/pull/3331))
- Ensure Logs Bridge API doesn't contain SDK implementation details
  ([#3275](https://github.com/open-telemetry/opentelemetry-specification/pull/3275))
- Add Log Bridge API artifact naming guidance
  ([#3346](https://github.com/open-telemetry/opentelemetry-specification/pull/3346))
- Add log appender / bridge to glossary.
  ([#3335](https://github.com/open-telemetry/opentelemetry-specification/pull/3335))

### Resource

- No changes.

### Semantic Conventions

- Clarify that attribute requirement levels apply to the instrumentation library
  ([#3289](https://github.com/open-telemetry/opentelemetry-specification/pull/3289))
- Fix grammatical number of metric units.
  ([#3298](https://github.com/open-telemetry/opentelemetry-specification/pull/3298))
- Rename `net.app.protocol.(name|version)` to `net.protocol.(name|version)`
  ([#3272](https://github.com/open-telemetry/opentelemetry-specification/pull/3272))
- Replace `http.flavor` with `net.protocol.(name|version)`
  ([#3272](https://github.com/open-telemetry/opentelemetry-specification/pull/3272))
- Metric requirement levels are now stable
  ([#3271](https://github.com/open-telemetry/opentelemetry-specification/pull/3271))
- BREAKING: remove `messaging.destination.kind` and `messaging.source.kind`.
  ([#3214](https://github.com/open-telemetry/opentelemetry-specification/pull/3214),
  [#3348](https://github.com/open-telemetry/opentelemetry-specification/pull/3348))
- Define attributes collected for `cosmosdb` by Cosmos DB SDK
  ([#3097](https://github.com/open-telemetry/opentelemetry-specification/pull/3097))
- Clarify stability requirements of semantic conventions
  ([#3225](https://github.com/open-telemetry/opentelemetry-specification/pull/3225))
- BREAKING: Change span statuses for gRPC server spans.
  ([#3333](https://github.com/open-telemetry/opentelemetry-specification/pull/3333))
- Stabilize key components of `service.*` and `telemetry.sdk.*` resource
  semantic conventions.
  ([#3202](https://github.com/open-telemetry/opentelemetry-specification/pull/3202))
- Fixed attributes requirement level in semantic conventions for hardware metrics
  ([#3258](https://github.com/open-telemetry/opentelemetry-specification/pull/3258))
- Added AWS S3 semantic conventions.
  ([#3251](https://github.com/open-telemetry/opentelemetry-specification/pull/3251))
- Fix units in the Kafka metric semantic conventions.
  ([#3300](https://github.com/open-telemetry/opentelemetry-specification/pull/3300))
- Add Trino to Database specific conventions
  ([#3347](https://github.com/open-telemetry/opentelemetry-specification/pull/3347))
- Change `db.statement` to only be collected if there is sanitization.
  ([#3127](https://github.com/open-telemetry/opentelemetry-specification/pull/3127))
- BREAKING: Remove `http.status_code` attribute from the
  `http.server.active_requests` metric.
  ([#3366](https://github.com/open-telemetry/opentelemetry-specification/pull/3366))
- Mark attribute requirement levels as stable
  ([#3368](https://github.com/open-telemetry/opentelemetry-specification/pull/3368))

### Compatibility

- No changes.

### OpenTelemetry Protocol

- Declare OTLP stable.
  ([#3274](https://github.com/open-telemetry/opentelemetry-specification/pull/3274))

### SDK Configuration

- No changes.

### Telemetry Schemas

- No changes.

### Common

- No changes.

## v1.19.0 (2023-03-06)

### Context

- No changes.

### Traces

- No changes.

### Metrics

- Add unit to View's Instrument selection criteria.
  ([#3184](https://github.com/open-telemetry/opentelemetry-specification/pull/3184))
- Add metric requirement levels "Required", "Recommended", and "Opt-In".
  ([#3237](https://github.com/open-telemetry/opentelemetry-specification/pull/3237))

### Logs

- Rename Logs API to Logs Bridge API to prevent confusion.
  ([#3197](https://github.com/open-telemetry/opentelemetry-specification/pull/3197))
- Move event language from log README to event-api.
  ([#3252](https://github.com/open-telemetry/opentelemetry-specification/pull/3252))

### Resource

- Clarify how to collect `host.id` for non-containerized systems.
  ([#3173](https://github.com/open-telemetry/opentelemetry-specification/pull/3173))

### Semantic Conventions

- Move X-Ray Env Variable propagation to span link instead of parent for AWS Lambda.
  ([#3166](https://github.com/open-telemetry/opentelemetry-specification/pull/3166))
- Add heroku resource semantic conventions.
  [#3075](https://github.com/open-telemetry/opentelemetry-specification/pull/3075)
- BREAKING: Rename faas.execution to faas.invocation_id
  ([#3209](https://github.com/open-telemetry/opentelemetry-specification/pull/3209))
- BREAKING: Change faas.max_memory units to Bytes instead of MB
  ([#3209](https://github.com/open-telemetry/opentelemetry-specification/pull/3209))
- BREAKING: Expand scope of faas.id to cloud.resource_id
  ([#3188](https://github.com/open-telemetry/opentelemetry-specification/pull/3188))
- Add Connect RPC specific conventions
  ([#3116](https://github.com/open-telemetry/opentelemetry-specification/pull/3116))
- Rename JVM metric attribute value from `nonheap` to `non_heap`
  ([#3250](https://github.com/open-telemetry/opentelemetry-specification/pull/3250))
- Mark the attribute naming guidelines in the specification as stable.
  ([#3220](https://github.com/open-telemetry/opentelemetry-specification/pull/3220))
- Mark telemetry schema readme stable.
  ([#3221](https://github.com/open-telemetry/opentelemetry-specification/pull/3221))
- Remove mention of `net.transport` from HTTP semantic conventions
  ([#3244](https://github.com/open-telemetry/opentelemetry-specification/pull/3244))
- Clarifies that if an HTTP client request is explicitly made to an IP address,
  e.g. `http://x.x.x.x:8080`, then `net.peer.name` SHOULD be the IP address `x.x.x.x`
  ([#3276](https://github.com/open-telemetry/opentelemetry-specification/pull/3276))
- Mark `net.sock.host.port` as conditionally required.
  ([#3246](https://github.com/open-telemetry/opentelemetry-specification/pull/3246))
- Rename Optional attribute requirement level to Opt-In.
  ([#3228](https://github.com/open-telemetry/opentelemetry-specification/pull/3228))
- Rename `http.user_agent` to `user_agent.original`.
  ([#3190](https://github.com/open-telemetry/opentelemetry-specification/pull/3190))
- Expand the declaration of `pool.name`.
  ([#3050](https://github.com/open-telemetry/opentelemetry-specification/pull/3050))

### Compatibility

- Update Zipkin remoteEndpoint preferences.
  ([#3087](https://github.com/open-telemetry/opentelemetry-specification/pull/3087))

### OpenTelemetry Protocol

- Declare OTLP/JSON Stable.
  ([#2930](https://github.com/open-telemetry/opentelemetry-specification/pull/2930))

### SDK Configuration

- No changes.

### Telemetry Schemas

- No changes.

### Common

- No changes.

## v1.18.0 (2023-02-09)

### Context

- No changes.

### Traces

- Clarify guidance regarding excessive logging when attributes are dropped
  or truncated.
  ([#3151](https://github.com/open-telemetry/opentelemetry-specification/pull/3151))

### Metrics

- No changes.

### Logs

- Define BatchLogRecordProcessor default configuration values.
  ([#3002](https://github.com/open-telemetry/opentelemetry-specification/pull/3002))
- Clarify guidance regarding excessive logging when attributes are dropped
  or truncated.
  ([#3151](https://github.com/open-telemetry/opentelemetry-specification/pull/3151))

### Resource

- No changes.

### Semantic Conventions

- Add Cloud Spanner and Microsoft SQL Server Compact to db.system semantic conventions
  ([#3105](https://github.com/open-telemetry/opentelemetry-specification/pull/3105)).
- Enable semantic convention tooling for metrics in spec
  ([#3119](https://github.com/open-telemetry/opentelemetry-specification/pull/3119))
- Rename google openshift platform attribute from `google_cloud_openshift` to `gcp_openshift`
  to match the existing `cloud.provider` prefix.
  ([#3095](https://github.com/open-telemetry/opentelemetry-specification/pull/3095))
- Changes http server span names from `{http.route}` to `{http.method} {http.route}`
  (when route is available), and from `HTTP {http.method}` to `{http.method}` (when
  route is not available).
  Changes http client span names from `HTTP {http.method}` to `{http.method}`.
  ([#3165](https://github.com/open-telemetry/opentelemetry-specification/pull/3165))
- Mark `http.server.duration` and `http.client.duration` metrics as required, and mark
  all other HTTP metrics as optional.
  [#3158](https://github.com/open-telemetry/opentelemetry-specification/pull/3158)
- Add `net.host.port` to `http.server.active_requests` metrics attributes.
  [#3158](https://github.com/open-telemetry/opentelemetry-specification/pull/3158)
- `http.route` SHOULD contain the "application root" if there is one.
  ([#3164](https://github.com/open-telemetry/opentelemetry-specification/pull/3164))

### Compatibility

- Add condition with sum and count for Prometheus summaries
  ([3059](https://github.com/open-telemetry/opentelemetry-specification/pull/3059)).
- Clarify prometheus unit conversions
  ([#3066](https://github.com/open-telemetry/opentelemetry-specification/pull/3066)).
- Define conversion mapping from OTel Exponential Histograms to Prometheus Native
  Histograms.
  ([#3079](https://github.com/open-telemetry/opentelemetry-specification/pull/3079))
- Fix Prometheus histogram metric suffixes. Bucket series end in `_bucket`
  ([#3018](https://github.com/open-telemetry/opentelemetry-specification/pull/3018)).

### OpenTelemetry Protocol

- No changes.

### SDK Configuration

- Add log-specific attribute limit configuration and clarify that general
  attribute limit configuration also apply to log records
  ([#2861](https://github.com/open-telemetry/opentelemetry-specification/pull/2861)).

### Telemetry Schemas

- No changes.

### Common

- No changes.

## v1.17.0 (2023-01-17)

### Context

- No changes.

### Traces

- Clarify that the BatchSpanProcessor should export batches when the queue reaches the batch size
  ([#3024](https://github.com/open-telemetry/opentelemetry-specification/pull/3024))
- Deprecate jaeger exporter, scheduled for spec removal in July 2023.
  [#2858](https://github.com/open-telemetry/opentelemetry-specification/pull/2858)

### Metrics

- Rename built-in ExemplarFilters to AlwaysOn, AlwaysOff and TraceBased.
  ([#2919](https://github.com/open-telemetry/opentelemetry-specification/pull/2919))
- Add `MaxScale` config option to Exponential Bucket Histogram Aggregation.
  ([#3017](https://github.com/open-telemetry/opentelemetry-specification/pull/3017))
- Rename exponential bucket histogram aggregation to base 2 exponential histogram
  aggregation. Rename "OTEL_EXPORTER_OTLP_METRICS_DEFAULT_HISTOGRAM_AGGREGATION"
  value from "exponential_bucket_histogram" to
  "base2_exponential_bucket_histogram". Mark exponential histogram data model and
  base2 exponential histogram aggregation as stable.
  ([#3041](https://github.com/open-telemetry/opentelemetry-specification/pull/3041))

### Logs

- Clarify usage of log body for structured logs
  ([#3023](https://github.com/open-telemetry/opentelemetry-specification/pull/3023))
- Move appendices from Data Model to new Data Model Appendix document
  ([#3207](https://github.com/open-telemetry/opentelemetry-specification/pull/3207))

### Resource

- No changes.

### Semantic Conventions

- Clarify common HTTP attributes apply to both clients and servers
  ([#3044](https://github.com/open-telemetry/opentelemetry-specification/pull/3044))
- Add `code.lineno` source code attribute
  ([#3029](https://github.com/open-telemetry/opentelemetry-specification/pull/3029))
- Add ClickHouse to db.system semantic conventions
  ([#3011](https://github.com/open-telemetry/opentelemetry-specification/pull/3011))
- Refactor messaging attributes and per-message attributes in batching scenarios.
  ([#2957](https://github.com/open-telemetry/opentelemetry-specification/pull/2957)).
  BREAKING: rename `messaging.consumer_id` to `messaging.consumer.id`,
  `messaging.destination` to `messaging.destination.name`,
  `messaging.temp_destination` to `messaging.destination.temporary`,
  `messaging.destination_kind` to `messaging.destination.kind`,
  `messaging.message_id` to `messaging.message.id`,
  `messaging.protocol` to `net.app.protocol.name`,
  `messaging.protocol_version`, `net.app.protocol.version`,
  `messaging.conversation_id` to `messaging.message.conversation_id`,
  `messaging.message_payload_size_bytes` to `messaging.message.payload_size_bytes`,
  `messaging.message_payload_compressed_size_bytes` to `messaging.message.payload_compressed_size_bytes`,
  `messaging.rabbitmq.routing_key`: `messaging.rabbitmq.destination.routing_key`,
  `messaging.kafka.message_key` to `messaging.kafka.message.key`,
  `messaging.kafka.consumer_group` to `messaging.kafka.consumer.group`,
  `messaging.kafka.partition` to `messaging.kafka.destination.partition`,
  `messaging.kafka.tombstone` to `messaging.kafka.message.tombstone`,
  `messaging.rocketmq.message_type` to `messaging.rocketmq.message.type`,
  `messaging.rocketmq.message_tag` to `messaging.rocketmq.message.tag`,
  `messaging.rocketmq.message_keys` to `messaging.rocketmq.message.keys`;
  Removed `messaging.url`;
  Renamed `send` operation to `publish`;
  Split `destination` and `source` namespaces and clarify per-message attributes in batching scenarios.

### Compatibility

- Add Tracer.Close() to the OpenTracing Shim layer.
- Add OpenCensus migration guide and add BinaryPropagation as an option to gRPC
  instrumentation for OpenCensus compatibility
  ([#3015](https://github.com/open-telemetry/opentelemetry-specification/pull/3015)).

### OpenTelemetry Protocol

- Add table for OTLP/HTTP response code and client retry recommendation
  ([#3028](https://github.com/open-telemetry/opentelemetry-specification/pull/3028))
- Remove spaces from example exporter User-Agent header to conform to RFC7231 & RFC7230.
  [#3052](https://github.com/open-telemetry/opentelemetry-specification/pull/3052)

### SDK Configuration

- Rename knowns values for "OTEL_METRICS_EXEMPLAR_FILTER" to "always_on",
  "always_off" and "trace_based".
  ([#2919](https://github.com/open-telemetry/opentelemetry-specification/pull/2919))

### Telemetry Schemas

- No changes.

### Common

- No changes.

## v1.16.0 (2022-12-08)

### Context

- No changes.

### Traces

- No changes.

### Metrics

- Define Experimental MetricProducer as a third-party provider of metric data to MetricReaders.
  ([#2951](https://github.com/open-telemetry/opentelemetry-specification/pull/2951))
- Add OTLP exporter temporality preference named "LowMemory" which
  configures Synchronous Counter and Histogram instruments to use
  Delta aggregation temporality, which allows them to shed memory
  following a cardinality explosion, thus use less memory.
  ([#2961](https://github.com/open-telemetry/opentelemetry-specification/pull/2961))

### Logs

- Clarification on what an Event is, and what the event.domain and event.name attributes represent
  ([#2848](https://github.com/open-telemetry/opentelemetry-specification/pull/2848))
- Move `event.domain` from InstrumentationScope attributes to LogRecord
  attributes.
  ([#2940](https://github.com/open-telemetry/opentelemetry-specification/pull/2940))
- Split out Event API from Log API
  ([#2941](https://github.com/open-telemetry/opentelemetry-specification/pull/2941))
- Clarify data modification in `LogRecordProcessor`.
  ([#2969](https://github.com/open-telemetry/opentelemetry-specification/pull/2969))
- Make sure it is very clear we are not building a Logging API.
  ([#2966](https://github.com/open-telemetry/opentelemetry-specification/pull/2966))

### Resource

- Extend Cloud Platform Enum with OpenShift entry for all supported cloud providers.
  ([#2985](https://github.com/open-telemetry/opentelemetry-specification/pull/2985))

### Semantic Conventions

- Add `process.runtime.jvm.gc.duration` metric to semantic conventions.
  ([#2903](https://github.com/open-telemetry/opentelemetry-specification/pull/2903))
- Make http.status_code metric attribute an int.
  ([#2943](https://github.com/open-telemetry/opentelemetry-specification/pull/2943))
- Add IBM Cloud as a cloud provider.
  ([#2965](https://github.com/open-telemetry/opentelemetry-specification/pull/2965))
- Add semantic conventions for Feature Flags
  ([#2529](https://github.com/open-telemetry/opentelemetry-specification/pull/2529))
- Rename `rpc.request.metadata.<key>` and `rpc.response.metadata.<key>` to
  `rpc.grpc.request.metadata.<key>` and `rpc.grpc.response.metadata.<key>`
  ([#2981](https://github.com/open-telemetry/opentelemetry-specification/pull/2981))
- List the machine-id as potential source for a unique host.id
  ([#2978](https://github.com/open-telemetry/opentelemetry-specification/pull/2978))
- Add `messaging.kafka.message.offset` attribute.
  ([#2982](https://github.com/open-telemetry/opentelemetry-specification/pull/2982))
- Update hardware metrics to use `direction` as per general semantic conventions
  ([#2942](https://github.com/open-telemetry/opentelemetry-specification/pull/2942))

### Compatibility

- Add OpenCensus metric bridge specification.
  ([#2979](https://github.com/open-telemetry/opentelemetry-specification/pull/2979))

### OpenTelemetry Protocol

- No changes.

### SDK Configuration

- Specify handling of invalid numeric environment variables
  ([#2963](https://github.com/open-telemetry/opentelemetry-specification/pull/2963))

### Telemetry Schemas

- No changes.

### Common

- No changes.

## v1.15.0 (2022-11-09)

### Context

- No changes.

### Traces

- Rename `http.retry_count` to `http.resend_count` and clarify its meaning.
  ([#2743](https://github.com/open-telemetry/opentelemetry-specification/pull/2743))

### Metrics

- Handle duplicate description comments during Prometheus conversion.
  ([#2890](https://github.com/open-telemetry/opentelemetry-specification/pull/2890))
- Allow to configure min/max recording in the exponential histogram aggregation.
  ([#2904](https://github.com/open-telemetry/opentelemetry-specification/pull/2904))
- Add table of instrument additive property
  ([#2906](https://github.com/open-telemetry/opentelemetry-specification/pull/2906))

### Logs

- Add `Context` as argument to `LogRecordProcessor#onEmit`.
  ([#2927](https://github.com/open-telemetry/opentelemetry-specification/pull/2927))

### Resource

- No changes.

### Semantic Conventions

- Change to messaging.kafka.max.lag from UpDownCounter to Gauge (and rename it)
  ([#2837](https://github.com/open-telemetry/opentelemetry-specification/pull/2837))
- Add daemon attribute to jvm threads metric
  ([#2828](https://github.com/open-telemetry/opentelemetry-specification/pull/2828))
- Add gRPC request and response metadata semantic conventions
  ([#2874](https://github.com/open-telemetry/opentelemetry-specification/pull/2874))
- Add `process.paging.faults` metric to semantic conventions
  ([#2827](https://github.com/open-telemetry/opentelemetry-specification/pull/2827))
- Define semantic conventions yaml for non-otlp conventions
  ([#2850](https://github.com/open-telemetry/opentelemetry-specification/pull/2850))
- Add more semantic convetion attributes of Apache RocketMQ
  ([#2881](https://github.com/open-telemetry/opentelemetry-specification/pull/2881))
- Add `process.runtime.jvm.memory.usage_after_last_gc` metric to semantic conventions.
  ([#2901](https://github.com/open-telemetry/opentelemetry-specification/pull/2901))

### Compatibility

- Specify how Prometheus exporters and receivers handle instrumentation scope.
  ([#2703](https://github.com/open-telemetry/opentelemetry-specification/pull/2703)).

### OpenTelemetry Protocol

- Clarify that lowerCamelCase field names MUST be used for OTLP/JSON
  ([#2829](https://github.com/open-telemetry/opentelemetry-specification/pull/2829))

### SDK Configuration

- No changes.

### Telemetry Schemas

- No changes.

### Common

- Clarify that Scope is defined at build time
  ([#2878](https://github.com/open-telemetry/opentelemetry-specification/pull/2878))

## v1.14.0 (2022-10-04)

### Context

- No changes.

### Traces

- No changes.

### Metrics

- Changed the default buckets for Explicit Bucket Histogram to better match the
  official Prometheus clients.
  ([#2770](https://github.com/open-telemetry/opentelemetry-specification/pull/2770)).
- Fix OpenMetrics valid label keys, and specify prometheus conversion for metric name.
  ([#2788](https://github.com/open-telemetry/opentelemetry-specification/pull/2788))

### Logs

- Add environment variables for configuring the `BatchLogRecordProcessor`.
  ([#2785](https://github.com/open-telemetry/opentelemetry-specification/pull/2785))
- Fix inconsistencies in log README
  ([#2800](https://github.com/open-telemetry/opentelemetry-specification/pull/2800)).

### Resource

- Add `browser.mobile` and `browser.language` resource attributes
  ([#2761](https://github.com/open-telemetry/opentelemetry-specification/pull/2761))

### Semantic Conventions

- Add `process.context_switches`, and `process.open_file_descriptors`, to the
  metrics semantic conventions
  ([#2706](https://github.com/open-telemetry/opentelemetry-specification/pull/2706))
- Add exceptions to the logs semantic conventions
  ([#2819](https://github.com/open-telemetry/opentelemetry-specification/pull/2819))
- Make context propagation requirements explicit for messaging semantic conventions
  ([#2750](https://github.com/open-telemetry/opentelemetry-specification/pull/2750)).
- Update http metrics to use `http.route` instead of `http.target` for servers,
  drop `http.url` for clients
  ([#2818](https://github.com/open-telemetry/opentelemetry-specification/pull/2818)).

### Compatibility

- No changes.

### OpenTelemetry Protocol

- Add user agent to OTLP exporter specification
  ([#2684](https://github.com/open-telemetry/opentelemetry-specification/pull/2684))
- Prohibit usage of enum value name strings in OTLP/JSON
  ([#2758](https://github.com/open-telemetry/opentelemetry-specification/pull/2758))
- Clarify that unknown fields must be ignored when receiving OTLP/JSON
  ([#2816](https://github.com/open-telemetry/opentelemetry-specification/pull/2816))
- Add OTLP exporter user agent to the spec compliance matrix
  ([#2842](https://github.com/open-telemetry/opentelemetry-specification/pull/2842)).

### SDK Configuration

- Add the OTEL_SDK_DISABLED environment variable to the SDK configuration.
  ([2679](https://github.com/open-telemetry/opentelemetry-specification/pull/2679))
- Add the definition of a Boolean environment variable
  ([#2755](https://github.com/open-telemetry/opentelemetry-specification/pull/2755)).

### Telemetry Schemas

- No changes.

### Common

- No changes.

## v1.13.0 (2022-09-19)

### Context

- No changes.

### Traces

- Clarify the return of `Export(batch)` in the Batch Span Processor and exporter concurrency
  ([#2452](https://github.com/open-telemetry/opentelemetry-specification/pull/2452))
- Clarify that Context should not be mutable when setting a span
  ([#2637](https://github.com/open-telemetry/opentelemetry-specification/pull/2637))
- Clarify that `ForceFlush` is a required method on `SpanExporter` interface
  ([#2654](https://github.com/open-telemetry/opentelemetry-specification/pull/2654))

### Metrics

- Add experimental `OTEL_EXPORTER_OTLP_DEFAULT_HISTOGRAM_AGGREGATION` variable for
  configuring default histogram aggregation of OTLP metric exporter
  ([#2619](https://github.com/open-telemetry/opentelemetry-specification/pull/2619))
- Clarify async instrument callback identity
  ([#2538](https://github.com/open-telemetry/opentelemetry-specification/pull/2538))
- Prometheus export: Only monotonic sum are counters (with `_total`)
  ([#2644](https://github.com/open-telemetry/opentelemetry-specification/pull/2644))
- [OM/OTLP] Use `_created` for StartTimeUnixNano and vice-versa
  ([#2645](https://github.com/open-telemetry/opentelemetry-specification/pull/2645))
- Prometheus compatibility: use target_info metric instead of "target" info MF
  ([#2701](https://github.com/open-telemetry/opentelemetry-specification/pull/2701))
- Add optional Zero Threshold for Exponential Histograms to the metrics data model
  ([#2665](https://github.com/open-telemetry/opentelemetry-specification/pull/2665))
- Change the inclusivity of exponential histogram bounds
  ([#2633](https://github.com/open-telemetry/opentelemetry-specification/pull/2633))
- Add `process.threads` host metric semantic convention.
  ([#2705](https://github.com/open-telemetry/opentelemetry-specification/pull/2705)).

### Logs

- Update log SDK to allow log processors to mutate log records
  ([#2681](https://github.com/open-telemetry/opentelemetry-specification/pull/2681)).
- Add experimental Events and Logs API specification
  ([#2676](https://github.com/open-telemetry/opentelemetry-specification/pull/2676))
- Align log SDK and API component naming
  ([#2768](https://github.com/open-telemetry/opentelemetry-specification/pull/2768)).
- Add the signal-specific OTEL_EXPORTER_OTLP_LOGS_* environment variables
  ([#2782](https://github.com/open-telemetry/opentelemetry-specification/pull/2782)).

### Resource

- Update the version of the W3C Baggage specification used for `OTEL_RESOURCE_ATTRIBUTES`
  ([#2670](https://github.com/open-telemetry/opentelemetry-specification/pull/2670))

### Semantic Conventions

- Add `net.app.protocol.*` attributes
  ([#2602](https://github.com/open-telemetry/opentelemetry-specification/pull/2602))
- Add network metrics to process semantic conventions
  ([#2556](https://github.com/open-telemetry/opentelemetry-specification/pull/2556))
- Adopt attribute requirement levels in semantic conventions
  ([#2594](https://github.com/open-telemetry/opentelemetry-specification/pull/2594))
- Add semantic conventions for GraphQL
  ([#2456](https://github.com/open-telemetry/opentelemetry-specification/pull/2456))
- Change `cloudevents.event_spec_version` and `cloudevents.event_type` level from `required` to `recommended`
  ([#2618](https://github.com/open-telemetry/opentelemetry-specification/pull/2618))
- Change `faas.document.time` and `faas.time` level from `required` to `recommended`
  ([#2627](https://github.com/open-telemetry/opentelemetry-specification/pull/2627))
- Add `rpc.grpc.status_code` to RPC metric semantic conventions
  ([#2604](https://github.com/open-telemetry/opentelemetry-specification/pull/2604))
- Add `http.*.*.size` metric semantic conventions for tracking size of requests
  / responses for http servers / clients
  ([#2588](https://github.com/open-telemetry/opentelemetry-specification/pull/2588))
- BREAKING: rename `net.peer.ip` to `net.sock.peer.addr`, `net.host.ip` to `net.sock.host.addr`,
  `net.peer.name` to `net.sock.peer.name` for socket-level instrumentation.
  Define socket-level attributes and clarify logical peer and host attributes meaning
  ([#2594](https://github.com/open-telemetry/opentelemetry-specification/pull/2594))
- Add semantic conventions for JVM buffer pool usage
  ([#2650](https://github.com/open-telemetry/opentelemetry-specification/pull/2650))
- Improve the definition of `state` attribute for metric `system.network.connections`
  ([#2663](https://github.com/open-telemetry/opentelemetry-specification/pull/2663))
- Add `process.parent_pid` attribute for use in reporting parent process id (PID)
  ([#2691](https://github.com/open-telemetry/opentelemetry-specification/pull/2691))
- Add OpenSearch to db.system semantic conventions
  ([#2718](https://github.com/open-telemetry/opentelemetry-specification/pull/2718))
- Clarify when "count" is used instead of pluralization
  ([#2613](https://github.com/open-telemetry/opentelemetry-specification/pull/2613))
- Add the convention 'type' to the YAML definitions for all existing semantic conventions
  ([#2693](https://github.com/open-telemetry/opentelemetry-specification/pull/2693))
- Remove alternative attribute sets from HTTP semantic conventions
  ([#2469](https://github.com/open-telemetry/opentelemetry-specification/pull/2469))

### Compatibility

- No changes.

### OpenTelemetry Protocol

- Add support for partial success in an OTLP export response
  ([#2696](https://github.com/open-telemetry/opentelemetry-specification/pull/2696))

### SDK Configuration

- Mark `OTEL_METRIC_EXPORT_INTERVAL`, `OTEL_METRIC_EXPORT_TIMEOUT`
  environment variables as Stable
  ([#2658](https://github.com/open-telemetry/opentelemetry-specification/pull/2658))

### Telemetry Schemas

- Introduce "split" metric schema transformation
  ([#2653](https://github.com/open-telemetry/opentelemetry-specification/pull/2653))

### Common

- Introduce Instrumentation Scope Attributes
  ([#2579](https://github.com/open-telemetry/opentelemetry-specification/pull/2579))
  - Define Instrumentation Scope Attributes as non identifiers
    ([#2789](https://github.com/open-telemetry/opentelemetry-specification/pull/2789))

## v1.12.0 (2022-06-10)

### Context

- No changes.

### Traces

- No changes.

### Metrics

- Clarify that API support for multi-instrument callbacks is permitted.
  ([#2263](https://github.com/open-telemetry/opentelemetry-specification/pull/2263)).
- Clarify SDK behavior when view conflicts are present
  ([#2462](https://github.com/open-telemetry/opentelemetry-specification/pull/2462)).
- Clarify MetricReader.Collect result
  ([#2495](https://github.com/open-telemetry/opentelemetry-specification/pull/2495)).
- Specify optional support for an Exponential Histogram Aggregation.
  ([#2252](https://github.com/open-telemetry/opentelemetry-specification/pull/2252))
- Update Prometheus Sums for handling delta counter case
  ([#2570](https://github.com/open-telemetry/opentelemetry-specification/pull/2570)).
- Supplementary guidance for metrics additive property
  ([#2571](https://github.com/open-telemetry/opentelemetry-specification/pull/2571)).

### Logs

- OTLP Logs are now Stable
  ([#2565](https://github.com/open-telemetry/opentelemetry-specification/pull/2565))

### Resource

- No changes.

### Semantic Conventions

- Add semantic conventions for JVM CPU metrics
  ([#2292](https://github.com/open-telemetry/opentelemetry-specification/pull/2292))
- Add details for FaaS conventions for Azure Functions and allow FaaS/Cloud
  resources as span attributes on incoming FaaS spans
  ([#2502](https://github.com/open-telemetry/opentelemetry-specification/pull/2502))
- Define attribute requirement levels
  ([#2522](https://github.com/open-telemetry/opentelemetry-specification/pull/2522))
- Initial addition of Kafka metrics
  ([#2485](https://github.com/open-telemetry/opentelemetry-specification/pull/2485)).
- Add semantic conventions for Kafka consumer metrics
  ([#2536](https://github.com/open-telemetry/opentelemetry-specification/pull/2536))
- Add database connection pool metrics semantic conventions
  ([#2273](https://github.com/open-telemetry/opentelemetry-specification/pull/2273)).
- Specify how to obtain a Ruby thread's id
  ([#2508](https://github.com/open-telemetry/opentelemetry-specification/pull/2508)).
- Refactor jvm classes semantic conventions
  ([#2550](https://github.com/open-telemetry/opentelemetry-specification/pull/2550)).
- Add browser.* attributes
  ([#2353](https://github.com/open-telemetry/opentelemetry-specification/pull/2353)).
- Change JVM runtime metric `process.runtime.jvm.memory.max`
  to `process.runtime.jvm.memory.limit`
  ([#2605](https://github.com/open-telemetry/opentelemetry-specification/pull/2605)).
- Add semantic conventions for hardware metrics
  ([#2518](https://github.com/open-telemetry/opentelemetry-specification/pull/2518)).

### Compatibility

- No changes.

### OpenTelemetry Protocol

- No changes.

### SDK Configuration

- No changes.

### Telemetry Schemas

- No changes.

### Common

- Move non-otlp.md to common directory
  ([#2587](https://github.com/open-telemetry/opentelemetry-specification/pull/2587)).

## v1.11.0 (2022-05-04)

### Context

- No changes.

### Traces

- No changes.

### Metrics

- Clarify that API support for multi-instrument callbacks is permitted.
  ([#2263](https://github.com/open-telemetry/opentelemetry-specification/pull/2263)).
- Drop histogram aggregation, default to explicit bucket histogram
  ([#2429](https://github.com/open-telemetry/opentelemetry-specification/pull/2429))
- Clarify SDK behavior when view conflicts are present
  ([#2462](https://github.com/open-telemetry/opentelemetry-specification/pull/2462)).
- Add support for exemplars on OpenMetrics counters
  ([#2483](https://github.com/open-telemetry/opentelemetry-specification/pull/2483))
- Clarify MetricReader.Collect result
  ([#2495](https://github.com/open-telemetry/opentelemetry-specification/pull/2495)).
- Add database connection pool metrics semantic conventions
  ([#2273](https://github.com/open-telemetry/opentelemetry-specification/pull/2273)).

### Logs

- Update `com.google.*` to `gcp.*` in logs data model
  ([#2514](https://github.com/open-telemetry/opentelemetry-specification/pull/2514)).

### Resource

- No changes.

### Semantic Conventions

- Note added that `net.peer.name` SHOULD NOT be set if capturing it would require an
  extra reverse DNS lookup. And moved `net.peer.name` from common http attributes to
  just client http attributes.
  ([#2446](https://github.com/open-telemetry/opentelemetry-specification/pull/2446))
- Add `net.host.name` and `net.host.ip` conventions for rpc server spans.
  ([#2447](https://github.com/open-telemetry/opentelemetry-specification/pull/2447))
- Allow all metric conventions to be either synchronous or asynchronous.
  ([#2458](https://github.com/open-telemetry/opentelemetry-specification/pull/2458)
- Update JVM metrics with JMX Gatherer values
  ([#2478](https://github.com/open-telemetry/opentelemetry-specification/pull/2478))
- Add HTTP/3
  ([#2507](https://github.com/open-telemetry/opentelemetry-specification/pull/2507))
- Map SunOS to solaris for os.type resource attribute
  ([#2509](https://github.com/open-telemetry/opentelemetry-specification/pull/2509))

### Compatibility

- No changes.

### OpenTelemetry Protocol

- Clarify gRPC insecure option ([#2476](https://github.com/open-telemetry/opentelemetry-specification/pull/2476))
- Specify that OTLP/gRPC clients should retry on `RESOURCE_EXHAUSTED` code only if the server signals backpressure to indicate a possible recovery.
  ([#2480](https://github.com/open-telemetry/opentelemetry-specification/pull/2480))

### SDK Configuration

- No changes.

### Telemetry Schemas

- No changes.

### Common

- Define semantic conventions and instrumentation stability.
  ([#2180](https://github.com/open-telemetry/opentelemetry-specification/pull/2180))
- Loosen requirement for a major version bump
  ([#2510](https://github.com/open-telemetry/opentelemetry-specification/pull/2510)).

## v1.10.0 (2022-04-01)

### Context

- No changes.

### Traces

- Introduce the concept of Instrumentation Scope to replace/extend Instrumentation
  Library. The Tracer is now associated with Instrumentation Scope
  ([#2276](https://github.com/open-telemetry/opentelemetry-specification/pull/2276)).
- Add `OTEL_EXPORTER_JAEGER_PROTOCOL` environment variable to select the protocol
  used by the Jaeger exporter.
  ([#2341](https://github.com/open-telemetry/opentelemetry-specification/pull/2341))
- Add documentation REQUIREMENT for adding attributes at span creation.
  ([#2383](https://github.com/open-telemetry/opentelemetry-specification/pull/2383)).

### Metrics

- Initial Prometheus <-> OTLP datamodel specification
  ([#2266](https://github.com/open-telemetry/opentelemetry-specification/pull/2266))
- Introduce the concept of Instrumentation Scope to replace/extend Instrumentation
  Library. The Meter is now associated with Instrumentation Scope
  ([#2276](https://github.com/open-telemetry/opentelemetry-specification/pull/2276)).
- Specify the behavior of duplicate instrumentation registration in the API, specify
  duplicate conflicts in the data model, specify how the SDK is meant to report and
  assist the user when these conflicts arise.
  ([#2317](https://github.com/open-telemetry/opentelemetry-specification/pull/2317)).
- Clarify that expectations for user callback behavior are documentation REQUIREMENTs.
  ([#2361](https://github.com/open-telemetry/opentelemetry-specification/pull/2361)).
- Specify how to handle prometheus exemplar timestamp and attributes
  ([#2376](https://github.com/open-telemetry/opentelemetry-specification/pull/2376))
- Clarify that the periodic metric reader is the default metric reader to be
  paired with push metric exporters (OTLP, stdout, in-memory)
  ([#2379](https://github.com/open-telemetry/opentelemetry-specification/pull/2379)).
- Convert OpenMetrics Info and StateSet metrics to non-monotonic sums
  ([#2380](https://github.com/open-telemetry/opentelemetry-specification/pull/2380))
- Clarify that MetricReader has one-to-one mapping to MeterProvider.
  ([#2406](https://github.com/open-telemetry/opentelemetry-specification/pull/2406)).
- For prometheus metrics without sums, leave the sum unset
  ([#2413](https://github.com/open-telemetry/opentelemetry-specification/pull/2413))
- Specify default configuration for a periodic metric reader that is associated with
  the stdout metric exporter.
  ([#2415](https://github.com/open-telemetry/opentelemetry-specification/pull/2415)).
- Clarify the manner in which aggregation and temporality preferences
  are encoded via MetricReader parameters "on the basis of instrument
  kind".  Rename the environment variable
  `OTEL_EXPORTER_OTLP_METRICS_TEMPORALITY_PREFERENCE` used to set the
  preference to be used when auto-configuring an OTLP Exporter,
  defaults to CUMULATIVE, with DELTA an option that makes Counter,
  Asynchronous Counter, and Histogram instruments choose Delta
  temporality by default.
  ([#2404](https://github.com/open-telemetry/opentelemetry-specification/pull/2404)).
- Clarify that instruments are enabled by default, even when Views are configured.
  Require support for the match-all View expression having `name=*` to support
  disabling instruments by default.
  ([#2417](https://github.com/open-telemetry/opentelemetry-specification/pull/2417)).
- Mark Metrics SDK spec as Mixed, with most components moving to Stable, while
  Exemplar remaining Feature-freeze.
  ([#2304](https://github.com/open-telemetry/opentelemetry-specification/pull/2304))
- Clarify how metric metadata and type suffixes are handled
  ([#2440](https://github.com/open-telemetry/opentelemetry-specification/pull/2440))

### Logs

- Add draft logging library SDK specification
  ([#2328](https://github.com/open-telemetry/opentelemetry-specification/pull/2328))
- Add InstrumentationScope/Logger Name to log data model
  ([#2359](https://github.com/open-telemetry/opentelemetry-specification/pull/2359))
- Remove `flush` method on LogEmitter
  ([#2405](https://github.com/open-telemetry/opentelemetry-specification/pull/2405))
- Declare Log Data Model Stable
  ([#2387](https://github.com/open-telemetry/opentelemetry-specification/pull/2387))

### Resource

- No changes.

### Semantic Conventions

- Define span structure for HTTP retries and redirects.
  ([#2078](https://github.com/open-telemetry/opentelemetry-specification/pull/2078))
- Changed `rpc.system` to an enum (allowing custom values), and changed the
  `rpc.system` value for .NET WCF from `wcf` to `dotnet_wcf`.
  ([#2377](https://github.com/open-telemetry/opentelemetry-specification/pull/2377))
- Define JavaScript runtime semantic conventions.
  ([#2290](https://github.com/open-telemetry/opentelemetry-specification/pull/2290))
- Add semantic conventions for [CloudEvents](https://cloudevents.io).
  ([#1978](https://github.com/open-telemetry/opentelemetry-specification/pull/1978))
- Add `process.cpu.utilization` metric.
  ([#2436](https://github.com/open-telemetry/opentelemetry-specification/pull/2436))
- Add `rpc.system` value for Apache Dubbo.
  ([#2453](https://github.com/open-telemetry/opentelemetry-specification/pull/2453))

### Compatibility

- Mark the OpenTracing compatibility section as stable.
  ([#2327](https://github.com/open-telemetry/opentelemetry-specification/pull/2327))

### OpenTelemetry Protocol

- Add experimental JSON serialization format
  ([#2235](https://github.com/open-telemetry/opentelemetry-specification/pull/2235))
- Parameters for private key and its chain added
  ([#2370](https://github.com/open-telemetry/opentelemetry-specification/pull/2370))

### SDK Configuration

- No changes.

### Telemetry Schemas

- No changes.

### Common

- Describe how to convert non-string primitives for protocols which only support strings
  ([#2343](https://github.com/open-telemetry/opentelemetry-specification/pull/2343))
- Add "Mapping Arbitrary Data to OTLP AnyValue" document.
  ([#2385](https://github.com/open-telemetry/opentelemetry-specification/pull/2385))

## v1.9.0 (2022-02-10)

### Context

- No changes.

### Traces

- Clarify `StartSpan` returning the parent as a non-recording Span when no SDK
  is in use.
  ([#2121](https://github.com/open-telemetry/opentelemetry-specification/pull/2121))
- Align Jaeger remote sampler endpoint with OTLP endpoint.
  ([#2246](https://github.com/open-telemetry/opentelemetry-specification/pull/2246))
- Add JaegerRemoteSampler spec.
  ([#2222](https://github.com/open-telemetry/opentelemetry-specification/pull/2222))
- Add support for probability sampling in the OpenTelemetry `tracestate` entry and
  add optional specification for consistent probability sampling.
  ([#2047](https://github.com/open-telemetry/opentelemetry-specification/pull/2047))
- Change description and default value of `OTEL_EXPORTER_JAEGER_ENDPOINT` environment
  variable to point to the correct HTTP port and correct description of
  `OTEL_TRACES_EXPORTER`.
  ([#2333](https://github.com/open-telemetry/opentelemetry-specification/pull/2333))

### Metrics

- Rename None aggregation to Drop.
  ([#2101](https://github.com/open-telemetry/opentelemetry-specification/pull/2101))
- Add details to the Prometheus Exporter requirements.
  ([#2124](https://github.com/open-telemetry/opentelemetry-specification/pull/2124))
- Consolidate the aggregation/aggregator term.
  ([#2153](https://github.com/open-telemetry/opentelemetry-specification/pull/2153))
- Remove the concept of supported temporality, keep preferred.
  ([#2154](https://github.com/open-telemetry/opentelemetry-specification/pull/2154))
- Rename extra dimensions to extra attributes.
  ([#2162](https://github.com/open-telemetry/opentelemetry-specification/pull/2162))
- Mark In-memory, OTLP and Stdout exporter specs as Stable.
  ([#2175](https://github.com/open-telemetry/opentelemetry-specification/pull/2175))
- Remove usage of baggage in View from initial SDK specification.
  ([#2215](https://github.com/open-telemetry/opentelemetry-specification/pull/2215))
- Add to the supplemental guidelines for metric SDK authors text about implementing
  attribute-removal Views for asynchronous instruments.
  ([#2208](https://github.com/open-telemetry/opentelemetry-specification/pull/2208))
- Clarify integer count instrument units.
  ([#2210](https://github.com/open-telemetry/opentelemetry-specification/pull/2210))
- Use UCUM units in Metrics Semantic Conventions.
  ([#2199](https://github.com/open-telemetry/opentelemetry-specification/pull/2199))
- Add semantic conventions for process metrics.
  [#2032](https://github.com/open-telemetry/opentelemetry-specification/pull/2061)
- Changed default Prometheus Exporter host from `0.0.0.0` to `localhost`.
  ([#2282](https://github.com/open-telemetry/opentelemetry-specification/pull/2282))
- Clarified wildcard and predicate support in metrics SDK View API.
  ([#2325](https://github.com/open-telemetry/opentelemetry-specification/pull/2325))
- Changed the Exemplar wording, exemplar should be turned off by default.
  ([#2414](https://github.com/open-telemetry/opentelemetry-specification/pull/2414))

### Logs

- Fix attributes names in Google Cloud Logging mapping.
  ([#2093](https://github.com/open-telemetry/opentelemetry-specification/pull/2093))
- Add OTEL_LOGS_EXPORTER environment variable.
  ([#2196](https://github.com/open-telemetry/opentelemetry-specification/pull/2196))
- Added ObservedTimestamp to the Log Data Model.
  ([#2184](https://github.com/open-telemetry/opentelemetry-specification/pull/2184))
- Change mapping for log_name of Google Cloud Logging.
  ([#2092](https://github.com/open-telemetry/opentelemetry-specification/pull/2092))
- Drop Log name.
  field ([#2271](https://github.com/open-telemetry/opentelemetry-specification/pull/2271))

### Resource

- No changes.

### Semantic Conventions

- Align runtime metric and resource namespaces
  ([#2112](https://github.com/open-telemetry/opentelemetry-specification/pull/2112))
- Prohibit usage of retired names in semantic conventions.
  ([#2191](https://github.com/open-telemetry/opentelemetry-specification/pull/2191))
- Add `device.manufacturer` to describe mobile device manufacturers.
  ([2100](https://github.com/open-telemetry/opentelemetry-specification/pull/2100))
- Change golang namespace to 'go', rather than 'gc'
  ([#2262](https://github.com/open-telemetry/opentelemetry-specification/pull/2262))
- Add JVM memory runtime semantic
  conventions. ([#2272](https://github.com/open-telemetry/opentelemetry-specification/pull/2272))
- Add opentracing.ref_type semantic convention.
  ([#2297](https://github.com/open-telemetry/opentelemetry-specification/pull/2297))

### Compatibility

- Simplify Baggage handling in the OpenTracing Shim layer.
  ([#2194](https://github.com/open-telemetry/opentelemetry-specification/pull/2194))
- State that ONLY error mapping can happen in the OpenTracing Shim layer.
  ([#2148](https://github.com/open-telemetry/opentelemetry-specification/pull/2148))
- Define the instrumentation library name for the OpenTracing Shim.
  ([#2227](https://github.com/open-telemetry/opentelemetry-specification/pull/2227))
- Add a Start Span section to the OpenTracing Shim.
  ([#2228](https://github.com/open-telemetry/opentelemetry-specification/pull/2228))

### OpenTelemetry Protocol

- Rename `OTEL_EXPORTER_OTLP_SPAN_INSECURE` to `OTEL_EXPORTER_OTLP_TRACES_INSECURE` and
  `OTEL_EXPORTER_OTLP_METRIC_INSECURE` to `OTEL_EXPORTER_OTLP_METRICS_INSECURE`
  so they match the naming of all other OTLP environment variables.
  ([#2240](https://github.com/open-telemetry/opentelemetry-specification/pull/2240))

### SDK Configuration

- No changes.

### Telemetry Schemas

- No changes.

## v1.8.0 (2021-11-12)

### Context

- Add a section for OTel specific values in TraceState.
  ([#1852](https://github.com/open-telemetry/opentelemetry-specification/pull/1852))
- Add `none` as a possible value for `OTEL_PROPAGATORS` to disable context
  propagation.
  ([#2052](https://github.com/open-telemetry/opentelemetry-specification/pull/2052))

### Traces

- No changes.

### Metrics

- Add optional min / max fields to histogram data model.
  ([#1915](https://github.com/open-telemetry/opentelemetry-specification/pull/1915),
  [#1983](https://github.com/open-telemetry/opentelemetry-specification/pull/1983))
- Add exponential histogram to the metrics data model.
  ([#1935](https://github.com/open-telemetry/opentelemetry-specification/pull/1935))
- Add clarifications on how to handle numerical limits.
  ([#2007](https://github.com/open-telemetry/opentelemetry-specification/pull/2007))
- Add environment variables for Periodic exporting MetricReader.
  ([#2038](https://github.com/open-telemetry/opentelemetry-specification/pull/2038))
- Specify that the SDK must support exporters to access meter information.
  ([#2040](https://github.com/open-telemetry/opentelemetry-specification/pull/2040))
- Add clarifications on how to determine aggregation temporality.
  ([#2013](https://github.com/open-telemetry/opentelemetry-specification/pull/2013),
  [#2032](https://github.com/open-telemetry/opentelemetry-specification/pull/2032))
- Mark Metrics API spec as Stable.
  ([#2104](https://github.com/open-telemetry/opentelemetry-specification/pull/2104))
- Clarify, fix and expand documentation sections:
  ([#1966](https://github.com/open-telemetry/opentelemetry-specification/pull/1966)),
  ([#1981](https://github.com/open-telemetry/opentelemetry-specification/pull/1981)),
  ([#1995](https://github.com/open-telemetry/opentelemetry-specification/pull/1995)),
  ([#2002](https://github.com/open-telemetry/opentelemetry-specification/pull/2002)),
  ([#2010](https://github.com/open-telemetry/opentelemetry-specification/pull/2010))

### Logs

- Fix Syslog severity number mapping in the example.
  ([#2091](https://github.com/open-telemetry/opentelemetry-specification/pull/2091))
- Add log.* attributes.
  ([#2022](https://github.com/open-telemetry/opentelemetry-specification/pull/2022))

### Resource

- No changes.

### Semantic Conventions

- Add `k8s.container.restart_count` Resource attribute.
  ([#1945](https://github.com/open-telemetry/opentelemetry-specification/pull/1945))
- Add "IBM z/Architecture" (`s390x`) to `host.arch`
  ([#2055](https://github.com/open-telemetry/opentelemetry-specification/pull/2055))
- BREAKING: Remove db.cassandra.keyspace and db.hbase.namespace, and clarify db.name
  ([#1973](https://github.com/open-telemetry/opentelemetry-specification/pull/1973))
- Add AWS App Runner as a cloud platform
  ([#2004](https://github.com/open-telemetry/opentelemetry-specification/pull/2004))
- Add Tencent Cloud as a cloud provider.
  ([#2006](https://github.com/open-telemetry/opentelemetry-specification/pull/2006))
- Don't set Span.Status for 4xx http status codes for SERVER spans.
  ([#1998](https://github.com/open-telemetry/opentelemetry-specification/pull/1998))
- Add attributes for Apache RocketMQ.
  ([#1904](https://github.com/open-telemetry/opentelemetry-specification/pull/1904))
- Define http tracing attributes provided at span creation time
  ([#1916](https://github.com/open-telemetry/opentelemetry-specification/pull/1916))
- Change meaning and discourage use of `faas.trigger` for FaaS clients (outgoing).
  ([#1921](https://github.com/open-telemetry/opentelemetry-specification/pull/1921))
- Clarify difference between container.name and k8s.container.name
  ([#1980](https://github.com/open-telemetry/opentelemetry-specification/pull/1980))

### Compatibility

- No changes.

### OpenTelemetry Protocol

- Clarify default for OTLP endpoint should, not must, be https
  ([#1997](https://github.com/open-telemetry/opentelemetry-specification/pull/1997))
- Specify the behavior of the OTLP endpoint variables for OTLP/HTTP more strictly
  ([#1975](https://github.com/open-telemetry/opentelemetry-specification/pull/1975),
  [#1985](https://github.com/open-telemetry/opentelemetry-specification/pull/1985))
- Make OTLP/HTTP the recommended default transport ([#1969](https://github.com/open-telemetry/opentelemetry-specification/pull/1969))

### SDK Configuration

- Unset and empty environment variables are equivalent.
  ([#2045](https://github.com/open-telemetry/opentelemetry-specification/pull/2045))

### Telemetry Schemas

Added telemetry schemas documents to the specification ([#2008](https://github.com/open-telemetry/opentelemetry-specification/pull/2008))

## v1.7.0 (2021-09-30)

### Context

- No changes.

### Traces

- Prefer global user defined limits over model-specific default values.
  ([#1893](https://github.com/open-telemetry/opentelemetry-specification/pull/1893))
- Generalize the "message" event to apply to all RPC systems not just gRPC
  ([#1914](https://github.com/open-telemetry/opentelemetry-specification/pull/1914))

### Metrics

- Added Experimental Metrics SDK specification.
  ([#1673](https://github.com/open-telemetry/opentelemetry-specification/pull/1673),
  [#1730](https://github.com/open-telemetry/opentelemetry-specification/pull/1730),
  [#1840](https://github.com/open-telemetry/opentelemetry-specification/pull/1840),
  [#1842](https://github.com/open-telemetry/opentelemetry-specification/pull/1842),
  [#1864](https://github.com/open-telemetry/opentelemetry-specification/pull/1864),
  [#1828](https://github.com/open-telemetry/opentelemetry-specification/pull/1828),
  [#1888](https://github.com/open-telemetry/opentelemetry-specification/pull/1888),
  [#1912](https://github.com/open-telemetry/opentelemetry-specification/pull/1912),
  [#1913](https://github.com/open-telemetry/opentelemetry-specification/pull/1913),
  [#1938](https://github.com/open-telemetry/opentelemetry-specification/pull/1938),
  [#1958](https://github.com/open-telemetry/opentelemetry-specification/pull/1958))
- Add FaaS metrics semantic conventions ([#1736](https://github.com/open-telemetry/opentelemetry-specification/pull/1736))
- Update env variable values to match other env variables
  ([#1965](https://github.com/open-telemetry/opentelemetry-specification/pull/1965))

### Logs

- No changes.

### Resource

- Exempt Resource from attribute limits.
  ([#1892](https://github.com/open-telemetry/opentelemetry-specification/pull/1892))

### Semantic Conventions

- BREAKING: Change enum member IDs to lowercase without spaces, not starting with numbers.
  Change values of `net.host.connection.subtype` to match.
  ([#1863](https://github.com/open-telemetry/opentelemetry-specification/pull/1863))
- Lambda instrumentations should check if X-Ray parent context is valid
  ([#1867](https://github.com/open-telemetry/opentelemetry-specification/pull/1867))
- Update YAML definitions for events
  ([#1843](https://github.com/open-telemetry/opentelemetry-specification/pull/1843)):
  - Mark exception as semconv type "event".
  - Add YAML definitions for grpc events.
- Add `messaging.consumer_id` to differentiate between message consumers.
  ([#1810](https://github.com/open-telemetry/opentelemetry-specification/pull/1810))
- Clarifications for `http.client_ip` and `http.host`.
  ([#1890](https://github.com/open-telemetry/opentelemetry-specification/pull/1890))
- Add HTTP request and response headers semantic conventions.
  ([#1898](https://github.com/open-telemetry/opentelemetry-specification/pull/1898))

### Compatibility

- No changes.

### OpenTelemetry Protocol

- Add environment variables for configuring the OTLP exporter protocol (`grpc`, `http/protobuf`, `http/json`) ([#1880](https://github.com/open-telemetry/opentelemetry-specification/pull/1880))
- Allow implementations to use their own default for OTLP compression, with `none` denotating no compression
  ([#1923](https://github.com/open-telemetry/opentelemetry-specification/pull/1923))
- Clarify OTLP server components MUST support none/gzip compression
  ([#1955](https://github.com/open-telemetry/opentelemetry-specification/pull/1955))
- Change OTLP/HTTP port from 4317 to 4318 ([#1970](https://github.com/open-telemetry/opentelemetry-specification/pull/1970))

### SDK Configuration

- Change default value for OTEL_EXPORTER_JAEGER_AGENT_PORT to 6831.
  ([#1812](https://github.com/open-telemetry/opentelemetry-specification/pull/1812))
- See also the changes for OTLP configuration listed under "OpenTelemetry Protocol" above.

## v1.6.0 (2021-08-06)

### Context

- No changes.

### Traces

- Add generalized attribute count and attribute value length limits and relevant
  environment variables.
  ([#1130](https://github.com/open-telemetry/opentelemetry-specification/pull/1130))
- Adding environment variables for event and link attribute limits. ([#1751](https://github.com/open-telemetry/opentelemetry-specification/pull/1751))
- Adding SDK configuration for Jaeger remote sampler ([#1791](https://github.com/open-telemetry/opentelemetry-specification/pull/1791))

### Metrics

- Metrics API specification Feature-freeze.
  ([#1833](https://github.com/open-telemetry/opentelemetry-specification/pull/1833))
- Remove MetricProcessor from the SDK spec (for now)
  ([#1840](https://github.com/open-telemetry/opentelemetry-specification/pull/1840))

### Logs

- No changes.

### Resource

- No changes.

### Semantic Conventions

- Add mobile-related network state: `net.host.connection.type`, `net.host.connection.subtype` & `net.host.carrier.*` [#1647](https://github.com/open-telemetry/opentelemetry-specification/issues/1647)
- Adding alibaba cloud as a cloud provider.
  ([#1831](https://github.com/open-telemetry/opentelemetry-specification/pull/1831))

### Compatibility

- No changes.

### OpenTelemetry Protocol

- Allow for OTLP/gRPC exporters to handle endpoint configuration without a scheme while still requiring them to support an endpoint configuration that includes a scheme of `http` or `https`. Reintroduce the insecure configuration option for OTLP/gRPC exporters. ([#1729](https://github.com/open-telemetry/opentelemetry-specification/pull/1729))
- Adding requirement to implement at least one of two transports: `grpc` or `http/protobuf`.
  ([#1790](https://github.com/open-telemetry/opentelemetry-specification/pull/1790/files))

### SDK Configuration

- No changes.

## v1.5.0 (2021-07-08)

### Context

- No changes.

### Traces

- Adding environment variables for event and link attribute limits.
  ([#1751](https://github.com/open-telemetry/opentelemetry-specification/pull/1751))
- Clarify some details about span kind and the meanings of the values.
  ([#1738](https://github.com/open-telemetry/opentelemetry-specification/pull/1738))
- Clarify meaning of the Certificate File option.
  ([#1803](https://github.com/open-telemetry/opentelemetry-specification/pull/1803))
- Adding environment variables for event and link attribute limits. ([#1751](https://github.com/open-telemetry/opentelemetry-specification/pull/1751))

### Metrics

- Clarify the limit on the instrument unit.
  ([#1762](https://github.com/open-telemetry/opentelemetry-specification/pull/1762))

### Logs

- Declare OTLP Logs Beta. ([#1741](https://github.com/open-telemetry/opentelemetry-specification/pull/1741))

### Resource

- No changes.

### Semantic Conventions

- Clean up FaaS semantic conventions, add `aws.lambda.invoked_arn`.
  ([#1781](https://github.com/open-telemetry/opentelemetry-specification/pull/1781))
- Remove `rpc.jsonrpc.method`, clarify that `rpc.method` should be used instead.
  ([#1748](https://github.com/open-telemetry/opentelemetry-specification/pull/1748))

### Compatibility

- No changes.

### OpenTelemetry Protocol

- No changes.

### SDK Configuration

- Allow selecting multiple exporters via `OTEL_TRACES_EXPORTER` and `OTEL_METRICS_EXPORTER`
  by using a comma-separated list. ([#1758](https://github.com/open-telemetry/opentelemetry-specification/pull/1758))

## v1.4.0 (2021-06-07)

### Context

- No changes.

### Traces

- Add schema_url support to `Tracer`. ([#1666](https://github.com/open-telemetry/opentelemetry-specification/pull/1666))
- Add Dropped Links Count to non-otlp exporters section ([#1697](https://github.com/open-telemetry/opentelemetry-specification/pull/1697))
- Add note about reporting dropped counts for attributes, events, links. ([#1699](https://github.com/open-telemetry/opentelemetry-specification/pull/1699))

### Metrics

- Add schema_url support to `Meter`. ([#1666](https://github.com/open-telemetry/opentelemetry-specification/pull/1666))
- Adds detail about when to use `StartTimeUnixNano` and handling of unknown start-time resets. ([#1646](https://github.com/open-telemetry/opentelemetry-specification/pull/1646))
- Expand `Gauge` metric description in the data model ([#1661](https://github.com/open-telemetry/opentelemetry-specification/pull/1661))
- Expand `Histogram` metric description in the data model ([#1664](https://github.com/open-telemetry/opentelemetry-specification/pull/1664))
- Added Experimental Metrics API specification.
  ([#1401](https://github.com/open-telemetry/opentelemetry-specification/pull/1401),
  [#1557](https://github.com/open-telemetry/opentelemetry-specification/pull/1557),
  [#1578](https://github.com/open-telemetry/opentelemetry-specification/pull/1578),
  [#1590](https://github.com/open-telemetry/opentelemetry-specification/pull/1590),
  [#1594](https://github.com/open-telemetry/opentelemetry-specification/pull/1594),
  [#1617](https://github.com/open-telemetry/opentelemetry-specification/pull/1617),
  [#1645](https://github.com/open-telemetry/opentelemetry-specification/pull/1645),
  [#1657](https://github.com/open-telemetry/opentelemetry-specification/pull/1657),
  [#1665](https://github.com/open-telemetry/opentelemetry-specification/pull/1665),
  [#1672](https://github.com/open-telemetry/opentelemetry-specification/pull/1672),
  [#1674](https://github.com/open-telemetry/opentelemetry-specification/pull/1674),
  [#1675](https://github.com/open-telemetry/opentelemetry-specification/pull/1675),
  [#1703](https://github.com/open-telemetry/opentelemetry-specification/pull/1703),
  [#1704](https://github.com/open-telemetry/opentelemetry-specification/pull/1704),
  [#1731](https://github.com/open-telemetry/opentelemetry-specification/pull/1731),
  [#1733](https://github.com/open-telemetry/opentelemetry-specification/pull/1733))
- Mark relevant portions of Metrics Data Model stable ([#1728](https://github.com/open-telemetry/opentelemetry-specification/pull/1728))

### Logs

- No changes.

### Resource

- Add schema_url support to `Resource`. ([#1692](https://github.com/open-telemetry/opentelemetry-specification/pull/1692))
- Clarify result of Resource merging and ResourceDetector aggregation in case of error. ([#1726](https://github.com/open-telemetry/opentelemetry-specification/pull/1726))

### Semantic Conventions

- Add JSON RPC specific conventions ([#1643](https://github.com/open-telemetry/opentelemetry-specification/pull/1643)).
- Add Memcached to Database specific conventions ([#1689](https://github.com/open-telemetry/opentelemetry-specification/pull/1689)).
- Add semantic convention attributes for the host device and added OS name and version ([#1596](https://github.com/open-telemetry/opentelemetry-specification/pull/1596)).
- Add CockroachDB to Database specific conventions ([#1725](https://github.com/open-telemetry/opentelemetry-specification/pull/1725)).

### Compatibility

- No changes.

### OpenTelemetry Protocol

- No changes.

### SDK Configuration

- Add `OTEL_SERVICE_NAME` environment variable. ([#1677](https://github.com/open-telemetry/opentelemetry-specification/pull/1677))

## v1.3.0 (2021-05-05)

### Context

- No changes.

### Traces

- `Get Tracer` should use an empty string if the specified `name` is null. ([#1654](https://github.com/open-telemetry/opentelemetry-specification/pull/1654))
- Clarify how to record dropped attribute count in non-OTLP formats. ([#1662](https://github.com/open-telemetry/opentelemetry-specification/pull/1662))

### Metrics

- Expand description of Event Model and Instruments. ([#1614](https://github.com/open-telemetry/opentelemetry-specification/pull/1614))
- Flesh out metric identity and single-write principle. ([#1574](https://github.com/open-telemetry/opentelemetry-specification/pull/1574))
- Expand `Sum` metric description in the data model and delta-to-cumulative handling. ([#1618](https://github.com/open-telemetry/opentelemetry-specification/pull/1618))
- Remove the "Func" name, use "Asynchronous" and "Observable". ([#1645](https://github.com/open-telemetry/opentelemetry-specification/pull/1645))
- Add details to UpDownCounter API. ([#1665](https://github.com/open-telemetry/opentelemetry-specification/pull/1665))
- Add details to Histogram API. ([#1657](https://github.com/open-telemetry/opentelemetry-specification/pull/1657))

### Logs

- Clarify "key/value pair list" vs "map" in Log Data Model. ([#1604](https://github.com/open-telemetry/opentelemetry-specification/pull/1604))

### Semantic Conventions

- Fix the inconsistent formatting of semantic convention enums. ([#1598](https://github.com/open-telemetry/opentelemetry-specification/pull/1598/))
- Add details for filling resource for AWS Lambda. ([#1610](https://github.com/open-telemetry/opentelemetry-specification/pull/1610))
- Add already specified `messaging.rabbitmq.routing_key` span attribute key to the respective YAML file. ([#1651](https://github.com/open-telemetry/opentelemetry-specification/pull/1651))
- Clarify usage of "otel." attribute namespace. ([#1640](https://github.com/open-telemetry/opentelemetry-specification/pull/1640))
- Add possibility to disable `db.statement` via instrumentation configuration. ([#1659](https://github.com/open-telemetry/opentelemetry-specification/pull/1659))

### Compatibility

- No changes.

### OpenTelemetry Protocol

- Fix incorrect table of transient errors. ([#1642](https://github.com/open-telemetry/opentelemetry-specification/pull/1642))
- Clarify that 64 bit integer numbers are decimal strings in OTLP/JSON. ([#1637](https://github.com/open-telemetry/opentelemetry-specification/pull/1637))

### SDK Configuration

- Add `OTEL_EXPORTER_JAEGER_TIMEOUT` environment variable. ([#1612](https://github.com/open-telemetry/opentelemetry-specification/pull/1612))
- Add `OTEL_EXPORTER_ZIPKIN_TIMEOUT` environment variable. ([#1636](https://github.com/open-telemetry/opentelemetry-specification/pull/1636))

## v1.2.0 (2021-04-14)

### Context

- Clarify composite `TextMapPropagator` method required and optional arguments. ([#1541](https://github.com/open-telemetry/opentelemetry-specification/pull/1541))
- Clarify B3 requirements and configuration. ([#1570](https://github.com/open-telemetry/opentelemetry-specification/pull/1570))

### Traces

- Add `ForceFlush` to `Span Exporter` interface ([#1467](https://github.com/open-telemetry/opentelemetry-specification/pull/1467))
- Clarify the description for the `TraceIdRatioBased` sampler needs to include the sampler's sampling ratio. ([#1536](https://github.com/open-telemetry/opentelemetry-specification/pull/1536))
- Define the fallback tracer name for invalid values.
  ([#1534](https://github.com/open-telemetry/opentelemetry-specification/pull/1534))
- Clarify non-blocking requirement from span API End. ([#1555](https://github.com/open-telemetry/opentelemetry-specification/pull/1555))
- Remove the Included Propagators section from trace API specification that was a duplicate of the Propagators Distribution of the context specification. ([#1556](https://github.com/open-telemetry/opentelemetry-specification/pull/1556))
- Remove the Baggage API propagator notes that conflict with the API Propagators Operations section and fix [#1526](https://github.com/open-telemetry/opentelemetry-specification/issues/1526). ([#1575](https://github.com/open-telemetry/opentelemetry-specification/pull/1575))

### Metrics

- Adds new metric data model specification ([#1512](https://github.com/open-telemetry/opentelemetry-specification/pull/1512))

### Semantic Conventions

- Add semantic conventions for AWS SDK operations and DynamoDB ([#1422](https://github.com/open-telemetry/opentelemetry-specification/pull/1422))
- Add details for filling semantic conventions for AWS Lambda ([#1442](https://github.com/open-telemetry/opentelemetry-specification/pull/1442))
- Update semantic conventions to distinguish between int and double ([#1550](https://github.com/open-telemetry/opentelemetry-specification/pull/1550))
- Add semantic convention for AWS ECS task revision ([#1581](https://github.com/open-telemetry/opentelemetry-specification/pull/1581))

### Compatibility

- Add initial OpenTracing compatibility section.
  ([#1101](https://github.com/open-telemetry/opentelemetry-specification/pull/1101))

## v1.1.0 (2021-03-11)

### Traces

- Implementations can ignore links with invalid SpanContext([#1492](https://github.com/open-telemetry/opentelemetry-specification/pull/1492))
- Add `none` as a possible value for OTEL_TRACES_EXPORTER to disable export
  ([#1439](https://github.com/open-telemetry/opentelemetry-specification/pull/1439))
- Add [`ForceFlush`](/specification/trace/sdk.md#forceflush) to SDK's `TracerProvider` ([#1452](https://github.com/open-telemetry/opentelemetry-specification/pull/1452))

### Metrics

- Add `none` as a possible value for OTEL_METRICS_EXPORTER to disable export
  ([#1439](https://github.com/open-telemetry/opentelemetry-specification/pull/1439))

### Logs

### Semantic Conventions

- Add `elasticsearch` to `db.system` semantic conventions ([#1463](https://github.com/open-telemetry/opentelemetry-specification/pull/1463))
- Add `arch` to `host` semantic conventions ([#1483](https://github.com/open-telemetry/opentelemetry-specification/pull/1483))
- Add `runtime` to `container` semantic conventions ([#1482](https://github.com/open-telemetry/opentelemetry-specification/pull/1482))
- Rename `gcp_gke` to `gcp_kubernetes_engine` to have consistency with other
Google products under `cloud.infrastructure_service` ([#1496](https://github.com/open-telemetry/opentelemetry-specification/pull/1496))
- `http.url` MUST NOT contain credentials ([#1502](https://github.com/open-telemetry/opentelemetry-specification/pull/1502))
- Add `aws.eks.cluster.arn` to EKS specific semantic conventions ([#1484](https://github.com/open-telemetry/opentelemetry-specification/pull/1484))
- Rename `zone` to `availability_zone` in `cloud` semantic conventions ([#1495](https://github.com/open-telemetry/opentelemetry-specification/pull/1495))
- Rename `cloud.infrastructure_service` to `cloud.platform` ([#1530](https://github.com/open-telemetry/opentelemetry-specification/pull/1530))
- Add section describing that libraries and the collector should autogenerate
the semantic convention keys. ([#1515](https://github.com/open-telemetry/opentelemetry-specification/pull/1515))

## v1.0.1 (2021-02-11)

- Fix rebase issue for span limit default values ([#1429](https://github.com/open-telemetry/opentelemetry-specification/pull/1429))

## v1.0.0 (2021-02-10)

New:

- Add `cloud.infrastructure_service` resource attribute
  ([#1112](https://github.com/open-telemetry/opentelemetry-specification/pull/1112))
- Add `SpanLimits` as a configuration for the TracerProvider([#1416](https://github.com/open-telemetry/opentelemetry-specification/pull/1416))

Updates:

- Add `http.server.active_requests` to count in-flight HTTP requests
  ([#1378](https://github.com/open-telemetry/opentelemetry-specification/pull/1378))
- Update default limit for span attributes, events, links to 128([#1419](https://github.com/open-telemetry/opentelemetry-specification/pull/1419))
- Update OT Trace propagator environment variable to match latest name([#1406](https://github.com/open-telemetry/opentelemetry-specification/pull/1406))
- Remove Metrics SDK specification to avoid confusion, clarify that Metrics API
  specification is not recommended for client implementation
  ([#1401](https://github.com/open-telemetry/opentelemetry-specification/pull/1401))
- Rename OTEL_TRACE_SAMPLER and OTEL_TRACE_SAMPLER_ARG env variables to OTEL_TRACES_SAMPLER and OTEL_TRACES_SAMPLER_ARG
  ([#1382](https://github.com/open-telemetry/opentelemetry-specification/pull/1382))
- Mark some entries in compliance matrix as optional([#1359](https://github.com/open-telemetry/opentelemetry-specification/pull/1359))
  SDKs are free to provide support at their discretion.
- Rename signal-specific variables for `OTLP_EXPORTER_*` to `OTLP_EXPORTER_TRACES_*` and `OTLP_EXPORTER_METRICS_*`([#1362](https://github.com/open-telemetry/opentelemetry-specification/pull/1362))
- Versioning and stability guarantees for OpenTelemetry clients([#1291](https://github.com/open-telemetry/opentelemetry-specification/pull/1291))
- Additional Cassandra semantic attributes
  ([#1217](https://github.com/open-telemetry/opentelemetry-specification/pull/1217))
- OTEL_EXPORTER environment variable replaced with OTEL_TRACES_EXPORTER and
  OTEL_METRICS_EXPORTER which each accept only a single value, not a list.
  ([#1318](https://github.com/open-telemetry/opentelemetry-specification/pull/1318))
- `process.runtime.description` resource convention: Add `java.vm.name`
  ([#1242](https://github.com/open-telemetry/opentelemetry-specification/pull/1242))
- Refine span name guideline for SQL database spans
  ([#1219](https://github.com/open-telemetry/opentelemetry-specification/pull/1219))
- Add RPC semantic conventions for metrics
  ([#1162](https://github.com/open-telemetry/opentelemetry-specification/pull/1162))
- Clarify `Description` usage on `Status` API
  ([#1257](https://github.com/open-telemetry/opentelemetry-specification/pull/1257))
- Add/Update `Status` + `error` mapping for Jaeger & Zipkin Exporters
  ([#1257](https://github.com/open-telemetry/opentelemetry-specification/pull/1257))
- Resource's service.name MUST have a default value, service.instance.id is not
  required.
  ([#1269](https://github.com/open-telemetry/opentelemetry-specification/pull/1269))
  - Clarified in [#1294](https://github.com/open-telemetry/opentelemetry-specification/pull/1294)
- Add requirement that the SDK allow custom generation of Trace IDs and Span IDs
  ([#1006](https://github.com/open-telemetry/opentelemetry-specification/pull/1006))
- Add default ratio when TraceIdRatioSampler is specified by environment variable but
  no ratio is.
  ([#1322](https://github.com/open-telemetry/opentelemetry-specification/pull/1322))
- Require schemed endpoints for OTLP exporters
  ([1234](https://github.com/open-telemetry/opentelemetry-specification/pull/1234))
- Resource SDK: Reverse (suggested) order of Resource.Merge parameters, remove
  special case for empty strings
  ([#1345](https://github.com/open-telemetry/opentelemetry-specification/pull/1345))
- Resource attributes: lowerecased the allowed values of the `aws.ecs.launchtype`
  attribute
  ([#1339](https://github.com/open-telemetry/opentelemetry-specification/pull/1339))
- Trace Exporters: Fix TODOs in Jaeger exporter spec
  ([#1374](https://github.com/open-telemetry/opentelemetry-specification/pull/1374))
- Clarify that Jaeger/Zipkin exporters must rely on the default Resource to
  get service.name if none was specified.
  ([#1386](https://github.com/open-telemetry/opentelemetry-specification/pull/1386))
- Modify OTLP/Zipkin Exporter format variables for 1.0 (allowing further specification post 1.0)
  ([#1358](https://github.com/open-telemetry/opentelemetry-specification/pull/1358))
- Add `k8s.node` semantic conventions ([#1390](https://github.com/open-telemetry/opentelemetry-specification/pull/1390))
- Clarify stability for both OTLP/HTTP and signals in OTLP.
  ([#1400](https://github.com/open-telemetry/opentelemetry-specification/pull/1400/files))

## v0.7.0 (11-18-2020)

New:

- Document service name mapping for Jaeger exporters
  ([1222](https://github.com/open-telemetry/opentelemetry-specification/pull/1222))
- Change default OTLP port number
  ([#1221](https://github.com/open-telemetry/opentelemetry-specification/pull/1221))
- Add performance benchmark specification
  ([#748](https://github.com/open-telemetry/opentelemetry-specification/pull/748))
- Enforce that the Baggage API must be fully functional, even without an installed SDK.
  ([#1103](https://github.com/open-telemetry/opentelemetry-specification/pull/1103))
- Rename "Canonical status code" to "Status code"
  ([#1081](https://github.com/open-telemetry/opentelemetry-specification/pull/1081))
- Add Metadata for Baggage entries, and clarify W3C Baggage Propagator implementation
  ([#1066](https://github.com/open-telemetry/opentelemetry-specification/pull/1066))
- Change Status to be consistent with Link and Event
  ([#1067](https://github.com/open-telemetry/opentelemetry-specification/pull/1067))
- Clarify env variables in otlp exporter
  ([#975](https://github.com/open-telemetry/opentelemetry-specification/pull/975))
- Add Prometheus exporter environment variables
  ([#1021](https://github.com/open-telemetry/opentelemetry-specification/pull/1021))
- Default propagators in un-configured API must be no-op
  ([#930](https://github.com/open-telemetry/opentelemetry-specification/pull/930))
- Define resource mapping for Jaeger exporters
  ([#891](https://github.com/open-telemetry/opentelemetry-specification/pull/891))
- Add resource semantic conventions for operating systems
  ([#693](https://github.com/open-telemetry/opentelemetry-specification/pull/693))
- Add semantic convention for source code attributes
  ([#901](https://github.com/open-telemetry/opentelemetry-specification/pull/901))
- Add semantic conventions for outgoing Function as a Service (FaaS) invocations
  ([#862](https://github.com/open-telemetry/opentelemetry-specification/pull/862))
- Add resource semantic convention for deployment environment
  ([#606](https://github.com/open-telemetry/opentelemetry-specification/pull/606/))
- Refine semantic conventions for messaging systems and add specific attributes for Kafka
  ([#1027](https://github.com/open-telemetry/opentelemetry-specification/pull/1027))
- Clarification of the behavior of the Trace API, re: context propagation, in
  the absence of an installed SDK
- Add API and semantic conventions for recording exceptions as Span Events
  ([#697](https://github.com/open-telemetry/opentelemetry-specification/pull/697))
  * API was extended to allow adding arbitrary event attributes ([#874](https://github.com/open-telemetry/opentelemetry-specification/pull/874))
  * `exception.escaped` semantic span event attribute was added
    ([#784](https://github.com/open-telemetry/opentelemetry-specification/pull/784),
    [#946](https://github.com/open-telemetry/opentelemetry-specification/pull/946))
- Allow samplers to modify tracestate
  ([#988](https://github.com/open-telemetry/opentelemetry-specification/pull/988/))
- Update the header name for otel baggage, and version date
  ([#981](https://github.com/open-telemetry/opentelemetry-specification/pull/981))
- Define PropagationOnly Span to simplify active Span logic in Context
  ([#994](https://github.com/open-telemetry/opentelemetry-specification/pull/994))
- Add limits to the number of attributes, events, and links in SDK Spans
  ([#942](https://github.com/open-telemetry/opentelemetry-specification/pull/942))
- Add Metric SDK specification (partial): covering terminology and Accumulator component
  ([#626](https://github.com/open-telemetry/opentelemetry-specification/pull/626))
- Clarify context interaction for trace module
  ([#1063](https://github.com/open-telemetry/opentelemetry-specification/pull/1063))
- Add `Shutdown` function to `*Provider` SDK
  ([#1074](https://github.com/open-telemetry/opentelemetry-specification/pull/1074))
- Add semantic conventions for system metrics
  ([#937](https://github.com/open-telemetry/opentelemetry-specification/pull/937))
- Add `db.sql.table` to semantic conventions, allow `db.operation` for SQL
  ([#1141](https://github.com/open-telemetry/opentelemetry-specification/pull/1141))
- Add OTEL_TRACE_SAMPLER env variable definition
  ([#1136](https://github.com/open-telemetry/opentelemetry-specification/pull/1136/))
- Add guidelines for OpenMetrics interoperability
  ([#1154](https://github.com/open-telemetry/opentelemetry-specification/pull/1154))
- Add OTEL_TRACE_SAMPLER_ARG env variable definition
  ([#1202](https://github.com/open-telemetry/opentelemetry-specification/pull/1202))

Updates:

- Clarify null SHOULD NOT be allowed even in arrays
  ([#1214](https://github.com/open-telemetry/opentelemetry-specification/pull/1214))
- Remove ordering SHOULD-requirement for attributes
  ([#1212](https://github.com/open-telemetry/opentelemetry-specification/pull/1212))
- Make `process.pid` optional, split `process.command_args` from `command_line`
  ([#1137](https://github.com/open-telemetry/opentelemetry-specification/pull/1137))
- Renamed `CorrelationContext` to `Baggage`:
  ([#857](https://github.com/open-telemetry/opentelemetry-specification/pull/857))
- Add semantic convention for NGINX custom HTTP 499 status code.
- Adapt semantic conventions for the span name of messaging systems
  ([#690](https://github.com/open-telemetry/opentelemetry-specification/pull/690))
- Remove lazy Event and Link API from Span interface
  ([#840](https://github.com/open-telemetry/opentelemetry-specification/pull/840))
  * SIGs are recommended to remove any existing implementation of the lazy APIs
    to avoid conflicts/breaking changes in case they will be reintroduced to the
    spec in future.
- Provide clear definitions for readable and read/write span interfaces in the
  SDK
  ([#669](https://github.com/open-telemetry/opentelemetry-specification/pull/669))
  * SpanProcessors must provide read/write access at least in OnStart.
- Specify how `Probability` sampler is used with `ParentOrElse` sampler.
- Clarify event timestamp origin and range
  ([#839](https://github.com/open-telemetry/opentelemetry-specification/pull/839))
- Clean up api-propagators.md, by extending documentation and removing redundant
  sections
  ([#577](https://github.com/open-telemetry/opentelemetry-specification/pull/577))
- Rename HTTPText propagator to TextMap
  ([#793](https://github.com/open-telemetry/opentelemetry-specification/pull/793))
- Rename ParentOrElse sampler to ParentBased and add multiple delegate samplers
  ([#610](https://github.com/open-telemetry/opentelemetry-specification/pull/610))
- Rename ProbabilitySampler to TraceIdRatioBasedSampler and add requirements
  ([#611](https://github.com/open-telemetry/opentelemetry-specification/pull/611))
- Version attributes no longer have a prefix such as semver:
  ([#873](https://github.com/open-telemetry/opentelemetry-specification/pull/873))
- Add semantic conventions for process runtime
  ([#882](https://github.com/open-telemetry/opentelemetry-specification/pull/882),
   [#1137](https://github.com/open-telemetry/opentelemetry-specification/pull/1137))
- Use hex encoding for trace id and span id fields in OTLP JSON encoding:
  ([#911](https://github.com/open-telemetry/opentelemetry-specification/pull/911))
- Explicitly specify the SpanContext APIs IsValid and IsRemote as required
  ([#914](https://github.com/open-telemetry/opentelemetry-specification/pull/914))
- A full `Context` is the only way to specify a parent of a `Span`.
  `SpanContext` or even `Span` are not allowed anymore.
  ([#875](https://github.com/open-telemetry/opentelemetry-specification/pull/875))
- Remove obsolete `http.status_text` from semantic conventions
  ([#972](https://github.com/open-telemetry/opentelemetry-specification/pull/972))
- Define `null` as an invalid value for attributes and declare attempts to set
  `null` as undefined behavior
  ([#992](https://github.com/open-telemetry/opentelemetry-specification/pull/992))
- SDK: Rename the `Decision` values for `SamplingResult`s to `DROP`, `RECORD_ONLY`
  and `RECORD_AND_SAMPLE` for consistency
  ([#938](https://github.com/open-telemetry/opentelemetry-specification/pull/938),
  [#956](https://github.com/open-telemetry/opentelemetry-specification/pull/956))
- Metrics API: Replace "Additive" with "Adding", "Non-Additive" with "Grouping"
  ([#983](https://github.com/open-telemetry/opentelemetry-specification/pull/983)
- Move active span interaction in the Trace API to a separate class
  ([#923](https://github.com/open-telemetry/opentelemetry-specification/pull/923))
- Metrics SDK: Specify LastValue default aggregation for ValueObserver
  ([#984](https://github.com/open-telemetry/opentelemetry-specification/pull/984)
- Metrics SDK: Specify TBD default aggregation for ValueRecorder
  ([#984](https://github.com/open-telemetry/opentelemetry-specification/pull/984)
- Trace SDK: Sampler.ShouldSample gets parent Context instead of SpanContext
  ([#881](https://github.com/open-telemetry/opentelemetry-specification/pull/881))
- SDK: Specify known values, as well as basic error handling for OTEL_PROPAGATORS.
  ([#962](https://github.com/open-telemetry/opentelemetry-specification/pull/962))
  ([#995](https://github.com/open-telemetry/opentelemetry-specification/pull/995))
- SDK: Specify when to generate new IDs with sampling
  ([#1225](https://github.com/open-telemetry/opentelemetry-specification/pull/1225))
- Remove custom header name for Baggage, use official header
  ([#993](https://github.com/open-telemetry/opentelemetry-specification/pull/993))
- Trace API: Clarifications for `Span.End`, e.g. IsRecording becomes false after End
  ([#1011](https://github.com/open-telemetry/opentelemetry-specification/pull/1011))
- Update semantic conventions for gRPC for new Span Status
  ([#1156](https://github.com/open-telemetry/opentelemetry-specification/pull/1156))

## v0.6.0 (2020-07-01)

New:

- Add span attribute to indicate cold starts of Function as a Service executions
  ([#650](https://github.com/open-telemetry/opentelemetry-specification/pull/650))
- Add conventions for naming of exporter packages
  ([#629](https://github.com/open-telemetry/opentelemetry-specification/pull/629))
- Add semantic conventions for container id
  ([#673](https://github.com/open-telemetry/opentelemetry-specification/pull/673))
- Add semantic conventions for HTTP content length
  ([#641](https://github.com/open-telemetry/opentelemetry-specification/pull/641))
- Add semantic conventions for process resource
  ([#635](https://github.com/open-telemetry/opentelemetry-specification/pull/635))
- Add peer.service to provide a user-configured name for a remote service
  ([#652](https://github.com/open-telemetry/opentelemetry-specification/pull/652))

Updates:

- Improve root Span description
  ([#645](https://github.com/open-telemetry/opentelemetry-specification/pull/645))
- Extend semantic conventions for RPC and allow non-gRPC calls
  ([#604](https://github.com/open-telemetry/opentelemetry-specification/pull/604))
- Revise and extend semantic conventions for databases
  ([#575](https://github.com/open-telemetry/opentelemetry-specification/pull/575))
- Clarify Tracer vs TracerProvider in tracing API and SDK spec.
  ([#619](https://github.com/open-telemetry/opentelemetry-specification/pull/619))
  Most importantly:
  * Configuration should be stored not per Tracer but in the TracerProvider.
  * Active spans are not per Tracer.
- Do not set any value in Context upon failed extraction
  ([#671](https://github.com/open-telemetry/opentelemetry-specification/pull/671))
- Clarify semantic conventions around span start and end time
  ([#592](https://github.com/open-telemetry/opentelemetry-specification/pull/592))

## v0.5.0 (06-02-2020)

- Define Log Data Model.
- Remove SpanId from Sampler input.
- Clarify what it will mean for a vendor to "support OpenTelemetry".
- Clarify Tracers should reference an InstrumentationLibrary rather than a
  Resource.
- Replace ALWAYS_PARENT sampler with a composite ParentOrElse sampler.
- Incorporate old content on metrics calling conventions, label sets.
- Update api-metrics-user.md and api-metrics-meter.md with the latest metrics
  API.
- Normalize Instrumentation term for instrumentations.
- Change w3c correlation context to custom header.

## v0.4.0 (2020-05-12)

- [OTEP-83](oteps/0083-component.md)
  Introduce the notion of InstrumentationLibrary.
- [OTEP-88](oteps/metrics/0088-metric-instrument-optional-refinements.md)
  Metrics API instrument foundation.
- [OTEP-91](oteps/logs/0091-logs-vocabulary.md)
  Logs vocabulary.
- [OTEP-92](oteps/logs/0092-logs-vision.md)
  Logs Vision.
- [OTEP-90](oteps/metrics/0090-remove-labelset-from-metrics-api.md)
  Remove LabelSet from the metrics API.
- [OTEP-98](oteps/metrics/0098-metric-instruments-explained.md)
  Explain the metric instruments.
- [OTEP-99](oteps/0099-otlp-http.md)
  OTLP/HTTP: HTTP Transport Extension for OTLP.
- Define handling of null and empty attribute values.
- Rename Setter.put to Setter.set
- Add glossary for typically misused terms.
- Clarify that resources are immutable.
- Clarify that SpanContext.IsRemote is false on remote children.
- Move specifications into sub-directories per signal.
- Remove references to obsolete `peer.*` attributes.
- Span semantic conventions for for messaging systems.
- Span semantic conventions for function as a service.
- Remove the handling of retries from trace exporters.
- Remove Metrics' default keys.
- Add some clarifying language to the semantics of metric instrument naming.
- Allow injectors and extractors to be separate interfaces.
- Add an explanation on why Context Restore operation is needed.
- Document special Zipkin conversion cases.

## v0.3.0 (2020-02-21)

- [OTEP-0059](oteps/trace/0059-otlp-trace-data-format.md)
  Add OTLP Trace Data Format specification.
- [OTEP-0066](oteps/0066-separate-context-propagation.md)
  Separate Layer for Context Propagation.
- [OTEP-0070](oteps/metrics/0070-metric-bound-instrument.md)
  Rename metric instrument "Handles" to "Bound Instruments".
- [OTEP-0072](oteps/metrics/0072-metric-observer.md)
  Metric Observer instrument specification (refinement).
- [OTEP-0080](oteps/metrics/0080-remove-metric-gauge.md)
  Remove the Metric Gauge instrument, recommend use of other instruments.
- Update 0003-measure-metric-type to match current Specification.
- Update 0009-metric-handles to match current Specification.
- Clarify named tracers and meters.
- Remove SamplingHint from the Sampling OTEP (OTEP-0006).
- Remove component attribute.
- Allow non-string Resource label values.
- Allow array values for attributes.
- Add service version to Resource attributes.
- Add general, general identity, network and VM image attribute conventions.
- Add a section on transformation to Zipkin Spans.
- Add a section on SDK default configuration.
- Enhance semantic conventions for HTTP/RPC.
- Provide guidelines for low-cardinality span names.
- SDK Tracer: Replace TracerFactory with TracerProvider.
- Update Resource to be in the SDK.

## v0.2.0 (2019-10-22)

- [OTEP-0001](oteps/0001-telemetry-without-manual-instrumentation.md)
  Added Auto-Instrumentation.
- [OTEP-0002](oteps/trace/0002-remove-spandata.md):
  Removed SpanData interface in favor of Span Start and End options.
- [OTEP-0003](oteps/metrics/0003-measure-metric-type.md)
  Consolidatesd pre-aggregated and raw metrics APIs.
- [OTEP-0008](oteps/metrics/0008-metric-observer.md)
  Added Metrics Observers API.
- [OTEP-0009](oteps/metrics/0009-metric-handles.md)
  Added Metrics Handle API.
- [OTEP-0010](oteps/metrics/0010-cumulative-to-counter.md)
  Rename "Cumulative" to "Counter" in the Metrics API.
- [OTEP-006](oteps/trace/0006-sampling.md)
  Moved sampling from the API tp the SDK.
- [OTEP-0007](oteps/0007-no-out-of-band-reporting.md)
  Moved support for out-of-band telemetry from the API to the SDK.
- [OTEP-0016](oteps/0016-named-tracers.md)
  Added named providers for Tracers and Meters.
- Added design goals and requirements for a telemetry data exchange protocol.
- Added a Span Processor interface for intercepting span start and end
  invocations.
- Added a Span Exporter interface for processing batches of spans.
- Replaced DistributedContext.GetIterator with GetEntries.
- Added clarifications and adjustments to improve cross-language applicability.
- Added a specification for SDK configuration.

## v0.1.0 (2019-06-21)

- Added API proposal for the converged OpenTracing/OpenCensus project is
  complete.<|MERGE_RESOLUTION|>--- conflicted
+++ resolved
@@ -15,16 +15,9 @@
 
 ### Logs
 
-<<<<<<< HEAD
-- Clarify STDOUT exporter format is unspecified.
-   ([#4418](https://github.com/open-telemetry/opentelemetry-specification/pull/4418))
-- Clarify that it is allowed to directly use Logs API.
-   ([#4438](https://github.com/open-telemetry/opentelemetry-specification/pull/4438))
 - Add `Enabled` opt-in operation to the `LogRecordProcessor`.
   ([#4439](https://github.com/open-telemetry/opentelemetry-specification/pull/4439))
 
-=======
->>>>>>> 9c8c3063
 ### Baggage
 
 ### Resource
