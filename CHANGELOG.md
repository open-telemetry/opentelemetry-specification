--- conflicted
+++ resolved
@@ -9,16 +9,13 @@
 
 New:
 
-<<<<<<< HEAD
 Updates:
 
 - Adapt semantic conventions for the span name of messaging systems ([#690](https://github.com/open-telemetry/opentelemetry-specification/pull/690))
-=======
 - Add resource semantic conventions for operating systems ([#693](https://github.com/open-telemetry/opentelemetry-specification/pull/693))
 
 Updates:
 
->>>>>>> 27010e53
 - Add semantic convention for NGINX custom HTTP 499 status code.
 
 ## v0.6.0 (07-01-2020)
