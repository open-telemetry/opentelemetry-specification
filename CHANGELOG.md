# Changelog

Please update changelog as part of any significant pull request. Place short
description of your change into "Unreleased" section. As part of release process
content of "Unreleased" section content will generate release notes for the
release.

## Unreleased

### Context

### Traces

- Define sampling threshold field in OpenTelemetry TraceState; define the behavior
  of TraceIdRatioBased sampler in terms of W3C Trace Context Level 2 randomness.
  ([#4166](https://github.com/open-telemetry/opentelemetry-specification/pull/4166))
- Define CompositeSampler implementation and built-in ComposableSampler interfaces.
  ([#4466](https://github.com/open-telemetry/opentelemetry-specification/pull/4466))
- Define how SDK implements `Tracer.Enabled`.
  ([#4537](https://github.com/open-telemetry/opentelemetry-specification/pull/4537))

<<<<<<< HEAD
- Prometheus receiver can expect `otel_scope_schema_url` and `otel_scope_[attribute]` labels on all metrics.
  ([#4505](https://github.com/open-telemetry/opentelemetry-specification/pull/4505))
- Prometheus receiver no longer expects `otel_scope_info` metric.
  ([#4505](https://github.com/open-telemetry/opentelemetry-specification/pull/4505))
- Prometheus exporter adds `otel_scope_schema_url` and `otel_scope_[attribute]` labels on all metrics.
  ([#4505](https://github.com/open-telemetry/opentelemetry-specification/pull/4505))
- Prometheus exporter no longer exports `otel_scope_info` metric.
  ([#4505](https://github.com/open-telemetry/opentelemetry-specification/pull/4505))
- Clarify expectations about Prometheus content negotiation for metric names.
  ([#4543](https://github.com/open-telemetry/opentelemetry-specification/pull/4543))
=======
### Metrics
>>>>>>> 4d992694

### Logs

- Stabilize `Event Name` parameter of `Logger.Enabled`.
  ([#4534](https://github.com/open-telemetry/opentelemetry-specification/pull/4534))
- Stabilize SDK and No-Op `Logger.Enabled`.
  ([#4536](https://github.com/open-telemetry/opentelemetry-specification/pull/4536))

### Baggage

### Profiles

### Resource

### Entities

### OpenTelemetry Protocol

### Compatibility

### SDK Configuration

### Common

### Supplementary Guidelines

### OTEPs

## v1.46.0 (2025-06-12)

### Metrics

- Prometheus receiver can expect `otel_scope_schema_url` and `otel_scope_[attribute]` labels on all metrics.
  ([#4505](https://github.com/open-telemetry/opentelemetry-specification/pull/4505))
- Prometheus receiver no longer expects `otel_scope_info` metric.
  ([#4505](https://github.com/open-telemetry/opentelemetry-specification/pull/4505))
- Prometheus exporter adds `otel_scope_schema_url` and `otel_scope_[attribute]` labels on all metrics.
  ([#4505](https://github.com/open-telemetry/opentelemetry-specification/pull/4505))
- Prometheus exporter no longer exports `otel_scope_info` metric.
  ([#4505](https://github.com/open-telemetry/opentelemetry-specification/pull/4505))

### Entities

- Define rules for setting identifying attributes.
  ([#4498](https://github.com/open-telemetry/opentelemetry-specification/pull/4498))
- Define rules for entity-resource referencing model.
  ([#4499](https://github.com/open-telemetry/opentelemetry-specification/pull/4499))

### Common

- Move Instrumentation Scope definition from glossary to a dedicated document and use normative language.
  ([#4488](https://github.com/open-telemetry/opentelemetry-specification/pull/4488))

## v1.45.0 (2025-05-14)

### Context

- Drop reference to binary `Propagator`.
  ([#4490](https://github.com/open-telemetry/opentelemetry-specification/pull/4490))

### Logs

- Add optional `Event Name` parameter to `Logger.Enabled` and `LogRecordProcessor.Enabled`.
  ([#4489](https://github.com/open-telemetry/opentelemetry-specification/pull/4489))

### Resource

- Add experimental resource detector name.
  ([#4461](https://github.com/open-telemetry/opentelemetry-specification/pull/4461))

### OTEPs

- OTEP: Span Event API deprecation plan.
  ([#4430](https://github.com/open-telemetry/opentelemetry-specification/pull/4430))

## v1.44.0 (2025-04-15)

### Context

- Add context propagation through Environment Variables specification.
    ([#4454](https://github.com/open-telemetry/opentelemetry-specification/pull/4454))
- On Propagators API, stabilize `GetAll` on the `TextMap` Extract.
    ([#4472](https://github.com/open-telemetry/opentelemetry-specification/pull/4472))

### Traces

- Define sampling threshold field in OpenTelemetry TraceState; define the behavior
  of TraceIdRatioBased sampler in terms of W3C Trace Context Level 2 randomness.
  ([#4166](https://github.com/open-telemetry/opentelemetry-specification/pull/4166))

### Metrics

- Clarify SDK behavior for Instrument Advisory Parameter.
  ([#4389](https://github.com/open-telemetry/opentelemetry-specification/pull/4389))

### Logs

- Add `Enabled` opt-in operation to the `LogRecordProcessor`.
  ([#4439](https://github.com/open-telemetry/opentelemetry-specification/pull/4439))
- Stabilize `Logger.Enabled`.
  ([#4463](https://github.com/open-telemetry/opentelemetry-specification/pull/4463))
- Stabilize `EventName`.
  ([#4475](https://github.com/open-telemetry/opentelemetry-specification/pull/4475))
- Move implementation details of the `Observed Timestamp` to the Log SDK.
  ([#4482](https://github.com/open-telemetry/opentelemetry-specification/pull/4482))

### Baggage

- Add context (baggage) propagation through Environment Variables specification.
    ([#4454](https://github.com/open-telemetry/opentelemetry-specification/pull/4454))

### Resource

- Add Datamodel for Entities.
   ([#4442](https://github.com/open-telemetry/opentelemetry-specification/pull/4442))

### SDK Configuration

- Convert declarative config env var substitution syntax to ABNF.
  ([#4448](https://github.com/open-telemetry/opentelemetry-specification/pull/4448))
- List declarative config supported SDK extension plugin interfaces.
  ([#4452](https://github.com/open-telemetry/opentelemetry-specification/pull/4452))

## v1.43.0 (2025-03-18)

### Traces

- Clarify STDOUT exporter format is unspecified.
   ([#4418](https://github.com/open-telemetry/opentelemetry-specification/pull/4418))

### Metrics

- Clarify the metrics design goal, scope out StatsD client support.
   ([#4445](https://github.com/open-telemetry/opentelemetry-specification/pull/4445))
- Clarify STDOUT exporter format is unspecified.
   ([#4418](https://github.com/open-telemetry/opentelemetry-specification/pull/4418))

### Logs

- Clarify that it is allowed to directly use Logs API.
   ([#4438](https://github.com/open-telemetry/opentelemetry-specification/pull/4438))
- Clarify STDOUT exporter format is unspecified.
   ([#4418](https://github.com/open-telemetry/opentelemetry-specification/pull/4418))

### Supplementary Guidelines

- Add Advanced Processing to Logs Supplementary Guidelines.
  ([#4407](https://github.com/open-telemetry/opentelemetry-specification/pull/4407))

### OTEPs

- Composite Head Samplers.
  ([#4321](https://github.com/open-telemetry/opentelemetry-specification/pull/4321))

## v1.42.0 (2025-02-18)

### Traces

- Deprecate `exception.escaped` attribute, add link to in-development semantic-conventions
  on how to record errors across signals.
  ([#4368](https://github.com/open-telemetry/opentelemetry-specification/pull/4368))
- Define randomness value requirements for W3C Trace Context Level 2.
  ([#4162](https://github.com/open-telemetry/opentelemetry-specification/pull/4162))

### Logs

- Define how SDK implements `Logger.Enabled`.
  ([#4381](https://github.com/open-telemetry/opentelemetry-specification/pull/4381))
- Logs API should have functionality for reusing Standard Attributes.
  ([#4373](https://github.com/open-telemetry/opentelemetry-specification/pull/4373))

### SDK Configuration

- Define syntax for escaping declarative configuration environment variable
  references.
  ([#4375](https://github.com/open-telemetry/opentelemetry-specification/pull/4375))
- Resolve various declarative config TODOs.
  ([#4394](https://github.com/open-telemetry/opentelemetry-specification/pull/4394))

## v1.41.0 (2025-01-21)

### Logs

- Remove the deprecated Events API and SDK in favor of having Events support in the Logs API and SDK.
  ([#4353](https://github.com/open-telemetry/opentelemetry-specification/pull/4353))
- Remove `Logger`'s Log Instrumentation operations.
  ([#4352](https://github.com/open-telemetry/opentelemetry-specification/pull/4352))
- Make all `Logger` operations user-facing.
  ([#4352](https://github.com/open-telemetry/opentelemetry-specification/pull/4352))

### SDK Configuration

- Clarify that implementations should interpret timeout environment variable
  values of zero as no limit (infinity).
  ([#4331](https://github.com/open-telemetry/opentelemetry-specification/pull/4331))

## v1.40.0 (2024-12-12)

### Context

- Adds optional `GetAll` method to `Getter` in Propagation API, allowing for the retrieval of multiple values for the same key.
  [#4295](https://github.com/open-telemetry/opentelemetry-specification/pull/4295)

### Traces

- Add in-development support for `otlp/stdout` exporter via `OTEL_TRACES_EXPORTER`.
  ([#4183](https://github.com/open-telemetry/opentelemetry-specification/pull/4183))
- Remove the recommendation to not synchronize access to `TracerConfig.disabled`.
  ([#4310](https://github.com/open-telemetry/opentelemetry-specification/pull/4310))

### Metrics

- Add in-development support for `otlp/stdout` exporter via `OTEL_METRICS_EXPORTER`.
  ([#4183](https://github.com/open-telemetry/opentelemetry-specification/pull/4183))
- Remove the recommendation to not synchronize access to `MeterConfig.disabled`.
  ([#4310](https://github.com/open-telemetry/opentelemetry-specification/pull/4310))

### Logs

- Add in-development support for `otlp/stdout` exporter via `OTEL_LOGS_EXPORTER`.
 ([#4183](https://github.com/open-telemetry/opentelemetry-specification/pull/4183))
- Remove the recommendation to not synchronize access to `LoggerConfig.disabled`.
  ([#4310](https://github.com/open-telemetry/opentelemetry-specification/pull/4310))
- Remove the in-development isolating log record processor.
  ([#4301](https://github.com/open-telemetry/opentelemetry-specification/pull/4301))

### Events

- Deprecate Events API and SDK in favor of having Events support in the Logs API and SDK.
  ([#4319](https://github.com/open-telemetry/opentelemetry-specification/pull/4319))
- Change `event.name` attribute into top-level event name field.
  ([#4320](https://github.com/open-telemetry/opentelemetry-specification/pull/4320))

### Common

- Lay out core principles for Specification changes.
  ([#4286](https://github.com/open-telemetry/opentelemetry-specification/pull/4286))

### Supplementary Guidelines

- Add core principles for evaluating specification changes.
  ([#4286](https://github.com/open-telemetry/opentelemetry-specification/pull/4286))

## OTEPs

- The [open-telemetry/oteps](https://github.com/open-telemetry/oteps) repository was
  merged into the specification repository.
 ([#4288](https://github.com/open-telemetry/opentelemetry-specification/pull/4288))

## v1.39.0 (2024-11-06)

### Logs

- Simplify the name "Logs Instrumentation API" to just "Logs API".
  ([#4258](https://github.com/open-telemetry/opentelemetry-specification/pull/4258))
- Rename Log Bridge API to Logs API. Define the existing Logger methods to be
  Log Bridge Operations. Add EmitEvent to the Logger as an Instrumentation Operation.
  ([#4259](https://github.com/open-telemetry/opentelemetry-specification/pull/4259))

### Profiles

- Define required attributes for Mappings.
  ([#4197](https://github.com/open-telemetry/opentelemetry-specification/pull/4197))

### Compatibility

- Add requirement to allow extending Stable APIs.
  ([#4270](https://github.com/open-telemetry/opentelemetry-specification/pull/4270))

### SDK Configuration

- Clarify declarative configuration parse requirements for null vs empty.
  ([#4269](https://github.com/open-telemetry/opentelemetry-specification/pull/4269))

### Common

- Define prototype for proposed features in development.
  ([#4273](https://github.com/open-telemetry/opentelemetry-specification/pull/4273))

## v1.38.0 (2024-10-10)

### Traces

- Make all fields as identifying for Tracer. Previously attributes were omitted from being identifying.
  ([#4161](https://github.com/open-telemetry/opentelemetry-specification/pull/4161))
- Clarify that `Export` MUST NOT be called by simple and batching processors concurrently.
  ([#4205](https://github.com/open-telemetry/opentelemetry-specification/pull/4205))

### Metrics

- Make all fields as identifying for Meter. Previously attributes were omitted from being identifying.
  ([#4161](https://github.com/open-telemetry/opentelemetry-specification/pull/4161))
- Add support for filtering attribute keys for streams via an exclude list.
  ([#4188](https://github.com/open-telemetry/opentelemetry-specification/pull/4188))
- Clarify that `Enabled` only applies to synchronous instruments.
  ([#4211](https://github.com/open-telemetry/opentelemetry-specification/pull/4211))
- Clarify that applying cardinality limits should be done after attribute filtering.
  ([#4228](https://github.com/open-telemetry/opentelemetry-specification/pull/4228))
- Mark cardinality limits as stable.
  ([#4222](https://github.com/open-telemetry/opentelemetry-specification/pull/4222))

### Logs

- Make all fields as identifying for Logger. Previously attributes were omitted from being identifying.
  ([#4161](https://github.com/open-telemetry/opentelemetry-specification/pull/4161))
- Define `Enabled` parameters for `Logger`.
  ([#4203](https://github.com/open-telemetry/opentelemetry-specification/pull/4203))
  ([#4221](https://github.com/open-telemetry/opentelemetry-specification/pull/4221))
- Introduce initial placeholder for the new user-facing Logs API, adding references
  to existing API's informing of the coming changes while the definition is defined.
  ([#4236](https://github.com/open-telemetry/opentelemetry-specification/pull/4236))

### Common

- Define equality for attributes and collection of attributes.
  ([#4161](https://github.com/open-telemetry/opentelemetry-specification/pull/4161))
- Update Instrumentation Scope glossary entry with correct identifying fields
  ([#4244](https://github.com/open-telemetry/opentelemetry-specification/pull/4244))

## v1.37.0 (2024-09-13)

### Traces

- Minor clarification on BatchExportingProcessor behavior.
  ([#4164](https://github.com/open-telemetry/opentelemetry-specification/pull/4164))
- Clarify `SpanKind` description, extend it to cover links, add examples of
  nested client spans.
  ([#4178](https://github.com/open-telemetry/opentelemetry-specification/pull/4178))

### Metrics

- Clarify that `Export` MUST NOT be called by periodic exporting MetricReader concurrently.
  ([#4206](https://github.com/open-telemetry/opentelemetry-specification/pull/4206))

### Logs

- Clarify that log record mutations are visible in next registered processors.
  ([#4067](https://github.com/open-telemetry/opentelemetry-specification/pull/4067))
- Clarify that `Export` MUST NOT be called by simple and batching processors concurrently.
  ([#4173](https://github.com/open-telemetry/opentelemetry-specification/pull/4173))

### SDK Configuration

- Define instrumentation configuration API.
  ([#4128](https://github.com/open-telemetry/opentelemetry-specification/pull/4128))
- Mark exemplar filter env variable config as stable.
  ([#4191](https://github.com/open-telemetry/opentelemetry-specification/pull/4191))

### Common

- Update instrumentation library guidance to avoid naming collisions between external and OTel instrumentations.
  ([#4187](https://github.com/open-telemetry/opentelemetry-specification/pull/4187))
- Add natively instrumented to glossary.
  ([#4186](https://github.com/open-telemetry/opentelemetry-specification/pull/4186))

## v1.36.0 (2024-08-12)

### Traces

- Remove restriction that sampler description is immutable.
  ([#4137](https://github.com/open-telemetry/opentelemetry-specification/pull/4137))
- Add in-development `OnEnding` callback to SDK `SpanProcessor` interface.
  ([#4024](https://github.com/open-telemetry/opentelemetry-specification/pull/4024))

### Metrics

- Clarify metric reader / metric exporter relationship for temporality
  preference and default aggregation. Explicitly define configuration options
  for temporality preference and default aggregation of built-in exporters, and
  make default values explicit.
  ([#4142](https://github.com/open-telemetry/opentelemetry-specification/pull/4142))
- Add data point flags to the metric data model.
  ([#4135](https://github.com/open-telemetry/opentelemetry-specification/pull/4135))

### Logs

- The SDK MAY provide an operation that makes a deep clone of a `ReadWriteLogRecord`.
  ([#4090](https://github.com/open-telemetry/opentelemetry-specification/pull/4090))

### Baggage

- Clarify no empty string allowed in baggage names.
  ([#4144](https://github.com/open-telemetry/opentelemetry-specification/pull/4144))

### Compatibility

- Clarify prometheus exporter should have `host` and `port` configuration options.
  ([#4147](https://github.com/open-telemetry/opentelemetry-specification/pull/4147))

### Common

- Require separation of API and SDK artifacts.
  ([#4125](https://github.com/open-telemetry/opentelemetry-specification/pull/4125))

## v1.35.0 (2024-07-12)

### Logs

- Add the in-development isolating log record processor.
  ([#4062](https://github.com/open-telemetry/opentelemetry-specification/pull/4062))

### Compatibility

- Define casing for hex-encoded IDs and mark the "Trace Context in non-OTLP Log Formats" specification stable.
  ([#3909](https://github.com/open-telemetry/opentelemetry-specification/pull/3909))

## v1.34.0 (2024-06-11)

### Context

- No changes.

### Traces

- Clarify the trace SDK should log discarded events and links.
  ([#4064](https://github.com/open-telemetry/opentelemetry-specification/pull/4064))
- Add new in-development `Enabled` API to the `Tracer`.
  ([#4063](https://github.com/open-telemetry/opentelemetry-specification/pull/4063))

### Metrics

- Add new in-development `Enabled` API to meter instruments.
  ([#4063](https://github.com/open-telemetry/opentelemetry-specification/pull/4063))

### Logs

- Add the in-development `Enabled` API to the `Logger`.
  ([#4020](https://github.com/open-telemetry/opentelemetry-specification/pull/4020))

### Events

- Rename event payload to body.
  ([#4035](https://github.com/open-telemetry/opentelemetry-specification/pull/4035))
- Add specification for EventLogger and EventLoggerProvider.
  ([#4031](https://github.com/open-telemetry/opentelemetry-specification/pull/4031))
- Describe the use cases for events in greater detail.
  ([#3969](https://github.com/open-telemetry/opentelemetry-specification/pull/3969))

### Resource

- No changes.

### OpenTelemetry Protocol

- No changes.

### Compatibility

- Prometheus: Clarify location of unit suffix within metric names.
  ([#4057](https://github.com/open-telemetry/opentelemetry-specification/pull/4057))

### SDK Configuration

- No changes.

### Common

- OpenTelemetry clients MUST follow SemVer 2.0.0.
  ([#4039](https://github.com/open-telemetry/opentelemetry-specification/pull/4039))
- Rename "Experimental" to "Development" according to OTEP 0232.
  ([#4061](https://github.com/open-telemetry/opentelemetry-specification/pull/4061)),
  ([#4069](https://github.com/open-telemetry/opentelemetry-specification/pull/4069))

### Supplementary Guidelines

- Clarify that it is permissible to extend SDK interfaces without requiring a major version bump
  ([#4030](https://github.com/open-telemetry/opentelemetry-specification/pull/4030))

## v1.33.0 (2024-05-09)

### Context

### Traces

- Links with invalid SpanContext are recorded.
  ([#3928](https://github.com/open-telemetry/opentelemetry-specification/pull/3928))

### Metrics

- Change the exemplar behavior to be on by default.
  ([#3994](https://github.com/open-telemetry/opentelemetry-specification/pull/3994))
- Use normative language for exemplar default aggregations.
  ([#4009](https://github.com/open-telemetry/opentelemetry-specification/pull/4009))
- Mark Exemplars as stable.
  ([#3870](https://github.com/open-telemetry/opentelemetry-specification/pull/3870))
- Mark synchronous gauge as stable.
  ([#4019](https://github.com/open-telemetry/opentelemetry-specification/pull/4019))

### Logs

- Allow implementations to export duplicate keys in a map as an opt-in option.
  ([#3987](https://github.com/open-telemetry/opentelemetry-specification/pull/3987))

### Events

### Resource

### OpenTelemetry Protocol

### Compatibility

- Add name suggestion for option to apply resource attributes as metric attributes in Prometheus exporter.
  ([#3837](https://github.com/open-telemetry/opentelemetry-specification/pull/3837))

### SDK Configuration

- Clarify syntax for environment variable substitution regular expression
  ([#4001](https://github.com/open-telemetry/opentelemetry-specification/pull/4001))
- Error out on invalid identifiers in environment variable substitution.
  ([#4002](https://github.com/open-telemetry/opentelemetry-specification/pull/4002))
- Add end to end examples for file configuration
  ([#4018](https://github.com/open-telemetry/opentelemetry-specification/pull/4018))
- Clarify the schema for YAML configuration files
  ([#3973](https://github.com/open-telemetry/opentelemetry-specification/pull/3973))

### Common

### Supplementary Guidelines

## v1.32.0 (2024-04-11)

### Context

- No changes.

### Traces

- Remove the Jaeger Exporter.
  ([#3964](https://github.com/open-telemetry/opentelemetry-specification/pull/3964))

### Metrics

- Clarify that exemplar reservoir default may change in a minor version.
  ([#3943](https://github.com/open-telemetry/opentelemetry-specification/pull/3943))
- Add option to disable target info metric to Prometheus exporters.
  ([#3872](https://github.com/open-telemetry/opentelemetry-specification/pull/3872))
- Add synchronous gauge entry to sum monotonic table.
  ([#3977](https://github.com/open-telemetry/opentelemetry-specification/pull/3977))

### Logs

- Refine description of Instrumentation Scope.
  ([#3855](https://github.com/open-telemetry/opentelemetry-specification/pull/3855))
- Clarify that `ReadableLogRecord` and `ReadWriteLogRecord` can be represented using a single type.
  ([#3898](https://github.com/open-telemetry/opentelemetry-specification/pull/3898))
- Fix what can be modified via `ReadWriteLogRecord`.
  ([#3907](https://github.com/open-telemetry/opentelemetry-specification/pull/3907))

### Events

- No changes.

### Resource

- No changes.

### OpenTelemetry Protocol

- No changes.

### Compatibility

- Prometheus compatibility: Clarify naming of the target info metric, and differences between various Prometheus formats.
  ([#3871](https://github.com/open-telemetry/opentelemetry-specification/pull/3871))
- Prometheus compatibility: Clarify that the service triplet is required to be unique by semantic conventions.
  ([#3945](https://github.com/open-telemetry/opentelemetry-specification/pull/3945))
- Prometheus: represent Prometheus Info, StateSet and Unknown-typed metrics in OTLP.
  ([#3868](https://github.com/open-telemetry/opentelemetry-specification/pull/3868))
- Update and reorganize the prometheus sdk exporter specification.
  ([#3872](https://github.com/open-telemetry/opentelemetry-specification/pull/3872))

### SDK Configuration

- Define OTEL_EXPERIMENTAL_CONFIG_FILE to ignore other env vars, add env var substitution default syntax.
  ([#3948](https://github.com/open-telemetry/opentelemetry-specification/pull/3948))
- Clarify environment variable substitution is not recursive
  ([#3913](https://github.com/open-telemetry/opentelemetry-specification/pull/3913))
- Allow `env:` prefix in environment variable substitution syntax.
  ([#3974](https://github.com/open-telemetry/opentelemetry-specification/pull/3974))
- Add simple scope configuration to Tracer, Meter, Logger (experimental).
  ([#3877](https://github.com/open-telemetry/opentelemetry-specification/pull/3877))

### Common

- No changes.

### Supplementary Guidelines

- No changes.

## v1.31.0 (2024-03-13)

### Context

- Specify allowed characters for Baggage keys and values.
  ([#3801](https://github.com/open-telemetry/opentelemetry-specification/pull/3801))

### Traces

- Mark the AddLink() operation as stable.
  ([#3887](https://github.com/open-telemetry/opentelemetry-specification/pull/3887))

### Metrics

- Formalize the interaction between cardinality limit and overflow attribute.
  ([#3912](https://github.com/open-telemetry/opentelemetry-specification/pull/3912))

### Logs

- Fix: remove `name` from LogRecord example in the File Exporter example.
  ([#3886](https://github.com/open-telemetry/opentelemetry-specification/pull/3886))
- Remove implementation detail from Logs Bridge API.
  ([#3884](https://github.com/open-telemetry/opentelemetry-specification/pull/3884))
- Clarify that logs attributes are a superset of standard attributes.
  ([#3852](https://github.com/open-telemetry/opentelemetry-specification/pull/3852))
- Add support for empty values.
  ([#3853](https://github.com/open-telemetry/opentelemetry-specification/pull/3853))
- Mark standard output log record exporter as stable.
  ([#3922](https://github.com/open-telemetry/opentelemetry-specification/pull/3922))

### Events

- Add Provider to the Event API.
  ([#3878](https://github.com/open-telemetry/opentelemetry-specification/pull/3878))

### Resource

- No changes.

### OpenTelemetry Protocol

- No changes.

### Compatibility

- No changes.

### SDK Configuration

- No changes.

### Common

- Prohibit attribute value from evolving to contain complex types.
  ([#3858](https://github.com/open-telemetry/opentelemetry-specification/pull/3858))
- Tighten stability requirements for well-known attribute values.
  ([#3879](https://github.com/open-telemetry/opentelemetry-specification/pull/3879))

### Supplementary Guidelines

- No changes.

## v1.30.0 (2024-02-15)

### Context

- No changes.

### Traces

- No changes.

### Metrics

- Clarify metric view measurement processing.
  ([#3842](https://github.com/open-telemetry/opentelemetry-specification/pull/3842))
- Expose `ExemplarReservoir` as configuration parameter for views.
  Remove `ExemplarFilter` as an interface, now it is only configuration
  parameter.
  ([#3820](https://github.com/open-telemetry/opentelemetry-specification/pull/3820))

### Logs

- Fix `Resource` field type in Logs Data Model.
  ([#3826](https://github.com/open-telemetry/opentelemetry-specification/pull/3826))
- Remove confusing description from `Body` field in Logs Data Model to make it clear the Bridge API must support a structured body.
  ([#3827](https://github.com/open-telemetry/opentelemetry-specification/pull/3827))
- Deconstruct number scalar type to double and signed integer.
  ([#3854](https://github.com/open-telemetry/opentelemetry-specification/pull/3854))
- Remove use of Object-Oriented term `class` in log signal.
  ([#3882](https://github.com/open-telemetry/opentelemetry-specification/pull/3882))

### Resource

- No changes.

### OpenTelemetry Protocol

- Use `TracesData`, `MetricsData` and `LogsData` proto messages for file exporter.
  ([#3809](https://github.com/open-telemetry/opentelemetry-specification/pull/3809))

### Compatibility

- No changes.

### SDK Configuration

- Add file configuration section to spec compliance matrix.
  ([#3804](https://github.com/open-telemetry/opentelemetry-specification/pull/3804))
- Define mechanism for SDK extension components.
  ([#3802](https://github.com/open-telemetry/opentelemetry-specification/pull/3802))

### Common

- No changes.

### Supplementary Guidelines

- No changes.

## v1.29.0 (2024-01-10)

### Context & Baggage

- Align definition of Baggage with W3C Specification.
  ([#3800](https://github.com/open-telemetry/opentelemetry-specification/pull/3800))

### Traces

- Update OpenTelemetry to Zipkin Transformation to handle attributes from older semantic conventions in a backwards compatible way.
  ([#3794](https://github.com/open-telemetry/opentelemetry-specification/pull/3794))

### Metrics

- Define experimental MetricFilter as a mechanism to filter collected metrics by the MetricReader
  ([#3566](https://github.com/open-telemetry/opentelemetry-specification/pull/3566))
- Add optional configuration for Prometheus exporters to optionally remove unit and type suffixes.
  ([#3777](https://github.com/open-telemetry/opentelemetry-specification/pull/3777))
- Add optional configuration for Prometheus exporters to optionally drop `otel_scope_info` metric.
  ([#3796](https://github.com/open-telemetry/opentelemetry-specification/pull/3796))

### Logs

### Resource

### OpenTelemetry Protocol

### Compatibility

### SDK Configuration

- Define file configuration file format and env var substitution
  ([#3744](https://github.com/open-telemetry/opentelemetry-specification/pull/3744))

### Common

- Clarify that attribute keys are case-sensitive.
  ([#3784](https://github.com/open-telemetry/opentelemetry-specification/pull/3784))

### Supplementary Guidelines

## v1.28.0 (2023-12-07)

### Context

- No changes.

### Traces

- Stabilize how exceptions are recorded using the Trace SDK.
  ([#3769](https://github.com/open-telemetry/opentelemetry-specification/pull/3769))
- Add definition for standard output span exporter.
  ([#3740](https://github.com/open-telemetry/opentelemetry-specification/pull/3740))

### Metrics

- Add optional configuration for Prometheus exporters to promote resource attributes to metric attributes
  ([#3761](https://github.com/open-telemetry/opentelemetry-specification/pull/3761))
- Clarifications and flexibility in Exemplar speicification.
  ([#3760](https://github.com/open-telemetry/opentelemetry-specification/pull/3760))

### Logs

- Add definition for standard output log record exporter.
  ([#3741](https://github.com/open-telemetry/opentelemetry-specification/pull/3741))
- BREAKING: Change `event.name` definition to include `namespace` and removed `event.domain` from log event attributes.
  ([#3749](https://github.com/open-telemetry/opentelemetry-specification/pull/3749))
- BREAKING: Refine the arguments of the emit Event API. Instead of accepting
  a `LogRecord`, the individual arguments are enumerated along with the
  implementation requirements on how those arguments map to `LogRecord`.
  ([#3772](https://github.com/open-telemetry/opentelemetry-specification/pull/3772))

### Resource

- No changes.

### OpenTelemetry Protocol

- Clarify HTTP endpoint configuration option handling.
  ([#3739](https://github.com/open-telemetry/opentelemetry-specification/pull/3739))

### Compatibility

- No changes.

### SDK Configuration

- Add `console` as an exporter type that is supported via environment variable configuration.
  ([#3742](https://github.com/open-telemetry/opentelemetry-specification/pull/3742))

### Common

- No changes.

### Supplementary Guidelines

- No changes.

## v1.27.0 (2023-11-08)

### Context

- No changes.

### Traces

- Add a new AddLink() operation to Span (experimental).
  ([#3678](https://github.com/open-telemetry/opentelemetry-specification/pull/3678))

### Metrics

- No changes.

### Logs

- No changes.

### Resource

- No changes.

### OpenTelemetry Protocol

- New exporter implementations do not need to support
  `OTEL_EXPORTER_OTLP_SPAN_INSECURE` and `OTEL_EXPORTER_OTLP_METRIC_INSECURE`.
  ([#3719](https://github.com/open-telemetry/opentelemetry-specification/pull/3719))

### Compatibility

- No changes.

### SDK Configuration

- Define file configuration parse and create operations.
  ([#3437](https://github.com/open-telemetry/opentelemetry-specification/pull/3437))
- Add environment variable implementation guidelines.
  ([#3738](https://github.com/open-telemetry/opentelemetry-specification/pull/3738))

### Common

- Rename/replace `(client|server).socket.(address|port)` attributes with `network.(peer|local).(address|port)`.
  ([#3713](https://github.com/open-telemetry/opentelemetry-specification/pull/3713))

### Supplementary Guidelines

- No changes.

## v1.26.0 (2023-10-10)

### Context

- No changes.

### Traces

- `ParentBased` sampler is a decorator (not a composite).
  ([#3706](https://github.com/open-telemetry/opentelemetry-specification/pull/3706))

### Metrics

- Consistently use "advisory parameters" instead of "advice parameters".
  ([#3693](https://github.com/open-telemetry/opentelemetry-specification/pull/3693))
- Stabilize `ExplicitBucketBoundaries` instrument advisory parameter.
  ([#3694](https://github.com/open-telemetry/opentelemetry-specification/pull/3694))

### Logs

- Update two apache access logs mappings.
  ([#3712](https://github.com/open-telemetry/opentelemetry-specification/pull/3712))

### Resource

- No changes.

### OpenTelemetry Protocol

- No changes.

### Compatibility

- Prometheus exporters omit empty resources and scopes without attributes.
  ([#3660](https://github.com/open-telemetry/opentelemetry-specification/pull/3660))

### SDK Configuration

- Fix description of OTEL_ATTRIBUTE_COUNT_LIMIT
  ([#3714](https://github.com/open-telemetry/opentelemetry-specification/pull/3714))

### Common

- Add upgrading and version management documentation
  ([#3695](https://github.com/open-telemetry/opentelemetry-specification/pull/3695))

### Supplementary Guidelines

- No changes.

## v1.25.0 (2023-09-13)

### Context

- No changes.

### Traces

- No changes.

### Metrics

- Increase metric name maximum length from 63 to 255 characters.
  ([#3648](https://github.com/open-telemetry/opentelemetry-specification/pull/3648))
- MetricReader.Collect ignores Resource from MetricProducer.Produce.
  ([#3636](https://github.com/open-telemetry/opentelemetry-specification/pull/3636))
- Attribute sets not observed during async callbacks are not exported.
  ([#3242](https://github.com/open-telemetry/opentelemetry-specification/pull/3242))
- Promote MetricProducer specification to feature-freeze.
  ([#3655](https://github.com/open-telemetry/opentelemetry-specification/pull/3655))
- Add synchronous gauge instrument, clarify temporality selection influence on
  metric point persistence.
  ([#3540](https://github.com/open-telemetry/opentelemetry-specification/pull/3540))
- Clarify that advice is non-identifying.
  ([#3661](https://github.com/open-telemetry/opentelemetry-specification/pull/3661))
- Define the default size of the `SimpleFixedSizeExemplarReservoir` to be `1`.
  ([#3670](https://github.com/open-telemetry/opentelemetry-specification/pull/3670))
- Rename "advice" to "advisory parameters".
  ([#3662](https://github.com/open-telemetry/opentelemetry-specification/pull/3662))
- Clarify the minimal implementation of a `View`'s `attribute_keys` is an allow-list.
  ([#3680](https://github.com/open-telemetry/opentelemetry-specification/pull/3680))
- Add "/" to valid characters for instrument names
  ([#3684](https://github.com/open-telemetry/opentelemetry-specification/pull/3684))
- Stabilize the `MetricProducer`.
  ([#3685](https://github.com/open-telemetry/opentelemetry-specification/pull/3685))

### Logs

- Update GCP data model to use `TraceFlags` instead of
  `gcp.trace_sampled`. ([#3629](https://github.com/open-telemetry/opentelemetry-specification/pull/3629))

### Resource

- No changes.

### OpenTelemetry Protocol

- Fix and clarify definition of "transient error" in the OTLP exporter specification.
  ([#3653](https://github.com/open-telemetry/opentelemetry-specification/pull/3653))

### Compatibility

- OpenTracing Shim: Allow invalid but sampled SpanContext to be returned.
  ([#3471](https://github.com/open-telemetry/opentelemetry-specification/pull/3471))
- Prometheus: Allow changing metric names by default when translating from Prometheus to OpenTelemetry.
  ([#3679](https://github.com/open-telemetry/opentelemetry-specification/pull/3679))

### SDK Configuration

- No changes.

### Common

- No changes.

### Supplemenatary Guidelines

- No changes.

## v1.24.0 (2023-08-10)

### Context

- No changes.

### Traces

- No changes.

### Metrics

- Specify how to handle instrument name conflicts.
  ([#3626](https://github.com/open-telemetry/opentelemetry-specification/pull/3626))
- Add experimental metric attributes advice API.
  ([#3546](https://github.com/open-telemetry/opentelemetry-specification/pull/3546))
- Revise the exemplar default reservoirs.
  ([#3627](https://github.com/open-telemetry/opentelemetry-specification/pull/3627))
- Mark the default aggregation cardinality Experimental in MetricReader.
  ([#3619](https://github.com/open-telemetry/opentelemetry-specification/pull/3619))
- Mark Metric No-Op API as stable.
  ([#3642](https://github.com/open-telemetry/opentelemetry-specification/pull/3642))
- MetricProducers are provided as config to MetricReaders instead of through a RegisterProducer operation.
  ([#3613](https://github.com/open-telemetry/opentelemetry-specification/pull/3613))
- Refine `MetricProvider.ForceFlush` and define `ForceFlush` for periodic exporting MetricReader.
  ([#3563](https://github.com/open-telemetry/opentelemetry-specification/pull/3563))

### Logs

- Clarify how log appender use Scope name and attributes.
  ([#3583](https://github.com/open-telemetry/opentelemetry-specification/pull/3583))
- Mark No-Op Logs Bridge API as stable.
  ([#3642](https://github.com/open-telemetry/opentelemetry-specification/pull/3642))

### Resource

- No changes.

### Compatibility

- Prometheus exporters SHOULD provide configuration to disable the addition of `_total` suffixes.
  ([#3590](https://github.com/open-telemetry/opentelemetry-specification/pull/3590))

### SDK Configuration

- No changes.

### Common

- No changes.

### Supplemenatary Guidelines

- No changes.

## v1.23.0 (2023-07-12)

### Context

- No changes.

### Traces

- Refine SDK TracerProvider configuration section.
  ([#3559](https://github.com/open-telemetry/opentelemetry-specification/pull/3559))
- Make SDK Tracer Creation more normative.
  ([#3529](https://github.com/open-telemetry/opentelemetry-specification/pull/3529))

### Metrics

- Refine SDK MeterProvider configuration section.
  ([#3522](https://github.com/open-telemetry/opentelemetry-specification/pull/3522))
- Clarify metric view requirements and recommendations.
  ([#3524](https://github.com/open-telemetry/opentelemetry-specification/pull/3524))
- Change the view name to be the view's stream configuration name.
  ([#3524](https://github.com/open-telemetry/opentelemetry-specification/pull/3524))
- Make SDK Meter Creation more normative.
  ([#3529](https://github.com/open-telemetry/opentelemetry-specification/pull/3529))
- Clarify duplicate instrument registration scope to be a MeterProvider.
  ([#3538](https://github.com/open-telemetry/opentelemetry-specification/pull/3538))
- Clarify identical instrument definition for SDK.
  ([#3585](https://github.com/open-telemetry/opentelemetry-specification/pull/3585))

### Logs

- Refine SDK LoggerProvider configuration section.
  ([#3559](https://github.com/open-telemetry/opentelemetry-specification/pull/3559))
- Make SDK Logger Creation more normative.
  ([#3529](https://github.com/open-telemetry/opentelemetry-specification/pull/3529))

### Resource

- No changes.

### Compatibility

- NOTICE: Remove the Jaeger Exporter
  ([#3567](https://github.com/open-telemetry/opentelemetry-specification/pull/3567))
- Prometheus: Do not add `_total` suffix if the metric already ends in `_total`.
  ([#3581](https://github.com/open-telemetry/opentelemetry-specification/pull/3581))
- Prometheus type and unit suffixes are not trimmed by default.
  ([#3580](https://github.com/open-telemetry/opentelemetry-specification/pull/3580))

### SDK Configuration

- Extract Exemplar section and mark it as Experimental.
  ([#3533](https://github.com/open-telemetry/opentelemetry-specification/pull/3533))

### Common

- No changes.

### Supplemenatary Guidelines

- No changes.

## v1.22.0 (2023-06-09)

### Context

- No changes.

### Traces

- No changes.

### Metrics

- Make recommendation to reserve aggregator normative.
  ([#3526](https://github.com/open-telemetry/opentelemetry-specification/pull/3526))

### Logs

- No changes.

### Resource

- No changes.

### Compatibility

- No changes.

### OpenTelemetry Protocol

- Move OTLP specification to github.com/open-telemetry/opentelemetry-proto.
  ([#3454](https://github.com/open-telemetry/opentelemetry-specification/pull/3454))

### SDK Configuration

- No changes.

### Telemetry Schemas

- No changes.

### Common

- Explain why custom attributes are not recommended to be placed in OTel
  namespaces.
  ([#3507](https://github.com/open-telemetry/opentelemetry-specification/pull/3507))

### Supplemenatary Guidelines

- No changes.

## v1.21.0 (2023-05-09)

### Context

- No changes.

### Traces

- No changes.

### Metrics

- Add experimental histogram advice API.
  ([#3216](https://github.com/open-telemetry/opentelemetry-specification/pull/3216))
- Recommended non-prefixed units for metric instrument semantic conventions.
  ([#3312](https://github.com/open-telemetry/opentelemetry-specification/pull/3312))
- Recommended cardinality limits to protect metrics pipelines against
  excessive data production from a single instrument.
  ([#2960](https://github.com/open-telemetry/opentelemetry-specification/pull/2960))
- Specify second unit (`s`) and advice bucket boundaries of `[]`
  for `process.runtime.jvm.gc.duration`.
  ([#3458](https://github.com/open-telemetry/opentelemetry-specification/pull/3458))
- Add links to the JMX APIs that are the JVM runtime metric sources.
  ([#3463](https://github.com/open-telemetry/opentelemetry-specification/pull/3463))

### Logs

- Clarify parameters for emitting a log record.
  ([#3345](https://github.com/open-telemetry/opentelemetry-specification/pull/3354))
- Drop logger include_trace_context parameter.
  ([#3397](https://github.com/open-telemetry/opentelemetry-specification/pull/3397))
- Clarify how ObservedTimestamp field is set if unspecified
  ([#3385](https://github.com/open-telemetry/opentelemetry-specification/pull/3385))
- Mark logs bridge API / SDK as stable.
  ([#3376](https://github.com/open-telemetry/opentelemetry-specification/pull/3376))
- Mark LogRecord Environment Variables as stable.
  ([#3449](https://github.com/open-telemetry/opentelemetry-specification/pull/3449))

### Resource

### Semantic Conventions

- The Semantic Conventions have moved to a separate repository
  [github.com/open-telemetry/semantic-conventions](https://github.com/open-telemetry/semantic-conventions).
  There will be no future semantic conventions release from this repository.
  ([#3489](https://github.com/open-telemetry/opentelemetry-specification/pull/3489))

### Compatibility

- Mark OpenCensus compatibility spec as stable
  ([#3425](https://github.com/open-telemetry/opentelemetry-specification/pull/3425))

### OpenTelemetry Protocol

- No changes.

### SDK Configuration

- Lay initial groundwork for file configuration
  ([#3360](https://github.com/open-telemetry/opentelemetry-specification/pull/3360))
- Move file configuration schema to `opentelemetry-configuration`.
  ([#3412](https://github.com/open-telemetry/opentelemetry-specification/pull/3412))
- Move `sdk-configuration.md` and `sdk-environment-variables.md`
  to `/specification/configuration/`.
  ([#3434](https://github.com/open-telemetry/opentelemetry-specification/pull/3434))

### Telemetry Schemas

- No changes.

### Common

- Add log entries to specification README.md contents.
  ([#3435](https://github.com/open-telemetry/opentelemetry-specification/pull/3435))

### Supplemenatary Guidelines

- Add guidance to use service-supported propagation formats as default for AWS SDK client calls.
  ([#3212](https://github.com/open-telemetry/opentelemetry-specification/pull/3212))

## v1.20.0 (2023-04-07)

### Context

- No changes.

### Traces

- Clarify required parent information in ReadableSpan. Technically a relaxation,
  but previously it was easy to overlook certain properties were required.
  [#3257](https://github.com/open-telemetry/opentelemetry-specification/pull/3257)
- Remove underspecified and unused Span decorator from Trace SDK.
  ([#3363](https://github.com/open-telemetry/opentelemetry-specification/pull/3363))

### Metrics

- Clarify that units should use UCUM case sensitive variant.
  ([#3306](https://github.com/open-telemetry/opentelemetry-specification/pull/3306))
- Remove No-Op instrument and Meter creation requirements.
  ([#3322](https://github.com/open-telemetry/opentelemetry-specification/pull/3322))
- Fixed attributes requirement level in semantic conventions for hardware metrics
  ([#3258](https://github.com/open-telemetry/opentelemetry-specification/pull/3258))

### Logs

- Update log readme "request context" to "trace context".
  ([#3332](https://github.com/open-telemetry/opentelemetry-specification/pull/3332))
- Remove log readme document status.
  ([#3334](https://github.com/open-telemetry/opentelemetry-specification/pull/3334))
- Break out compatibility document on recording trace context in non-OTLP Log Format
  ([#3331](https://github.com/open-telemetry/opentelemetry-specification/pull/3331))
- Ensure Logs Bridge API doesn't contain SDK implementation details
  ([#3275](https://github.com/open-telemetry/opentelemetry-specification/pull/3275))
- Add Log Bridge API artifact naming guidance
  ([#3346](https://github.com/open-telemetry/opentelemetry-specification/pull/3346))
- Add log appender / bridge to glossary.
  ([#3335](https://github.com/open-telemetry/opentelemetry-specification/pull/3335))

### Resource

- No changes.

### Semantic Conventions

- Clarify that attribute requirement levels apply to the instrumentation library
  ([#3289](https://github.com/open-telemetry/opentelemetry-specification/pull/3289))
- Fix grammatical number of metric units.
  ([#3298](https://github.com/open-telemetry/opentelemetry-specification/pull/3298))
- Rename `net.app.protocol.(name|version)` to `net.protocol.(name|version)`
  ([#3272](https://github.com/open-telemetry/opentelemetry-specification/pull/3272))
- Replace `http.flavor` with `net.protocol.(name|version)`
  ([#3272](https://github.com/open-telemetry/opentelemetry-specification/pull/3272))
- Metric requirement levels are now stable
  ([#3271](https://github.com/open-telemetry/opentelemetry-specification/pull/3271))
- BREAKING: remove `messaging.destination.kind` and `messaging.source.kind`.
  ([#3214](https://github.com/open-telemetry/opentelemetry-specification/pull/3214),
  [#3348](https://github.com/open-telemetry/opentelemetry-specification/pull/3348))
- Define attributes collected for `cosmosdb` by Cosmos DB SDK
  ([#3097](https://github.com/open-telemetry/opentelemetry-specification/pull/3097))
- Clarify stability requirements of semantic conventions
  ([#3225](https://github.com/open-telemetry/opentelemetry-specification/pull/3225))
- BREAKING: Change span statuses for gRPC server spans.
  ([#3333](https://github.com/open-telemetry/opentelemetry-specification/pull/3333))
- Stabilize key components of `service.*` and `telemetry.sdk.*` resource
  semantic conventions.
  ([#3202](https://github.com/open-telemetry/opentelemetry-specification/pull/3202))
- Fixed attributes requirement level in semantic conventions for hardware metrics
  ([#3258](https://github.com/open-telemetry/opentelemetry-specification/pull/3258))
- Added AWS S3 semantic conventions.
  ([#3251](https://github.com/open-telemetry/opentelemetry-specification/pull/3251))
- Fix units in the Kafka metric semantic conventions.
  ([#3300](https://github.com/open-telemetry/opentelemetry-specification/pull/3300))
- Add Trino to Database specific conventions
  ([#3347](https://github.com/open-telemetry/opentelemetry-specification/pull/3347))
- Change `db.statement` to only be collected if there is sanitization.
  ([#3127](https://github.com/open-telemetry/opentelemetry-specification/pull/3127))
- BREAKING: Remove `http.status_code` attribute from the
  `http.server.active_requests` metric.
  ([#3366](https://github.com/open-telemetry/opentelemetry-specification/pull/3366))
- Mark attribute requirement levels as stable
  ([#3368](https://github.com/open-telemetry/opentelemetry-specification/pull/3368))

### Compatibility

- No changes.

### OpenTelemetry Protocol

- Declare OTLP stable.
  ([#3274](https://github.com/open-telemetry/opentelemetry-specification/pull/3274))

### SDK Configuration

- No changes.

### Telemetry Schemas

- No changes.

### Common

- No changes.

## v1.19.0 (2023-03-06)

### Context

- No changes.

### Traces

- No changes.

### Metrics

- Add unit to View's Instrument selection criteria.
  ([#3184](https://github.com/open-telemetry/opentelemetry-specification/pull/3184))
- Add metric requirement levels "Required", "Recommended", and "Opt-In".
  ([#3237](https://github.com/open-telemetry/opentelemetry-specification/pull/3237))

### Logs

- Rename Logs API to Logs Bridge API to prevent confusion.
  ([#3197](https://github.com/open-telemetry/opentelemetry-specification/pull/3197))
- Move event language from log README to event-api.
  ([#3252](https://github.com/open-telemetry/opentelemetry-specification/pull/3252))

### Resource

- Clarify how to collect `host.id` for non-containerized systems.
  ([#3173](https://github.com/open-telemetry/opentelemetry-specification/pull/3173))

### Semantic Conventions

- Move X-Ray Env Variable propagation to span link instead of parent for AWS Lambda.
  ([#3166](https://github.com/open-telemetry/opentelemetry-specification/pull/3166))
- Add heroku resource semantic conventions.
  [#3075](https://github.com/open-telemetry/opentelemetry-specification/pull/3075)
- BREAKING: Rename faas.execution to faas.invocation_id
  ([#3209](https://github.com/open-telemetry/opentelemetry-specification/pull/3209))
- BREAKING: Change faas.max_memory units to Bytes instead of MB
  ([#3209](https://github.com/open-telemetry/opentelemetry-specification/pull/3209))
- BREAKING: Expand scope of faas.id to cloud.resource_id
  ([#3188](https://github.com/open-telemetry/opentelemetry-specification/pull/3188))
- Add Connect RPC specific conventions
  ([#3116](https://github.com/open-telemetry/opentelemetry-specification/pull/3116))
- Rename JVM metric attribute value from `nonheap` to `non_heap`
  ([#3250](https://github.com/open-telemetry/opentelemetry-specification/pull/3250))
- Mark the attribute naming guidelines in the specification as stable.
  ([#3220](https://github.com/open-telemetry/opentelemetry-specification/pull/3220))
- Mark telemetry schema readme stable.
  ([#3221](https://github.com/open-telemetry/opentelemetry-specification/pull/3221))
- Remove mention of `net.transport` from HTTP semantic conventions
  ([#3244](https://github.com/open-telemetry/opentelemetry-specification/pull/3244))
- Clarifies that if an HTTP client request is explicitly made to an IP address,
  e.g. `http://x.x.x.x:8080`, then `net.peer.name` SHOULD be the IP address `x.x.x.x`
  ([#3276](https://github.com/open-telemetry/opentelemetry-specification/pull/3276))
- Mark `net.sock.host.port` as conditionally required.
  ([#3246](https://github.com/open-telemetry/opentelemetry-specification/pull/3246))
- Rename Optional attribute requirement level to Opt-In.
  ([#3228](https://github.com/open-telemetry/opentelemetry-specification/pull/3228))
- Rename `http.user_agent` to `user_agent.original`.
  ([#3190](https://github.com/open-telemetry/opentelemetry-specification/pull/3190))
- Expand the declaration of `pool.name`.
  ([#3050](https://github.com/open-telemetry/opentelemetry-specification/pull/3050))

### Compatibility

- Update Zipkin remoteEndpoint preferences.
  ([#3087](https://github.com/open-telemetry/opentelemetry-specification/pull/3087))

### OpenTelemetry Protocol

- Declare OTLP/JSON Stable.
  ([#2930](https://github.com/open-telemetry/opentelemetry-specification/pull/2930))

### SDK Configuration

- No changes.

### Telemetry Schemas

- No changes.

### Common

- No changes.

## v1.18.0 (2023-02-09)

### Context

- No changes.

### Traces

- Clarify guidance regarding excessive logging when attributes are dropped
  or truncated.
  ([#3151](https://github.com/open-telemetry/opentelemetry-specification/pull/3151))

### Metrics

- No changes.

### Logs

- Define BatchLogRecordProcessor default configuration values.
  ([#3002](https://github.com/open-telemetry/opentelemetry-specification/pull/3002))
- Clarify guidance regarding excessive logging when attributes are dropped
  or truncated.
  ([#3151](https://github.com/open-telemetry/opentelemetry-specification/pull/3151))

### Resource

- No changes.

### Semantic Conventions

- Add Cloud Spanner and Microsoft SQL Server Compact to db.system semantic conventions
  ([#3105](https://github.com/open-telemetry/opentelemetry-specification/pull/3105)).
- Enable semantic convention tooling for metrics in spec
  ([#3119](https://github.com/open-telemetry/opentelemetry-specification/pull/3119))
- Rename google openshift platform attribute from `google_cloud_openshift` to `gcp_openshift`
  to match the existing `cloud.provider` prefix.
  ([#3095](https://github.com/open-telemetry/opentelemetry-specification/pull/3095))
- Changes http server span names from `{http.route}` to `{http.method} {http.route}`
  (when route is available), and from `HTTP {http.method}` to `{http.method}` (when
  route is not available).
  Changes http client span names from `HTTP {http.method}` to `{http.method}`.
  ([#3165](https://github.com/open-telemetry/opentelemetry-specification/pull/3165))
- Mark `http.server.duration` and `http.client.duration` metrics as required, and mark
  all other HTTP metrics as optional.
  [#3158](https://github.com/open-telemetry/opentelemetry-specification/pull/3158)
- Add `net.host.port` to `http.server.active_requests` metrics attributes.
  [#3158](https://github.com/open-telemetry/opentelemetry-specification/pull/3158)
- `http.route` SHOULD contain the "application root" if there is one.
  ([#3164](https://github.com/open-telemetry/opentelemetry-specification/pull/3164))

### Compatibility

- Add condition with sum and count for Prometheus summaries
  ([3059](https://github.com/open-telemetry/opentelemetry-specification/pull/3059)).
- Clarify prometheus unit conversions
  ([#3066](https://github.com/open-telemetry/opentelemetry-specification/pull/3066)).
- Define conversion mapping from OTel Exponential Histograms to Prometheus Native
  Histograms.
  ([#3079](https://github.com/open-telemetry/opentelemetry-specification/pull/3079))
- Fix Prometheus histogram metric suffixes. Bucket series end in `_bucket`
  ([#3018](https://github.com/open-telemetry/opentelemetry-specification/pull/3018)).

### OpenTelemetry Protocol

- No changes.

### SDK Configuration

- Add log-specific attribute limit configuration and clarify that general
  attribute limit configuration also apply to log records
  ([#2861](https://github.com/open-telemetry/opentelemetry-specification/pull/2861)).

### Telemetry Schemas

- No changes.

### Common

- No changes.

## v1.17.0 (2023-01-17)

### Context

- No changes.

### Traces

- Clarify that the BatchSpanProcessor should export batches when the queue reaches the batch size
  ([#3024](https://github.com/open-telemetry/opentelemetry-specification/pull/3024))
- Deprecate jaeger exporter, scheduled for spec removal in July 2023.
  [#2858](https://github.com/open-telemetry/opentelemetry-specification/pull/2858)

### Metrics

- Rename built-in ExemplarFilters to AlwaysOn, AlwaysOff and TraceBased.
  ([#2919](https://github.com/open-telemetry/opentelemetry-specification/pull/2919))
- Add `MaxScale` config option to Exponential Bucket Histogram Aggregation.
  ([#3017](https://github.com/open-telemetry/opentelemetry-specification/pull/3017))
- Rename exponential bucket histogram aggregation to base 2 exponential histogram
  aggregation. Rename "OTEL_EXPORTER_OTLP_METRICS_DEFAULT_HISTOGRAM_AGGREGATION"
  value from "exponential_bucket_histogram" to
  "base2_exponential_bucket_histogram". Mark exponential histogram data model and
  base2 exponential histogram aggregation as stable.
  ([#3041](https://github.com/open-telemetry/opentelemetry-specification/pull/3041))

### Logs

- Clarify usage of log body for structured logs
  ([#3023](https://github.com/open-telemetry/opentelemetry-specification/pull/3023))
- Move appendices from Data Model to new Data Model Appendix document
  ([#3207](https://github.com/open-telemetry/opentelemetry-specification/pull/3207))

### Resource

- No changes.

### Semantic Conventions

- Clarify common HTTP attributes apply to both clients and servers
  ([#3044](https://github.com/open-telemetry/opentelemetry-specification/pull/3044))
- Add `code.lineno` source code attribute
  ([#3029](https://github.com/open-telemetry/opentelemetry-specification/pull/3029))
- Add ClickHouse to db.system semantic conventions
  ([#3011](https://github.com/open-telemetry/opentelemetry-specification/pull/3011))
- Refactor messaging attributes and per-message attributes in batching scenarios.
  ([#2957](https://github.com/open-telemetry/opentelemetry-specification/pull/2957)).
  BREAKING: rename `messaging.consumer_id` to `messaging.consumer.id`,
  `messaging.destination` to `messaging.destination.name`,
  `messaging.temp_destination` to `messaging.destination.temporary`,
  `messaging.destination_kind` to `messaging.destination.kind`,
  `messaging.message_id` to `messaging.message.id`,
  `messaging.protocol` to `net.app.protocol.name`,
  `messaging.protocol_version`, `net.app.protocol.version`,
  `messaging.conversation_id` to `messaging.message.conversation_id`,
  `messaging.message_payload_size_bytes` to `messaging.message.payload_size_bytes`,
  `messaging.message_payload_compressed_size_bytes` to `messaging.message.payload_compressed_size_bytes`,
  `messaging.rabbitmq.routing_key`: `messaging.rabbitmq.destination.routing_key`,
  `messaging.kafka.message_key` to `messaging.kafka.message.key`,
  `messaging.kafka.consumer_group` to `messaging.kafka.consumer.group`,
  `messaging.kafka.partition` to `messaging.kafka.destination.partition`,
  `messaging.kafka.tombstone` to `messaging.kafka.message.tombstone`,
  `messaging.rocketmq.message_type` to `messaging.rocketmq.message.type`,
  `messaging.rocketmq.message_tag` to `messaging.rocketmq.message.tag`,
  `messaging.rocketmq.message_keys` to `messaging.rocketmq.message.keys`;
  Removed `messaging.url`;
  Renamed `send` operation to `publish`;
  Split `destination` and `source` namespaces and clarify per-message attributes in batching scenarios.

### Compatibility

- Add Tracer.Close() to the OpenTracing Shim layer.
- Add OpenCensus migration guide and add BinaryPropagation as an option to gRPC
  instrumentation for OpenCensus compatibility
  ([#3015](https://github.com/open-telemetry/opentelemetry-specification/pull/3015)).

### OpenTelemetry Protocol

- Add table for OTLP/HTTP response code and client retry recommendation
  ([#3028](https://github.com/open-telemetry/opentelemetry-specification/pull/3028))
- Remove spaces from example exporter User-Agent header to conform to RFC7231 & RFC7230.
  [#3052](https://github.com/open-telemetry/opentelemetry-specification/pull/3052)

### SDK Configuration

- Rename knowns values for "OTEL_METRICS_EXEMPLAR_FILTER" to "always_on",
  "always_off" and "trace_based".
  ([#2919](https://github.com/open-telemetry/opentelemetry-specification/pull/2919))

### Telemetry Schemas

- No changes.

### Common

- No changes.

## v1.16.0 (2022-12-08)

### Context

- No changes.

### Traces

- No changes.

### Metrics

- Define Experimental MetricProducer as a third-party provider of metric data to MetricReaders.
  ([#2951](https://github.com/open-telemetry/opentelemetry-specification/pull/2951))
- Add OTLP exporter temporality preference named "LowMemory" which
  configures Synchronous Counter and Histogram instruments to use
  Delta aggregation temporality, which allows them to shed memory
  following a cardinality explosion, thus use less memory.
  ([#2961](https://github.com/open-telemetry/opentelemetry-specification/pull/2961))

### Logs

- Clarification on what an Event is, and what the event.domain and event.name attributes represent
  ([#2848](https://github.com/open-telemetry/opentelemetry-specification/pull/2848))
- Move `event.domain` from InstrumentationScope attributes to LogRecord
  attributes.
  ([#2940](https://github.com/open-telemetry/opentelemetry-specification/pull/2940))
- Split out Event API from Log API
  ([#2941](https://github.com/open-telemetry/opentelemetry-specification/pull/2941))
- Clarify data modification in `LogRecordProcessor`.
  ([#2969](https://github.com/open-telemetry/opentelemetry-specification/pull/2969))
- Make sure it is very clear we are not building a Logging API.
  ([#2966](https://github.com/open-telemetry/opentelemetry-specification/pull/2966))

### Resource

- Extend Cloud Platform Enum with OpenShift entry for all supported cloud providers.
  ([#2985](https://github.com/open-telemetry/opentelemetry-specification/pull/2985))

### Semantic Conventions

- Add `process.runtime.jvm.gc.duration` metric to semantic conventions.
  ([#2903](https://github.com/open-telemetry/opentelemetry-specification/pull/2903))
- Make http.status_code metric attribute an int.
  ([#2943](https://github.com/open-telemetry/opentelemetry-specification/pull/2943))
- Add IBM Cloud as a cloud provider.
  ([#2965](https://github.com/open-telemetry/opentelemetry-specification/pull/2965))
- Add semantic conventions for Feature Flags
  ([#2529](https://github.com/open-telemetry/opentelemetry-specification/pull/2529))
- Rename `rpc.request.metadata.<key>` and `rpc.response.metadata.<key>` to
  `rpc.grpc.request.metadata.<key>` and `rpc.grpc.response.metadata.<key>`
  ([#2981](https://github.com/open-telemetry/opentelemetry-specification/pull/2981))
- List the machine-id as potential source for a unique host.id
  ([#2978](https://github.com/open-telemetry/opentelemetry-specification/pull/2978))
- Add `messaging.kafka.message.offset` attribute.
  ([#2982](https://github.com/open-telemetry/opentelemetry-specification/pull/2982))
- Update hardware metrics to use `direction` as per general semantic conventions
  ([#2942](https://github.com/open-telemetry/opentelemetry-specification/pull/2942))

### Compatibility

- Add OpenCensus metric bridge specification.
  ([#2979](https://github.com/open-telemetry/opentelemetry-specification/pull/2979))

### OpenTelemetry Protocol

- No changes.

### SDK Configuration

- Specify handling of invalid numeric environment variables
  ([#2963](https://github.com/open-telemetry/opentelemetry-specification/pull/2963))

### Telemetry Schemas

- No changes.

### Common

- No changes.

## v1.15.0 (2022-11-09)

### Context

- No changes.

### Traces

- Rename `http.retry_count` to `http.resend_count` and clarify its meaning.
  ([#2743](https://github.com/open-telemetry/opentelemetry-specification/pull/2743))

### Metrics

- Handle duplicate description comments during Prometheus conversion.
  ([#2890](https://github.com/open-telemetry/opentelemetry-specification/pull/2890))
- Allow to configure min/max recording in the exponential histogram aggregation.
  ([#2904](https://github.com/open-telemetry/opentelemetry-specification/pull/2904))
- Add table of instrument additive property
  ([#2906](https://github.com/open-telemetry/opentelemetry-specification/pull/2906))

### Logs

- Add `Context` as argument to `LogRecordProcessor#onEmit`.
  ([#2927](https://github.com/open-telemetry/opentelemetry-specification/pull/2927))

### Resource

- No changes.

### Semantic Conventions

- Change to messaging.kafka.max.lag from UpDownCounter to Gauge (and rename it)
  ([#2837](https://github.com/open-telemetry/opentelemetry-specification/pull/2837))
- Add daemon attribute to jvm threads metric
  ([#2828](https://github.com/open-telemetry/opentelemetry-specification/pull/2828))
- Add gRPC request and response metadata semantic conventions
  ([#2874](https://github.com/open-telemetry/opentelemetry-specification/pull/2874))
- Add `process.paging.faults` metric to semantic conventions
  ([#2827](https://github.com/open-telemetry/opentelemetry-specification/pull/2827))
- Define semantic conventions yaml for non-otlp conventions
  ([#2850](https://github.com/open-telemetry/opentelemetry-specification/pull/2850))
- Add more semantic convetion attributes of Apache RocketMQ
  ([#2881](https://github.com/open-telemetry/opentelemetry-specification/pull/2881))
- Add `process.runtime.jvm.memory.usage_after_last_gc` metric to semantic conventions.
  ([#2901](https://github.com/open-telemetry/opentelemetry-specification/pull/2901))

### Compatibility

- Specify how Prometheus exporters and receivers handle instrumentation scope.
  ([#2703](https://github.com/open-telemetry/opentelemetry-specification/pull/2703)).

### OpenTelemetry Protocol

- Clarify that lowerCamelCase field names MUST be used for OTLP/JSON
  ([#2829](https://github.com/open-telemetry/opentelemetry-specification/pull/2829))

### SDK Configuration

- No changes.

### Telemetry Schemas

- No changes.

### Common

- Clarify that Scope is defined at build time
  ([#2878](https://github.com/open-telemetry/opentelemetry-specification/pull/2878))

## v1.14.0 (2022-10-04)

### Context

- No changes.

### Traces

- No changes.

### Metrics

- Changed the default buckets for Explicit Bucket Histogram to better match the
  official Prometheus clients.
  ([#2770](https://github.com/open-telemetry/opentelemetry-specification/pull/2770)).
- Fix OpenMetrics valid label keys, and specify prometheus conversion for metric name.
  ([#2788](https://github.com/open-telemetry/opentelemetry-specification/pull/2788))

### Logs

- Add environment variables for configuring the `BatchLogRecordProcessor`.
  ([#2785](https://github.com/open-telemetry/opentelemetry-specification/pull/2785))
- Fix inconsistencies in log README
  ([#2800](https://github.com/open-telemetry/opentelemetry-specification/pull/2800)).

### Resource

- Add `browser.mobile` and `browser.language` resource attributes
  ([#2761](https://github.com/open-telemetry/opentelemetry-specification/pull/2761))

### Semantic Conventions

- Add `process.context_switches`, and `process.open_file_descriptors`, to the
  metrics semantic conventions
  ([#2706](https://github.com/open-telemetry/opentelemetry-specification/pull/2706))
- Add exceptions to the logs semantic conventions
  ([#2819](https://github.com/open-telemetry/opentelemetry-specification/pull/2819))
- Make context propagation requirements explicit for messaging semantic conventions
  ([#2750](https://github.com/open-telemetry/opentelemetry-specification/pull/2750)).
- Update http metrics to use `http.route` instead of `http.target` for servers,
  drop `http.url` for clients
  ([#2818](https://github.com/open-telemetry/opentelemetry-specification/pull/2818)).

### Compatibility

- No changes.

### OpenTelemetry Protocol

- Add user agent to OTLP exporter specification
  ([#2684](https://github.com/open-telemetry/opentelemetry-specification/pull/2684))
- Prohibit usage of enum value name strings in OTLP/JSON
  ([#2758](https://github.com/open-telemetry/opentelemetry-specification/pull/2758))
- Clarify that unknown fields must be ignored when receiving OTLP/JSON
  ([#2816](https://github.com/open-telemetry/opentelemetry-specification/pull/2816))
- Add OTLP exporter user agent to the spec compliance matrix
  ([#2842](https://github.com/open-telemetry/opentelemetry-specification/pull/2842)).

### SDK Configuration

- Add the OTEL_SDK_DISABLED environment variable to the SDK configuration.
  ([2679](https://github.com/open-telemetry/opentelemetry-specification/pull/2679))
- Add the definition of a Boolean environment variable
  ([#2755](https://github.com/open-telemetry/opentelemetry-specification/pull/2755)).

### Telemetry Schemas

- No changes.

### Common

- No changes.

## v1.13.0 (2022-09-19)

### Context

- No changes.

### Traces

- Clarify the return of `Export(batch)` in the Batch Span Processor and exporter concurrency
  ([#2452](https://github.com/open-telemetry/opentelemetry-specification/pull/2452))
- Clarify that Context should not be mutable when setting a span
  ([#2637](https://github.com/open-telemetry/opentelemetry-specification/pull/2637))
- Clarify that `ForceFlush` is a required method on `SpanExporter` interface
  ([#2654](https://github.com/open-telemetry/opentelemetry-specification/pull/2654))

### Metrics

- Add experimental `OTEL_EXPORTER_OTLP_DEFAULT_HISTOGRAM_AGGREGATION` variable for
  configuring default histogram aggregation of OTLP metric exporter
  ([#2619](https://github.com/open-telemetry/opentelemetry-specification/pull/2619))
- Clarify async instrument callback identity
  ([#2538](https://github.com/open-telemetry/opentelemetry-specification/pull/2538))
- Prometheus export: Only monotonic sum are counters (with `_total`)
  ([#2644](https://github.com/open-telemetry/opentelemetry-specification/pull/2644))
- [OM/OTLP] Use `_created` for StartTimeUnixNano and vice-versa
  ([#2645](https://github.com/open-telemetry/opentelemetry-specification/pull/2645))
- Prometheus compatibility: use target_info metric instead of "target" info MF
  ([#2701](https://github.com/open-telemetry/opentelemetry-specification/pull/2701))
- Add optional Zero Threshold for Exponential Histograms to the metrics data model
  ([#2665](https://github.com/open-telemetry/opentelemetry-specification/pull/2665))
- Change the inclusivity of exponential histogram bounds
  ([#2633](https://github.com/open-telemetry/opentelemetry-specification/pull/2633))
- Add `process.threads` host metric semantic convention.
  ([#2705](https://github.com/open-telemetry/opentelemetry-specification/pull/2705)).

### Logs

- Update log SDK to allow log processors to mutate log records
  ([#2681](https://github.com/open-telemetry/opentelemetry-specification/pull/2681)).
- Add experimental Events and Logs API specification
  ([#2676](https://github.com/open-telemetry/opentelemetry-specification/pull/2676))
- Align log SDK and API component naming
  ([#2768](https://github.com/open-telemetry/opentelemetry-specification/pull/2768)).
- Add the signal-specific OTEL_EXPORTER_OTLP_LOGS_* environment variables
  ([#2782](https://github.com/open-telemetry/opentelemetry-specification/pull/2782)).

### Resource

- Update the version of the W3C Baggage specification used for `OTEL_RESOURCE_ATTRIBUTES`
  ([#2670](https://github.com/open-telemetry/opentelemetry-specification/pull/2670))

### Semantic Conventions

- Add `net.app.protocol.*` attributes
  ([#2602](https://github.com/open-telemetry/opentelemetry-specification/pull/2602))
- Add network metrics to process semantic conventions
  ([#2556](https://github.com/open-telemetry/opentelemetry-specification/pull/2556))
- Adopt attribute requirement levels in semantic conventions
  ([#2594](https://github.com/open-telemetry/opentelemetry-specification/pull/2594))
- Add semantic conventions for GraphQL
  ([#2456](https://github.com/open-telemetry/opentelemetry-specification/pull/2456))
- Change `cloudevents.event_spec_version` and `cloudevents.event_type` level from `required` to `recommended`
  ([#2618](https://github.com/open-telemetry/opentelemetry-specification/pull/2618))
- Change `faas.document.time` and `faas.time` level from `required` to `recommended`
  ([#2627](https://github.com/open-telemetry/opentelemetry-specification/pull/2627))
- Add `rpc.grpc.status_code` to RPC metric semantic conventions
  ([#2604](https://github.com/open-telemetry/opentelemetry-specification/pull/2604))
- Add `http.*.*.size` metric semantic conventions for tracking size of requests
  / responses for http servers / clients
  ([#2588](https://github.com/open-telemetry/opentelemetry-specification/pull/2588))
- BREAKING: rename `net.peer.ip` to `net.sock.peer.addr`, `net.host.ip` to `net.sock.host.addr`,
  `net.peer.name` to `net.sock.peer.name` for socket-level instrumentation.
  Define socket-level attributes and clarify logical peer and host attributes meaning
  ([#2594](https://github.com/open-telemetry/opentelemetry-specification/pull/2594))
- Add semantic conventions for JVM buffer pool usage
  ([#2650](https://github.com/open-telemetry/opentelemetry-specification/pull/2650))
- Improve the definition of `state` attribute for metric `system.network.connections`
  ([#2663](https://github.com/open-telemetry/opentelemetry-specification/pull/2663))
- Add `process.parent_pid` attribute for use in reporting parent process id (PID)
  ([#2691](https://github.com/open-telemetry/opentelemetry-specification/pull/2691))
- Add OpenSearch to db.system semantic conventions
  ([#2718](https://github.com/open-telemetry/opentelemetry-specification/pull/2718))
- Clarify when "count" is used instead of pluralization
  ([#2613](https://github.com/open-telemetry/opentelemetry-specification/pull/2613))
- Add the convention 'type' to the YAML definitions for all existing semantic conventions
  ([#2693](https://github.com/open-telemetry/opentelemetry-specification/pull/2693))
- Remove alternative attribute sets from HTTP semantic conventions
  ([#2469](https://github.com/open-telemetry/opentelemetry-specification/pull/2469))

### Compatibility

- No changes.

### OpenTelemetry Protocol

- Add support for partial success in an OTLP export response
  ([#2696](https://github.com/open-telemetry/opentelemetry-specification/pull/2696))

### SDK Configuration

- Mark `OTEL_METRIC_EXPORT_INTERVAL`, `OTEL_METRIC_EXPORT_TIMEOUT`
  environment variables as Stable
  ([#2658](https://github.com/open-telemetry/opentelemetry-specification/pull/2658))

### Telemetry Schemas

- Introduce "split" metric schema transformation
  ([#2653](https://github.com/open-telemetry/opentelemetry-specification/pull/2653))

### Common

- Introduce Instrumentation Scope Attributes
  ([#2579](https://github.com/open-telemetry/opentelemetry-specification/pull/2579))
  - Define Instrumentation Scope Attributes as non identifiers
    ([#2789](https://github.com/open-telemetry/opentelemetry-specification/pull/2789))

## v1.12.0 (2022-06-10)

### Context

- No changes.

### Traces

- No changes.

### Metrics

- Clarify that API support for multi-instrument callbacks is permitted.
  ([#2263](https://github.com/open-telemetry/opentelemetry-specification/pull/2263)).
- Clarify SDK behavior when view conflicts are present
  ([#2462](https://github.com/open-telemetry/opentelemetry-specification/pull/2462)).
- Clarify MetricReader.Collect result
  ([#2495](https://github.com/open-telemetry/opentelemetry-specification/pull/2495)).
- Specify optional support for an Exponential Histogram Aggregation.
  ([#2252](https://github.com/open-telemetry/opentelemetry-specification/pull/2252))
- Update Prometheus Sums for handling delta counter case
  ([#2570](https://github.com/open-telemetry/opentelemetry-specification/pull/2570)).
- Supplementary guidance for metrics additive property
  ([#2571](https://github.com/open-telemetry/opentelemetry-specification/pull/2571)).

### Logs

- OTLP Logs are now Stable
  ([#2565](https://github.com/open-telemetry/opentelemetry-specification/pull/2565))

### Resource

- No changes.

### Semantic Conventions

- Add semantic conventions for JVM CPU metrics
  ([#2292](https://github.com/open-telemetry/opentelemetry-specification/pull/2292))
- Add details for FaaS conventions for Azure Functions and allow FaaS/Cloud
  resources as span attributes on incoming FaaS spans
  ([#2502](https://github.com/open-telemetry/opentelemetry-specification/pull/2502))
- Define attribute requirement levels
  ([#2522](https://github.com/open-telemetry/opentelemetry-specification/pull/2522))
- Initial addition of Kafka metrics
  ([#2485](https://github.com/open-telemetry/opentelemetry-specification/pull/2485)).
- Add semantic conventions for Kafka consumer metrics
  ([#2536](https://github.com/open-telemetry/opentelemetry-specification/pull/2536))
- Add database connection pool metrics semantic conventions
  ([#2273](https://github.com/open-telemetry/opentelemetry-specification/pull/2273)).
- Specify how to obtain a Ruby thread's id
  ([#2508](https://github.com/open-telemetry/opentelemetry-specification/pull/2508)).
- Refactor jvm classes semantic conventions
  ([#2550](https://github.com/open-telemetry/opentelemetry-specification/pull/2550)).
- Add browser.* attributes
  ([#2353](https://github.com/open-telemetry/opentelemetry-specification/pull/2353)).
- Change JVM runtime metric `process.runtime.jvm.memory.max`
  to `process.runtime.jvm.memory.limit`
  ([#2605](https://github.com/open-telemetry/opentelemetry-specification/pull/2605)).
- Add semantic conventions for hardware metrics
  ([#2518](https://github.com/open-telemetry/opentelemetry-specification/pull/2518)).

### Compatibility

- No changes.

### OpenTelemetry Protocol

- No changes.

### SDK Configuration

- No changes.

### Telemetry Schemas

- No changes.

### Common

- Move non-otlp.md to common directory
  ([#2587](https://github.com/open-telemetry/opentelemetry-specification/pull/2587)).

## v1.11.0 (2022-05-04)

### Context

- No changes.

### Traces

- No changes.

### Metrics

- Clarify that API support for multi-instrument callbacks is permitted.
  ([#2263](https://github.com/open-telemetry/opentelemetry-specification/pull/2263)).
- Drop histogram aggregation, default to explicit bucket histogram
  ([#2429](https://github.com/open-telemetry/opentelemetry-specification/pull/2429))
- Clarify SDK behavior when view conflicts are present
  ([#2462](https://github.com/open-telemetry/opentelemetry-specification/pull/2462)).
- Add support for exemplars on OpenMetrics counters
  ([#2483](https://github.com/open-telemetry/opentelemetry-specification/pull/2483))
- Clarify MetricReader.Collect result
  ([#2495](https://github.com/open-telemetry/opentelemetry-specification/pull/2495)).
- Add database connection pool metrics semantic conventions
  ([#2273](https://github.com/open-telemetry/opentelemetry-specification/pull/2273)).

### Logs

- Update `com.google.*` to `gcp.*` in logs data model
  ([#2514](https://github.com/open-telemetry/opentelemetry-specification/pull/2514)).

### Resource

- No changes.

### Semantic Conventions

- Note added that `net.peer.name` SHOULD NOT be set if capturing it would require an
  extra reverse DNS lookup. And moved `net.peer.name` from common http attributes to
  just client http attributes.
  ([#2446](https://github.com/open-telemetry/opentelemetry-specification/pull/2446))
- Add `net.host.name` and `net.host.ip` conventions for rpc server spans.
  ([#2447](https://github.com/open-telemetry/opentelemetry-specification/pull/2447))
- Allow all metric conventions to be either synchronous or asynchronous.
  ([#2458](https://github.com/open-telemetry/opentelemetry-specification/pull/2458)
- Update JVM metrics with JMX Gatherer values
  ([#2478](https://github.com/open-telemetry/opentelemetry-specification/pull/2478))
- Add HTTP/3
  ([#2507](https://github.com/open-telemetry/opentelemetry-specification/pull/2507))
- Map SunOS to solaris for os.type resource attribute
  ([#2509](https://github.com/open-telemetry/opentelemetry-specification/pull/2509))

### Compatibility

- No changes.

### OpenTelemetry Protocol

- Clarify gRPC insecure option ([#2476](https://github.com/open-telemetry/opentelemetry-specification/pull/2476))
- Specify that OTLP/gRPC clients should retry on `RESOURCE_EXHAUSTED` code only if the server signals backpressure to indicate a possible recovery.
  ([#2480](https://github.com/open-telemetry/opentelemetry-specification/pull/2480))

### SDK Configuration

- No changes.

### Telemetry Schemas

- No changes.

### Common

- Define semantic conventions and instrumentation stability.
  ([#2180](https://github.com/open-telemetry/opentelemetry-specification/pull/2180))
- Loosen requirement for a major version bump
  ([#2510](https://github.com/open-telemetry/opentelemetry-specification/pull/2510)).

## v1.10.0 (2022-04-01)

### Context

- No changes.

### Traces

- Introduce the concept of Instrumentation Scope to replace/extend Instrumentation
  Library. The Tracer is now associated with Instrumentation Scope
  ([#2276](https://github.com/open-telemetry/opentelemetry-specification/pull/2276)).
- Add `OTEL_EXPORTER_JAEGER_PROTOCOL` environment variable to select the protocol
  used by the Jaeger exporter.
  ([#2341](https://github.com/open-telemetry/opentelemetry-specification/pull/2341))
- Add documentation REQUIREMENT for adding attributes at span creation.
  ([#2383](https://github.com/open-telemetry/opentelemetry-specification/pull/2383)).

### Metrics

- Initial Prometheus <-> OTLP datamodel specification
  ([#2266](https://github.com/open-telemetry/opentelemetry-specification/pull/2266))
- Introduce the concept of Instrumentation Scope to replace/extend Instrumentation
  Library. The Meter is now associated with Instrumentation Scope
  ([#2276](https://github.com/open-telemetry/opentelemetry-specification/pull/2276)).
- Specify the behavior of duplicate instrumentation registration in the API, specify
  duplicate conflicts in the data model, specify how the SDK is meant to report and
  assist the user when these conflicts arise.
  ([#2317](https://github.com/open-telemetry/opentelemetry-specification/pull/2317)).
- Clarify that expectations for user callback behavior are documentation REQUIREMENTs.
  ([#2361](https://github.com/open-telemetry/opentelemetry-specification/pull/2361)).
- Specify how to handle prometheus exemplar timestamp and attributes
  ([#2376](https://github.com/open-telemetry/opentelemetry-specification/pull/2376))
- Clarify that the periodic metric reader is the default metric reader to be
  paired with push metric exporters (OTLP, stdout, in-memory)
  ([#2379](https://github.com/open-telemetry/opentelemetry-specification/pull/2379)).
- Convert OpenMetrics Info and StateSet metrics to non-monotonic sums
  ([#2380](https://github.com/open-telemetry/opentelemetry-specification/pull/2380))
- Clarify that MetricReader has one-to-one mapping to MeterProvider.
  ([#2406](https://github.com/open-telemetry/opentelemetry-specification/pull/2406)).
- For prometheus metrics without sums, leave the sum unset
  ([#2413](https://github.com/open-telemetry/opentelemetry-specification/pull/2413))
- Specify default configuration for a periodic metric reader that is associated with
  the stdout metric exporter.
  ([#2415](https://github.com/open-telemetry/opentelemetry-specification/pull/2415)).
- Clarify the manner in which aggregation and temporality preferences
  are encoded via MetricReader parameters "on the basis of instrument
  kind".  Rename the environment variable
  `OTEL_EXPORTER_OTLP_METRICS_TEMPORALITY_PREFERENCE` used to set the
  preference to be used when auto-configuring an OTLP Exporter,
  defaults to CUMULATIVE, with DELTA an option that makes Counter,
  Asynchronous Counter, and Histogram instruments choose Delta
  temporality by default.
  ([#2404](https://github.com/open-telemetry/opentelemetry-specification/pull/2404)).
- Clarify that instruments are enabled by default, even when Views are configured.
  Require support for the match-all View expression having `name=*` to support
  disabling instruments by default.
  ([#2417](https://github.com/open-telemetry/opentelemetry-specification/pull/2417)).
- Mark Metrics SDK spec as Mixed, with most components moving to Stable, while
  Exemplar remaining Feature-freeze.
  ([#2304](https://github.com/open-telemetry/opentelemetry-specification/pull/2304))
- Clarify how metric metadata and type suffixes are handled
  ([#2440](https://github.com/open-telemetry/opentelemetry-specification/pull/2440))

### Logs

- Add draft logging library SDK specification
  ([#2328](https://github.com/open-telemetry/opentelemetry-specification/pull/2328))
- Add InstrumentationScope/Logger Name to log data model
  ([#2359](https://github.com/open-telemetry/opentelemetry-specification/pull/2359))
- Remove `flush` method on LogEmitter
  ([#2405](https://github.com/open-telemetry/opentelemetry-specification/pull/2405))
- Declare Log Data Model Stable
  ([#2387](https://github.com/open-telemetry/opentelemetry-specification/pull/2387))

### Resource

- No changes.

### Semantic Conventions

- Define span structure for HTTP retries and redirects.
  ([#2078](https://github.com/open-telemetry/opentelemetry-specification/pull/2078))
- Changed `rpc.system` to an enum (allowing custom values), and changed the
  `rpc.system` value for .NET WCF from `wcf` to `dotnet_wcf`.
  ([#2377](https://github.com/open-telemetry/opentelemetry-specification/pull/2377))
- Define JavaScript runtime semantic conventions.
  ([#2290](https://github.com/open-telemetry/opentelemetry-specification/pull/2290))
- Add semantic conventions for [CloudEvents](https://cloudevents.io).
  ([#1978](https://github.com/open-telemetry/opentelemetry-specification/pull/1978))
- Add `process.cpu.utilization` metric.
  ([#2436](https://github.com/open-telemetry/opentelemetry-specification/pull/2436))
- Add `rpc.system` value for Apache Dubbo.
  ([#2453](https://github.com/open-telemetry/opentelemetry-specification/pull/2453))

### Compatibility

- Mark the OpenTracing compatibility section as stable.
  ([#2327](https://github.com/open-telemetry/opentelemetry-specification/pull/2327))

### OpenTelemetry Protocol

- Add experimental JSON serialization format
  ([#2235](https://github.com/open-telemetry/opentelemetry-specification/pull/2235))
- Parameters for private key and its chain added
  ([#2370](https://github.com/open-telemetry/opentelemetry-specification/pull/2370))

### SDK Configuration

- No changes.

### Telemetry Schemas

- No changes.

### Common

- Describe how to convert non-string primitives for protocols which only support strings
  ([#2343](https://github.com/open-telemetry/opentelemetry-specification/pull/2343))
- Add "Mapping Arbitrary Data to OTLP AnyValue" document.
  ([#2385](https://github.com/open-telemetry/opentelemetry-specification/pull/2385))

## v1.9.0 (2022-02-10)

### Context

- No changes.

### Traces

- Clarify `StartSpan` returning the parent as a non-recording Span when no SDK
  is in use.
  ([#2121](https://github.com/open-telemetry/opentelemetry-specification/pull/2121))
- Align Jaeger remote sampler endpoint with OTLP endpoint.
  ([#2246](https://github.com/open-telemetry/opentelemetry-specification/pull/2246))
- Add JaegerRemoteSampler spec.
  ([#2222](https://github.com/open-telemetry/opentelemetry-specification/pull/2222))
- Add support for probability sampling in the OpenTelemetry `tracestate` entry and
  add optional specification for consistent probability sampling.
  ([#2047](https://github.com/open-telemetry/opentelemetry-specification/pull/2047))
- Change description and default value of `OTEL_EXPORTER_JAEGER_ENDPOINT` environment
  variable to point to the correct HTTP port and correct description of
  `OTEL_TRACES_EXPORTER`.
  ([#2333](https://github.com/open-telemetry/opentelemetry-specification/pull/2333))

### Metrics

- Rename None aggregation to Drop.
  ([#2101](https://github.com/open-telemetry/opentelemetry-specification/pull/2101))
- Add details to the Prometheus Exporter requirements.
  ([#2124](https://github.com/open-telemetry/opentelemetry-specification/pull/2124))
- Consolidate the aggregation/aggregator term.
  ([#2153](https://github.com/open-telemetry/opentelemetry-specification/pull/2153))
- Remove the concept of supported temporality, keep preferred.
  ([#2154](https://github.com/open-telemetry/opentelemetry-specification/pull/2154))
- Rename extra dimensions to extra attributes.
  ([#2162](https://github.com/open-telemetry/opentelemetry-specification/pull/2162))
- Mark In-memory, OTLP and Stdout exporter specs as Stable.
  ([#2175](https://github.com/open-telemetry/opentelemetry-specification/pull/2175))
- Remove usage of baggage in View from initial SDK specification.
  ([#2215](https://github.com/open-telemetry/opentelemetry-specification/pull/2215))
- Add to the supplemental guidelines for metric SDK authors text about implementing
  attribute-removal Views for asynchronous instruments.
  ([#2208](https://github.com/open-telemetry/opentelemetry-specification/pull/2208))
- Clarify integer count instrument units.
  ([#2210](https://github.com/open-telemetry/opentelemetry-specification/pull/2210))
- Use UCUM units in Metrics Semantic Conventions.
  ([#2199](https://github.com/open-telemetry/opentelemetry-specification/pull/2199))
- Add semantic conventions for process metrics.
  [#2032](https://github.com/open-telemetry/opentelemetry-specification/pull/2061)
- Changed default Prometheus Exporter host from `0.0.0.0` to `localhost`.
  ([#2282](https://github.com/open-telemetry/opentelemetry-specification/pull/2282))
- Clarified wildcard and predicate support in metrics SDK View API.
  ([#2325](https://github.com/open-telemetry/opentelemetry-specification/pull/2325))
- Changed the Exemplar wording, exemplar should be turned off by default.
  ([#2414](https://github.com/open-telemetry/opentelemetry-specification/pull/2414))

### Logs

- Fix attributes names in Google Cloud Logging mapping.
  ([#2093](https://github.com/open-telemetry/opentelemetry-specification/pull/2093))
- Add OTEL_LOGS_EXPORTER environment variable.
  ([#2196](https://github.com/open-telemetry/opentelemetry-specification/pull/2196))
- Added ObservedTimestamp to the Log Data Model.
  ([#2184](https://github.com/open-telemetry/opentelemetry-specification/pull/2184))
- Change mapping for log_name of Google Cloud Logging.
  ([#2092](https://github.com/open-telemetry/opentelemetry-specification/pull/2092))
- Drop Log name.
  field ([#2271](https://github.com/open-telemetry/opentelemetry-specification/pull/2271))

### Resource

- No changes.

### Semantic Conventions

- Align runtime metric and resource namespaces
  ([#2112](https://github.com/open-telemetry/opentelemetry-specification/pull/2112))
- Prohibit usage of retired names in semantic conventions.
  ([#2191](https://github.com/open-telemetry/opentelemetry-specification/pull/2191))
- Add `device.manufacturer` to describe mobile device manufacturers.
  ([2100](https://github.com/open-telemetry/opentelemetry-specification/pull/2100))
- Change golang namespace to 'go', rather than 'gc'
  ([#2262](https://github.com/open-telemetry/opentelemetry-specification/pull/2262))
- Add JVM memory runtime semantic
  conventions. ([#2272](https://github.com/open-telemetry/opentelemetry-specification/pull/2272))
- Add opentracing.ref_type semantic convention.
  ([#2297](https://github.com/open-telemetry/opentelemetry-specification/pull/2297))

### Compatibility

- Simplify Baggage handling in the OpenTracing Shim layer.
  ([#2194](https://github.com/open-telemetry/opentelemetry-specification/pull/2194))
- State that ONLY error mapping can happen in the OpenTracing Shim layer.
  ([#2148](https://github.com/open-telemetry/opentelemetry-specification/pull/2148))
- Define the instrumentation library name for the OpenTracing Shim.
  ([#2227](https://github.com/open-telemetry/opentelemetry-specification/pull/2227))
- Add a Start Span section to the OpenTracing Shim.
  ([#2228](https://github.com/open-telemetry/opentelemetry-specification/pull/2228))

### OpenTelemetry Protocol

- Rename `OTEL_EXPORTER_OTLP_SPAN_INSECURE` to `OTEL_EXPORTER_OTLP_TRACES_INSECURE` and
  `OTEL_EXPORTER_OTLP_METRIC_INSECURE` to `OTEL_EXPORTER_OTLP_METRICS_INSECURE`
  so they match the naming of all other OTLP environment variables.
  ([#2240](https://github.com/open-telemetry/opentelemetry-specification/pull/2240))

### SDK Configuration

- No changes.

### Telemetry Schemas

- No changes.

## v1.8.0 (2021-11-12)

### Context

- Add a section for OTel specific values in TraceState.
  ([#1852](https://github.com/open-telemetry/opentelemetry-specification/pull/1852))
- Add `none` as a possible value for `OTEL_PROPAGATORS` to disable context
  propagation.
  ([#2052](https://github.com/open-telemetry/opentelemetry-specification/pull/2052))

### Traces

- No changes.

### Metrics

- Add optional min / max fields to histogram data model.
  ([#1915](https://github.com/open-telemetry/opentelemetry-specification/pull/1915),
  [#1983](https://github.com/open-telemetry/opentelemetry-specification/pull/1983))
- Add exponential histogram to the metrics data model.
  ([#1935](https://github.com/open-telemetry/opentelemetry-specification/pull/1935))
- Add clarifications on how to handle numerical limits.
  ([#2007](https://github.com/open-telemetry/opentelemetry-specification/pull/2007))
- Add environment variables for Periodic exporting MetricReader.
  ([#2038](https://github.com/open-telemetry/opentelemetry-specification/pull/2038))
- Specify that the SDK must support exporters to access meter information.
  ([#2040](https://github.com/open-telemetry/opentelemetry-specification/pull/2040))
- Add clarifications on how to determine aggregation temporality.
  ([#2013](https://github.com/open-telemetry/opentelemetry-specification/pull/2013),
  [#2032](https://github.com/open-telemetry/opentelemetry-specification/pull/2032))
- Mark Metrics API spec as Stable.
  ([#2104](https://github.com/open-telemetry/opentelemetry-specification/pull/2104))
- Clarify, fix and expand documentation sections:
  ([#1966](https://github.com/open-telemetry/opentelemetry-specification/pull/1966)),
  ([#1981](https://github.com/open-telemetry/opentelemetry-specification/pull/1981)),
  ([#1995](https://github.com/open-telemetry/opentelemetry-specification/pull/1995)),
  ([#2002](https://github.com/open-telemetry/opentelemetry-specification/pull/2002)),
  ([#2010](https://github.com/open-telemetry/opentelemetry-specification/pull/2010))

### Logs

- Fix Syslog severity number mapping in the example.
  ([#2091](https://github.com/open-telemetry/opentelemetry-specification/pull/2091))
- Add log.* attributes.
  ([#2022](https://github.com/open-telemetry/opentelemetry-specification/pull/2022))

### Resource

- No changes.

### Semantic Conventions

- Add `k8s.container.restart_count` Resource attribute.
  ([#1945](https://github.com/open-telemetry/opentelemetry-specification/pull/1945))
- Add "IBM z/Architecture" (`s390x`) to `host.arch`
  ([#2055](https://github.com/open-telemetry/opentelemetry-specification/pull/2055))
- BREAKING: Remove db.cassandra.keyspace and db.hbase.namespace, and clarify db.name
  ([#1973](https://github.com/open-telemetry/opentelemetry-specification/pull/1973))
- Add AWS App Runner as a cloud platform
  ([#2004](https://github.com/open-telemetry/opentelemetry-specification/pull/2004))
- Add Tencent Cloud as a cloud provider.
  ([#2006](https://github.com/open-telemetry/opentelemetry-specification/pull/2006))
- Don't set Span.Status for 4xx http status codes for SERVER spans.
  ([#1998](https://github.com/open-telemetry/opentelemetry-specification/pull/1998))
- Add attributes for Apache RocketMQ.
  ([#1904](https://github.com/open-telemetry/opentelemetry-specification/pull/1904))
- Define http tracing attributes provided at span creation time
  ([#1916](https://github.com/open-telemetry/opentelemetry-specification/pull/1916))
- Change meaning and discourage use of `faas.trigger` for FaaS clients (outgoing).
  ([#1921](https://github.com/open-telemetry/opentelemetry-specification/pull/1921))
- Clarify difference between container.name and k8s.container.name
  ([#1980](https://github.com/open-telemetry/opentelemetry-specification/pull/1980))

### Compatibility

- No changes.

### OpenTelemetry Protocol

- Clarify default for OTLP endpoint should, not must, be https
  ([#1997](https://github.com/open-telemetry/opentelemetry-specification/pull/1997))
- Specify the behavior of the OTLP endpoint variables for OTLP/HTTP more strictly
  ([#1975](https://github.com/open-telemetry/opentelemetry-specification/pull/1975),
  [#1985](https://github.com/open-telemetry/opentelemetry-specification/pull/1985))
- Make OTLP/HTTP the recommended default transport ([#1969](https://github.com/open-telemetry/opentelemetry-specification/pull/1969))

### SDK Configuration

- Unset and empty environment variables are equivalent.
  ([#2045](https://github.com/open-telemetry/opentelemetry-specification/pull/2045))

### Telemetry Schemas

Added telemetry schemas documents to the specification ([#2008](https://github.com/open-telemetry/opentelemetry-specification/pull/2008))

## v1.7.0 (2021-09-30)

### Context

- No changes.

### Traces

- Prefer global user defined limits over model-specific default values.
  ([#1893](https://github.com/open-telemetry/opentelemetry-specification/pull/1893))
- Generalize the "message" event to apply to all RPC systems not just gRPC
  ([#1914](https://github.com/open-telemetry/opentelemetry-specification/pull/1914))

### Metrics

- Added Experimental Metrics SDK specification.
  ([#1673](https://github.com/open-telemetry/opentelemetry-specification/pull/1673),
  [#1730](https://github.com/open-telemetry/opentelemetry-specification/pull/1730),
  [#1840](https://github.com/open-telemetry/opentelemetry-specification/pull/1840),
  [#1842](https://github.com/open-telemetry/opentelemetry-specification/pull/1842),
  [#1864](https://github.com/open-telemetry/opentelemetry-specification/pull/1864),
  [#1828](https://github.com/open-telemetry/opentelemetry-specification/pull/1828),
  [#1888](https://github.com/open-telemetry/opentelemetry-specification/pull/1888),
  [#1912](https://github.com/open-telemetry/opentelemetry-specification/pull/1912),
  [#1913](https://github.com/open-telemetry/opentelemetry-specification/pull/1913),
  [#1938](https://github.com/open-telemetry/opentelemetry-specification/pull/1938),
  [#1958](https://github.com/open-telemetry/opentelemetry-specification/pull/1958))
- Add FaaS metrics semantic conventions ([#1736](https://github.com/open-telemetry/opentelemetry-specification/pull/1736))
- Update env variable values to match other env variables
  ([#1965](https://github.com/open-telemetry/opentelemetry-specification/pull/1965))

### Logs

- No changes.

### Resource

- Exempt Resource from attribute limits.
  ([#1892](https://github.com/open-telemetry/opentelemetry-specification/pull/1892))

### Semantic Conventions

- BREAKING: Change enum member IDs to lowercase without spaces, not starting with numbers.
  Change values of `net.host.connection.subtype` to match.
  ([#1863](https://github.com/open-telemetry/opentelemetry-specification/pull/1863))
- Lambda instrumentations should check if X-Ray parent context is valid
  ([#1867](https://github.com/open-telemetry/opentelemetry-specification/pull/1867))
- Update YAML definitions for events
  ([#1843](https://github.com/open-telemetry/opentelemetry-specification/pull/1843)):
  - Mark exception as semconv type "event".
  - Add YAML definitions for grpc events.
- Add `messaging.consumer_id` to differentiate between message consumers.
  ([#1810](https://github.com/open-telemetry/opentelemetry-specification/pull/1810))
- Clarifications for `http.client_ip` and `http.host`.
  ([#1890](https://github.com/open-telemetry/opentelemetry-specification/pull/1890))
- Add HTTP request and response headers semantic conventions.
  ([#1898](https://github.com/open-telemetry/opentelemetry-specification/pull/1898))

### Compatibility

- No changes.

### OpenTelemetry Protocol

- Add environment variables for configuring the OTLP exporter protocol (`grpc`, `http/protobuf`, `http/json`) ([#1880](https://github.com/open-telemetry/opentelemetry-specification/pull/1880))
- Allow implementations to use their own default for OTLP compression, with `none` denotating no compression
  ([#1923](https://github.com/open-telemetry/opentelemetry-specification/pull/1923))
- Clarify OTLP server components MUST support none/gzip compression
  ([#1955](https://github.com/open-telemetry/opentelemetry-specification/pull/1955))
- Change OTLP/HTTP port from 4317 to 4318 ([#1970](https://github.com/open-telemetry/opentelemetry-specification/pull/1970))

### SDK Configuration

- Change default value for OTEL_EXPORTER_JAEGER_AGENT_PORT to 6831.
  ([#1812](https://github.com/open-telemetry/opentelemetry-specification/pull/1812))
- See also the changes for OTLP configuration listed under "OpenTelemetry Protocol" above.

## v1.6.0 (2021-08-06)

### Context

- No changes.

### Traces

- Add generalized attribute count and attribute value length limits and relevant
  environment variables.
  ([#1130](https://github.com/open-telemetry/opentelemetry-specification/pull/1130))
- Adding environment variables for event and link attribute limits. ([#1751](https://github.com/open-telemetry/opentelemetry-specification/pull/1751))
- Adding SDK configuration for Jaeger remote sampler ([#1791](https://github.com/open-telemetry/opentelemetry-specification/pull/1791))

### Metrics

- Metrics API specification Feature-freeze.
  ([#1833](https://github.com/open-telemetry/opentelemetry-specification/pull/1833))
- Remove MetricProcessor from the SDK spec (for now)
  ([#1840](https://github.com/open-telemetry/opentelemetry-specification/pull/1840))

### Logs

- No changes.

### Resource

- No changes.

### Semantic Conventions

- Add mobile-related network state: `net.host.connection.type`, `net.host.connection.subtype` & `net.host.carrier.*` [#1647](https://github.com/open-telemetry/opentelemetry-specification/issues/1647)
- Adding alibaba cloud as a cloud provider.
  ([#1831](https://github.com/open-telemetry/opentelemetry-specification/pull/1831))

### Compatibility

- No changes.

### OpenTelemetry Protocol

- Allow for OTLP/gRPC exporters to handle endpoint configuration without a scheme while still requiring them to support an endpoint configuration that includes a scheme of `http` or `https`. Reintroduce the insecure configuration option for OTLP/gRPC exporters. ([#1729](https://github.com/open-telemetry/opentelemetry-specification/pull/1729))
- Adding requirement to implement at least one of two transports: `grpc` or `http/protobuf`.
  ([#1790](https://github.com/open-telemetry/opentelemetry-specification/pull/1790/files))

### SDK Configuration

- No changes.

## v1.5.0 (2021-07-08)

### Context

- No changes.

### Traces

- Adding environment variables for event and link attribute limits.
  ([#1751](https://github.com/open-telemetry/opentelemetry-specification/pull/1751))
- Clarify some details about span kind and the meanings of the values.
  ([#1738](https://github.com/open-telemetry/opentelemetry-specification/pull/1738))
- Clarify meaning of the Certificate File option.
  ([#1803](https://github.com/open-telemetry/opentelemetry-specification/pull/1803))
- Adding environment variables for event and link attribute limits. ([#1751](https://github.com/open-telemetry/opentelemetry-specification/pull/1751))

### Metrics

- Clarify the limit on the instrument unit.
  ([#1762](https://github.com/open-telemetry/opentelemetry-specification/pull/1762))

### Logs

- Declare OTLP Logs Beta. ([#1741](https://github.com/open-telemetry/opentelemetry-specification/pull/1741))

### Resource

- No changes.

### Semantic Conventions

- Clean up FaaS semantic conventions, add `aws.lambda.invoked_arn`.
  ([#1781](https://github.com/open-telemetry/opentelemetry-specification/pull/1781))
- Remove `rpc.jsonrpc.method`, clarify that `rpc.method` should be used instead.
  ([#1748](https://github.com/open-telemetry/opentelemetry-specification/pull/1748))

### Compatibility

- No changes.

### OpenTelemetry Protocol

- No changes.

### SDK Configuration

- Allow selecting multiple exporters via `OTEL_TRACES_EXPORTER` and `OTEL_METRICS_EXPORTER`
  by using a comma-separated list. ([#1758](https://github.com/open-telemetry/opentelemetry-specification/pull/1758))

## v1.4.0 (2021-06-07)

### Context

- No changes.

### Traces

- Add schema_url support to `Tracer`. ([#1666](https://github.com/open-telemetry/opentelemetry-specification/pull/1666))
- Add Dropped Links Count to non-otlp exporters section ([#1697](https://github.com/open-telemetry/opentelemetry-specification/pull/1697))
- Add note about reporting dropped counts for attributes, events, links. ([#1699](https://github.com/open-telemetry/opentelemetry-specification/pull/1699))

### Metrics

- Add schema_url support to `Meter`. ([#1666](https://github.com/open-telemetry/opentelemetry-specification/pull/1666))
- Adds detail about when to use `StartTimeUnixNano` and handling of unknown start-time resets. ([#1646](https://github.com/open-telemetry/opentelemetry-specification/pull/1646))
- Expand `Gauge` metric description in the data model ([#1661](https://github.com/open-telemetry/opentelemetry-specification/pull/1661))
- Expand `Histogram` metric description in the data model ([#1664](https://github.com/open-telemetry/opentelemetry-specification/pull/1664))
- Added Experimental Metrics API specification.
  ([#1401](https://github.com/open-telemetry/opentelemetry-specification/pull/1401),
  [#1557](https://github.com/open-telemetry/opentelemetry-specification/pull/1557),
  [#1578](https://github.com/open-telemetry/opentelemetry-specification/pull/1578),
  [#1590](https://github.com/open-telemetry/opentelemetry-specification/pull/1590),
  [#1594](https://github.com/open-telemetry/opentelemetry-specification/pull/1594),
  [#1617](https://github.com/open-telemetry/opentelemetry-specification/pull/1617),
  [#1645](https://github.com/open-telemetry/opentelemetry-specification/pull/1645),
  [#1657](https://github.com/open-telemetry/opentelemetry-specification/pull/1657),
  [#1665](https://github.com/open-telemetry/opentelemetry-specification/pull/1665),
  [#1672](https://github.com/open-telemetry/opentelemetry-specification/pull/1672),
  [#1674](https://github.com/open-telemetry/opentelemetry-specification/pull/1674),
  [#1675](https://github.com/open-telemetry/opentelemetry-specification/pull/1675),
  [#1703](https://github.com/open-telemetry/opentelemetry-specification/pull/1703),
  [#1704](https://github.com/open-telemetry/opentelemetry-specification/pull/1704),
  [#1731](https://github.com/open-telemetry/opentelemetry-specification/pull/1731),
  [#1733](https://github.com/open-telemetry/opentelemetry-specification/pull/1733))
- Mark relevant portions of Metrics Data Model stable ([#1728](https://github.com/open-telemetry/opentelemetry-specification/pull/1728))

### Logs

- No changes.

### Resource

- Add schema_url support to `Resource`. ([#1692](https://github.com/open-telemetry/opentelemetry-specification/pull/1692))
- Clarify result of Resource merging and ResourceDetector aggregation in case of error. ([#1726](https://github.com/open-telemetry/opentelemetry-specification/pull/1726))

### Semantic Conventions

- Add JSON RPC specific conventions ([#1643](https://github.com/open-telemetry/opentelemetry-specification/pull/1643)).
- Add Memcached to Database specific conventions ([#1689](https://github.com/open-telemetry/opentelemetry-specification/pull/1689)).
- Add semantic convention attributes for the host device and added OS name and version ([#1596](https://github.com/open-telemetry/opentelemetry-specification/pull/1596)).
- Add CockroachDB to Database specific conventions ([#1725](https://github.com/open-telemetry/opentelemetry-specification/pull/1725)).

### Compatibility

- No changes.

### OpenTelemetry Protocol

- No changes.

### SDK Configuration

- Add `OTEL_SERVICE_NAME` environment variable. ([#1677](https://github.com/open-telemetry/opentelemetry-specification/pull/1677))

## v1.3.0 (2021-05-05)

### Context

- No changes.

### Traces

- `Get Tracer` should use an empty string if the specified `name` is null. ([#1654](https://github.com/open-telemetry/opentelemetry-specification/pull/1654))
- Clarify how to record dropped attribute count in non-OTLP formats. ([#1662](https://github.com/open-telemetry/opentelemetry-specification/pull/1662))

### Metrics

- Expand description of Event Model and Instruments. ([#1614](https://github.com/open-telemetry/opentelemetry-specification/pull/1614))
- Flesh out metric identity and single-write principle. ([#1574](https://github.com/open-telemetry/opentelemetry-specification/pull/1574))
- Expand `Sum` metric description in the data model and delta-to-cumulative handling. ([#1618](https://github.com/open-telemetry/opentelemetry-specification/pull/1618))
- Remove the "Func" name, use "Asynchronous" and "Observable". ([#1645](https://github.com/open-telemetry/opentelemetry-specification/pull/1645))
- Add details to UpDownCounter API. ([#1665](https://github.com/open-telemetry/opentelemetry-specification/pull/1665))
- Add details to Histogram API. ([#1657](https://github.com/open-telemetry/opentelemetry-specification/pull/1657))

### Logs

- Clarify "key/value pair list" vs "map" in Log Data Model. ([#1604](https://github.com/open-telemetry/opentelemetry-specification/pull/1604))

### Semantic Conventions

- Fix the inconsistent formatting of semantic convention enums. ([#1598](https://github.com/open-telemetry/opentelemetry-specification/pull/1598/))
- Add details for filling resource for AWS Lambda. ([#1610](https://github.com/open-telemetry/opentelemetry-specification/pull/1610))
- Add already specified `messaging.rabbitmq.routing_key` span attribute key to the respective YAML file. ([#1651](https://github.com/open-telemetry/opentelemetry-specification/pull/1651))
- Clarify usage of "otel." attribute namespace. ([#1640](https://github.com/open-telemetry/opentelemetry-specification/pull/1640))
- Add possibility to disable `db.statement` via instrumentation configuration. ([#1659](https://github.com/open-telemetry/opentelemetry-specification/pull/1659))

### Compatibility

- No changes.

### OpenTelemetry Protocol

- Fix incorrect table of transient errors. ([#1642](https://github.com/open-telemetry/opentelemetry-specification/pull/1642))
- Clarify that 64 bit integer numbers are decimal strings in OTLP/JSON. ([#1637](https://github.com/open-telemetry/opentelemetry-specification/pull/1637))

### SDK Configuration

- Add `OTEL_EXPORTER_JAEGER_TIMEOUT` environment variable. ([#1612](https://github.com/open-telemetry/opentelemetry-specification/pull/1612))
- Add `OTEL_EXPORTER_ZIPKIN_TIMEOUT` environment variable. ([#1636](https://github.com/open-telemetry/opentelemetry-specification/pull/1636))

## v1.2.0 (2021-04-14)

### Context

- Clarify composite `TextMapPropagator` method required and optional arguments. ([#1541](https://github.com/open-telemetry/opentelemetry-specification/pull/1541))
- Clarify B3 requirements and configuration. ([#1570](https://github.com/open-telemetry/opentelemetry-specification/pull/1570))

### Traces

- Add `ForceFlush` to `Span Exporter` interface ([#1467](https://github.com/open-telemetry/opentelemetry-specification/pull/1467))
- Clarify the description for the `TraceIdRatioBased` sampler needs to include the sampler's sampling ratio. ([#1536](https://github.com/open-telemetry/opentelemetry-specification/pull/1536))
- Define the fallback tracer name for invalid values.
  ([#1534](https://github.com/open-telemetry/opentelemetry-specification/pull/1534))
- Clarify non-blocking requirement from span API End. ([#1555](https://github.com/open-telemetry/opentelemetry-specification/pull/1555))
- Remove the Included Propagators section from trace API specification that was a duplicate of the Propagators Distribution of the context specification. ([#1556](https://github.com/open-telemetry/opentelemetry-specification/pull/1556))
- Remove the Baggage API propagator notes that conflict with the API Propagators Operations section and fix [#1526](https://github.com/open-telemetry/opentelemetry-specification/issues/1526). ([#1575](https://github.com/open-telemetry/opentelemetry-specification/pull/1575))

### Metrics

- Adds new metric data model specification ([#1512](https://github.com/open-telemetry/opentelemetry-specification/pull/1512))

### Semantic Conventions

- Add semantic conventions for AWS SDK operations and DynamoDB ([#1422](https://github.com/open-telemetry/opentelemetry-specification/pull/1422))
- Add details for filling semantic conventions for AWS Lambda ([#1442](https://github.com/open-telemetry/opentelemetry-specification/pull/1442))
- Update semantic conventions to distinguish between int and double ([#1550](https://github.com/open-telemetry/opentelemetry-specification/pull/1550))
- Add semantic convention for AWS ECS task revision ([#1581](https://github.com/open-telemetry/opentelemetry-specification/pull/1581))

### Compatibility

- Add initial OpenTracing compatibility section.
  ([#1101](https://github.com/open-telemetry/opentelemetry-specification/pull/1101))

## v1.1.0 (2021-03-11)

### Traces

- Implementations can ignore links with invalid SpanContext([#1492](https://github.com/open-telemetry/opentelemetry-specification/pull/1492))
- Add `none` as a possible value for OTEL_TRACES_EXPORTER to disable export
  ([#1439](https://github.com/open-telemetry/opentelemetry-specification/pull/1439))
- Add [`ForceFlush`](/specification/trace/sdk.md#forceflush) to SDK's `TracerProvider` ([#1452](https://github.com/open-telemetry/opentelemetry-specification/pull/1452))

### Metrics

- Add `none` as a possible value for OTEL_METRICS_EXPORTER to disable export
  ([#1439](https://github.com/open-telemetry/opentelemetry-specification/pull/1439))

### Logs

### Semantic Conventions

- Add `elasticsearch` to `db.system` semantic conventions ([#1463](https://github.com/open-telemetry/opentelemetry-specification/pull/1463))
- Add `arch` to `host` semantic conventions ([#1483](https://github.com/open-telemetry/opentelemetry-specification/pull/1483))
- Add `runtime` to `container` semantic conventions ([#1482](https://github.com/open-telemetry/opentelemetry-specification/pull/1482))
- Rename `gcp_gke` to `gcp_kubernetes_engine` to have consistency with other
Google products under `cloud.infrastructure_service` ([#1496](https://github.com/open-telemetry/opentelemetry-specification/pull/1496))
- `http.url` MUST NOT contain credentials ([#1502](https://github.com/open-telemetry/opentelemetry-specification/pull/1502))
- Add `aws.eks.cluster.arn` to EKS specific semantic conventions ([#1484](https://github.com/open-telemetry/opentelemetry-specification/pull/1484))
- Rename `zone` to `availability_zone` in `cloud` semantic conventions ([#1495](https://github.com/open-telemetry/opentelemetry-specification/pull/1495))
- Rename `cloud.infrastructure_service` to `cloud.platform` ([#1530](https://github.com/open-telemetry/opentelemetry-specification/pull/1530))
- Add section describing that libraries and the collector should autogenerate
the semantic convention keys. ([#1515](https://github.com/open-telemetry/opentelemetry-specification/pull/1515))

## v1.0.1 (2021-02-11)

- Fix rebase issue for span limit default values ([#1429](https://github.com/open-telemetry/opentelemetry-specification/pull/1429))

## v1.0.0 (2021-02-10)

New:

- Add `cloud.infrastructure_service` resource attribute
  ([#1112](https://github.com/open-telemetry/opentelemetry-specification/pull/1112))
- Add `SpanLimits` as a configuration for the TracerProvider([#1416](https://github.com/open-telemetry/opentelemetry-specification/pull/1416))

Updates:

- Add `http.server.active_requests` to count in-flight HTTP requests
  ([#1378](https://github.com/open-telemetry/opentelemetry-specification/pull/1378))
- Update default limit for span attributes, events, links to 128([#1419](https://github.com/open-telemetry/opentelemetry-specification/pull/1419))
- Update OT Trace propagator environment variable to match latest name([#1406](https://github.com/open-telemetry/opentelemetry-specification/pull/1406))
- Remove Metrics SDK specification to avoid confusion, clarify that Metrics API
  specification is not recommended for client implementation
  ([#1401](https://github.com/open-telemetry/opentelemetry-specification/pull/1401))
- Rename OTEL_TRACE_SAMPLER and OTEL_TRACE_SAMPLER_ARG env variables to OTEL_TRACES_SAMPLER and OTEL_TRACES_SAMPLER_ARG
  ([#1382](https://github.com/open-telemetry/opentelemetry-specification/pull/1382))
- Mark some entries in compliance matrix as optional([#1359](https://github.com/open-telemetry/opentelemetry-specification/pull/1359))
  SDKs are free to provide support at their discretion.
- Rename signal-specific variables for `OTLP_EXPORTER_*` to `OTLP_EXPORTER_TRACES_*` and `OTLP_EXPORTER_METRICS_*`([#1362](https://github.com/open-telemetry/opentelemetry-specification/pull/1362))
- Versioning and stability guarantees for OpenTelemetry clients([#1291](https://github.com/open-telemetry/opentelemetry-specification/pull/1291))
- Additional Cassandra semantic attributes
  ([#1217](https://github.com/open-telemetry/opentelemetry-specification/pull/1217))
- OTEL_EXPORTER environment variable replaced with OTEL_TRACES_EXPORTER and
  OTEL_METRICS_EXPORTER which each accept only a single value, not a list.
  ([#1318](https://github.com/open-telemetry/opentelemetry-specification/pull/1318))
- `process.runtime.description` resource convention: Add `java.vm.name`
  ([#1242](https://github.com/open-telemetry/opentelemetry-specification/pull/1242))
- Refine span name guideline for SQL database spans
  ([#1219](https://github.com/open-telemetry/opentelemetry-specification/pull/1219))
- Add RPC semantic conventions for metrics
  ([#1162](https://github.com/open-telemetry/opentelemetry-specification/pull/1162))
- Clarify `Description` usage on `Status` API
  ([#1257](https://github.com/open-telemetry/opentelemetry-specification/pull/1257))
- Add/Update `Status` + `error` mapping for Jaeger & Zipkin Exporters
  ([#1257](https://github.com/open-telemetry/opentelemetry-specification/pull/1257))
- Resource's service.name MUST have a default value, service.instance.id is not
  required.
  ([#1269](https://github.com/open-telemetry/opentelemetry-specification/pull/1269))
  - Clarified in [#1294](https://github.com/open-telemetry/opentelemetry-specification/pull/1294)
- Add requirement that the SDK allow custom generation of Trace IDs and Span IDs
  ([#1006](https://github.com/open-telemetry/opentelemetry-specification/pull/1006))
- Add default ratio when TraceIdRatioSampler is specified by environment variable but
  no ratio is.
  ([#1322](https://github.com/open-telemetry/opentelemetry-specification/pull/1322))
- Require schemed endpoints for OTLP exporters
  ([1234](https://github.com/open-telemetry/opentelemetry-specification/pull/1234))
- Resource SDK: Reverse (suggested) order of Resource.Merge parameters, remove
  special case for empty strings
  ([#1345](https://github.com/open-telemetry/opentelemetry-specification/pull/1345))
- Resource attributes: lowerecased the allowed values of the `aws.ecs.launchtype`
  attribute
  ([#1339](https://github.com/open-telemetry/opentelemetry-specification/pull/1339))
- Trace Exporters: Fix TODOs in Jaeger exporter spec
  ([#1374](https://github.com/open-telemetry/opentelemetry-specification/pull/1374))
- Clarify that Jaeger/Zipkin exporters must rely on the default Resource to
  get service.name if none was specified.
  ([#1386](https://github.com/open-telemetry/opentelemetry-specification/pull/1386))
- Modify OTLP/Zipkin Exporter format variables for 1.0 (allowing further specification post 1.0)
  ([#1358](https://github.com/open-telemetry/opentelemetry-specification/pull/1358))
- Add `k8s.node` semantic conventions ([#1390](https://github.com/open-telemetry/opentelemetry-specification/pull/1390))
- Clarify stability for both OTLP/HTTP and signals in OTLP.
  ([#1400](https://github.com/open-telemetry/opentelemetry-specification/pull/1400/files))

## v0.7.0 (11-18-2020)

New:

- Document service name mapping for Jaeger exporters
  ([1222](https://github.com/open-telemetry/opentelemetry-specification/pull/1222))
- Change default OTLP port number
  ([#1221](https://github.com/open-telemetry/opentelemetry-specification/pull/1221))
- Add performance benchmark specification
  ([#748](https://github.com/open-telemetry/opentelemetry-specification/pull/748))
- Enforce that the Baggage API must be fully functional, even without an installed SDK.
  ([#1103](https://github.com/open-telemetry/opentelemetry-specification/pull/1103))
- Rename "Canonical status code" to "Status code"
  ([#1081](https://github.com/open-telemetry/opentelemetry-specification/pull/1081))
- Add Metadata for Baggage entries, and clarify W3C Baggage Propagator implementation
  ([#1066](https://github.com/open-telemetry/opentelemetry-specification/pull/1066))
- Change Status to be consistent with Link and Event
  ([#1067](https://github.com/open-telemetry/opentelemetry-specification/pull/1067))
- Clarify env variables in otlp exporter
  ([#975](https://github.com/open-telemetry/opentelemetry-specification/pull/975))
- Add Prometheus exporter environment variables
  ([#1021](https://github.com/open-telemetry/opentelemetry-specification/pull/1021))
- Default propagators in un-configured API must be no-op
  ([#930](https://github.com/open-telemetry/opentelemetry-specification/pull/930))
- Define resource mapping for Jaeger exporters
  ([#891](https://github.com/open-telemetry/opentelemetry-specification/pull/891))
- Add resource semantic conventions for operating systems
  ([#693](https://github.com/open-telemetry/opentelemetry-specification/pull/693))
- Add semantic convention for source code attributes
  ([#901](https://github.com/open-telemetry/opentelemetry-specification/pull/901))
- Add semantic conventions for outgoing Function as a Service (FaaS) invocations
  ([#862](https://github.com/open-telemetry/opentelemetry-specification/pull/862))
- Add resource semantic convention for deployment environment
  ([#606](https://github.com/open-telemetry/opentelemetry-specification/pull/606/))
- Refine semantic conventions for messaging systems and add specific attributes for Kafka
  ([#1027](https://github.com/open-telemetry/opentelemetry-specification/pull/1027))
- Clarification of the behavior of the Trace API, re: context propagation, in
  the absence of an installed SDK
- Add API and semantic conventions for recording exceptions as Span Events
  ([#697](https://github.com/open-telemetry/opentelemetry-specification/pull/697))
  * API was extended to allow adding arbitrary event attributes ([#874](https://github.com/open-telemetry/opentelemetry-specification/pull/874))
  * `exception.escaped` semantic span event attribute was added
    ([#784](https://github.com/open-telemetry/opentelemetry-specification/pull/784),
    [#946](https://github.com/open-telemetry/opentelemetry-specification/pull/946))
- Allow samplers to modify tracestate
  ([#988](https://github.com/open-telemetry/opentelemetry-specification/pull/988/))
- Update the header name for otel baggage, and version date
  ([#981](https://github.com/open-telemetry/opentelemetry-specification/pull/981))
- Define PropagationOnly Span to simplify active Span logic in Context
  ([#994](https://github.com/open-telemetry/opentelemetry-specification/pull/994))
- Add limits to the number of attributes, events, and links in SDK Spans
  ([#942](https://github.com/open-telemetry/opentelemetry-specification/pull/942))
- Add Metric SDK specification (partial): covering terminology and Accumulator component
  ([#626](https://github.com/open-telemetry/opentelemetry-specification/pull/626))
- Clarify context interaction for trace module
  ([#1063](https://github.com/open-telemetry/opentelemetry-specification/pull/1063))
- Add `Shutdown` function to `*Provider` SDK
  ([#1074](https://github.com/open-telemetry/opentelemetry-specification/pull/1074))
- Add semantic conventions for system metrics
  ([#937](https://github.com/open-telemetry/opentelemetry-specification/pull/937))
- Add `db.sql.table` to semantic conventions, allow `db.operation` for SQL
  ([#1141](https://github.com/open-telemetry/opentelemetry-specification/pull/1141))
- Add OTEL_TRACE_SAMPLER env variable definition
  ([#1136](https://github.com/open-telemetry/opentelemetry-specification/pull/1136/))
- Add guidelines for OpenMetrics interoperability
  ([#1154](https://github.com/open-telemetry/opentelemetry-specification/pull/1154))
- Add OTEL_TRACE_SAMPLER_ARG env variable definition
  ([#1202](https://github.com/open-telemetry/opentelemetry-specification/pull/1202))

Updates:

- Clarify null SHOULD NOT be allowed even in arrays
  ([#1214](https://github.com/open-telemetry/opentelemetry-specification/pull/1214))
- Remove ordering SHOULD-requirement for attributes
  ([#1212](https://github.com/open-telemetry/opentelemetry-specification/pull/1212))
- Make `process.pid` optional, split `process.command_args` from `command_line`
  ([#1137](https://github.com/open-telemetry/opentelemetry-specification/pull/1137))
- Renamed `CorrelationContext` to `Baggage`:
  ([#857](https://github.com/open-telemetry/opentelemetry-specification/pull/857))
- Add semantic convention for NGINX custom HTTP 499 status code.
- Adapt semantic conventions for the span name of messaging systems
  ([#690](https://github.com/open-telemetry/opentelemetry-specification/pull/690))
- Remove lazy Event and Link API from Span interface
  ([#840](https://github.com/open-telemetry/opentelemetry-specification/pull/840))
  * SIGs are recommended to remove any existing implementation of the lazy APIs
    to avoid conflicts/breaking changes in case they will be reintroduced to the
    spec in future.
- Provide clear definitions for readable and read/write span interfaces in the
  SDK
  ([#669](https://github.com/open-telemetry/opentelemetry-specification/pull/669))
  * SpanProcessors must provide read/write access at least in OnStart.
- Specify how `Probability` sampler is used with `ParentOrElse` sampler.
- Clarify event timestamp origin and range
  ([#839](https://github.com/open-telemetry/opentelemetry-specification/pull/839))
- Clean up api-propagators.md, by extending documentation and removing redundant
  sections
  ([#577](https://github.com/open-telemetry/opentelemetry-specification/pull/577))
- Rename HTTPText propagator to TextMap
  ([#793](https://github.com/open-telemetry/opentelemetry-specification/pull/793))
- Rename ParentOrElse sampler to ParentBased and add multiple delegate samplers
  ([#610](https://github.com/open-telemetry/opentelemetry-specification/pull/610))
- Rename ProbabilitySampler to TraceIdRatioBasedSampler and add requirements
  ([#611](https://github.com/open-telemetry/opentelemetry-specification/pull/611))
- Version attributes no longer have a prefix such as semver:
  ([#873](https://github.com/open-telemetry/opentelemetry-specification/pull/873))
- Add semantic conventions for process runtime
  ([#882](https://github.com/open-telemetry/opentelemetry-specification/pull/882),
   [#1137](https://github.com/open-telemetry/opentelemetry-specification/pull/1137))
- Use hex encoding for trace id and span id fields in OTLP JSON encoding:
  ([#911](https://github.com/open-telemetry/opentelemetry-specification/pull/911))
- Explicitly specify the SpanContext APIs IsValid and IsRemote as required
  ([#914](https://github.com/open-telemetry/opentelemetry-specification/pull/914))
- A full `Context` is the only way to specify a parent of a `Span`.
  `SpanContext` or even `Span` are not allowed anymore.
  ([#875](https://github.com/open-telemetry/opentelemetry-specification/pull/875))
- Remove obsolete `http.status_text` from semantic conventions
  ([#972](https://github.com/open-telemetry/opentelemetry-specification/pull/972))
- Define `null` as an invalid value for attributes and declare attempts to set
  `null` as undefined behavior
  ([#992](https://github.com/open-telemetry/opentelemetry-specification/pull/992))
- SDK: Rename the `Decision` values for `SamplingResult`s to `DROP`, `RECORD_ONLY`
  and `RECORD_AND_SAMPLE` for consistency
  ([#938](https://github.com/open-telemetry/opentelemetry-specification/pull/938),
  [#956](https://github.com/open-telemetry/opentelemetry-specification/pull/956))
- Metrics API: Replace "Additive" with "Adding", "Non-Additive" with "Grouping"
  ([#983](https://github.com/open-telemetry/opentelemetry-specification/pull/983)
- Move active span interaction in the Trace API to a separate class
  ([#923](https://github.com/open-telemetry/opentelemetry-specification/pull/923))
- Metrics SDK: Specify LastValue default aggregation for ValueObserver
  ([#984](https://github.com/open-telemetry/opentelemetry-specification/pull/984)
- Metrics SDK: Specify TBD default aggregation for ValueRecorder
  ([#984](https://github.com/open-telemetry/opentelemetry-specification/pull/984)
- Trace SDK: Sampler.ShouldSample gets parent Context instead of SpanContext
  ([#881](https://github.com/open-telemetry/opentelemetry-specification/pull/881))
- SDK: Specify known values, as well as basic error handling for OTEL_PROPAGATORS.
  ([#962](https://github.com/open-telemetry/opentelemetry-specification/pull/962))
  ([#995](https://github.com/open-telemetry/opentelemetry-specification/pull/995))
- SDK: Specify when to generate new IDs with sampling
  ([#1225](https://github.com/open-telemetry/opentelemetry-specification/pull/1225))
- Remove custom header name for Baggage, use official header
  ([#993](https://github.com/open-telemetry/opentelemetry-specification/pull/993))
- Trace API: Clarifications for `Span.End`, e.g. IsRecording becomes false after End
  ([#1011](https://github.com/open-telemetry/opentelemetry-specification/pull/1011))
- Update semantic conventions for gRPC for new Span Status
  ([#1156](https://github.com/open-telemetry/opentelemetry-specification/pull/1156))

## v0.6.0 (2020-07-01)

New:

- Add span attribute to indicate cold starts of Function as a Service executions
  ([#650](https://github.com/open-telemetry/opentelemetry-specification/pull/650))
- Add conventions for naming of exporter packages
  ([#629](https://github.com/open-telemetry/opentelemetry-specification/pull/629))
- Add semantic conventions for container id
  ([#673](https://github.com/open-telemetry/opentelemetry-specification/pull/673))
- Add semantic conventions for HTTP content length
  ([#641](https://github.com/open-telemetry/opentelemetry-specification/pull/641))
- Add semantic conventions for process resource
  ([#635](https://github.com/open-telemetry/opentelemetry-specification/pull/635))
- Add peer.service to provide a user-configured name for a remote service
  ([#652](https://github.com/open-telemetry/opentelemetry-specification/pull/652))

Updates:

- Improve root Span description
  ([#645](https://github.com/open-telemetry/opentelemetry-specification/pull/645))
- Extend semantic conventions for RPC and allow non-gRPC calls
  ([#604](https://github.com/open-telemetry/opentelemetry-specification/pull/604))
- Revise and extend semantic conventions for databases
  ([#575](https://github.com/open-telemetry/opentelemetry-specification/pull/575))
- Clarify Tracer vs TracerProvider in tracing API and SDK spec.
  ([#619](https://github.com/open-telemetry/opentelemetry-specification/pull/619))
  Most importantly:
  * Configuration should be stored not per Tracer but in the TracerProvider.
  * Active spans are not per Tracer.
- Do not set any value in Context upon failed extraction
  ([#671](https://github.com/open-telemetry/opentelemetry-specification/pull/671))
- Clarify semantic conventions around span start and end time
  ([#592](https://github.com/open-telemetry/opentelemetry-specification/pull/592))

## v0.5.0 (06-02-2020)

- Define Log Data Model.
- Remove SpanId from Sampler input.
- Clarify what it will mean for a vendor to "support OpenTelemetry".
- Clarify Tracers should reference an InstrumentationLibrary rather than a
  Resource.
- Replace ALWAYS_PARENT sampler with a composite ParentOrElse sampler.
- Incorporate old content on metrics calling conventions, label sets.
- Update api-metrics-user.md and api-metrics-meter.md with the latest metrics
  API.
- Normalize Instrumentation term for instrumentations.
- Change w3c correlation context to custom header.

## v0.4.0 (2020-05-12)

- [OTEP-83](oteps/0083-component.md)
  Introduce the notion of InstrumentationLibrary.
- [OTEP-88](oteps/metrics/0088-metric-instrument-optional-refinements.md)
  Metrics API instrument foundation.
- [OTEP-91](oteps/logs/0091-logs-vocabulary.md)
  Logs vocabulary.
- [OTEP-92](oteps/logs/0092-logs-vision.md)
  Logs Vision.
- [OTEP-90](oteps/metrics/0090-remove-labelset-from-metrics-api.md)
  Remove LabelSet from the metrics API.
- [OTEP-98](oteps/metrics/0098-metric-instruments-explained.md)
  Explain the metric instruments.
- [OTEP-99](oteps/0099-otlp-http.md)
  OTLP/HTTP: HTTP Transport Extension for OTLP.
- Define handling of null and empty attribute values.
- Rename Setter.put to Setter.set
- Add glossary for typically misused terms.
- Clarify that resources are immutable.
- Clarify that SpanContext.IsRemote is false on remote children.
- Move specifications into sub-directories per signal.
- Remove references to obsolete `peer.*` attributes.
- Span semantic conventions for for messaging systems.
- Span semantic conventions for function as a service.
- Remove the handling of retries from trace exporters.
- Remove Metrics' default keys.
- Add some clarifying language to the semantics of metric instrument naming.
- Allow injectors and extractors to be separate interfaces.
- Add an explanation on why Context Restore operation is needed.
- Document special Zipkin conversion cases.

## v0.3.0 (2020-02-21)

- [OTEP-0059](oteps/trace/0059-otlp-trace-data-format.md)
  Add OTLP Trace Data Format specification.
- [OTEP-0066](oteps/0066-separate-context-propagation.md)
  Separate Layer for Context Propagation.
- [OTEP-0070](oteps/metrics/0070-metric-bound-instrument.md)
  Rename metric instrument "Handles" to "Bound Instruments".
- [OTEP-0072](oteps/metrics/0072-metric-observer.md)
  Metric Observer instrument specification (refinement).
- [OTEP-0080](oteps/metrics/0080-remove-metric-gauge.md)
  Remove the Metric Gauge instrument, recommend use of other instruments.
- Update 0003-measure-metric-type to match current Specification.
- Update 0009-metric-handles to match current Specification.
- Clarify named tracers and meters.
- Remove SamplingHint from the Sampling OTEP (OTEP-0006).
- Remove component attribute.
- Allow non-string Resource label values.
- Allow array values for attributes.
- Add service version to Resource attributes.
- Add general, general identity, network and VM image attribute conventions.
- Add a section on transformation to Zipkin Spans.
- Add a section on SDK default configuration.
- Enhance semantic conventions for HTTP/RPC.
- Provide guidelines for low-cardinality span names.
- SDK Tracer: Replace TracerFactory with TracerProvider.
- Update Resource to be in the SDK.

## v0.2.0 (2019-10-22)

- [OTEP-0001](oteps/0001-telemetry-without-manual-instrumentation.md)
  Added Auto-Instrumentation.
- [OTEP-0002](oteps/trace/0002-remove-spandata.md):
  Removed SpanData interface in favor of Span Start and End options.
- [OTEP-0003](oteps/metrics/0003-measure-metric-type.md)
  Consolidatesd pre-aggregated and raw metrics APIs.
- [OTEP-0008](oteps/metrics/0008-metric-observer.md)
  Added Metrics Observers API.
- [OTEP-0009](oteps/metrics/0009-metric-handles.md)
  Added Metrics Handle API.
- [OTEP-0010](oteps/metrics/0010-cumulative-to-counter.md)
  Rename "Cumulative" to "Counter" in the Metrics API.
- [OTEP-006](oteps/trace/0006-sampling.md)
  Moved sampling from the API tp the SDK.
- [OTEP-0007](oteps/0007-no-out-of-band-reporting.md)
  Moved support for out-of-band telemetry from the API to the SDK.
- [OTEP-0016](oteps/0016-named-tracers.md)
  Added named providers for Tracers and Meters.
- Added design goals and requirements for a telemetry data exchange protocol.
- Added a Span Processor interface for intercepting span start and end
  invocations.
- Added a Span Exporter interface for processing batches of spans.
- Replaced DistributedContext.GetIterator with GetEntries.
- Added clarifications and adjustments to improve cross-language applicability.
- Added a specification for SDK configuration.

## v0.1.0 (2019-06-21)

- Added API proposal for the converged OpenTracing/OpenCensus project is
  complete.<|MERGE_RESOLUTION|>--- conflicted
+++ resolved
@@ -19,7 +19,39 @@
 - Define how SDK implements `Tracer.Enabled`.
   ([#4537](https://github.com/open-telemetry/opentelemetry-specification/pull/4537))
 
-<<<<<<< HEAD
+### Metrics
+
+### Logs
+
+- Stabilize `Event Name` parameter of `Logger.Enabled`.
+  ([#4534](https://github.com/open-telemetry/opentelemetry-specification/pull/4534))
+- Stabilize SDK and No-Op `Logger.Enabled`.
+  ([#4536](https://github.com/open-telemetry/opentelemetry-specification/pull/4536))
+
+### Baggage
+
+### Profiles
+
+### Resource
+
+### Entities
+
+### OpenTelemetry Protocol
+
+### Compatibility
+
+### SDK Configuration
+
+### Common
+
+### Supplementary Guidelines
+
+### OTEPs
+
+## v1.46.0 (2025-06-12)
+
+### Metrics
+
 - Prometheus receiver can expect `otel_scope_schema_url` and `otel_scope_[attribute]` labels on all metrics.
   ([#4505](https://github.com/open-telemetry/opentelemetry-specification/pull/4505))
 - Prometheus receiver no longer expects `otel_scope_info` metric.
@@ -30,49 +62,6 @@
   ([#4505](https://github.com/open-telemetry/opentelemetry-specification/pull/4505))
 - Clarify expectations about Prometheus content negotiation for metric names.
   ([#4543](https://github.com/open-telemetry/opentelemetry-specification/pull/4543))
-=======
-### Metrics
->>>>>>> 4d992694
-
-### Logs
-
-- Stabilize `Event Name` parameter of `Logger.Enabled`.
-  ([#4534](https://github.com/open-telemetry/opentelemetry-specification/pull/4534))
-- Stabilize SDK and No-Op `Logger.Enabled`.
-  ([#4536](https://github.com/open-telemetry/opentelemetry-specification/pull/4536))
-
-### Baggage
-
-### Profiles
-
-### Resource
-
-### Entities
-
-### OpenTelemetry Protocol
-
-### Compatibility
-
-### SDK Configuration
-
-### Common
-
-### Supplementary Guidelines
-
-### OTEPs
-
-## v1.46.0 (2025-06-12)
-
-### Metrics
-
-- Prometheus receiver can expect `otel_scope_schema_url` and `otel_scope_[attribute]` labels on all metrics.
-  ([#4505](https://github.com/open-telemetry/opentelemetry-specification/pull/4505))
-- Prometheus receiver no longer expects `otel_scope_info` metric.
-  ([#4505](https://github.com/open-telemetry/opentelemetry-specification/pull/4505))
-- Prometheus exporter adds `otel_scope_schema_url` and `otel_scope_[attribute]` labels on all metrics.
-  ([#4505](https://github.com/open-telemetry/opentelemetry-specification/pull/4505))
-- Prometheus exporter no longer exports `otel_scope_info` metric.
-  ([#4505](https://github.com/open-telemetry/opentelemetry-specification/pull/4505))
 
 ### Entities
 
