# Changelog

Please update changelog as part of any significant pull request. Place short
description of your change into "Unreleased" section. As part of release process
content of "Unreleased" section content will generate release notes for the
release.

## Unreleased

### Context

### Traces

### Metrics

### Logs

### Resource

### OpenTelemetry Protocol

### Compatibility

### SDK Configuration

### Common

### Supplementary Guidelines

## v1.29.0 (2024-01-10)

### Context & Baggage

- Align definition of Baggage with W3C Specification.
  ([#3800](https://github.com/open-telemetry/opentelemetry-specification/pull/3800))

### Traces

- Update OpenTelemetry to Zipkin Transformation to handle attributes from older semantic conventions in a backwards compatible way.
  ([#3794](https://github.com/open-telemetry/opentelemetry-specification/pull/3794))

### Metrics

- Define experimental MetricFilter as a mechanism to filter collected metrics by the MetricReader
  ([#3566](https://github.com/open-telemetry/opentelemetry-specification/pull/3566))
- Add optional configuration for Prometheus exporters to optionally remove unit and type suffixes.
  ([#3777](https://github.com/open-telemetry/opentelemetry-specification/pull/3777))
- Add optional configuration for Prometheus exporters to optionally drop `otel_scope_info` metric.
  ([#3796](https://github.com/open-telemetry/opentelemetry-specification/pull/3796))

### Logs

### Resource

### OpenTelemetry Protocol

- Use `TracesData`, `MetricsData` and `LogsData` proto messages for file exporter.

### Compatibility

### SDK Configuration

<<<<<<< HEAD
- Add file configuration section to spec compliance matrix.
  ([#3804](https://github.com/open-telemetry/opentelemetry-specification/pull/3804))
=======
- Define file configuration file format and env var substitution
  ([#3744](https://github.com/open-telemetry/opentelemetry-specification/pull/3744))
>>>>>>> 3a13acce

### Common

- Clarify that attribute keys are case-sensitive.
  ([#3784](https://github.com/open-telemetry/opentelemetry-specification/pull/3784))

### Supplementary Guidelines

## v1.28.0 (2023-12-07)

### Context

- No changes.

### Traces

- Stabilize how exceptions are recorded using the Trace SDK.
  ([#3769](https://github.com/open-telemetry/opentelemetry-specification/pull/3769))
- Add definition for standard output span exporter.
  ([#3740](https://github.com/open-telemetry/opentelemetry-specification/pull/3740))

### Metrics

- Add optional configuration for Prometheus exporters to promote resource attributes to metric attributes
  ([#3761](https://github.com/open-telemetry/opentelemetry-specification/pull/3761))
- Clarifications and flexibility in Exemplar speicification.
  ([#3760](https://github.com/open-telemetry/opentelemetry-specification/pull/3760))

### Logs

- Add definition for standard output log record exporter.
  ([#3741](https://github.com/open-telemetry/opentelemetry-specification/pull/3741))
- BREAKING: Change `event.name` definition to include `namespace` and removed `event.domain` from log event attributes.
  ([#3749](https://github.com/open-telemetry/opentelemetry-specification/pull/3749))
- BREAKING: Refine the arguments of the emit Event API. Instead of accepting
  a `LogRecord`, the individual arguments are enumerated along with the
  implementation requirements on how those arguments map to `LogRecord`.
  ([#3772](https://github.com/open-telemetry/opentelemetry-specification/pull/3772))

### Resource

- No changes.

### OpenTelemetry Protocol

- Clarify HTTP endpoint configuration option handling.
  ([#3739](https://github.com/open-telemetry/opentelemetry-specification/pull/3739))

### Compatibility

- No changes.

### SDK Configuration

- Add `console` as an exporter type that is supported via environment variable configuration.
  ([#3742](https://github.com/open-telemetry/opentelemetry-specification/pull/3742))

### Common

- No changes.

### Supplementary Guidelines

- No changes.

## v1.27.0 (2023-11-08)

### Context

- No changes.

### Traces

- Add a new AddLink() operation to Span (experimental).
  ([#3678](https://github.com/open-telemetry/opentelemetry-specification/pull/3678))

### Metrics

- No changes.

### Logs

- No changes.

### Resource

- No changes.

### OpenTelemetry Protocol

- New exporter implementations do not need to support
  `OTEL_EXPORTER_OTLP_SPAN_INSECURE` and `OTEL_EXPORTER_OTLP_METRIC_INSECURE`.
  ([#3719](https://github.com/open-telemetry/opentelemetry-specification/pull/3719))

### Compatibility

- No changes.

### SDK Configuration

- Define file configuration parse and create operations.
  ([#3437](https://github.com/open-telemetry/opentelemetry-specification/pull/3437))
- Add environment variable implementation guidelines.
  ([#3738](https://github.com/open-telemetry/opentelemetry-specification/pull/3738))

### Common

- Rename/replace `(client|server).socket.(address|port)` attributes with `network.(peer|local).(address|port)`.
  ([#3713](https://github.com/open-telemetry/opentelemetry-specification/pull/3713))

### Supplementary Guidelines

- No changes.

## v1.26.0 (2023-10-10)

### Context

- No changes.

### Traces

- `ParentBased` sampler is a decorator (not a composite).
  ([#3706](https://github.com/open-telemetry/opentelemetry-specification/pull/3706))

### Metrics

- Consistently use "advisory parameters" instead of "advice parameters".
  ([#3693](https://github.com/open-telemetry/opentelemetry-specification/pull/3693))
- Stabilize `ExplicitBucketBoundaries` instrument advisory parameter.
  ([#3694](https://github.com/open-telemetry/opentelemetry-specification/pull/3694))

### Logs

- Update two apache access logs mappings.
  ([#3712](https://github.com/open-telemetry/opentelemetry-specification/pull/3712))

### Resource

- No changes.

### OpenTelemetry Protocol

- No changes.

### Compatibility

- Prometheus exporters omit empty resources and scopes without attributes.
  ([#3660](https://github.com/open-telemetry/opentelemetry-specification/pull/3660))

### SDK Configuration

- Fix description of OTEL_ATTRIBUTE_COUNT_LIMIT
  ([#3714](https://github.com/open-telemetry/opentelemetry-specification/pull/3714))

### Common

- Add upgrading and version management documentation
  ([#3695](https://github.com/open-telemetry/opentelemetry-specification/pull/3695))

### Supplementary Guidelines

- No changes.

## v1.25.0 (2023-09-13)

### Context

- No changes.

### Traces

- No changes.

### Metrics

- Increase metric name maximum length from 63 to 255 characters.
  ([#3648](https://github.com/open-telemetry/opentelemetry-specification/pull/3648))
- MetricReader.Collect ignores Resource from MetricProducer.Produce.
  ([#3636](https://github.com/open-telemetry/opentelemetry-specification/pull/3636))
- Attribute sets not observed during async callbacks are not exported.
  ([#3242](https://github.com/open-telemetry/opentelemetry-specification/pull/3242))
- Promote MetricProducer specification to feature-freeze.
  ([#3655](https://github.com/open-telemetry/opentelemetry-specification/pull/3655))
- Add synchronous gauge instrument, clarify temporality selection influence on
  metric point persistence.
  ([#3540](https://github.com/open-telemetry/opentelemetry-specification/pull/3540))
- Clarify that advice is non-identifying.
  ([#3661](https://github.com/open-telemetry/opentelemetry-specification/pull/3661))
- Define the default size of the `SimpleFixedSizeExemplarReservoir` to be `1`.
  ([#3670](https://github.com/open-telemetry/opentelemetry-specification/pull/3670))
- Rename "advice" to "advisory parameters".
  ([#3662](https://github.com/open-telemetry/opentelemetry-specification/pull/3662))
- Clarify the minimal implementation of a `View`'s `attribute_keys` is an allow-list.
  ([#3680](https://github.com/open-telemetry/opentelemetry-specification/pull/3680))
- Add "/" to valid characters for instrument names
  ([#3684](https://github.com/open-telemetry/opentelemetry-specification/pull/3684))
- Stabilize the `MetricProducer`.
  ([#3685](https://github.com/open-telemetry/opentelemetry-specification/pull/3685))

### Logs

- Update GCP data model to use `TraceFlags` instead of
  `gcp.trace_sampled`. ([#3629](https://github.com/open-telemetry/opentelemetry-specification/pull/3629))

### Resource

- No changes.

### OpenTelemetry Protocol

- Fix and clarify definition of "transient error" in the OTLP exporter specification.
  ([#3653](https://github.com/open-telemetry/opentelemetry-specification/pull/3653))

### Compatibility

- OpenTracing Shim: Allow invalid but sampled SpanContext to be returned.
  ([#3471](https://github.com/open-telemetry/opentelemetry-specification/pull/3471))
- Prometheus: Allow changing metric names by default when translating from Prometheus to OpenTelemetry.
  ([#3679](https://github.com/open-telemetry/opentelemetry-specification/pull/3679))

### SDK Configuration

- No changes.

### Common

- No changes.

### Supplemenatary Guidelines

- No changes.

## v1.24.0 (2023-08-10)

### Context

- No changes.

### Traces

- No changes.

### Metrics

- Specify how to handle instrument name conflicts.
  ([#3626](https://github.com/open-telemetry/opentelemetry-specification/pull/3626))
- Add experimental metric attributes advice API.
  ([#3546](https://github.com/open-telemetry/opentelemetry-specification/pull/3546))
- Revise the exemplar default reservoirs.
  ([#3627](https://github.com/open-telemetry/opentelemetry-specification/pull/3627))
- Mark the default aggregation cardinality Experimental in MetricReader.
  ([#3619](https://github.com/open-telemetry/opentelemetry-specification/pull/3619))
- Mark Metric No-Op API as stable.
  ([#3642](https://github.com/open-telemetry/opentelemetry-specification/pull/3642))
- MetricProducers are provided as config to MetricReaders instead of through a RegisterProducer operation.
  ([#3613](https://github.com/open-telemetry/opentelemetry-specification/pull/3613))
- Refine `MetricProvider.ForceFlush` and define `ForceFlush` for periodic exporting MetricReader.
  ([#3563](https://github.com/open-telemetry/opentelemetry-specification/pull/3563))

### Logs

- Clarify how log appender use Scope name and attributes.
  ([#3583](https://github.com/open-telemetry/opentelemetry-specification/pull/3583))
- Mark No-Op Logs Bridge API as stable.
  ([#3642](https://github.com/open-telemetry/opentelemetry-specification/pull/3642))

### Resource

- No changes.

### Compatibility

- Prometheus exporters SHOULD provide configuration to disable the addition of `_total` suffixes.
  ([#3590](https://github.com/open-telemetry/opentelemetry-specification/pull/3590))

### SDK Configuration

- No changes.

### Common

- No changes.

### Supplemenatary Guidelines

- No changes.

## v1.23.0 (2023-07-12)

### Context

- No changes.

### Traces

- Refine SDK TracerProvider configuration section.
  ([#3559](https://github.com/open-telemetry/opentelemetry-specification/pull/3559))
- Make SDK Tracer Creation more normative.
  ([#3529](https://github.com/open-telemetry/opentelemetry-specification/pull/3529))

### Metrics

- Refine SDK MeterProvider configuration section.
  ([#3522](https://github.com/open-telemetry/opentelemetry-specification/pull/3522))
- Clarify metric view requirements and recommendations.
  ([#3524](https://github.com/open-telemetry/opentelemetry-specification/pull/3524))
- Change the view name to be the view's stream configuration name.
  ([#3524](https://github.com/open-telemetry/opentelemetry-specification/pull/3524))
- Make SDK Meter Creation more normative.
  ([#3529](https://github.com/open-telemetry/opentelemetry-specification/pull/3529))
- Clarify duplicate instrument registration scope to be a MeterProvider.
  ([#3538](https://github.com/open-telemetry/opentelemetry-specification/pull/3538))
- Clarify identical instrument definition for SDK.
  ([#3585](https://github.com/open-telemetry/opentelemetry-specification/pull/3585))

### Logs

- Refine SDK LoggerProvider configuration section.
  ([#3559](https://github.com/open-telemetry/opentelemetry-specification/pull/3559))
- Make SDK Logger Creation more normative.
  ([#3529](https://github.com/open-telemetry/opentelemetry-specification/pull/3529))

### Resource

- No changes.

### Compatibility

- NOTICE: Remove the Jaeger Exporter
  ([#3567](https://github.com/open-telemetry/opentelemetry-specification/pull/3567))
- Prometheus: Do not add `_total` suffix if the metric already ends in `_total`.
  ([#3581](https://github.com/open-telemetry/opentelemetry-specification/pull/3581))
- Prometheus type and unit suffixes are not trimmed by default.
  ([#3580](https://github.com/open-telemetry/opentelemetry-specification/pull/3580))

### SDK Configuration

- Extract Exemplar section and mark it as Experimental.
  ([#3533](https://github.com/open-telemetry/opentelemetry-specification/pull/3533))

### Common

- No changes.

### Supplemenatary Guidelines

- No changes.

## v1.22.0 (2023-06-09)

### Context

- No changes.

### Traces

- No changes.

### Metrics

- Make recommendation to reserve aggregator normative.
  ([#3526](https://github.com/open-telemetry/opentelemetry-specification/pull/3526))

### Logs

- No changes.

### Resource

- No changes.

### Compatibility

- No changes.

### OpenTelemetry Protocol

- Move OTLP specification to github.com/open-telemetry/opentelemetry-proto.
  ([#3454](https://github.com/open-telemetry/opentelemetry-specification/pull/3454))

### SDK Configuration

- No changes.

### Telemetry Schemas

- No changes.

### Common

- Explain why custom attributes are not recommended to be placed in OTel
  namespaces.
  ([#3507](https://github.com/open-telemetry/opentelemetry-specification/pull/3507))

### Supplemenatary Guidelines

- No changes.

## v1.21.0 (2023-05-09)

### Context

- No changes.

### Traces

- No changes.

### Metrics

- Add experimental histogram advice API.
  ([#3216](https://github.com/open-telemetry/opentelemetry-specification/pull/3216))
- Recommended non-prefixed units for metric instrument semantic conventions.
  ([#3312](https://github.com/open-telemetry/opentelemetry-specification/pull/3312))
- Recommended cardinality limits to protect metrics pipelines against
  excessive data production from a single instrument.
  ([#2960](https://github.com/open-telemetry/opentelemetry-specification/pull/2960))
- Specify second unit (`s`) and advice bucket boundaries of `[]`
  for `process.runtime.jvm.gc.duration`.
  ([#3458](https://github.com/open-telemetry/opentelemetry-specification/pull/3458))
- Add links to the JMX APIs that are the JVM runtime metric sources.
  ([#3463](https://github.com/open-telemetry/opentelemetry-specification/pull/3463))

### Logs

- Clarify parameters for emitting a log record.
  ([#3345](https://github.com/open-telemetry/opentelemetry-specification/pull/3354))
- Drop logger include_trace_context parameter.
  ([#3397](https://github.com/open-telemetry/opentelemetry-specification/pull/3397))
- Clarify how ObservedTimestamp field is set if unspecified
  ([#3385](https://github.com/open-telemetry/opentelemetry-specification/pull/3385))
- Mark logs bridge API / SDK as stable.
  ([#3376](https://github.com/open-telemetry/opentelemetry-specification/pull/3376))
- Mark LogRecord Environment Variables as stable.
  ([#3449](https://github.com/open-telemetry/opentelemetry-specification/pull/3449))

### Resource

### Semantic Conventions

- The Semantic Conventions have moved to a separate repository
  [github.com/open-telemetry/semantic-conventions](https://github.com/open-telemetry/semantic-conventions).
  There will be no future semantic conventions release from this repository.
  ([#3489](https://github.com/open-telemetry/opentelemetry-specification/pull/3489))

### Compatibility

- Mark OpenCensus compatibility spec as stable
  ([#3425](https://github.com/open-telemetry/opentelemetry-specification/pull/3425))

### OpenTelemetry Protocol

- No changes.

### SDK Configuration

- Lay initial groundwork for file configuration
  ([#3360](https://github.com/open-telemetry/opentelemetry-specification/pull/3360))
- Move file configuration schema to `opentelemetry-configuration`.
  ([#3412](https://github.com/open-telemetry/opentelemetry-specification/pull/3412))
- Move `sdk-configuration.md` and `sdk-environment-variables.md`
  to `/specification/configuration/`.
  ([#3434](https://github.com/open-telemetry/opentelemetry-specification/pull/3434))

### Telemetry Schemas

- No changes.

### Common

- Add log entries to specification README.md contents.
  ([#3435](https://github.com/open-telemetry/opentelemetry-specification/pull/3435))

### Supplemenatary Guidelines

- Add guidance to use service-supported propagation formats as default for AWS SDK client calls.
  ([#3212](https://github.com/open-telemetry/opentelemetry-specification/pull/3212))

## v1.20.0 (2023-04-07)

### Context

- No changes.

### Traces

- Clarify required parent information in ReadableSpan. Technically a relaxation,
  but previously it was easy to overlook certain properties were required.
  [#3257](https://github.com/open-telemetry/opentelemetry-specification/pull/3257)
- Remove underspecified and unused Span decorator from Trace SDK.
  ([#3363](https://github.com/open-telemetry/opentelemetry-specification/pull/3363))

### Metrics

- Clarify that units should use UCUM case sensitive variant.
  ([#3306](https://github.com/open-telemetry/opentelemetry-specification/pull/3306))
- Remove No-Op instrument and Meter creation requirements.
  ([#3322](https://github.com/open-telemetry/opentelemetry-specification/pull/3322))
- Fixed attributes requirement level in semantic conventions for hardware metrics
  ([#3258](https://github.com/open-telemetry/opentelemetry-specification/pull/3258))

### Logs

- Update log readme "request context" to "trace context".
  ([#3332](https://github.com/open-telemetry/opentelemetry-specification/pull/3332))
- Remove log readme document status.
  ([#3334](https://github.com/open-telemetry/opentelemetry-specification/pull/3334))
- Break out compatibility document on recording trace context in non-OTLP Log Format
  ([#3331](https://github.com/open-telemetry/opentelemetry-specification/pull/3331))
- Ensure Logs Bridge API doesn't contain SDK implementation details
  ([#3275](https://github.com/open-telemetry/opentelemetry-specification/pull/3275))
- Add Log Bridge API artifact naming guidance
  ([#3346](https://github.com/open-telemetry/opentelemetry-specification/pull/3346))
- Add log appender / bridge to glossary.
  ([#3335](https://github.com/open-telemetry/opentelemetry-specification/pull/3335))

### Resource

- No changes.

### Semantic Conventions

- Clarify that attribute requirement levels apply to the instrumentation library
  ([#3289](https://github.com/open-telemetry/opentelemetry-specification/pull/3289))
- Fix grammatical number of metric units.
  ([#3298](https://github.com/open-telemetry/opentelemetry-specification/pull/3298))
- Rename `net.app.protocol.(name|version)` to `net.protocol.(name|version)`
  ([#3272](https://github.com/open-telemetry/opentelemetry-specification/pull/3272))
- Replace `http.flavor` with `net.protocol.(name|version)`
  ([#3272](https://github.com/open-telemetry/opentelemetry-specification/pull/3272))
- Metric requirement levels are now stable
  ([#3271](https://github.com/open-telemetry/opentelemetry-specification/pull/3271))
- BREAKING: remove `messaging.destination.kind` and `messaging.source.kind`.
  ([#3214](https://github.com/open-telemetry/opentelemetry-specification/pull/3214),
  [#3348](https://github.com/open-telemetry/opentelemetry-specification/pull/3348))
- Define attributes collected for `cosmosdb` by Cosmos DB SDK
  ([#3097](https://github.com/open-telemetry/opentelemetry-specification/pull/3097))
- Clarify stability requirements of semantic conventions
  ([#3225](https://github.com/open-telemetry/opentelemetry-specification/pull/3225))
- BREAKING: Change span statuses for gRPC server spans.
  ([#3333](https://github.com/open-telemetry/opentelemetry-specification/pull/3333))
- Stabilize key components of `service.*` and `telemetry.sdk.*` resource
  semantic conventions.
  ([#3202](https://github.com/open-telemetry/opentelemetry-specification/pull/3202))
- Fixed attributes requirement level in semantic conventions for hardware metrics
  ([#3258](https://github.com/open-telemetry/opentelemetry-specification/pull/3258))
- Added AWS S3 semantic conventions.
  ([#3251](https://github.com/open-telemetry/opentelemetry-specification/pull/3251))
- Fix units in the Kafka metric semantic conventions.
  ([#3300](https://github.com/open-telemetry/opentelemetry-specification/pull/3300))
- Add Trino to Database specific conventions
  ([#3347](https://github.com/open-telemetry/opentelemetry-specification/pull/3347))
- Change `db.statement` to only be collected if there is sanitization.
  ([#3127](https://github.com/open-telemetry/opentelemetry-specification/pull/3127))
- BREAKING: Remove `http.status_code` attribute from the
  `http.server.active_requests` metric.
  ([#3366](https://github.com/open-telemetry/opentelemetry-specification/pull/3366))
- Mark attribute requirement levels as stable
  ([#3368](https://github.com/open-telemetry/opentelemetry-specification/pull/3368))

### Compatibility

- No changes.

### OpenTelemetry Protocol

- Declare OTLP stable.
  ([#3274](https://github.com/open-telemetry/opentelemetry-specification/pull/3274))

### SDK Configuration

- No changes.

### Telemetry Schemas

- No changes.

### Common

- No changes.

## v1.19.0 (2023-03-06)

### Context

- No changes.

### Traces

- No changes.

### Metrics

- Add unit to View's Instrument selection criteria.
  ([#3184](https://github.com/open-telemetry/opentelemetry-specification/pull/3184))
- Add metric requirement levels "Required", "Recommended", and "Opt-In".
  ([#3237](https://github.com/open-telemetry/opentelemetry-specification/pull/3237))

### Logs

- Rename Logs API to Logs Bridge API to prevent confusion.
  ([#3197](https://github.com/open-telemetry/opentelemetry-specification/pull/3197))
- Move event language from log README to event-api.
  ([#3252](https://github.com/open-telemetry/opentelemetry-specification/pull/3252))

### Resource

- Clarify how to collect `host.id` for non-containerized systems.
  ([#3173](https://github.com/open-telemetry/opentelemetry-specification/pull/3173))

### Semantic Conventions

- Move X-Ray Env Variable propagation to span link instead of parent for AWS Lambda.
  ([#3166](https://github.com/open-telemetry/opentelemetry-specification/pull/3166))
- Add heroku resource semantic conventions.
  [#3075](https://github.com/open-telemetry/opentelemetry-specification/pull/3075)
- BREAKING: Rename faas.execution to faas.invocation_id
  ([#3209](https://github.com/open-telemetry/opentelemetry-specification/pull/3209))
- BREAKING: Change faas.max_memory units to Bytes instead of MB
  ([#3209](https://github.com/open-telemetry/opentelemetry-specification/pull/3209))
- BREAKING: Expand scope of faas.id to cloud.resource_id
  ([#3188](https://github.com/open-telemetry/opentelemetry-specification/pull/3188))
- Add Connect RPC specific conventions
  ([#3116](https://github.com/open-telemetry/opentelemetry-specification/pull/3116))
- Rename JVM metric attribute value from `nonheap` to `non_heap`
  ([#3250](https://github.com/open-telemetry/opentelemetry-specification/pull/3250))
- Mark the attribute naming guidelines in the specification as stable.
  ([#3220](https://github.com/open-telemetry/opentelemetry-specification/pull/3220))
- Mark telemetry schema readme stable.
  ([#3221](https://github.com/open-telemetry/opentelemetry-specification/pull/3221))
- Remove mention of `net.transport` from HTTP semantic conventions
  ([#3244](https://github.com/open-telemetry/opentelemetry-specification/pull/3244))
- Clarifies that if an HTTP client request is explicitly made to an IP address,
  e.g. `http://x.x.x.x:8080`, then `net.peer.name` SHOULD be the IP address `x.x.x.x`
  ([#3276](https://github.com/open-telemetry/opentelemetry-specification/pull/3276))
- Mark `net.sock.host.port` as conditionally required.
  ([#3246](https://github.com/open-telemetry/opentelemetry-specification/pull/3246))
- Rename Optional attribute requirement level to Opt-In.
  ([#3228](https://github.com/open-telemetry/opentelemetry-specification/pull/3228))
- Rename `http.user_agent` to `user_agent.original`.
  ([#3190](https://github.com/open-telemetry/opentelemetry-specification/pull/3190))
- Expand the declaration of `pool.name`.
  ([#3050](https://github.com/open-telemetry/opentelemetry-specification/pull/3050))

### Compatibility

- Update Zipkin remoteEndpoint preferences.
  ([#3087](https://github.com/open-telemetry/opentelemetry-specification/pull/3087))

### OpenTelemetry Protocol

- Declare OTLP/JSON Stable.
  ([#2930](https://github.com/open-telemetry/opentelemetry-specification/pull/2930))

### SDK Configuration

- No changes.

### Telemetry Schemas

- No changes.

### Common

- No changes.

## v1.18.0 (2023-02-09)

### Context

- No changes.

### Traces

- Clarify guidance regarding excessive logging when attributes are dropped
  or truncated.
  ([#3151](https://github.com/open-telemetry/opentelemetry-specification/pull/3151))

### Metrics

- No changes.

### Logs

- Define BatchLogRecordProcessor default configuration values.
  ([#3002](https://github.com/open-telemetry/opentelemetry-specification/pull/3002))
- Clarify guidance regarding excessive logging when attributes are dropped
  or truncated.
  ([#3151](https://github.com/open-telemetry/opentelemetry-specification/pull/3151))

### Resource

- No changes.

### Semantic Conventions

- Add Cloud Spanner and Microsoft SQL Server Compact to db.system semantic conventions
  ([#3105](https://github.com/open-telemetry/opentelemetry-specification/pull/3105)).
- Enable semantic convention tooling for metrics in spec
  ([#3119](https://github.com/open-telemetry/opentelemetry-specification/pull/3119))
- Rename google openshift platform attribute from `google_cloud_openshift` to `gcp_openshift`
  to match the existing `cloud.provider` prefix.
  ([#3095](https://github.com/open-telemetry/opentelemetry-specification/pull/3095))
- Changes http server span names from `{http.route}` to `{http.method} {http.route}`
  (when route is available), and from `HTTP {http.method}` to `{http.method}` (when
  route is not available).
  Changes http client span names from `HTTP {http.method}` to `{http.method}`.
  ([#3165](https://github.com/open-telemetry/opentelemetry-specification/pull/3165))
- Mark `http.server.duration` and `http.client.duration` metrics as required, and mark
  all other HTTP metrics as optional.
  [#3158](https://github.com/open-telemetry/opentelemetry-specification/pull/3158)
- Add `net.host.port` to `http.server.active_requests` metrics attributes.
  [#3158](https://github.com/open-telemetry/opentelemetry-specification/pull/3158)
- `http.route` SHOULD contain the "application root" if there is one.
  ([#3164](https://github.com/open-telemetry/opentelemetry-specification/pull/3164))

### Compatibility

- Add condition with sum and count for Prometheus summaries
  ([3059](https://github.com/open-telemetry/opentelemetry-specification/pull/3059)).
- Clarify prometheus unit conversions
  ([#3066](https://github.com/open-telemetry/opentelemetry-specification/pull/3066)).
- Define conversion mapping from OTel Exponential Histograms to Prometheus Native
  Histograms.
  ([#3079](https://github.com/open-telemetry/opentelemetry-specification/pull/3079))
- Fix Prometheus histogram metric suffixes. Bucket series end in `_bucket`
  ([#3018](https://github.com/open-telemetry/opentelemetry-specification/pull/3018)).

### OpenTelemetry Protocol

- No changes.

### SDK Configuration

- Add log-specific attribute limit configuration and clarify that general
  attribute limit configuration also apply to log records
  ([#2861](https://github.com/open-telemetry/opentelemetry-specification/pull/2861)).

### Telemetry Schemas

- No changes.

### Common

- No changes.

## v1.17.0 (2023-01-17)

### Context

- No changes.

### Traces

- Clarify that the BatchSpanProcessor should export batches when the queue reaches the batch size
  ([#3024](https://github.com/open-telemetry/opentelemetry-specification/pull/3024))
- Deprecate jaeger exporter, scheduled for spec removal in July 2023.
  [#2858](https://github.com/open-telemetry/opentelemetry-specification/pull/2858)

### Metrics

- Rename built-in ExemplarFilters to AlwaysOn, AlwaysOff and TraceBased.
  ([#2919](https://github.com/open-telemetry/opentelemetry-specification/pull/2919))
- Add `MaxScale` config option to Exponential Bucket Histogram Aggregation.
  ([#3017](https://github.com/open-telemetry/opentelemetry-specification/pull/3017))
- Rename exponential bucket histogram aggregation to base 2 exponential histogram
  aggregation. Rename "OTEL_EXPORTER_OTLP_METRICS_DEFAULT_HISTOGRAM_AGGREGATION"
  value from "exponential_bucket_histogram" to
  "base2_exponential_bucket_histogram". Mark exponential histogram data model and
  base2 exponential histogram aggregation as stable.
  ([#3041](https://github.com/open-telemetry/opentelemetry-specification/pull/3041))

### Logs

- Clarify usage of log body for structured logs
  ([#3023](https://github.com/open-telemetry/opentelemetry-specification/pull/3023))
- Move appendices from Data Model to new Data Model Appendix document
  ([#3207](https://github.com/open-telemetry/opentelemetry-specification/pull/3207))

### Resource

- No changes.

### Semantic Conventions

- Clarify common HTTP attributes apply to both clients and servers
  ([#3044](https://github.com/open-telemetry/opentelemetry-specification/pull/3044))
- Add `code.lineno` source code attribute
  ([#3029](https://github.com/open-telemetry/opentelemetry-specification/pull/3029))
- Add ClickHouse to db.system semantic conventions
  ([#3011](https://github.com/open-telemetry/opentelemetry-specification/pull/3011))
- Refactor messaging attributes and per-message attributes in batching scenarios.
  ([#2957](https://github.com/open-telemetry/opentelemetry-specification/pull/2957)).
  BREAKING: rename `messaging.consumer_id` to `messaging.consumer.id`,
  `messaging.destination` to `messaging.destination.name`,
  `messaging.temp_destination` to `messaging.destination.temporary`,
  `messaging.destination_kind` to `messaging.destination.kind`,
  `messaging.message_id` to `messaging.message.id`,
  `messaging.protocol` to `net.app.protocol.name`,
  `messaging.protocol_version`, `net.app.protocol.version`,
  `messaging.conversation_id` to `messaging.message.conversation_id`,
  `messaging.message_payload_size_bytes` to `messaging.message.payload_size_bytes`,
  `messaging.message_payload_compressed_size_bytes` to `messaging.message.payload_compressed_size_bytes`,
  `messaging.rabbitmq.routing_key`: `messaging.rabbitmq.destination.routing_key`,
  `messaging.kafka.message_key` to `messaging.kafka.message.key`,
  `messaging.kafka.consumer_group` to `messaging.kafka.consumer.group`,
  `messaging.kafka.partition` to `messaging.kafka.destination.partition`,
  `messaging.kafka.tombstone` to `messaging.kafka.message.tombstone`,
  `messaging.rocketmq.message_type` to `messaging.rocketmq.message.type`,
  `messaging.rocketmq.message_tag` to `messaging.rocketmq.message.tag`,
  `messaging.rocketmq.message_keys` to `messaging.rocketmq.message.keys`;
  Removed `messaging.url`;
  Renamed `send` operation to `publish`;
  Split `destination` and `source` namespaces and clarify per-message attributes in batching scenarios.

### Compatibility

- Add Tracer.Close() to the OpenTracing Shim layer.
- Add OpenCensus migration guide and add BinaryPropagation as an option to gRPC
  instrumentation for OpenCensus compatibility
  ([#3015](https://github.com/open-telemetry/opentelemetry-specification/pull/3015)).

### OpenTelemetry Protocol

- Add table for OTLP/HTTP response code and client retry recommendation
  ([#3028](https://github.com/open-telemetry/opentelemetry-specification/pull/3028))
- Remove spaces from example exporter User-Agent header to conform to RFC7231 & RFC7230.
  [#3052](https://github.com/open-telemetry/opentelemetry-specification/pull/3052)

### SDK Configuration

- Rename knowns values for "OTEL_METRICS_EXEMPLAR_FILTER" to "always_on",
  "always_off" and "trace_based".
  ([#2919](https://github.com/open-telemetry/opentelemetry-specification/pull/2919))

### Telemetry Schemas

- No changes.

### Common

- No changes.

## v1.16.0 (2022-12-08)

### Context

- No changes.

### Traces

- No changes.

### Metrics

- Define Experimental MetricProducer as a third-party provider of metric data to MetricReaders.
  ([#2951](https://github.com/open-telemetry/opentelemetry-specification/pull/2951))
- Add OTLP exporter temporality preference named "LowMemory" which
  configures Synchronous Counter and Histogram instruments to use
  Delta aggregation temporality, which allows them to shed memory
  following a cardinality explosion, thus use less memory.
  ([#2961](https://github.com/open-telemetry/opentelemetry-specification/pull/2961))

### Logs

- Clarification on what an Event is, and what the event.domain and event.name attributes represent
  ([#2848](https://github.com/open-telemetry/opentelemetry-specification/pull/2848))
- Move `event.domain` from InstrumentationScope attributes to LogRecord
  attributes.
  ([#2940](https://github.com/open-telemetry/opentelemetry-specification/pull/2940))
- Split out Event API from Log API
  ([#2941](https://github.com/open-telemetry/opentelemetry-specification/pull/2941))
- Clarify data modification in `LogRecordProcessor`.
  ([#2969](https://github.com/open-telemetry/opentelemetry-specification/pull/2969))
- Make sure it is very clear we are not building a Logging API.
  ([#2966](https://github.com/open-telemetry/opentelemetry-specification/pull/2966))

### Resource

- Extend Cloud Platform Enum with OpenShift entry for all supported cloud providers.
  ([#2985](https://github.com/open-telemetry/opentelemetry-specification/pull/2985))

### Semantic Conventions

- Add `process.runtime.jvm.gc.duration` metric to semantic conventions.
  ([#2903](https://github.com/open-telemetry/opentelemetry-specification/pull/2903))
- Make http.status_code metric attribute an int.
  ([#2943](https://github.com/open-telemetry/opentelemetry-specification/pull/2943))
- Add IBM Cloud as a cloud provider.
  ([#2965](https://github.com/open-telemetry/opentelemetry-specification/pull/2965))
- Add semantic conventions for Feature Flags
  ([#2529](https://github.com/open-telemetry/opentelemetry-specification/pull/2529))
- Rename `rpc.request.metadata.<key>` and `rpc.response.metadata.<key>` to
  `rpc.grpc.request.metadata.<key>` and `rpc.grpc.response.metadata.<key>`
  ([#2981](https://github.com/open-telemetry/opentelemetry-specification/pull/2981))
- List the machine-id as potential source for a unique host.id
  ([#2978](https://github.com/open-telemetry/opentelemetry-specification/pull/2978))
- Add `messaging.kafka.message.offset` attribute.
  ([#2982](https://github.com/open-telemetry/opentelemetry-specification/pull/2982))
- Update hardware metrics to use `direction` as per general semantic conventions
  ([#2942](https://github.com/open-telemetry/opentelemetry-specification/pull/2942))

### Compatibility

- Add OpenCensus metric bridge specification.
  ([#2979](https://github.com/open-telemetry/opentelemetry-specification/pull/2979))

### OpenTelemetry Protocol

- No changes.

### SDK Configuration

- Specify handling of invalid numeric environment variables
  ([#2963](https://github.com/open-telemetry/opentelemetry-specification/pull/2963))

### Telemetry Schemas

- No changes.

### Common

- No changes.

## v1.15.0 (2022-11-09)

### Context

- No changes.

### Traces

- Rename `http.retry_count` to `http.resend_count` and clarify its meaning.
  ([#2743](https://github.com/open-telemetry/opentelemetry-specification/pull/2743))

### Metrics

- Handle duplicate description comments during Prometheus conversion.
  ([#2890](https://github.com/open-telemetry/opentelemetry-specification/pull/2890))
- Allow to configure min/max recording in the exponential histogram aggregation.
  ([#2904](https://github.com/open-telemetry/opentelemetry-specification/pull/2904))
- Add table of instrument additive property
  ([#2906](https://github.com/open-telemetry/opentelemetry-specification/pull/2906))

### Logs

- Add `Context` as argument to `LogRecordProcessor#onEmit`.
  ([#2927](https://github.com/open-telemetry/opentelemetry-specification/pull/2927))

### Resource

- No changes.

### Semantic Conventions

- Change to messaging.kafka.max.lag from UpDownCounter to Gauge (and rename it)
  ([#2837](https://github.com/open-telemetry/opentelemetry-specification/pull/2837))
- Add daemon attribute to jvm threads metric
  ([#2828](https://github.com/open-telemetry/opentelemetry-specification/pull/2828))
- Add gRPC request and response metadata semantic conventions
  ([#2874](https://github.com/open-telemetry/opentelemetry-specification/pull/2874))
- Add `process.paging.faults` metric to semantic conventions
  ([#2827](https://github.com/open-telemetry/opentelemetry-specification/pull/2827))
- Define semantic conventions yaml for non-otlp conventions
  ([#2850](https://github.com/open-telemetry/opentelemetry-specification/pull/2850))
- Add more semantic convetion attributes of Apache RocketMQ
  ([#2881](https://github.com/open-telemetry/opentelemetry-specification/pull/2881))
- Add `process.runtime.jvm.memory.usage_after_last_gc` metric to semantic conventions.
  ([#2901](https://github.com/open-telemetry/opentelemetry-specification/pull/2901))

### Compatibility

- Specify how Prometheus exporters and receivers handle instrumentation scope.
  ([#2703](https://github.com/open-telemetry/opentelemetry-specification/pull/2703)).

### OpenTelemetry Protocol

- Clarify that lowerCamelCase field names MUST be used for OTLP/JSON
  ([#2829](https://github.com/open-telemetry/opentelemetry-specification/pull/2829))

### SDK Configuration

- No changes.

### Telemetry Schemas

- No changes.

### Common

- Clarify that Scope is defined at build time
  ([#2878](https://github.com/open-telemetry/opentelemetry-specification/pull/2878))

## v1.14.0 (2022-10-04)

### Context

- No changes.

### Traces

- No changes.

### Metrics

- Changed the default buckets for Explicit Bucket Histogram to better match the
  official Prometheus clients.
  ([#2770](https://github.com/open-telemetry/opentelemetry-specification/pull/2770)).
- Fix OpenMetrics valid label keys, and specify prometheus conversion for metric name.
  ([#2788](https://github.com/open-telemetry/opentelemetry-specification/pull/2788))

### Logs

- Add environment variables for configuring the `BatchLogRecordProcessor`.
  ([#2785](https://github.com/open-telemetry/opentelemetry-specification/pull/2785))
- Fix inconsistencies in log README
  ([#2800](https://github.com/open-telemetry/opentelemetry-specification/pull/2800)).

### Resource

- Add `browser.mobile` and `browser.language` resource attributes
  ([#2761](https://github.com/open-telemetry/opentelemetry-specification/pull/2761))

### Semantic Conventions

- Add `process.context_switches`, and `process.open_file_descriptors`, to the
  metrics semantic conventions
  ([#2706](https://github.com/open-telemetry/opentelemetry-specification/pull/2706))
- Add exceptions to the logs semantic conventions
  ([#2819](https://github.com/open-telemetry/opentelemetry-specification/pull/2819))
- Make context propagation requirements explicit for messaging semantic conventions
  ([#2750](https://github.com/open-telemetry/opentelemetry-specification/pull/2750)).
- Update http metrics to use `http.route` instead of `http.target` for servers,
  drop `http.url` for clients
  ([#2818](https://github.com/open-telemetry/opentelemetry-specification/pull/2818)).

### Compatibility

- No changes.

### OpenTelemetry Protocol

- Add user agent to OTLP exporter specification
  ([#2684](https://github.com/open-telemetry/opentelemetry-specification/pull/2684))
- Prohibit usage of enum value name strings in OTLP/JSON
  ([#2758](https://github.com/open-telemetry/opentelemetry-specification/pull/2758))
- Clarify that unknown fields must be ignored when receiving OTLP/JSON
  ([#2816](https://github.com/open-telemetry/opentelemetry-specification/pull/2816))
- Add OTLP exporter user agent to the spec compliance matrix
  ([#2842](https://github.com/open-telemetry/opentelemetry-specification/pull/2842)).

### SDK Configuration

- Add the OTEL_SDK_DISABLED environment variable to the SDK configuration.
  ([2679](https://github.com/open-telemetry/opentelemetry-specification/pull/2679))
- Add the definition of a Boolean environment variable
  ([#2755](https://github.com/open-telemetry/opentelemetry-specification/pull/2755)).

### Telemetry Schemas

- No changes.

### Common

- No changes.

## v1.13.0 (2022-09-19)

### Context

- No changes.

### Traces

- Clarify the return of `Export(batch)` in the Batch Span Processor and exporter concurrency
  ([#2452](https://github.com/open-telemetry/opentelemetry-specification/pull/2452))
- Clarify that Context should not be mutable when setting a span
  ([#2637](https://github.com/open-telemetry/opentelemetry-specification/pull/2637))
- Clarify that `ForceFlush` is a required method on `SpanExporter` interface
  ([#2654](https://github.com/open-telemetry/opentelemetry-specification/pull/2654))

### Metrics

- Add experimental `OTEL_EXPORTER_OTLP_DEFAULT_HISTOGRAM_AGGREGATION` variable for
  configuring default histogram aggregation of OTLP metric exporter
  ([#2619](https://github.com/open-telemetry/opentelemetry-specification/pull/2619))
- Clarify async instrument callback identity
  ([#2538](https://github.com/open-telemetry/opentelemetry-specification/pull/2538))
- Prometheus export: Only monotonic sum are counters (with `_total`)
  ([#2644](https://github.com/open-telemetry/opentelemetry-specification/pull/2644))
- [OM/OTLP] Use `_created` for StartTimeUnixNano and vice-versa
  ([#2645](https://github.com/open-telemetry/opentelemetry-specification/pull/2645))
- Prometheus compatibility: use target_info metric instead of "target" info MF
  ([#2701](https://github.com/open-telemetry/opentelemetry-specification/pull/2701))
- Add optional Zero Threshold for Exponential Histograms to the metrics data model
  ([#2665](https://github.com/open-telemetry/opentelemetry-specification/pull/2665))
- Change the inclusivity of exponential histogram bounds
  ([#2633](https://github.com/open-telemetry/opentelemetry-specification/pull/2633))
- Add `process.threads` host metric semantic convention.
  ([#2705](https://github.com/open-telemetry/opentelemetry-specification/pull/2705)).

### Logs

- Update log SDK to allow log processors to mutate log records
  ([#2681](https://github.com/open-telemetry/opentelemetry-specification/pull/2681)).
- Add experimental Events and Logs API specification
  ([#2676](https://github.com/open-telemetry/opentelemetry-specification/pull/2676))
- Align log SDK and API component naming
  ([#2768](https://github.com/open-telemetry/opentelemetry-specification/pull/2768)).
- Add the signal-specific OTEL_EXPORTER_OTLP_LOGS_* environment variables
  ([#2782](https://github.com/open-telemetry/opentelemetry-specification/pull/2782)).

### Resource

- Update the version of the W3C Baggage specification used for `OTEL_RESOURCE_ATTRIBUTES`
  ([#2670](https://github.com/open-telemetry/opentelemetry-specification/pull/2670))

### Semantic Conventions

- Add `net.app.protocol.*` attributes
  ([#2602](https://github.com/open-telemetry/opentelemetry-specification/pull/2602))
- Add network metrics to process semantic conventions
  ([#2556](https://github.com/open-telemetry/opentelemetry-specification/pull/2556))
- Adopt attribute requirement levels in semantic conventions
  ([#2594](https://github.com/open-telemetry/opentelemetry-specification/pull/2594))
- Add semantic conventions for GraphQL
  ([#2456](https://github.com/open-telemetry/opentelemetry-specification/pull/2456))
- Change `cloudevents.event_spec_version` and `cloudevents.event_type` level from `required` to `recommended`
  ([#2618](https://github.com/open-telemetry/opentelemetry-specification/pull/2618))
- Change `faas.document.time` and `faas.time` level from `required` to `recommended`
  ([#2627](https://github.com/open-telemetry/opentelemetry-specification/pull/2627))
- Add `rpc.grpc.status_code` to RPC metric semantic conventions
  ([#2604](https://github.com/open-telemetry/opentelemetry-specification/pull/2604))
- Add `http.*.*.size` metric semantic conventions for tracking size of requests
  / responses for http servers / clients
  ([#2588](https://github.com/open-telemetry/opentelemetry-specification/pull/2588))
- BREAKING: rename `net.peer.ip` to `net.sock.peer.addr`, `net.host.ip` to `net.sock.host.addr`,
  `net.peer.name` to `net.sock.peer.name` for socket-level instrumentation.
  Define socket-level attributes and clarify logical peer and host attributes meaning
  ([#2594](https://github.com/open-telemetry/opentelemetry-specification/pull/2594))
- Add semantic conventions for JVM buffer pool usage
  ([#2650](https://github.com/open-telemetry/opentelemetry-specification/pull/2650))
- Improve the definition of `state` attribute for metric `system.network.connections`
  ([#2663](https://github.com/open-telemetry/opentelemetry-specification/pull/2663))
- Add `process.parent_pid` attribute for use in reporting parent process id (PID)
  ([#2691](https://github.com/open-telemetry/opentelemetry-specification/pull/2691))
- Add OpenSearch to db.system semantic conventions
  ([#2718](https://github.com/open-telemetry/opentelemetry-specification/pull/2718))
- Clarify when "count" is used instead of pluralization
  ([#2613](https://github.com/open-telemetry/opentelemetry-specification/pull/2613))
- Add the convention 'type' to the YAML definitions for all existing semantic conventions
  ([#2693](https://github.com/open-telemetry/opentelemetry-specification/pull/2693))
- Remove alternative attribute sets from HTTP semantic conventions
  ([#2469](https://github.com/open-telemetry/opentelemetry-specification/pull/2469))

### Compatibility

- No changes.

### OpenTelemetry Protocol

- Add support for partial success in an OTLP export response
  ([#2696](https://github.com/open-telemetry/opentelemetry-specification/pull/2696))

### SDK Configuration

- Mark `OTEL_METRIC_EXPORT_INTERVAL`, `OTEL_METRIC_EXPORT_TIMEOUT`
  environment variables as Stable
  ([#2658](https://github.com/open-telemetry/opentelemetry-specification/pull/2658))

### Telemetry Schemas

- Introduce "split" metric schema transformation
  ([#2653](https://github.com/open-telemetry/opentelemetry-specification/pull/2653))

### Common

- Introduce Instrumentation Scope Attributes
  ([#2579](https://github.com/open-telemetry/opentelemetry-specification/pull/2579))
  - Define Instrumentation Scope Attributes as non identifiers
    ([#2789](https://github.com/open-telemetry/opentelemetry-specification/pull/2789))

## v1.12.0 (2022-06-10)

### Context

- No changes.

### Traces

- No changes.

### Metrics

- Clarify that API support for multi-instrument callbacks is permitted.
  ([#2263](https://github.com/open-telemetry/opentelemetry-specification/pull/2263)).
- Clarify SDK behavior when view conflicts are present
  ([#2462](https://github.com/open-telemetry/opentelemetry-specification/pull/2462)).
- Clarify MetricReader.Collect result
  ([#2495](https://github.com/open-telemetry/opentelemetry-specification/pull/2495)).
- Specify optional support for an Exponential Histogram Aggregation.
  ([#2252](https://github.com/open-telemetry/opentelemetry-specification/pull/2252))
- Update Prometheus Sums for handling delta counter case
  ([#2570](https://github.com/open-telemetry/opentelemetry-specification/pull/2570)).
- Supplementary guidance for metrics additive property
  ([#2571](https://github.com/open-telemetry/opentelemetry-specification/pull/2571)).

### Logs

- OTLP Logs are now Stable
  ([#2565](https://github.com/open-telemetry/opentelemetry-specification/pull/2565))

### Resource

- No changes.

### Semantic Conventions

- Add semantic conventions for JVM CPU metrics
  ([#2292](https://github.com/open-telemetry/opentelemetry-specification/pull/2292))
- Add details for FaaS conventions for Azure Functions and allow FaaS/Cloud
  resources as span attributes on incoming FaaS spans
  ([#2502](https://github.com/open-telemetry/opentelemetry-specification/pull/2502))
- Define attribute requirement levels
  ([#2522](https://github.com/open-telemetry/opentelemetry-specification/pull/2522))
- Initial addition of Kafka metrics
  ([#2485](https://github.com/open-telemetry/opentelemetry-specification/pull/2485)).
- Add semantic conventions for Kafka consumer metrics
  ([#2536](https://github.com/open-telemetry/opentelemetry-specification/pull/2536))
- Add database connection pool metrics semantic conventions
  ([#2273](https://github.com/open-telemetry/opentelemetry-specification/pull/2273)).
- Specify how to obtain a Ruby thread's id
  ([#2508](https://github.com/open-telemetry/opentelemetry-specification/pull/2508)).
- Refactor jvm classes semantic conventions
  ([#2550](https://github.com/open-telemetry/opentelemetry-specification/pull/2550)).
- Add browser.* attributes
  ([#2353](https://github.com/open-telemetry/opentelemetry-specification/pull/2353)).
- Change JVM runtime metric `process.runtime.jvm.memory.max`
  to `process.runtime.jvm.memory.limit`
  ([#2605](https://github.com/open-telemetry/opentelemetry-specification/pull/2605)).
- Add semantic conventions for hardware metrics
  ([#2518](https://github.com/open-telemetry/opentelemetry-specification/pull/2518)).

### Compatibility

- No changes.

### OpenTelemetry Protocol

- No changes.

### SDK Configuration

- No changes.

### Telemetry Schemas

- No changes.

### Common

- Move non-otlp.md to common directory
  ([#2587](https://github.com/open-telemetry/opentelemetry-specification/pull/2587)).

## v1.11.0 (2022-05-04)

### Context

- No changes.

### Traces

- No changes.

### Metrics

- Clarify that API support for multi-instrument callbacks is permitted.
  ([#2263](https://github.com/open-telemetry/opentelemetry-specification/pull/2263)).
- Drop histogram aggregation, default to explicit bucket histogram
  ([#2429](https://github.com/open-telemetry/opentelemetry-specification/pull/2429))
- Clarify SDK behavior when view conflicts are present
  ([#2462](https://github.com/open-telemetry/opentelemetry-specification/pull/2462)).
- Add support for exemplars on OpenMetrics counters
  ([#2483](https://github.com/open-telemetry/opentelemetry-specification/pull/2483))
- Clarify MetricReader.Collect result
  ([#2495](https://github.com/open-telemetry/opentelemetry-specification/pull/2495)).
- Add database connection pool metrics semantic conventions
  ([#2273](https://github.com/open-telemetry/opentelemetry-specification/pull/2273)).

### Logs

- Update `com.google.*` to `gcp.*` in logs data model
  ([#2514](https://github.com/open-telemetry/opentelemetry-specification/pull/2514)).

### Resource

- No changes.

### Semantic Conventions

- Note added that `net.peer.name` SHOULD NOT be set if capturing it would require an
  extra reverse DNS lookup. And moved `net.peer.name` from common http attributes to
  just client http attributes.
  ([#2446](https://github.com/open-telemetry/opentelemetry-specification/pull/2446))
- Add `net.host.name` and `net.host.ip` conventions for rpc server spans.
  ([#2447](https://github.com/open-telemetry/opentelemetry-specification/pull/2447))
- Allow all metric conventions to be either synchronous or asynchronous.
  ([#2458](https://github.com/open-telemetry/opentelemetry-specification/pull/2458)
- Update JVM metrics with JMX Gatherer values
  ([#2478](https://github.com/open-telemetry/opentelemetry-specification/pull/2478))
- Add HTTP/3
  ([#2507](https://github.com/open-telemetry/opentelemetry-specification/pull/2507))
- Map SunOS to solaris for os.type resource attribute
  ([#2509](https://github.com/open-telemetry/opentelemetry-specification/pull/2509))

### Compatibility

- No changes.

### OpenTelemetry Protocol

- Clarify gRPC insecure option ([#2476](https://github.com/open-telemetry/opentelemetry-specification/pull/2476))
- Specify that OTLP/gRPC clients should retry on `RESOURCE_EXHAUSTED` code only if the server signals backpressure to indicate a possible recovery.
  ([#2480](https://github.com/open-telemetry/opentelemetry-specification/pull/2480))

### SDK Configuration

- No changes.

### Telemetry Schemas

- No changes.

### Common

- Define semantic conventions and instrumentation stability.
  ([#2180](https://github.com/open-telemetry/opentelemetry-specification/pull/2180))
- Loosen requirement for a major version bump
  ([#2510](https://github.com/open-telemetry/opentelemetry-specification/pull/2510)).

## v1.10.0 (2022-04-01)

### Context

- No changes.

### Traces

- Introduce the concept of Instrumentation Scope to replace/extend Instrumentation
  Library. The Tracer is now associated with Instrumentation Scope
  ([#2276](https://github.com/open-telemetry/opentelemetry-specification/pull/2276)).
- Add `OTEL_EXPORTER_JAEGER_PROTOCOL` environment variable to select the protocol
  used by the Jaeger exporter.
  ([#2341](https://github.com/open-telemetry/opentelemetry-specification/pull/2341))
- Add documentation REQUIREMENT for adding attributes at span creation.
  ([#2383](https://github.com/open-telemetry/opentelemetry-specification/pull/2383)).

### Metrics

- Initial Prometheus <-> OTLP datamodel specification
  ([#2266](https://github.com/open-telemetry/opentelemetry-specification/pull/2266))
- Introduce the concept of Instrumentation Scope to replace/extend Instrumentation
  Library. The Meter is now associated with Instrumentation Scope
  ([#2276](https://github.com/open-telemetry/opentelemetry-specification/pull/2276)).
- Specify the behavior of duplicate instrumentation registration in the API, specify
  duplicate conflicts in the data model, specify how the SDK is meant to report and
  assist the user when these conflicts arise.
  ([#2317](https://github.com/open-telemetry/opentelemetry-specification/pull/2317)).
- Clarify that expectations for user callback behavior are documentation REQUIREMENTs.
  ([#2361](https://github.com/open-telemetry/opentelemetry-specification/pull/2361)).
- Specify how to handle prometheus exemplar timestamp and attributes
  ([#2376](https://github.com/open-telemetry/opentelemetry-specification/pull/2376))
- Clarify that the periodic metric reader is the default metric reader to be
  paired with push metric exporters (OTLP, stdout, in-memory)
  ([#2379](https://github.com/open-telemetry/opentelemetry-specification/pull/2379)).
- Convert OpenMetrics Info and StateSet metrics to non-monotonic sums
  ([#2380](https://github.com/open-telemetry/opentelemetry-specification/pull/2380))
- Clarify that MetricReader has one-to-one mapping to MeterProvider.
  ([#2406](https://github.com/open-telemetry/opentelemetry-specification/pull/2406)).
- For prometheus metrics without sums, leave the sum unset
  ([#2413](https://github.com/open-telemetry/opentelemetry-specification/pull/2413))
- Specify default configuration for a periodic metric reader that is associated with
  the stdout metric exporter.
  ([#2415](https://github.com/open-telemetry/opentelemetry-specification/pull/2415)).
- Clarify the manner in which aggregation and temporality preferences
  are encoded via MetricReader parameters "on the basis of instrument
  kind".  Rename the environment variable
  `OTEL_EXPORTER_OTLP_METRICS_TEMPORALITY_PREFERENCE` used to set the
  preference to be used when auto-configuring an OTLP Exporter,
  defaults to CUMULATIVE, with DELTA an option that makes Counter,
  Asynchronous Counter, and Histogram instruments choose Delta
  temporality by default.
  ([#2404](https://github.com/open-telemetry/opentelemetry-specification/pull/2404)).
- Clarify that instruments are enabled by default, even when Views are configured.
  Require support for the match-all View expression having `name=*` to support
  disabling instruments by default.
  ([#2417](https://github.com/open-telemetry/opentelemetry-specification/pull/2417)).
- Mark Metrics SDK spec as Mixed, with most components moving to Stable, while
  Exemplar remaining Feature-freeze.
  ([#2304](https://github.com/open-telemetry/opentelemetry-specification/pull/2304))
- Clarify how metric metadata and type suffixes are handled
  ([#2440](https://github.com/open-telemetry/opentelemetry-specification/pull/2440))

### Logs

- Add draft logging library SDK specification
  ([#2328](https://github.com/open-telemetry/opentelemetry-specification/pull/2328))
- Add InstrumentationScope/Logger Name to log data model
  ([#2359](https://github.com/open-telemetry/opentelemetry-specification/pull/2359))
- Remove `flush` method on LogEmitter
  ([#2405](https://github.com/open-telemetry/opentelemetry-specification/pull/2405))
- Declare Log Data Model Stable
  ([#2387](https://github.com/open-telemetry/opentelemetry-specification/pull/2387))

### Resource

- No changes.

### Semantic Conventions

- Define span structure for HTTP retries and redirects.
  ([#2078](https://github.com/open-telemetry/opentelemetry-specification/pull/2078))
- Changed `rpc.system` to an enum (allowing custom values), and changed the
  `rpc.system` value for .NET WCF from `wcf` to `dotnet_wcf`.
  ([#2377](https://github.com/open-telemetry/opentelemetry-specification/pull/2377))
- Define JavaScript runtime semantic conventions.
  ([#2290](https://github.com/open-telemetry/opentelemetry-specification/pull/2290))
- Add semantic conventions for [CloudEvents](https://cloudevents.io).
  ([#1978](https://github.com/open-telemetry/opentelemetry-specification/pull/1978))
- Add `process.cpu.utilization` metric.
  ([#2436](https://github.com/open-telemetry/opentelemetry-specification/pull/2436))
- Add `rpc.system` value for Apache Dubbo.
  ([#2453](https://github.com/open-telemetry/opentelemetry-specification/pull/2453))

### Compatibility

- Mark the OpenTracing compatibility section as stable.
  ([#2327](https://github.com/open-telemetry/opentelemetry-specification/pull/2327))

### OpenTelemetry Protocol

- Add experimental JSON serialization format
  ([#2235](https://github.com/open-telemetry/opentelemetry-specification/pull/2235))
- Parameters for private key and its chain added
  ([#2370](https://github.com/open-telemetry/opentelemetry-specification/pull/2370))

### SDK Configuration

- No changes.

### Telemetry Schemas

- No changes.

### Common

- Describe how to convert non-string primitives for protocols which only support strings
  ([#2343](https://github.com/open-telemetry/opentelemetry-specification/pull/2343))
- Add "Mapping Arbitrary Data to OTLP AnyValue" document.
  ([#2385](https://github.com/open-telemetry/opentelemetry-specification/pull/2385))

## v1.9.0 (2022-02-10)

### Context

- No changes.

### Traces

- Clarify `StartSpan` returning the parent as a non-recording Span when no SDK
  is in use.
  ([#2121](https://github.com/open-telemetry/opentelemetry-specification/pull/2121))
- Align Jaeger remote sampler endpoint with OTLP endpoint.
  ([#2246](https://github.com/open-telemetry/opentelemetry-specification/pull/2246))
- Add JaegerRemoteSampler spec.
  ([#2222](https://github.com/open-telemetry/opentelemetry-specification/pull/2222))
- Add support for probability sampling in the OpenTelemetry `tracestate` entry and
  add optional specification for consistent probability sampling.
  ([#2047](https://github.com/open-telemetry/opentelemetry-specification/pull/2047))
- Change description and default value of `OTEL_EXPORTER_JAEGER_ENDPOINT` environment
  variable to point to the correct HTTP port and correct description of
  `OTEL_TRACES_EXPORTER`.
  ([#2333](https://github.com/open-telemetry/opentelemetry-specification/pull/2333))

### Metrics

- Rename None aggregation to Drop.
  ([#2101](https://github.com/open-telemetry/opentelemetry-specification/pull/2101))
- Add details to the Prometheus Exporter requirements.
  ([#2124](https://github.com/open-telemetry/opentelemetry-specification/pull/2124))
- Consolidate the aggregation/aggregator term.
  ([#2153](https://github.com/open-telemetry/opentelemetry-specification/pull/2153))
- Remove the concept of supported temporality, keep preferred.
  ([#2154](https://github.com/open-telemetry/opentelemetry-specification/pull/2154))
- Rename extra dimensions to extra attributes.
  ([#2162](https://github.com/open-telemetry/opentelemetry-specification/pull/2162))
- Mark In-memory, OTLP and Stdout exporter specs as Stable.
  ([#2175](https://github.com/open-telemetry/opentelemetry-specification/pull/2175))
- Remove usage of baggage in View from initial SDK specification.
  ([#2215](https://github.com/open-telemetry/opentelemetry-specification/pull/2215))
- Add to the supplemental guidelines for metric SDK authors text about implementing
  attribute-removal Views for asynchronous instruments.
  ([#2208](https://github.com/open-telemetry/opentelemetry-specification/pull/2208))
- Clarify integer count instrument units.
  ([#2210](https://github.com/open-telemetry/opentelemetry-specification/pull/2210))
- Use UCUM units in Metrics Semantic Conventions.
  ([#2199](https://github.com/open-telemetry/opentelemetry-specification/pull/2199))
- Add semantic conventions for process metrics.
  [#2032](https://github.com/open-telemetry/opentelemetry-specification/pull/2061)
- Changed default Prometheus Exporter host from `0.0.0.0` to `localhost`.
  ([#2282](https://github.com/open-telemetry/opentelemetry-specification/pull/2282))
- Clarified wildcard and predicate support in metrics SDK View API.
  ([#2325](https://github.com/open-telemetry/opentelemetry-specification/pull/2325))
- Changed the Exemplar wording, exemplar should be turned off by default.
  ([#2414](https://github.com/open-telemetry/opentelemetry-specification/pull/2414))

### Logs

- Fix attributes names in Google Cloud Logging mapping.
  ([#2093](https://github.com/open-telemetry/opentelemetry-specification/pull/2093))
- Add OTEL_LOGS_EXPORTER environment variable.
  ([#2196](https://github.com/open-telemetry/opentelemetry-specification/pull/2196))
- Added ObservedTimestamp to the Log Data Model.
  ([#2184](https://github.com/open-telemetry/opentelemetry-specification/pull/2184))
- Change mapping for log_name of Google Cloud Logging.
  ([#2092](https://github.com/open-telemetry/opentelemetry-specification/pull/2092))
- Drop Log name.
  field ([#2271](https://github.com/open-telemetry/opentelemetry-specification/pull/2271))

### Resource

- No changes.

### Semantic Conventions

- Align runtime metric and resource namespaces
  ([#2112](https://github.com/open-telemetry/opentelemetry-specification/pull/2112))
- Prohibit usage of retired names in semantic conventions.
  ([#2191](https://github.com/open-telemetry/opentelemetry-specification/pull/2191))
- Add `device.manufacturer` to describe mobile device manufacturers.
  ([2100](https://github.com/open-telemetry/opentelemetry-specification/pull/2100))
- Change golang namespace to 'go', rather than 'gc'
  ([#2262](https://github.com/open-telemetry/opentelemetry-specification/pull/2262))
- Add JVM memory runtime semantic
  conventions. ([#2272](https://github.com/open-telemetry/opentelemetry-specification/pull/2272))
- Add opentracing.ref_type semantic convention.
  ([#2297](https://github.com/open-telemetry/opentelemetry-specification/pull/2297))

### Compatibility

- Simplify Baggage handling in the OpenTracing Shim layer.
  ([#2194](https://github.com/open-telemetry/opentelemetry-specification/pull/2194))
- State that ONLY error mapping can happen in the OpenTracing Shim layer.
  ([#2148](https://github.com/open-telemetry/opentelemetry-specification/pull/2148))
- Define the instrumentation library name for the OpenTracing Shim.
  ([#2227](https://github.com/open-telemetry/opentelemetry-specification/pull/2227))
- Add a Start Span section to the OpenTracing Shim.
  ([#2228](https://github.com/open-telemetry/opentelemetry-specification/pull/2228))

### OpenTelemetry Protocol

- Rename `OTEL_EXPORTER_OTLP_SPAN_INSECURE` to `OTEL_EXPORTER_OTLP_TRACES_INSECURE` and
  `OTEL_EXPORTER_OTLP_METRIC_INSECURE` to `OTEL_EXPORTER_OTLP_METRICS_INSECURE`
  so they match the naming of all other OTLP environment variables.
  ([#2240](https://github.com/open-telemetry/opentelemetry-specification/pull/2240))

### SDK Configuration

- No changes.

### Telemetry Schemas

- No changes.

## v1.8.0 (2021-11-12)

### Context

- Add a section for OTel specific values in TraceState.
  ([#1852](https://github.com/open-telemetry/opentelemetry-specification/pull/1852))
- Add `none` as a possible value for `OTEL_PROPAGATORS` to disable context
  propagation.
  ([#2052](https://github.com/open-telemetry/opentelemetry-specification/pull/2052))

### Traces

- No changes.

### Metrics

- Add optional min / max fields to histogram data model.
  ([#1915](https://github.com/open-telemetry/opentelemetry-specification/pull/1915),
  [#1983](https://github.com/open-telemetry/opentelemetry-specification/pull/1983))
- Add exponential histogram to the metrics data model.
  ([#1935](https://github.com/open-telemetry/opentelemetry-specification/pull/1935))
- Add clarifications on how to handle numerical limits.
  ([#2007](https://github.com/open-telemetry/opentelemetry-specification/pull/2007))
- Add environment variables for Periodic exporting MetricReader.
  ([#2038](https://github.com/open-telemetry/opentelemetry-specification/pull/2038))
- Specify that the SDK must support exporters to access meter information.
  ([#2040](https://github.com/open-telemetry/opentelemetry-specification/pull/2040))
- Add clarifications on how to determine aggregation temporality.
  ([#2013](https://github.com/open-telemetry/opentelemetry-specification/pull/2013),
  [#2032](https://github.com/open-telemetry/opentelemetry-specification/pull/2032))
- Mark Metrics API spec as Stable.
  ([#2104](https://github.com/open-telemetry/opentelemetry-specification/pull/2104))
- Clarify, fix and expand documentation sections:
  ([#1966](https://github.com/open-telemetry/opentelemetry-specification/pull/1966)),
  ([#1981](https://github.com/open-telemetry/opentelemetry-specification/pull/1981)),
  ([#1995](https://github.com/open-telemetry/opentelemetry-specification/pull/1995)),
  ([#2002](https://github.com/open-telemetry/opentelemetry-specification/pull/2002)),
  ([#2010](https://github.com/open-telemetry/opentelemetry-specification/pull/2010))

### Logs

- Fix Syslog severity number mapping in the example.
  ([#2091](https://github.com/open-telemetry/opentelemetry-specification/pull/2091))
- Add log.* attributes.
  ([#2022](https://github.com/open-telemetry/opentelemetry-specification/pull/2022))

### Resource

- No changes.

### Semantic Conventions

- Add `k8s.container.restart_count` Resource attribute.
  ([#1945](https://github.com/open-telemetry/opentelemetry-specification/pull/1945))
- Add "IBM z/Architecture" (`s390x`) to `host.arch`
  ([#2055](https://github.com/open-telemetry/opentelemetry-specification/pull/2055))
- BREAKING: Remove db.cassandra.keyspace and db.hbase.namespace, and clarify db.name
  ([#1973](https://github.com/open-telemetry/opentelemetry-specification/pull/1973))
- Add AWS App Runner as a cloud platform
  ([#2004](https://github.com/open-telemetry/opentelemetry-specification/pull/2004))
- Add Tencent Cloud as a cloud provider.
  ([#2006](https://github.com/open-telemetry/opentelemetry-specification/pull/2006))
- Don't set Span.Status for 4xx http status codes for SERVER spans.
  ([#1998](https://github.com/open-telemetry/opentelemetry-specification/pull/1998))
- Add attributes for Apache RocketMQ.
  ([#1904](https://github.com/open-telemetry/opentelemetry-specification/pull/1904))
- Define http tracing attributes provided at span creation time
  ([#1916](https://github.com/open-telemetry/opentelemetry-specification/pull/1916))
- Change meaning and discourage use of `faas.trigger` for FaaS clients (outgoing).
  ([#1921](https://github.com/open-telemetry/opentelemetry-specification/pull/1921))
- Clarify difference between container.name and k8s.container.name
  ([#1980](https://github.com/open-telemetry/opentelemetry-specification/pull/1980))

### Compatibility

- No changes.

### OpenTelemetry Protocol

- Clarify default for OTLP endpoint should, not must, be https
  ([#1997](https://github.com/open-telemetry/opentelemetry-specification/pull/1997))
- Specify the behavior of the OTLP endpoint variables for OTLP/HTTP more strictly
  ([#1975](https://github.com/open-telemetry/opentelemetry-specification/pull/1975),
  [#1985](https://github.com/open-telemetry/opentelemetry-specification/pull/1985))
- Make OTLP/HTTP the recommended default transport ([#1969](https://github.com/open-telemetry/opentelemetry-specification/pull/1969))

### SDK Configuration

- Unset and empty environment variables are equivalent.
  ([#2045](https://github.com/open-telemetry/opentelemetry-specification/pull/2045))

### Telemetry Schemas

Added telemetry schemas documents to the specification ([#2008](https://github.com/open-telemetry/opentelemetry-specification/pull/2008))

## v1.7.0 (2021-09-30)

### Context

- No changes.

### Traces

- Prefer global user defined limits over model-specific default values.
  ([#1893](https://github.com/open-telemetry/opentelemetry-specification/pull/1893))
- Generalize the "message" event to apply to all RPC systems not just gRPC
  ([#1914](https://github.com/open-telemetry/opentelemetry-specification/pull/1914))

### Metrics

- Added Experimental Metrics SDK specification.
  ([#1673](https://github.com/open-telemetry/opentelemetry-specification/pull/1673),
  [#1730](https://github.com/open-telemetry/opentelemetry-specification/pull/1730),
  [#1840](https://github.com/open-telemetry/opentelemetry-specification/pull/1840),
  [#1842](https://github.com/open-telemetry/opentelemetry-specification/pull/1842),
  [#1864](https://github.com/open-telemetry/opentelemetry-specification/pull/1864),
  [#1828](https://github.com/open-telemetry/opentelemetry-specification/pull/1828),
  [#1888](https://github.com/open-telemetry/opentelemetry-specification/pull/1888),
  [#1912](https://github.com/open-telemetry/opentelemetry-specification/pull/1912),
  [#1913](https://github.com/open-telemetry/opentelemetry-specification/pull/1913),
  [#1938](https://github.com/open-telemetry/opentelemetry-specification/pull/1938),
  [#1958](https://github.com/open-telemetry/opentelemetry-specification/pull/1958))
- Add FaaS metrics semantic conventions ([#1736](https://github.com/open-telemetry/opentelemetry-specification/pull/1736))
- Update env variable values to match other env variables
  ([#1965](https://github.com/open-telemetry/opentelemetry-specification/pull/1965))

### Logs

- No changes.

### Resource

- Exempt Resource from attribute limits.
  ([#1892](https://github.com/open-telemetry/opentelemetry-specification/pull/1892))

### Semantic Conventions

- BREAKING: Change enum member IDs to lowercase without spaces, not starting with numbers.
  Change values of `net.host.connection.subtype` to match.
  ([#1863](https://github.com/open-telemetry/opentelemetry-specification/pull/1863))
- Lambda instrumentations should check if X-Ray parent context is valid
  ([#1867](https://github.com/open-telemetry/opentelemetry-specification/pull/1867))
- Update YAML definitions for events
  ([#1843](https://github.com/open-telemetry/opentelemetry-specification/pull/1843)):
  - Mark exception as semconv type "event".
  - Add YAML definitions for grpc events.
- Add `messaging.consumer_id` to differentiate between message consumers.
  ([#1810](https://github.com/open-telemetry/opentelemetry-specification/pull/1810))
- Clarifications for `http.client_ip` and `http.host`.
  ([#1890](https://github.com/open-telemetry/opentelemetry-specification/pull/1890))
- Add HTTP request and response headers semantic conventions.
  ([#1898](https://github.com/open-telemetry/opentelemetry-specification/pull/1898))

### Compatibility

- No changes.

### OpenTelemetry Protocol

- Add environment variables for configuring the OTLP exporter protocol (`grpc`, `http/protobuf`, `http/json`) ([#1880](https://github.com/open-telemetry/opentelemetry-specification/pull/1880))
- Allow implementations to use their own default for OTLP compression, with `none` denotating no compression
  ([#1923](https://github.com/open-telemetry/opentelemetry-specification/pull/1923))
- Clarify OTLP server components MUST support none/gzip compression
  ([#1955](https://github.com/open-telemetry/opentelemetry-specification/pull/1955))
- Change OTLP/HTTP port from 4317 to 4318 ([#1970](https://github.com/open-telemetry/opentelemetry-specification/pull/1970))

### SDK Configuration

- Change default value for OTEL_EXPORTER_JAEGER_AGENT_PORT to 6831.
  ([#1812](https://github.com/open-telemetry/opentelemetry-specification/pull/1812))
- See also the changes for OTLP configuration listed under "OpenTelemetry Protocol" above.

## v1.6.0 (2021-08-06)

### Context

- No changes.

### Traces

- Add generalized attribute count and attribute value length limits and relevant
  environment variables.
  ([#1130](https://github.com/open-telemetry/opentelemetry-specification/pull/1130))
- Adding environment variables for event and link attribute limits. ([#1751](https://github.com/open-telemetry/opentelemetry-specification/pull/1751))
- Adding SDK configuration for Jaeger remote sampler ([#1791](https://github.com/open-telemetry/opentelemetry-specification/pull/1791))

### Metrics

- Metrics API specification Feature-freeze.
  ([#1833](https://github.com/open-telemetry/opentelemetry-specification/pull/1833))
- Remove MetricProcessor from the SDK spec (for now)
  ([#1840](https://github.com/open-telemetry/opentelemetry-specification/pull/1840))

### Logs

- No changes.

### Resource

- No changes.

### Semantic Conventions

- Add mobile-related network state: `net.host.connection.type`, `net.host.connection.subtype` & `net.host.carrier.*` [#1647](https://github.com/open-telemetry/opentelemetry-specification/issues/1647)
- Adding alibaba cloud as a cloud provider.
  ([#1831](https://github.com/open-telemetry/opentelemetry-specification/pull/1831))

### Compatibility

- No changes.

### OpenTelemetry Protocol

- Allow for OTLP/gRPC exporters to handle endpoint configuration without a scheme while still requiring them to support an endpoint configuration that includes a scheme of `http` or `https`. Reintroduce the insecure configuration option for OTLP/gRPC exporters. ([#1729](https://github.com/open-telemetry/opentelemetry-specification/pull/1729))
- Adding requirement to implement at least one of two transports: `grpc` or `http/protobuf`.
  ([#1790](https://github.com/open-telemetry/opentelemetry-specification/pull/1790/files))

### SDK Configuration

- No changes.

## v1.5.0 (2021-07-08)

### Context

- No changes.

### Traces

- Adding environment variables for event and link attribute limits.
  ([#1751](https://github.com/open-telemetry/opentelemetry-specification/pull/1751))
- Clarify some details about span kind and the meanings of the values.
  ([#1738](https://github.com/open-telemetry/opentelemetry-specification/pull/1738))
- Clarify meaning of the Certificate File option.
  ([#1803](https://github.com/open-telemetry/opentelemetry-specification/pull/1803))
- Adding environment variables for event and link attribute limits. ([#1751](https://github.com/open-telemetry/opentelemetry-specification/pull/1751))

### Metrics

- Clarify the limit on the instrument unit.
  ([#1762](https://github.com/open-telemetry/opentelemetry-specification/pull/1762))

### Logs

- Declare OTLP Logs Beta. ([#1741](https://github.com/open-telemetry/opentelemetry-specification/pull/1741))

### Resource

- No changes.

### Semantic Conventions

- Clean up FaaS semantic conventions, add `aws.lambda.invoked_arn`.
  ([#1781](https://github.com/open-telemetry/opentelemetry-specification/pull/1781))
- Remove `rpc.jsonrpc.method`, clarify that `rpc.method` should be used instead.
  ([#1748](https://github.com/open-telemetry/opentelemetry-specification/pull/1748))

### Compatibility

- No changes.

### OpenTelemetry Protocol

- No changes.

### SDK Configuration

- Allow selecting multiple exporters via `OTEL_TRACES_EXPORTER` and `OTEL_METRICS_EXPORTER`
  by using a comma-separated list. ([#1758](https://github.com/open-telemetry/opentelemetry-specification/pull/1758))

## v1.4.0 (2021-06-07)

### Context

- No changes.

### Traces

- Add schema_url support to `Tracer`. ([#1666](https://github.com/open-telemetry/opentelemetry-specification/pull/1666))
- Add Dropped Links Count to non-otlp exporters section ([#1697](https://github.com/open-telemetry/opentelemetry-specification/pull/1697))
- Add note about reporting dropped counts for attributes, events, links. ([#1699](https://github.com/open-telemetry/opentelemetry-specification/pull/1699))

### Metrics

- Add schema_url support to `Meter`. ([#1666](https://github.com/open-telemetry/opentelemetry-specification/pull/1666))
- Adds detail about when to use `StartTimeUnixNano` and handling of unknown start-time resets. ([#1646](https://github.com/open-telemetry/opentelemetry-specification/pull/1646))
- Expand `Gauge` metric description in the data model ([#1661](https://github.com/open-telemetry/opentelemetry-specification/pull/1661))
- Expand `Histogram` metric description in the data model ([#1664](https://github.com/open-telemetry/opentelemetry-specification/pull/1664))
- Added Experimental Metrics API specification.
  ([#1401](https://github.com/open-telemetry/opentelemetry-specification/pull/1401),
  [#1557](https://github.com/open-telemetry/opentelemetry-specification/pull/1557),
  [#1578](https://github.com/open-telemetry/opentelemetry-specification/pull/1578),
  [#1590](https://github.com/open-telemetry/opentelemetry-specification/pull/1590),
  [#1594](https://github.com/open-telemetry/opentelemetry-specification/pull/1594),
  [#1617](https://github.com/open-telemetry/opentelemetry-specification/pull/1617),
  [#1645](https://github.com/open-telemetry/opentelemetry-specification/pull/1645),
  [#1657](https://github.com/open-telemetry/opentelemetry-specification/pull/1657),
  [#1665](https://github.com/open-telemetry/opentelemetry-specification/pull/1665),
  [#1672](https://github.com/open-telemetry/opentelemetry-specification/pull/1672),
  [#1674](https://github.com/open-telemetry/opentelemetry-specification/pull/1674),
  [#1675](https://github.com/open-telemetry/opentelemetry-specification/pull/1675),
  [#1703](https://github.com/open-telemetry/opentelemetry-specification/pull/1703),
  [#1704](https://github.com/open-telemetry/opentelemetry-specification/pull/1704),
  [#1731](https://github.com/open-telemetry/opentelemetry-specification/pull/1731),
  [#1733](https://github.com/open-telemetry/opentelemetry-specification/pull/1733))
- Mark relevant portions of Metrics Data Model stable ([#1728](https://github.com/open-telemetry/opentelemetry-specification/pull/1728))

### Logs

- No changes.

### Resource

- Add schema_url support to `Resource`. ([#1692](https://github.com/open-telemetry/opentelemetry-specification/pull/1692))
- Clarify result of Resource merging and ResourceDetector aggregation in case of error. ([#1726](https://github.com/open-telemetry/opentelemetry-specification/pull/1726))

### Semantic Conventions

- Add JSON RPC specific conventions ([#1643](https://github.com/open-telemetry/opentelemetry-specification/pull/1643)).
- Add Memcached to Database specific conventions ([#1689](https://github.com/open-telemetry/opentelemetry-specification/pull/1689)).
- Add semantic convention attributes for the host device and added OS name and version ([#1596](https://github.com/open-telemetry/opentelemetry-specification/pull/1596)).
- Add CockroachDB to Database specific conventions ([#1725](https://github.com/open-telemetry/opentelemetry-specification/pull/1725)).

### Compatibility

- No changes.

### OpenTelemetry Protocol

- No changes.

### SDK Configuration

- Add `OTEL_SERVICE_NAME` environment variable. ([#1677](https://github.com/open-telemetry/opentelemetry-specification/pull/1677))

## v1.3.0 (2021-05-05)

### Context

- No changes.

### Traces

- `Get Tracer` should use an empty string if the specified `name` is null. ([#1654](https://github.com/open-telemetry/opentelemetry-specification/pull/1654))
- Clarify how to record dropped attribute count in non-OTLP formats. ([#1662](https://github.com/open-telemetry/opentelemetry-specification/pull/1662))

### Metrics

- Expand description of Event Model and Instruments. ([#1614](https://github.com/open-telemetry/opentelemetry-specification/pull/1614))
- Flesh out metric identity and single-write principle. ([#1574](https://github.com/open-telemetry/opentelemetry-specification/pull/1574))
- Expand `Sum` metric description in the data model and delta-to-cumulative handling. ([#1618](https://github.com/open-telemetry/opentelemetry-specification/pull/1618))
- Remove the "Func" name, use "Asynchronous" and "Observable". ([#1645](https://github.com/open-telemetry/opentelemetry-specification/pull/1645))
- Add details to UpDownCounter API. ([#1665](https://github.com/open-telemetry/opentelemetry-specification/pull/1665))
- Add details to Histogram API. ([#1657](https://github.com/open-telemetry/opentelemetry-specification/pull/1657))

### Logs

- Clarify "key/value pair list" vs "map" in Log Data Model. ([#1604](https://github.com/open-telemetry/opentelemetry-specification/pull/1604))

### Semantic Conventions

- Fix the inconsistent formatting of semantic convention enums. ([#1598](https://github.com/open-telemetry/opentelemetry-specification/pull/1598/))
- Add details for filling resource for AWS Lambda. ([#1610](https://github.com/open-telemetry/opentelemetry-specification/pull/1610))
- Add already specified `messaging.rabbitmq.routing_key` span attribute key to the respective YAML file. ([#1651](https://github.com/open-telemetry/opentelemetry-specification/pull/1651))
- Clarify usage of "otel." attribute namespace. ([#1640](https://github.com/open-telemetry/opentelemetry-specification/pull/1640))
- Add possibility to disable `db.statement` via instrumentation configuration. ([#1659](https://github.com/open-telemetry/opentelemetry-specification/pull/1659))

### Compatibility

- No changes.

### OpenTelemetry Protocol

- Fix incorrect table of transient errors. ([#1642](https://github.com/open-telemetry/opentelemetry-specification/pull/1642))
- Clarify that 64 bit integer numbers are decimal strings in OTLP/JSON. ([#1637](https://github.com/open-telemetry/opentelemetry-specification/pull/1637))

### SDK Configuration

- Add `OTEL_EXPORTER_JAEGER_TIMEOUT` environment variable. ([#1612](https://github.com/open-telemetry/opentelemetry-specification/pull/1612))
- Add `OTEL_EXPORTER_ZIPKIN_TIMEOUT` environment variable. ([#1636](https://github.com/open-telemetry/opentelemetry-specification/pull/1636))

## v1.2.0 (2021-04-14)

### Context

- Clarify composite `TextMapPropagator` method required and optional arguments. ([#1541](https://github.com/open-telemetry/opentelemetry-specification/pull/1541))
- Clarify B3 requirements and configuration. ([#1570](https://github.com/open-telemetry/opentelemetry-specification/pull/1570))

### Traces

- Add `ForceFlush` to `Span Exporter` interface ([#1467](https://github.com/open-telemetry/opentelemetry-specification/pull/1467))
- Clarify the description for the `TraceIdRatioBased` sampler needs to include the sampler's sampling ratio. ([#1536](https://github.com/open-telemetry/opentelemetry-specification/pull/1536))
- Define the fallback tracer name for invalid values.
  ([#1534](https://github.com/open-telemetry/opentelemetry-specification/pull/1534))
- Clarify non-blocking requirement from span API End. ([#1555](https://github.com/open-telemetry/opentelemetry-specification/pull/1555))
- Remove the Included Propagators section from trace API specification that was a duplicate of the Propagators Distribution of the context specification. ([#1556](https://github.com/open-telemetry/opentelemetry-specification/pull/1556))
- Remove the Baggage API propagator notes that conflict with the API Propagators Operations section and fix [#1526](https://github.com/open-telemetry/opentelemetry-specification/issues/1526). ([#1575](https://github.com/open-telemetry/opentelemetry-specification/pull/1575))

### Metrics

- Adds new metric data model specification ([#1512](https://github.com/open-telemetry/opentelemetry-specification/pull/1512))

### Semantic Conventions

- Add semantic conventions for AWS SDK operations and DynamoDB ([#1422](https://github.com/open-telemetry/opentelemetry-specification/pull/1422))
- Add details for filling semantic conventions for AWS Lambda ([#1442](https://github.com/open-telemetry/opentelemetry-specification/pull/1442))
- Update semantic conventions to distinguish between int and double ([#1550](https://github.com/open-telemetry/opentelemetry-specification/pull/1550))
- Add semantic convention for AWS ECS task revision ([#1581](https://github.com/open-telemetry/opentelemetry-specification/pull/1581))

### Compatibility

- Add initial OpenTracing compatibility section.
  ([#1101](https://github.com/open-telemetry/opentelemetry-specification/pull/1101))

## v1.1.0 (2021-03-11)

### Traces

- Implementations can ignore links with invalid SpanContext([#1492](https://github.com/open-telemetry/opentelemetry-specification/pull/1492))
- Add `none` as a possible value for OTEL_TRACES_EXPORTER to disable export
  ([#1439](https://github.com/open-telemetry/opentelemetry-specification/pull/1439))
- Add [`ForceFlush`](/specification/trace/sdk.md#forceflush) to SDK's `TracerProvider` ([#1452](https://github.com/open-telemetry/opentelemetry-specification/pull/1452))

### Metrics

- Add `none` as a possible value for OTEL_METRICS_EXPORTER to disable export
  ([#1439](https://github.com/open-telemetry/opentelemetry-specification/pull/1439))

### Logs

### Semantic Conventions

- Add `elasticsearch` to `db.system` semantic conventions ([#1463](https://github.com/open-telemetry/opentelemetry-specification/pull/1463))
- Add `arch` to `host` semantic conventions ([#1483](https://github.com/open-telemetry/opentelemetry-specification/pull/1483))
- Add `runtime` to `container` semantic conventions ([#1482](https://github.com/open-telemetry/opentelemetry-specification/pull/1482))
- Rename `gcp_gke` to `gcp_kubernetes_engine` to have consistency with other
Google products under `cloud.infrastructure_service` ([#1496](https://github.com/open-telemetry/opentelemetry-specification/pull/1496))
- `http.url` MUST NOT contain credentials ([#1502](https://github.com/open-telemetry/opentelemetry-specification/pull/1502))
- Add `aws.eks.cluster.arn` to EKS specific semantic conventions ([#1484](https://github.com/open-telemetry/opentelemetry-specification/pull/1484))
- Rename `zone` to `availability_zone` in `cloud` semantic conventions ([#1495](https://github.com/open-telemetry/opentelemetry-specification/pull/1495))
- Rename `cloud.infrastructure_service` to `cloud.platform` ([#1530](https://github.com/open-telemetry/opentelemetry-specification/pull/1530))
- Add section describing that libraries and the collector should autogenerate
the semantic convention keys. ([#1515](https://github.com/open-telemetry/opentelemetry-specification/pull/1515))

## v1.0.1 (2021-02-11)

- Fix rebase issue for span limit default values ([#1429](https://github.com/open-telemetry/opentelemetry-specification/pull/1429))

## v1.0.0 (2021-02-10)

New:

- Add `cloud.infrastructure_service` resource attribute
  ([#1112](https://github.com/open-telemetry/opentelemetry-specification/pull/1112))
- Add `SpanLimits` as a configuration for the TracerProvider([#1416](https://github.com/open-telemetry/opentelemetry-specification/pull/1416))

Updates:

- Add `http.server.active_requests` to count in-flight HTTP requests
  ([#1378](https://github.com/open-telemetry/opentelemetry-specification/pull/1378))
- Update default limit for span attributes, events, links to 128([#1419](https://github.com/open-telemetry/opentelemetry-specification/pull/1419))
- Update OT Trace propagator environment variable to match latest name([#1406](https://github.com/open-telemetry/opentelemetry-specification/pull/1406))
- Remove Metrics SDK specification to avoid confusion, clarify that Metrics API
  specification is not recommended for client implementation
  ([#1401](https://github.com/open-telemetry/opentelemetry-specification/pull/1401))
- Rename OTEL_TRACE_SAMPLER and OTEL_TRACE_SAMPLER_ARG env variables to OTEL_TRACES_SAMPLER and OTEL_TRACES_SAMPLER_ARG
  ([#1382](https://github.com/open-telemetry/opentelemetry-specification/pull/1382))
- Mark some entries in compliance matrix as optional([#1359](https://github.com/open-telemetry/opentelemetry-specification/pull/1359))
  SDKs are free to provide support at their discretion.
- Rename signal-specific variables for `OTLP_EXPORTER_*` to `OTLP_EXPORTER_TRACES_*` and `OTLP_EXPORTER_METRICS_*`([#1362](https://github.com/open-telemetry/opentelemetry-specification/pull/1362))
- Versioning and stability guarantees for OpenTelemetry clients([#1291](https://github.com/open-telemetry/opentelemetry-specification/pull/1291))
- Additional Cassandra semantic attributes
  ([#1217](https://github.com/open-telemetry/opentelemetry-specification/pull/1217))
- OTEL_EXPORTER environment variable replaced with OTEL_TRACES_EXPORTER and
  OTEL_METRICS_EXPORTER which each accept only a single value, not a list.
  ([#1318](https://github.com/open-telemetry/opentelemetry-specification/pull/1318))
- `process.runtime.description` resource convention: Add `java.vm.name`
  ([#1242](https://github.com/open-telemetry/opentelemetry-specification/pull/1242))
- Refine span name guideline for SQL database spans
  ([#1219](https://github.com/open-telemetry/opentelemetry-specification/pull/1219))
- Add RPC semantic conventions for metrics
  ([#1162](https://github.com/open-telemetry/opentelemetry-specification/pull/1162))
- Clarify `Description` usage on `Status` API
  ([#1257](https://github.com/open-telemetry/opentelemetry-specification/pull/1257))
- Add/Update `Status` + `error` mapping for Jaeger & Zipkin Exporters
  ([#1257](https://github.com/open-telemetry/opentelemetry-specification/pull/1257))
- Resource's service.name MUST have a default value, service.instance.id is not
  required.
  ([#1269](https://github.com/open-telemetry/opentelemetry-specification/pull/1269))
  - Clarified in [#1294](https://github.com/open-telemetry/opentelemetry-specification/pull/1294)
- Add requirement that the SDK allow custom generation of Trace IDs and Span IDs
  ([#1006](https://github.com/open-telemetry/opentelemetry-specification/pull/1006))
- Add default ratio when TraceIdRatioSampler is specified by environment variable but
  no ratio is.
  ([#1322](https://github.com/open-telemetry/opentelemetry-specification/pull/1322))
- Require schemed endpoints for OTLP exporters
  ([1234](https://github.com/open-telemetry/opentelemetry-specification/pull/1234))
- Resource SDK: Reverse (suggested) order of Resource.Merge parameters, remove
  special case for empty strings
  ([#1345](https://github.com/open-telemetry/opentelemetry-specification/pull/1345))
- Resource attributes: lowerecased the allowed values of the `aws.ecs.launchtype`
  attribute
  ([#1339](https://github.com/open-telemetry/opentelemetry-specification/pull/1339))
- Trace Exporters: Fix TODOs in Jaeger exporter spec
  ([#1374](https://github.com/open-telemetry/opentelemetry-specification/pull/1374))
- Clarify that Jaeger/Zipkin exporters must rely on the default Resource to
  get service.name if none was specified.
  ([#1386](https://github.com/open-telemetry/opentelemetry-specification/pull/1386))
- Modify OTLP/Zipkin Exporter format variables for 1.0 (allowing further specification post 1.0)
  ([#1358](https://github.com/open-telemetry/opentelemetry-specification/pull/1358))
- Add `k8s.node` semantic conventions ([#1390](https://github.com/open-telemetry/opentelemetry-specification/pull/1390))
- Clarify stability for both OTLP/HTTP and signals in OTLP.
  ([#1400](https://github.com/open-telemetry/opentelemetry-specification/pull/1400/files))

## v0.7.0 (11-18-2020)

New:

- Document service name mapping for Jaeger exporters
  ([1222](https://github.com/open-telemetry/opentelemetry-specification/pull/1222))
- Change default OTLP port number
  ([#1221](https://github.com/open-telemetry/opentelemetry-specification/pull/1221))
- Add performance benchmark specification
  ([#748](https://github.com/open-telemetry/opentelemetry-specification/pull/748))
- Enforce that the Baggage API must be fully functional, even without an installed SDK.
  ([#1103](https://github.com/open-telemetry/opentelemetry-specification/pull/1103))
- Rename "Canonical status code" to "Status code"
  ([#1081](https://github.com/open-telemetry/opentelemetry-specification/pull/1081))
- Add Metadata for Baggage entries, and clarify W3C Baggage Propagator implementation
  ([#1066](https://github.com/open-telemetry/opentelemetry-specification/pull/1066))
- Change Status to be consistent with Link and Event
  ([#1067](https://github.com/open-telemetry/opentelemetry-specification/pull/1067))
- Clarify env variables in otlp exporter
  ([#975](https://github.com/open-telemetry/opentelemetry-specification/pull/975))
- Add Prometheus exporter environment variables
  ([#1021](https://github.com/open-telemetry/opentelemetry-specification/pull/1021))
- Default propagators in un-configured API must be no-op
  ([#930](https://github.com/open-telemetry/opentelemetry-specification/pull/930))
- Define resource mapping for Jaeger exporters
  ([#891](https://github.com/open-telemetry/opentelemetry-specification/pull/891))
- Add resource semantic conventions for operating systems
  ([#693](https://github.com/open-telemetry/opentelemetry-specification/pull/693))
- Add semantic convention for source code attributes
  ([#901](https://github.com/open-telemetry/opentelemetry-specification/pull/901))
- Add semantic conventions for outgoing Function as a Service (FaaS) invocations
  ([#862](https://github.com/open-telemetry/opentelemetry-specification/pull/862))
- Add resource semantic convention for deployment environment
  ([#606](https://github.com/open-telemetry/opentelemetry-specification/pull/606/))
- Refine semantic conventions for messaging systems and add specific attributes for Kafka
  ([#1027](https://github.com/open-telemetry/opentelemetry-specification/pull/1027))
- Clarification of the behavior of the Trace API, re: context propagation, in
  the absence of an installed SDK
- Add API and semantic conventions for recording exceptions as Span Events
  ([#697](https://github.com/open-telemetry/opentelemetry-specification/pull/697))
  * API was extended to allow adding arbitrary event attributes ([#874](https://github.com/open-telemetry/opentelemetry-specification/pull/874))
  * `exception.escaped` semantic span event attribute was added
    ([#784](https://github.com/open-telemetry/opentelemetry-specification/pull/784),
    [#946](https://github.com/open-telemetry/opentelemetry-specification/pull/946))
- Allow samplers to modify tracestate
  ([#988](https://github.com/open-telemetry/opentelemetry-specification/pull/988/))
- Update the header name for otel baggage, and version date
  ([#981](https://github.com/open-telemetry/opentelemetry-specification/pull/981))
- Define PropagationOnly Span to simplify active Span logic in Context
  ([#994](https://github.com/open-telemetry/opentelemetry-specification/pull/994))
- Add limits to the number of attributes, events, and links in SDK Spans
  ([#942](https://github.com/open-telemetry/opentelemetry-specification/pull/942))
- Add Metric SDK specification (partial): covering terminology and Accumulator component
  ([#626](https://github.com/open-telemetry/opentelemetry-specification/pull/626))
- Clarify context interaction for trace module
  ([#1063](https://github.com/open-telemetry/opentelemetry-specification/pull/1063))
- Add `Shutdown` function to `*Provider` SDK
  ([#1074](https://github.com/open-telemetry/opentelemetry-specification/pull/1074))
- Add semantic conventions for system metrics
  ([#937](https://github.com/open-telemetry/opentelemetry-specification/pull/937))
- Add `db.sql.table` to semantic conventions, allow `db.operation` for SQL
  ([#1141](https://github.com/open-telemetry/opentelemetry-specification/pull/1141))
- Add OTEL_TRACE_SAMPLER env variable definition
  ([#1136](https://github.com/open-telemetry/opentelemetry-specification/pull/1136/))
- Add guidelines for OpenMetrics interoperability
  ([#1154](https://github.com/open-telemetry/opentelemetry-specification/pull/1154))
- Add OTEL_TRACE_SAMPLER_ARG env variable definition
  ([#1202](https://github.com/open-telemetry/opentelemetry-specification/pull/1202))

Updates:

- Clarify null SHOULD NOT be allowed even in arrays
  ([#1214](https://github.com/open-telemetry/opentelemetry-specification/pull/1214))
- Remove ordering SHOULD-requirement for attributes
  ([#1212](https://github.com/open-telemetry/opentelemetry-specification/pull/1212))
- Make `process.pid` optional, split `process.command_args` from `command_line`
  ([#1137](https://github.com/open-telemetry/opentelemetry-specification/pull/1137))
- Renamed `CorrelationContext` to `Baggage`:
  ([#857](https://github.com/open-telemetry/opentelemetry-specification/pull/857))
- Add semantic convention for NGINX custom HTTP 499 status code.
- Adapt semantic conventions for the span name of messaging systems
  ([#690](https://github.com/open-telemetry/opentelemetry-specification/pull/690))
- Remove lazy Event and Link API from Span interface
  ([#840](https://github.com/open-telemetry/opentelemetry-specification/pull/840))
  * SIGs are recommended to remove any existing implementation of the lazy APIs
    to avoid conflicts/breaking changes in case they will be reintroduced to the
    spec in future.
- Provide clear definitions for readable and read/write span interfaces in the
  SDK
  ([#669](https://github.com/open-telemetry/opentelemetry-specification/pull/669))
  * SpanProcessors must provide read/write access at least in OnStart.
- Specify how `Probability` sampler is used with `ParentOrElse` sampler.
- Clarify event timestamp origin and range
  ([#839](https://github.com/open-telemetry/opentelemetry-specification/pull/839))
- Clean up api-propagators.md, by extending documentation and removing redundant
  sections
  ([#577](https://github.com/open-telemetry/opentelemetry-specification/pull/577))
- Rename HTTPText propagator to TextMap
  ([#793](https://github.com/open-telemetry/opentelemetry-specification/pull/793))
- Rename ParentOrElse sampler to ParentBased and add multiple delegate samplers
  ([#610](https://github.com/open-telemetry/opentelemetry-specification/pull/610))
- Rename ProbabilitySampler to TraceIdRatioBasedSampler and add requirements
  ([#611](https://github.com/open-telemetry/opentelemetry-specification/pull/611))
- Version attributes no longer have a prefix such as semver:
  ([#873](https://github.com/open-telemetry/opentelemetry-specification/pull/873))
- Add semantic conventions for process runtime
  ([#882](https://github.com/open-telemetry/opentelemetry-specification/pull/882),
   [#1137](https://github.com/open-telemetry/opentelemetry-specification/pull/1137))
- Use hex encoding for trace id and span id fields in OTLP JSON encoding:
  ([#911](https://github.com/open-telemetry/opentelemetry-specification/pull/911))
- Explicitly specify the SpanContext APIs IsValid and IsRemote as required
  ([#914](https://github.com/open-telemetry/opentelemetry-specification/pull/914))
- A full `Context` is the only way to specify a parent of a `Span`.
  `SpanContext` or even `Span` are not allowed anymore.
  ([#875](https://github.com/open-telemetry/opentelemetry-specification/pull/875))
- Remove obsolete `http.status_text` from semantic conventions
  ([#972](https://github.com/open-telemetry/opentelemetry-specification/pull/972))
- Define `null` as an invalid value for attributes and declare attempts to set
  `null` as undefined behavior
  ([#992](https://github.com/open-telemetry/opentelemetry-specification/pull/992))
- SDK: Rename the `Decision` values for `SamplingResult`s to `DROP`, `RECORD_ONLY`
  and `RECORD_AND_SAMPLE` for consistency
  ([#938](https://github.com/open-telemetry/opentelemetry-specification/pull/938),
  [#956](https://github.com/open-telemetry/opentelemetry-specification/pull/956))
- Metrics API: Replace "Additive" with "Adding", "Non-Additive" with "Grouping"
  ([#983](https://github.com/open-telemetry/opentelemetry-specification/pull/983)
- Move active span interaction in the Trace API to a separate class
  ([#923](https://github.com/open-telemetry/opentelemetry-specification/pull/923))
- Metrics SDK: Specify LastValue default aggregation for ValueObserver
  ([#984](https://github.com/open-telemetry/opentelemetry-specification/pull/984)
- Metrics SDK: Specify TBD default aggregation for ValueRecorder
  ([#984](https://github.com/open-telemetry/opentelemetry-specification/pull/984)
- Trace SDK: Sampler.ShouldSample gets parent Context instead of SpanContext
  ([#881](https://github.com/open-telemetry/opentelemetry-specification/pull/881))
- SDK: Specify known values, as well as basic error handling for OTEL_PROPAGATORS.
  ([#962](https://github.com/open-telemetry/opentelemetry-specification/pull/962))
  ([#995](https://github.com/open-telemetry/opentelemetry-specification/pull/995))
- SDK: Specify when to generate new IDs with sampling
  ([#1225](https://github.com/open-telemetry/opentelemetry-specification/pull/1225))
- Remove custom header name for Baggage, use official header
  ([#993](https://github.com/open-telemetry/opentelemetry-specification/pull/993))
- Trace API: Clarifications for `Span.End`, e.g. IsRecording becomes false after End
  ([#1011](https://github.com/open-telemetry/opentelemetry-specification/pull/1011))
- Update semantic conventions for gRPC for new Span Status
  ([#1156](https://github.com/open-telemetry/opentelemetry-specification/pull/1156))

## v0.6.0 (2020-07-01)

New:

- Add span attribute to indicate cold starts of Function as a Service executions
  ([#650](https://github.com/open-telemetry/opentelemetry-specification/pull/650))
- Add conventions for naming of exporter packages
  ([#629](https://github.com/open-telemetry/opentelemetry-specification/pull/629))
- Add semantic conventions for container id
  ([#673](https://github.com/open-telemetry/opentelemetry-specification/pull/673))
- Add semantic conventions for HTTP content length
  ([#641](https://github.com/open-telemetry/opentelemetry-specification/pull/641))
- Add semantic conventions for process resource
  ([#635](https://github.com/open-telemetry/opentelemetry-specification/pull/635))
- Add peer.service to provide a user-configured name for a remote service
  ([#652](https://github.com/open-telemetry/opentelemetry-specification/pull/652))

Updates:

- Improve root Span description
  ([#645](https://github.com/open-telemetry/opentelemetry-specification/pull/645))
- Extend semantic conventions for RPC and allow non-gRPC calls
  ([#604](https://github.com/open-telemetry/opentelemetry-specification/pull/604))
- Revise and extend semantic conventions for databases
  ([#575](https://github.com/open-telemetry/opentelemetry-specification/pull/575))
- Clarify Tracer vs TracerProvider in tracing API and SDK spec.
  ([#619](https://github.com/open-telemetry/opentelemetry-specification/pull/619))
  Most importantly:
  * Configuration should be stored not per Tracer but in the TracerProvider.
  * Active spans are not per Tracer.
- Do not set any value in Context upon failed extraction
  ([#671](https://github.com/open-telemetry/opentelemetry-specification/pull/671))
- Clarify semantic conventions around span start and end time
  ([#592](https://github.com/open-telemetry/opentelemetry-specification/pull/592))

## v0.5.0 (06-02-2020)

- Define Log Data Model.
- Remove SpanId from Sampler input.
- Clarify what it will mean for a vendor to "support OpenTelemetry".
- Clarify Tracers should reference an InstrumentationLibrary rather than a
  Resource.
- Replace ALWAYS_PARENT sampler with a composite ParentOrElse sampler.
- Incorporate old content on metrics calling conventions, label sets.
- Update api-metrics-user.md and api-metrics-meter.md with the latest metrics
  API.
- Normalize Instrumentation term for instrumentations.
- Change w3c correlation context to custom header.

## v0.4.0 (2020-05-12)

- [OTEP-83](https://github.com/open-telemetry/oteps/blob/main/text/0083-component.md)
  Introduce the notion of InstrumentationLibrary.
- [OTEP-88](https://github.com/open-telemetry/oteps/blob/main/text/metrics/0088-metric-instrument-optional-refinements.md)
  Metrics API instrument foundation.
- [OTEP-91](https://github.com/open-telemetry/oteps/blob/main/text/logs/0091-logs-vocabulary.md)
  Logs vocabulary.
- [OTEP-92](https://github.com/open-telemetry/oteps/blob/main/text/logs/0092-logs-vision.md)
  Logs Vision.
- [OTEP-90](https://github.com/open-telemetry/oteps/blob/main/text/metrics/0090-remove-labelset-from-metrics-api.md)
  Remove LabelSet from the metrics API.
- [OTEP-98](https://github.com/open-telemetry/oteps/blob/main/text/metrics/0098-metric-instruments-explained.md)
  Explain the metric instruments.
- [OTEP-99](https://github.com/open-telemetry/oteps/blob/main/text/0099-otlp-http.md)
  OTLP/HTTP: HTTP Transport Extension for OTLP.
- Define handling of null and empty attribute values.
- Rename Setter.put to Setter.set
- Add glossary for typically misused terms.
- Clarify that resources are immutable.
- Clarify that SpanContext.IsRemote is false on remote children.
- Move specifications into sub-directories per signal.
- Remove references to obsolete `peer.*` attributes.
- Span semantic conventions for for messaging systems.
- Span semantic conventions for function as a service.
- Remove the handling of retries from trace exporters.
- Remove Metrics' default keys.
- Add some clarifying language to the semantics of metric instrument naming.
- Allow injectors and extractors to be separate interfaces.
- Add an explanation on why Context Restore operation is needed.
- Document special Zipkin conversion cases.

## v0.3.0 (2020-02-21)

- [OTEP-0059](https://github.com/open-telemetry/oteps/blob/main/text/trace/0059-otlp-trace-data-format.md)
  Add OTLP Trace Data Format specification.
- [OTEP-0066](https://github.com/open-telemetry/oteps/blob/main/text/0066-separate-context-propagation.md)
  Separate Layer for Context Propagation.
- [OTEP-0070](https://github.com/open-telemetry/oteps/blob/main/text/metrics/0070-metric-bound-instrument.md)
  Rename metric instrument "Handles" to "Bound Instruments".
- [OTEP-0072](https://github.com/open-telemetry/oteps/blob/main/text/metrics/0072-metric-observer.md)
  Metric Observer instrument specification (refinement).
- [OTEP-0080](https://github.com/open-telemetry/oteps/blob/main/text/metrics/0080-remove-metric-gauge.md)
  Remove the Metric Gauge instrument, recommend use of other instruments.
- Update 0003-measure-metric-type to match current Specification.
- Update 0009-metric-handles to match current Specification.
- Clarify named tracers and meters.
- Remove SamplingHint from the Sampling OTEP (OTEP-0006).
- Remove component attribute.
- Allow non-string Resource label values.
- Allow array values for attributes.
- Add service version to Resource attributes.
- Add general, general identity, network and VM image attribute conventions.
- Add a section on transformation to Zipkin Spans.
- Add a section on SDK default configuration.
- Enhance semantic conventions for HTTP/RPC.
- Provide guidelines for low-cardinality span names.
- SDK Tracer: Replace TracerFactory with TracerProvider.
- Update Resource to be in the SDK.

## v0.2.0 (2019-10-22)

- [OTEP-0001](https://github.com/open-telemetry/oteps/blob/main/text/0001-telemetry-without-manual-instrumentation.md)
  Added Auto-Instrumentation.
- [OTEP-0002](https://github.com/open-telemetry/oteps/blob/main/text/trace/0002-remove-spandata.md):
  Removed SpanData interface in favor of Span Start and End options.
- [OTEP-0003](https://github.com/open-telemetry/oteps/blob/main/text/metrics/0003-measure-metric-type.md)
  Consolidatesd pre-aggregated and raw metrics APIs.
- [OTEP-0008](https://github.com/open-telemetry/oteps/blob/main/text/metrics/0008-metric-observer.md)
  Added Metrics Observers API.
- [OTEP-0009](https://github.com/open-telemetry/oteps/blob/main/text/metrics/0009-metric-handles.md)
  Added Metrics Handle API.
- [OTEP-0010](https://github.com/open-telemetry/oteps/blob/main/text/metrics/0010-cumulative-to-counter.md)
  Rename "Cumulative" to "Counter" in the Metrics API.
- [OTEP-006](https://github.com/open-telemetry/oteps/blob/main/text/trace/0006-sampling.md)
  Moved sampling from the API tp the SDK.
- [OTEP-0007](https://github.com/open-telemetry/oteps/blob/main/text/0007-no-out-of-band-reporting.md)
  Moved support for out-of-band telemetry from the API to the SDK.
- [OTEP-0016](https://github.com/open-telemetry/oteps/blob/main/text/0016-named-tracers.md)
  Added named providers for Tracers and Meters.
- Added design goals and requirements for a telemetry data exchange protocol.
- Added a Span Processor interface for intercepting span start and end
  invocations.
- Added a Span Exporter interface for processing batches of spans.
- Replaced DistributedContext.GetIterator with GetEntries.
- Added clarifications and adjustments to improve cross-language applicability.
- Added a specification for SDK configuration.

## v0.1.0 (2019-06-21)

- Added API proposal for the converged OpenTracing/OpenCensus project is
  complete.<|MERGE_RESOLUTION|>--- conflicted
+++ resolved
@@ -22,6 +22,9 @@
 ### Compatibility
 
 ### SDK Configuration
+
+- Add file configuration section to spec compliance matrix.
+  ([#3804](https://github.com/open-telemetry/opentelemetry-specification/pull/3804))
 
 ### Common
 
@@ -60,13 +63,8 @@
 
 ### SDK Configuration
 
-<<<<<<< HEAD
-- Add file configuration section to spec compliance matrix.
-  ([#3804](https://github.com/open-telemetry/opentelemetry-specification/pull/3804))
-=======
 - Define file configuration file format and env var substitution
   ([#3744](https://github.com/open-telemetry/opentelemetry-specification/pull/3744))
->>>>>>> 3a13acce
 
 ### Common
 
