--- conflicted
+++ resolved
@@ -20,44 +20,41 @@
 
 - Add definition for standard output log record exporter.
   ([#3741](https://github.com/open-telemetry/opentelemetry-specification/pull/3741))
-
-### Resource
-
-### OpenTelemetry Protocol
-
-### Compatibility
-
-### SDK Configuration
-
-### Common
-
-### Supplementary Guidelines
-
-## v1.27.0 (2023-11-08)
-
-### Context
-
-- No changes.
-
-### Traces
-
-- Add a new AddLink() operation to Span (experimental).
-  ([#3678](https://github.com/open-telemetry/opentelemetry-specification/pull/3678))
-
-### Metrics
-
-- No changes.
-
-### Logs
-
-<<<<<<< HEAD
 - BREAKING: Remove `event.domain` from log event attributes.
   ([#473](https://github.com/open-telemetry/semantic-conventions/pull/473))
 - BREAKING: Change `event.name` definition to include `namespace`.
   ([#473](https://github.com/open-telemetry/semantic-conventions/pull/473))
-=======
-- No changes.
->>>>>>> f1bdc378
+
+### Resource
+
+### OpenTelemetry Protocol
+
+### Compatibility
+
+### SDK Configuration
+
+### Common
+
+### Supplementary Guidelines
+
+## v1.27.0 (2023-11-08)
+
+### Context
+
+- No changes.
+
+### Traces
+
+- Add a new AddLink() operation to Span (experimental).
+  ([#3678](https://github.com/open-telemetry/opentelemetry-specification/pull/3678))
+
+### Metrics
+
+- No changes.
+
+### Logs
+
+- No changes.
 
 ### Resource
 
