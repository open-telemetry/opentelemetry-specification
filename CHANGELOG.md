--- conflicted
+++ resolved
@@ -35,14 +35,11 @@
 
 ### Semantic Conventions
 
-<<<<<<< HEAD
 - Changed `rpc.system` to an enum (allowing custom values), and changed the
   `rpc.system` value for .NET WCF from `wcf` to `dotnet_wcf`.
   ([#2377](https://github.com/open-telemetry/opentelemetry-specification/pull/2377))
-=======
 - Define JavaScript runtime semantic conventions.
   ([#2290](https://github.com/open-telemetry/opentelemetry-specification/pull/2290))
->>>>>>> 0986b9da
 
 ### Compatibility
 
