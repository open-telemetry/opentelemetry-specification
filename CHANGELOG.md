--- conflicted
+++ resolved
@@ -7,19 +7,17 @@
 
 ## Unreleased
 
-<<<<<<< HEAD
-- Provide clear definitions for readable and read/write span interfaces in the SDK ([#669](https://github.com/open-telemetry/opentelemetry-specification/pull/669))
-  * SpanProcessors must provide read/write access at least in OnStart.
-=======
+
 New:
 
 - Add resource semantic conventions for operating systems ([#693](https://github.com/open-telemetry/opentelemetry-specification/pull/693))
 
 Updates:
 
->>>>>>> 363e339e
 - Add semantic convention for NGINX custom HTTP 499 status code.
 - Adapt semantic conventions for the span name of messaging systems ([#690](https://github.com/open-telemetry/opentelemetry-specification/pull/690))
+- Provide clear definitions for readable and read/write span interfaces in the SDK ([#669](https://github.com/open-telemetry/opentelemetry-specification/pull/669))
+  * SpanProcessors must provide read/write access at least in OnStart.
 
 ## v0.6.0 (07-01-2020)
 
