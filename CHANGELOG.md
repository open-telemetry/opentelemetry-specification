--- conflicted
+++ resolved
@@ -35,19 +35,16 @@
 - Rename google openshift platform attribute from `google_cloud_openshift` to `gcp_openshift`
   to match the existing `cloud.provider` prefix.
   [#3095](https://github.com/open-telemetry/opentelemetry-specification/pull/3095)
-<<<<<<< HEAD
+- Changes http server span names from `{http.route}` to `{http.method} {http.route}`
+  (when route is available), and from `HTTP {http.method}` to `{http.method}` (when
+  route is not available).
+  Changes http client span names from `HTTP {http.method}` to `{http.method}`.
+  ([#3165](https://github.com/open-telemetry/opentelemetry-specification/pull/3165))
 - Mark `http.server.duration` and `http.client.duration` metrics as required, and mark
   all other HTTP metrics as optional.
   [#3158](https://github.com/open-telemetry/opentelemetry-specification/pull/3158)
 - Add `net.host.port` to `http.server.active_requests` metrics attributes.
   [#3158](https://github.com/open-telemetry/opentelemetry-specification/pull/3158)
-=======
-- Changes http server span names from `{http.route}` to `{http.method} {http.route}`
-  (when route is available), and from `HTTP {http.method}` to `{http.method}` (when
-  route is not available).
-  Changes http client span names from `HTTP {http.method}` to `{http.method}`.
-  ([#3165](https://github.com/open-telemetry/opentelemetry-specification/pull/3165))
->>>>>>> 17013e74
 
 ### Compatibility
 
