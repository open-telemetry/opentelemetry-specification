# Changelog

Please update changelog as part of any significant pull request. Place short
description of your change into "Unreleased" section. As part of release process
content of "Unreleased" section content will generate release notes for the
release.

## Unreleased

### Context

### Traces

### Metrics

### Logs

### Events

### Baggage

### Resource

### OpenTelemetry Protocol

### Compatibility

### SDK Configuration

### Common

### Supplementary Guidelines

## v1.37.0 (2024-09-13)

### Traces

- Minor clarification on BatchExportingProcessor behavior.
  ([#4164](https://github.com/open-telemetry/opentelemetry-specification/pull/4164))
- Clarify `SpanKind` description, extend it to cover links, add examples of
  nested client spans.
  ([#4178](https://github.com/open-telemetry/opentelemetry-specification/pull/4178))

### Metrics

<<<<<<< HEAD
- Add support for filtering attribute keys for streams via an exclude list.
  ([#4188](https://github.com/open-telemetry/opentelemetry-specification/pull/4188))
=======
- Clarify that `Export` MUST NOT be called by periodic exporting MetricReader concurrently.
  ([#4206](https://github.com/open-telemetry/opentelemetry-specification/pull/4206))
>>>>>>> 45dea75a

### Logs

- Clarify that log record mutations are visible in next registered processors.
  ([#4067](https://github.com/open-telemetry/opentelemetry-specification/pull/4067))
- Clarify that `Export` MUST NOT be called by simple and batching processors concurrently.
  ([#4173](https://github.com/open-telemetry/opentelemetry-specification/pull/4173))

### SDK Configuration

- Define instrumentation configuration API.
  ([#4128](https://github.com/open-telemetry/opentelemetry-specification/pull/4128))
- Mark exemplar filter env variable config as stable.
  ([#4191](https://github.com/open-telemetry/opentelemetry-specification/pull/4191))

### Common

- Update instrumentation library guidance to avoid naming collisions between external and OTel instrumentations.
  ([#4187](https://github.com/open-telemetry/opentelemetry-specification/pull/4187))
- Add natively instrumented to glossary.
  ([#4186](https://github.com/open-telemetry/opentelemetry-specification/pull/4186))

## v1.36.0 (2024-08-12)

### Traces

- Remove restriction that sampler description is immutable.
  ([#4137](https://github.com/open-telemetry/opentelemetry-specification/pull/4137))
- Add in-development `OnEnding` callback to SDK `SpanProcessor` interface.
  ([#4024](https://github.com/open-telemetry/opentelemetry-specification/pull/4024))

### Metrics

- Clarify metric reader / metric exporter relationship for temporality
  preference and default aggregation. Explicitly define configuration options
  for temporality preference and default aggregation of built-in exporters, and
  make default values explicit.
  ([#4142](https://github.com/open-telemetry/opentelemetry-specification/pull/4142))
- Add data point flags to the metric data model.
  ([#4135](https://github.com/open-telemetry/opentelemetry-specification/pull/4135))

### Logs

- The SDK MAY provide an operation that makes a deep clone of a `ReadWriteLogRecord`.
  ([#4090](https://github.com/open-telemetry/opentelemetry-specification/pull/4090))

### Baggage

- Clarify no empty string allowed in baggage names.
  ([#4144](https://github.com/open-telemetry/opentelemetry-specification/pull/4144))

### Compatibility

- Clarify prometheus exporter should have `host` and `port` configuration options.
  ([#4147](https://github.com/open-telemetry/opentelemetry-specification/pull/4147))

### Common

- Require separation of API and SDK artifacts.
  ([#4125](https://github.com/open-telemetry/opentelemetry-specification/pull/4125))

## v1.35.0 (2024-07-12)

### Logs

- Add the in-development isolating log record processor.
  ([#4062](https://github.com/open-telemetry/opentelemetry-specification/pull/4062))

### Compatibility

- Define casing for hex-encoded IDs and mark the "Trace Context in non-OTLP Log Formats" specification stable.
  ([#3909](https://github.com/open-telemetry/opentelemetry-specification/pull/3909))

## v1.34.0 (2024-06-11)

### Context

- No changes.

### Traces

- Clarify the trace SDK should log discarded events and links.
  ([#4064](https://github.com/open-telemetry/opentelemetry-specification/pull/4064))
- Add new in-development `Enabled` API to the `Tracer`.
  ([#4063](https://github.com/open-telemetry/opentelemetry-specification/pull/4063))

### Metrics

- Add new in-development `Enabled` API to meter instruments.
  ([#4063](https://github.com/open-telemetry/opentelemetry-specification/pull/4063))

### Logs

- Add the in-development `Enabled` API to the `Logger`.
  ([#4020](https://github.com/open-telemetry/opentelemetry-specification/pull/4020))

### Events

- Rename event payload to body.
  ([#4035](https://github.com/open-telemetry/opentelemetry-specification/pull/4035))
- Add specification for EventLogger and EventLoggerProvider.
  ([#4031](https://github.com/open-telemetry/opentelemetry-specification/pull/4031))
- Describe the use cases for events in greater detail.
  ([#3969](https://github.com/open-telemetry/opentelemetry-specification/pull/3969))

### Resource

- No changes.

### OpenTelemetry Protocol

- No changes.

### Compatibility

- Prometheus: Clarify location of unit suffix within metric names.
  ([#4057](https://github.com/open-telemetry/opentelemetry-specification/pull/4057))

### SDK Configuration

- No changes.

### Common

- OpenTelemetry clients MUST follow SemVer 2.0.0.
  ([#4039](https://github.com/open-telemetry/opentelemetry-specification/pull/4039))
- Rename "Experimental" to "Development" according to OTEP 0232.
  ([#4061](https://github.com/open-telemetry/opentelemetry-specification/pull/4061)),
  ([#4069](https://github.com/open-telemetry/opentelemetry-specification/pull/4069))

### Supplementary Guidelines

- Clarify that it is permissible to extend SDK interfaces without requiring a major version bump
  ([#4030](https://github.com/open-telemetry/opentelemetry-specification/pull/4030))

## v1.33.0 (2024-05-09)

### Context

### Traces

- Links with invalid SpanContext are recorded.
  ([#3928](https://github.com/open-telemetry/opentelemetry-specification/pull/3928))

### Metrics

- Change the exemplar behavior to be on by default.
  ([#3994](https://github.com/open-telemetry/opentelemetry-specification/pull/3994))
- Use normative language for exemplar default aggregations.
  ([#4009](https://github.com/open-telemetry/opentelemetry-specification/pull/4009))
- Mark Exemplars as stable.
  ([#3870](https://github.com/open-telemetry/opentelemetry-specification/pull/3870))
- Mark synchronous gauge as stable.
  ([#4019](https://github.com/open-telemetry/opentelemetry-specification/pull/4019))

### Logs

- Allow implementations to export duplicate keys in a map as an opt-in option.
  ([#3987](https://github.com/open-telemetry/opentelemetry-specification/pull/3987))

### Events

### Resource

### OpenTelemetry Protocol

### Compatibility

- Add name suggestion for option to apply resource attributes as metric attributes in Prometheus exporter.
  ([#3837](https://github.com/open-telemetry/opentelemetry-specification/pull/3837))

### SDK Configuration

- Clarify syntax for environment variable substitution regular expression
  ([#4001](https://github.com/open-telemetry/opentelemetry-specification/pull/4001))
- Error out on invalid identifiers in environment variable substitution.
  ([#4002](https://github.com/open-telemetry/opentelemetry-specification/pull/4002))
- Add end to end examples for file configuration
  ([#4018](https://github.com/open-telemetry/opentelemetry-specification/pull/4018))
- Clarify the schema for YAML configuration files
  ([#3973](https://github.com/open-telemetry/opentelemetry-specification/pull/3973))

### Common

### Supplementary Guidelines

## v1.32.0 (2024-04-11)

### Context

- No changes.

### Traces

- Remove the Jaeger Exporter.
  ([#3964](https://github.com/open-telemetry/opentelemetry-specification/pull/3964))

### Metrics

- Clarify that exemplar reservoir default may change in a minor version.
  ([#3943](https://github.com/open-telemetry/opentelemetry-specification/pull/3943))
- Add option to disable target info metric to Prometheus exporters.
  ([#3872](https://github.com/open-telemetry/opentelemetry-specification/pull/3872))
- Add synchronous gauge entry to sum monotonic table.
  ([#3977](https://github.com/open-telemetry/opentelemetry-specification/pull/3977))

### Logs

- Refine description of Instrumentation Scope.
  ([#3855](https://github.com/open-telemetry/opentelemetry-specification/pull/3855))
- Clarify that `ReadableLogRecord` and `ReadWriteLogRecord` can be represented using a single type.
  ([#3898](https://github.com/open-telemetry/opentelemetry-specification/pull/3898))
- Fix what can be modified via `ReadWriteLogRecord`.
  ([#3907](https://github.com/open-telemetry/opentelemetry-specification/pull/3907))

### Events

- No changes.

### Resource

- No changes.

### OpenTelemetry Protocol

- No changes.

### Compatibility

- Prometheus compatibility: Clarify naming of the target info metric, and differences between various Prometheus formats.
  ([#3871](https://github.com/open-telemetry/opentelemetry-specification/pull/3871))
- Prometheus compatibility: Clarify that the service triplet is required to be unique by semantic conventions.
  ([#3945](https://github.com/open-telemetry/opentelemetry-specification/pull/3945))
- Prometheus: represent Prometheus Info, StateSet and Unknown-typed metrics in OTLP.
  ([#3868](https://github.com/open-telemetry/opentelemetry-specification/pull/3868))
- Update and reorganize the prometheus sdk exporter specification.
  ([#3872](https://github.com/open-telemetry/opentelemetry-specification/pull/3872))

### SDK Configuration

- Define OTEL_EXPERIMENTAL_CONFIG_FILE to ignore other env vars, add env var substitution default syntax.
  ([#3948](https://github.com/open-telemetry/opentelemetry-specification/pull/3948))
- Clarify environment variable substitution is not recursive
  ([#3913](https://github.com/open-telemetry/opentelemetry-specification/pull/3913))
- Allow `env:` prefix in environment variable substitution syntax.
  ([#3974](https://github.com/open-telemetry/opentelemetry-specification/pull/3974))
- Add simple scope configuration to Tracer, Meter, Logger (experimental).
  ([#3877](https://github.com/open-telemetry/opentelemetry-specification/pull/3877))

### Common

- No changes.

### Supplementary Guidelines

- No changes.

## v1.31.0 (2024-03-13)

### Context

- Specify allowed characters for Baggage keys and values.
  ([#3801](https://github.com/open-telemetry/opentelemetry-specification/pull/3801))

### Traces

- Mark the AddLink() operation as stable.
  ([#3887](https://github.com/open-telemetry/opentelemetry-specification/pull/3887))

### Metrics

- Formalize the interaction between cardinality limit and overflow attribute.
  ([#3912](https://github.com/open-telemetry/opentelemetry-specification/pull/3912))

### Logs

- Fix: remove `name` from LogRecord example in the File Exporter example.
  ([#3886](https://github.com/open-telemetry/opentelemetry-specification/pull/3886))
- Remove implementation detail from Logs Bridge API.
  ([#3884](https://github.com/open-telemetry/opentelemetry-specification/pull/3884))
- Clarify that logs attributes are a superset of standard attributes.
  ([#3852](https://github.com/open-telemetry/opentelemetry-specification/pull/3852))
- Add support for empty values.
  ([#3853](https://github.com/open-telemetry/opentelemetry-specification/pull/3853))
- Mark standard output log record exporter as stable.
  ([#3922](https://github.com/open-telemetry/opentelemetry-specification/pull/3922))

### Events

- Add Provider to the Event API.
  ([#3878](https://github.com/open-telemetry/opentelemetry-specification/pull/3878))

### Resource

- No changes.

### OpenTelemetry Protocol

- No changes.

### Compatibility

- No changes.

### SDK Configuration

- No changes.

### Common

- Prohibit attribute value from evolving to contain complex types.
  ([#3858](https://github.com/open-telemetry/opentelemetry-specification/pull/3858))
- Tighten stability requirements for well-known attribute values.
  ([#3879](https://github.com/open-telemetry/opentelemetry-specification/pull/3879))

### Supplementary Guidelines

- No changes.

## v1.30.0 (2024-02-15)

### Context

- No changes.

### Traces

- No changes.

### Metrics

- Clarify metric view measurement processing.
  ([#3842](https://github.com/open-telemetry/opentelemetry-specification/pull/3842))
- Expose `ExemplarReservoir` as configuration parameter for views.
  Remove `ExemplarFilter` as an interface, now it is only configuration
  parameter.
  ([#3820](https://github.com/open-telemetry/opentelemetry-specification/pull/3820))

### Logs

- Fix `Resource` field type in Logs Data Model.
  ([#3826](https://github.com/open-telemetry/opentelemetry-specification/pull/3826))
- Remove confusing description from `Body` field in Logs Data Model to make it clear the Bridge API must support a structured body.
  ([#3827](https://github.com/open-telemetry/opentelemetry-specification/pull/3827))
- Deconstruct number scalar type to double and signed integer.
  ([#3854](https://github.com/open-telemetry/opentelemetry-specification/pull/3854))
- Remove use of Object-Oriented term `class` in log signal.
  ([#3882](https://github.com/open-telemetry/opentelemetry-specification/pull/3882))

### Resource

- No changes.

### OpenTelemetry Protocol

- Use `TracesData`, `MetricsData` and `LogsData` proto messages for file exporter.
  ([#3809](https://github.com/open-telemetry/opentelemetry-specification/pull/3809))

### Compatibility

- No changes.

### SDK Configuration

- Add file configuration section to spec compliance matrix.
  ([#3804](https://github.com/open-telemetry/opentelemetry-specification/pull/3804))
- Define mechanism for SDK extension components.
  ([#3802](https://github.com/open-telemetry/opentelemetry-specification/pull/3802))

### Common

- No changes.

### Supplementary Guidelines

- No changes.

## v1.29.0 (2024-01-10)

### Context & Baggage

- Align definition of Baggage with W3C Specification.
  ([#3800](https://github.com/open-telemetry/opentelemetry-specification/pull/3800))

### Traces

- Update OpenTelemetry to Zipkin Transformation to handle attributes from older semantic conventions in a backwards compatible way.
  ([#3794](https://github.com/open-telemetry/opentelemetry-specification/pull/3794))

### Metrics

- Define experimental MetricFilter as a mechanism to filter collected metrics by the MetricReader
  ([#3566](https://github.com/open-telemetry/opentelemetry-specification/pull/3566))
- Add optional configuration for Prometheus exporters to optionally remove unit and type suffixes.
  ([#3777](https://github.com/open-telemetry/opentelemetry-specification/pull/3777))
- Add optional configuration for Prometheus exporters to optionally drop `otel_scope_info` metric.
  ([#3796](https://github.com/open-telemetry/opentelemetry-specification/pull/3796))

### Logs

### Resource

### OpenTelemetry Protocol

### Compatibility

### SDK Configuration

- Define file configuration file format and env var substitution
  ([#3744](https://github.com/open-telemetry/opentelemetry-specification/pull/3744))

### Common

- Clarify that attribute keys are case-sensitive.
  ([#3784](https://github.com/open-telemetry/opentelemetry-specification/pull/3784))

### Supplementary Guidelines

## v1.28.0 (2023-12-07)

### Context

- No changes.

### Traces

- Stabilize how exceptions are recorded using the Trace SDK.
  ([#3769](https://github.com/open-telemetry/opentelemetry-specification/pull/3769))
- Add definition for standard output span exporter.
  ([#3740](https://github.com/open-telemetry/opentelemetry-specification/pull/3740))

### Metrics

- Add optional configuration for Prometheus exporters to promote resource attributes to metric attributes
  ([#3761](https://github.com/open-telemetry/opentelemetry-specification/pull/3761))
- Clarifications and flexibility in Exemplar speicification.
  ([#3760](https://github.com/open-telemetry/opentelemetry-specification/pull/3760))

### Logs

- Add definition for standard output log record exporter.
  ([#3741](https://github.com/open-telemetry/opentelemetry-specification/pull/3741))
- BREAKING: Change `event.name` definition to include `namespace` and removed `event.domain` from log event attributes.
  ([#3749](https://github.com/open-telemetry/opentelemetry-specification/pull/3749))
- BREAKING: Refine the arguments of the emit Event API. Instead of accepting
  a `LogRecord`, the individual arguments are enumerated along with the
  implementation requirements on how those arguments map to `LogRecord`.
  ([#3772](https://github.com/open-telemetry/opentelemetry-specification/pull/3772))

### Resource

- No changes.

### OpenTelemetry Protocol

- Clarify HTTP endpoint configuration option handling.
  ([#3739](https://github.com/open-telemetry/opentelemetry-specification/pull/3739))

### Compatibility

- No changes.

### SDK Configuration

- Add `console` as an exporter type that is supported via environment variable configuration.
  ([#3742](https://github.com/open-telemetry/opentelemetry-specification/pull/3742))

### Common

- No changes.

### Supplementary Guidelines

- No changes.

## v1.27.0 (2023-11-08)

### Context

- No changes.

### Traces

- Add a new AddLink() operation to Span (experimental).
  ([#3678](https://github.com/open-telemetry/opentelemetry-specification/pull/3678))

### Metrics

- No changes.

### Logs

- No changes.

### Resource

- No changes.

### OpenTelemetry Protocol

- New exporter implementations do not need to support
  `OTEL_EXPORTER_OTLP_SPAN_INSECURE` and `OTEL_EXPORTER_OTLP_METRIC_INSECURE`.
  ([#3719](https://github.com/open-telemetry/opentelemetry-specification/pull/3719))

### Compatibility

- No changes.

### SDK Configuration

- Define file configuration parse and create operations.
  ([#3437](https://github.com/open-telemetry/opentelemetry-specification/pull/3437))
- Add environment variable implementation guidelines.
  ([#3738](https://github.com/open-telemetry/opentelemetry-specification/pull/3738))

### Common

- Rename/replace `(client|server).socket.(address|port)` attributes with `network.(peer|local).(address|port)`.
  ([#3713](https://github.com/open-telemetry/opentelemetry-specification/pull/3713))

### Supplementary Guidelines

- No changes.

## v1.26.0 (2023-10-10)

### Context

- No changes.

### Traces

- `ParentBased` sampler is a decorator (not a composite).
  ([#3706](https://github.com/open-telemetry/opentelemetry-specification/pull/3706))

### Metrics

- Consistently use "advisory parameters" instead of "advice parameters".
  ([#3693](https://github.com/open-telemetry/opentelemetry-specification/pull/3693))
- Stabilize `ExplicitBucketBoundaries` instrument advisory parameter.
  ([#3694](https://github.com/open-telemetry/opentelemetry-specification/pull/3694))

### Logs

- Update two apache access logs mappings.
  ([#3712](https://github.com/open-telemetry/opentelemetry-specification/pull/3712))

### Resource

- No changes.

### OpenTelemetry Protocol

- No changes.

### Compatibility

- Prometheus exporters omit empty resources and scopes without attributes.
  ([#3660](https://github.com/open-telemetry/opentelemetry-specification/pull/3660))

### SDK Configuration

- Fix description of OTEL_ATTRIBUTE_COUNT_LIMIT
  ([#3714](https://github.com/open-telemetry/opentelemetry-specification/pull/3714))

### Common

- Add upgrading and version management documentation
  ([#3695](https://github.com/open-telemetry/opentelemetry-specification/pull/3695))

### Supplementary Guidelines

- No changes.

## v1.25.0 (2023-09-13)

### Context

- No changes.

### Traces

- No changes.

### Metrics

- Increase metric name maximum length from 63 to 255 characters.
  ([#3648](https://github.com/open-telemetry/opentelemetry-specification/pull/3648))
- MetricReader.Collect ignores Resource from MetricProducer.Produce.
  ([#3636](https://github.com/open-telemetry/opentelemetry-specification/pull/3636))
- Attribute sets not observed during async callbacks are not exported.
  ([#3242](https://github.com/open-telemetry/opentelemetry-specification/pull/3242))
- Promote MetricProducer specification to feature-freeze.
  ([#3655](https://github.com/open-telemetry/opentelemetry-specification/pull/3655))
- Add synchronous gauge instrument, clarify temporality selection influence on
  metric point persistence.
  ([#3540](https://github.com/open-telemetry/opentelemetry-specification/pull/3540))
- Clarify that advice is non-identifying.
  ([#3661](https://github.com/open-telemetry/opentelemetry-specification/pull/3661))
- Define the default size of the `SimpleFixedSizeExemplarReservoir` to be `1`.
  ([#3670](https://github.com/open-telemetry/opentelemetry-specification/pull/3670))
- Rename "advice" to "advisory parameters".
  ([#3662](https://github.com/open-telemetry/opentelemetry-specification/pull/3662))
- Clarify the minimal implementation of a `View`'s `attribute_keys` is an allow-list.
  ([#3680](https://github.com/open-telemetry/opentelemetry-specification/pull/3680))
- Add "/" to valid characters for instrument names
  ([#3684](https://github.com/open-telemetry/opentelemetry-specification/pull/3684))
- Stabilize the `MetricProducer`.
  ([#3685](https://github.com/open-telemetry/opentelemetry-specification/pull/3685))

### Logs

- Update GCP data model to use `TraceFlags` instead of
  `gcp.trace_sampled`. ([#3629](https://github.com/open-telemetry/opentelemetry-specification/pull/3629))

### Resource

- No changes.

### OpenTelemetry Protocol

- Fix and clarify definition of "transient error" in the OTLP exporter specification.
  ([#3653](https://github.com/open-telemetry/opentelemetry-specification/pull/3653))

### Compatibility

- OpenTracing Shim: Allow invalid but sampled SpanContext to be returned.
  ([#3471](https://github.com/open-telemetry/opentelemetry-specification/pull/3471))
- Prometheus: Allow changing metric names by default when translating from Prometheus to OpenTelemetry.
  ([#3679](https://github.com/open-telemetry/opentelemetry-specification/pull/3679))

### SDK Configuration

- No changes.

### Common

- No changes.

### Supplemenatary Guidelines

- No changes.

## v1.24.0 (2023-08-10)

### Context

- No changes.

### Traces

- No changes.

### Metrics

- Specify how to handle instrument name conflicts.
  ([#3626](https://github.com/open-telemetry/opentelemetry-specification/pull/3626))
- Add experimental metric attributes advice API.
  ([#3546](https://github.com/open-telemetry/opentelemetry-specification/pull/3546))
- Revise the exemplar default reservoirs.
  ([#3627](https://github.com/open-telemetry/opentelemetry-specification/pull/3627))
- Mark the default aggregation cardinality Experimental in MetricReader.
  ([#3619](https://github.com/open-telemetry/opentelemetry-specification/pull/3619))
- Mark Metric No-Op API as stable.
  ([#3642](https://github.com/open-telemetry/opentelemetry-specification/pull/3642))
- MetricProducers are provided as config to MetricReaders instead of through a RegisterProducer operation.
  ([#3613](https://github.com/open-telemetry/opentelemetry-specification/pull/3613))
- Refine `MetricProvider.ForceFlush` and define `ForceFlush` for periodic exporting MetricReader.
  ([#3563](https://github.com/open-telemetry/opentelemetry-specification/pull/3563))

### Logs

- Clarify how log appender use Scope name and attributes.
  ([#3583](https://github.com/open-telemetry/opentelemetry-specification/pull/3583))
- Mark No-Op Logs Bridge API as stable.
  ([#3642](https://github.com/open-telemetry/opentelemetry-specification/pull/3642))

### Resource

- No changes.

### Compatibility

- Prometheus exporters SHOULD provide configuration to disable the addition of `_total` suffixes.
  ([#3590](https://github.com/open-telemetry/opentelemetry-specification/pull/3590))

### SDK Configuration

- No changes.

### Common

- No changes.

### Supplemenatary Guidelines

- No changes.

## v1.23.0 (2023-07-12)

### Context

- No changes.

### Traces

- Refine SDK TracerProvider configuration section.
  ([#3559](https://github.com/open-telemetry/opentelemetry-specification/pull/3559))
- Make SDK Tracer Creation more normative.
  ([#3529](https://github.com/open-telemetry/opentelemetry-specification/pull/3529))

### Metrics

- Refine SDK MeterProvider configuration section.
  ([#3522](https://github.com/open-telemetry/opentelemetry-specification/pull/3522))
- Clarify metric view requirements and recommendations.
  ([#3524](https://github.com/open-telemetry/opentelemetry-specification/pull/3524))
- Change the view name to be the view's stream configuration name.
  ([#3524](https://github.com/open-telemetry/opentelemetry-specification/pull/3524))
- Make SDK Meter Creation more normative.
  ([#3529](https://github.com/open-telemetry/opentelemetry-specification/pull/3529))
- Clarify duplicate instrument registration scope to be a MeterProvider.
  ([#3538](https://github.com/open-telemetry/opentelemetry-specification/pull/3538))
- Clarify identical instrument definition for SDK.
  ([#3585](https://github.com/open-telemetry/opentelemetry-specification/pull/3585))

### Logs

- Refine SDK LoggerProvider configuration section.
  ([#3559](https://github.com/open-telemetry/opentelemetry-specification/pull/3559))
- Make SDK Logger Creation more normative.
  ([#3529](https://github.com/open-telemetry/opentelemetry-specification/pull/3529))

### Resource

- No changes.

### Compatibility

- NOTICE: Remove the Jaeger Exporter
  ([#3567](https://github.com/open-telemetry/opentelemetry-specification/pull/3567))
- Prometheus: Do not add `_total` suffix if the metric already ends in `_total`.
  ([#3581](https://github.com/open-telemetry/opentelemetry-specification/pull/3581))
- Prometheus type and unit suffixes are not trimmed by default.
  ([#3580](https://github.com/open-telemetry/opentelemetry-specification/pull/3580))

### SDK Configuration

- Extract Exemplar section and mark it as Experimental.
  ([#3533](https://github.com/open-telemetry/opentelemetry-specification/pull/3533))

### Common

- No changes.

### Supplemenatary Guidelines

- No changes.

## v1.22.0 (2023-06-09)

### Context

- No changes.

### Traces

- No changes.

### Metrics

- Make recommendation to reserve aggregator normative.
  ([#3526](https://github.com/open-telemetry/opentelemetry-specification/pull/3526))

### Logs

- No changes.

### Resource

- No changes.

### Compatibility

- No changes.

### OpenTelemetry Protocol

- Move OTLP specification to github.com/open-telemetry/opentelemetry-proto.
  ([#3454](https://github.com/open-telemetry/opentelemetry-specification/pull/3454))

### SDK Configuration

- No changes.

### Telemetry Schemas

- No changes.

### Common

- Explain why custom attributes are not recommended to be placed in OTel
  namespaces.
  ([#3507](https://github.com/open-telemetry/opentelemetry-specification/pull/3507))

### Supplemenatary Guidelines

- No changes.

## v1.21.0 (2023-05-09)

### Context

- No changes.

### Traces

- No changes.

### Metrics

- Add experimental histogram advice API.
  ([#3216](https://github.com/open-telemetry/opentelemetry-specification/pull/3216))
- Recommended non-prefixed units for metric instrument semantic conventions.
  ([#3312](https://github.com/open-telemetry/opentelemetry-specification/pull/3312))
- Recommended cardinality limits to protect metrics pipelines against
  excessive data production from a single instrument.
  ([#2960](https://github.com/open-telemetry/opentelemetry-specification/pull/2960))
- Specify second unit (`s`) and advice bucket boundaries of `[]`
  for `process.runtime.jvm.gc.duration`.
  ([#3458](https://github.com/open-telemetry/opentelemetry-specification/pull/3458))
- Add links to the JMX APIs that are the JVM runtime metric sources.
  ([#3463](https://github.com/open-telemetry/opentelemetry-specification/pull/3463))

### Logs

- Clarify parameters for emitting a log record.
  ([#3345](https://github.com/open-telemetry/opentelemetry-specification/pull/3354))
- Drop logger include_trace_context parameter.
  ([#3397](https://github.com/open-telemetry/opentelemetry-specification/pull/3397))
- Clarify how ObservedTimestamp field is set if unspecified
  ([#3385](https://github.com/open-telemetry/opentelemetry-specification/pull/3385))
- Mark logs bridge API / SDK as stable.
  ([#3376](https://github.com/open-telemetry/opentelemetry-specification/pull/3376))
- Mark LogRecord Environment Variables as stable.
  ([#3449](https://github.com/open-telemetry/opentelemetry-specification/pull/3449))

### Resource

### Semantic Conventions

- The Semantic Conventions have moved to a separate repository
  [github.com/open-telemetry/semantic-conventions](https://github.com/open-telemetry/semantic-conventions).
  There will be no future semantic conventions release from this repository.
  ([#3489](https://github.com/open-telemetry/opentelemetry-specification/pull/3489))

### Compatibility

- Mark OpenCensus compatibility spec as stable
  ([#3425](https://github.com/open-telemetry/opentelemetry-specification/pull/3425))

### OpenTelemetry Protocol

- No changes.

### SDK Configuration

- Lay initial groundwork for file configuration
  ([#3360](https://github.com/open-telemetry/opentelemetry-specification/pull/3360))
- Move file configuration schema to `opentelemetry-configuration`.
  ([#3412](https://github.com/open-telemetry/opentelemetry-specification/pull/3412))
- Move `sdk-configuration.md` and `sdk-environment-variables.md`
  to `/specification/configuration/`.
  ([#3434](https://github.com/open-telemetry/opentelemetry-specification/pull/3434))

### Telemetry Schemas

- No changes.

### Common

- Add log entries to specification README.md contents.
  ([#3435](https://github.com/open-telemetry/opentelemetry-specification/pull/3435))

### Supplemenatary Guidelines

- Add guidance to use service-supported propagation formats as default for AWS SDK client calls.
  ([#3212](https://github.com/open-telemetry/opentelemetry-specification/pull/3212))

## v1.20.0 (2023-04-07)

### Context

- No changes.

### Traces

- Clarify required parent information in ReadableSpan. Technically a relaxation,
  but previously it was easy to overlook certain properties were required.
  [#3257](https://github.com/open-telemetry/opentelemetry-specification/pull/3257)
- Remove underspecified and unused Span decorator from Trace SDK.
  ([#3363](https://github.com/open-telemetry/opentelemetry-specification/pull/3363))

### Metrics

- Clarify that units should use UCUM case sensitive variant.
  ([#3306](https://github.com/open-telemetry/opentelemetry-specification/pull/3306))
- Remove No-Op instrument and Meter creation requirements.
  ([#3322](https://github.com/open-telemetry/opentelemetry-specification/pull/3322))
- Fixed attributes requirement level in semantic conventions for hardware metrics
  ([#3258](https://github.com/open-telemetry/opentelemetry-specification/pull/3258))

### Logs

- Update log readme "request context" to "trace context".
  ([#3332](https://github.com/open-telemetry/opentelemetry-specification/pull/3332))
- Remove log readme document status.
  ([#3334](https://github.com/open-telemetry/opentelemetry-specification/pull/3334))
- Break out compatibility document on recording trace context in non-OTLP Log Format
  ([#3331](https://github.com/open-telemetry/opentelemetry-specification/pull/3331))
- Ensure Logs Bridge API doesn't contain SDK implementation details
  ([#3275](https://github.com/open-telemetry/opentelemetry-specification/pull/3275))
- Add Log Bridge API artifact naming guidance
  ([#3346](https://github.com/open-telemetry/opentelemetry-specification/pull/3346))
- Add log appender / bridge to glossary.
  ([#3335](https://github.com/open-telemetry/opentelemetry-specification/pull/3335))

### Resource

- No changes.

### Semantic Conventions

- Clarify that attribute requirement levels apply to the instrumentation library
  ([#3289](https://github.com/open-telemetry/opentelemetry-specification/pull/3289))
- Fix grammatical number of metric units.
  ([#3298](https://github.com/open-telemetry/opentelemetry-specification/pull/3298))
- Rename `net.app.protocol.(name|version)` to `net.protocol.(name|version)`
  ([#3272](https://github.com/open-telemetry/opentelemetry-specification/pull/3272))
- Replace `http.flavor` with `net.protocol.(name|version)`
  ([#3272](https://github.com/open-telemetry/opentelemetry-specification/pull/3272))
- Metric requirement levels are now stable
  ([#3271](https://github.com/open-telemetry/opentelemetry-specification/pull/3271))
- BREAKING: remove `messaging.destination.kind` and `messaging.source.kind`.
  ([#3214](https://github.com/open-telemetry/opentelemetry-specification/pull/3214),
  [#3348](https://github.com/open-telemetry/opentelemetry-specification/pull/3348))
- Define attributes collected for `cosmosdb` by Cosmos DB SDK
  ([#3097](https://github.com/open-telemetry/opentelemetry-specification/pull/3097))
- Clarify stability requirements of semantic conventions
  ([#3225](https://github.com/open-telemetry/opentelemetry-specification/pull/3225))
- BREAKING: Change span statuses for gRPC server spans.
  ([#3333](https://github.com/open-telemetry/opentelemetry-specification/pull/3333))
- Stabilize key components of `service.*` and `telemetry.sdk.*` resource
  semantic conventions.
  ([#3202](https://github.com/open-telemetry/opentelemetry-specification/pull/3202))
- Fixed attributes requirement level in semantic conventions for hardware metrics
  ([#3258](https://github.com/open-telemetry/opentelemetry-specification/pull/3258))
- Added AWS S3 semantic conventions.
  ([#3251](https://github.com/open-telemetry/opentelemetry-specification/pull/3251))
- Fix units in the Kafka metric semantic conventions.
  ([#3300](https://github.com/open-telemetry/opentelemetry-specification/pull/3300))
- Add Trino to Database specific conventions
  ([#3347](https://github.com/open-telemetry/opentelemetry-specification/pull/3347))
- Change `db.statement` to only be collected if there is sanitization.
  ([#3127](https://github.com/open-telemetry/opentelemetry-specification/pull/3127))
- BREAKING: Remove `http.status_code` attribute from the
  `http.server.active_requests` metric.
  ([#3366](https://github.com/open-telemetry/opentelemetry-specification/pull/3366))
- Mark attribute requirement levels as stable
  ([#3368](https://github.com/open-telemetry/opentelemetry-specification/pull/3368))

### Compatibility

- No changes.

### OpenTelemetry Protocol

- Declare OTLP stable.
  ([#3274](https://github.com/open-telemetry/opentelemetry-specification/pull/3274))

### SDK Configuration

- No changes.

### Telemetry Schemas

- No changes.

### Common

- No changes.

## v1.19.0 (2023-03-06)

### Context

- No changes.

### Traces

- No changes.

### Metrics

- Add unit to View's Instrument selection criteria.
  ([#3184](https://github.com/open-telemetry/opentelemetry-specification/pull/3184))
- Add metric requirement levels "Required", "Recommended", and "Opt-In".
  ([#3237](https://github.com/open-telemetry/opentelemetry-specification/pull/3237))

### Logs

- Rename Logs API to Logs Bridge API to prevent confusion.
  ([#3197](https://github.com/open-telemetry/opentelemetry-specification/pull/3197))
- Move event language from log README to event-api.
  ([#3252](https://github.com/open-telemetry/opentelemetry-specification/pull/3252))

### Resource

- Clarify how to collect `host.id` for non-containerized systems.
  ([#3173](https://github.com/open-telemetry/opentelemetry-specification/pull/3173))

### Semantic Conventions

- Move X-Ray Env Variable propagation to span link instead of parent for AWS Lambda.
  ([#3166](https://github.com/open-telemetry/opentelemetry-specification/pull/3166))
- Add heroku resource semantic conventions.
  [#3075](https://github.com/open-telemetry/opentelemetry-specification/pull/3075)
- BREAKING: Rename faas.execution to faas.invocation_id
  ([#3209](https://github.com/open-telemetry/opentelemetry-specification/pull/3209))
- BREAKING: Change faas.max_memory units to Bytes instead of MB
  ([#3209](https://github.com/open-telemetry/opentelemetry-specification/pull/3209))
- BREAKING: Expand scope of faas.id to cloud.resource_id
  ([#3188](https://github.com/open-telemetry/opentelemetry-specification/pull/3188))
- Add Connect RPC specific conventions
  ([#3116](https://github.com/open-telemetry/opentelemetry-specification/pull/3116))
- Rename JVM metric attribute value from `nonheap` to `non_heap`
  ([#3250](https://github.com/open-telemetry/opentelemetry-specification/pull/3250))
- Mark the attribute naming guidelines in the specification as stable.
  ([#3220](https://github.com/open-telemetry/opentelemetry-specification/pull/3220))
- Mark telemetry schema readme stable.
  ([#3221](https://github.com/open-telemetry/opentelemetry-specification/pull/3221))
- Remove mention of `net.transport` from HTTP semantic conventions
  ([#3244](https://github.com/open-telemetry/opentelemetry-specification/pull/3244))
- Clarifies that if an HTTP client request is explicitly made to an IP address,
  e.g. `http://x.x.x.x:8080`, then `net.peer.name` SHOULD be the IP address `x.x.x.x`
  ([#3276](https://github.com/open-telemetry/opentelemetry-specification/pull/3276))
- Mark `net.sock.host.port` as conditionally required.
  ([#3246](https://github.com/open-telemetry/opentelemetry-specification/pull/3246))
- Rename Optional attribute requirement level to Opt-In.
  ([#3228](https://github.com/open-telemetry/opentelemetry-specification/pull/3228))
- Rename `http.user_agent` to `user_agent.original`.
  ([#3190](https://github.com/open-telemetry/opentelemetry-specification/pull/3190))
- Expand the declaration of `pool.name`.
  ([#3050](https://github.com/open-telemetry/opentelemetry-specification/pull/3050))

### Compatibility

- Update Zipkin remoteEndpoint preferences.
  ([#3087](https://github.com/open-telemetry/opentelemetry-specification/pull/3087))

### OpenTelemetry Protocol

- Declare OTLP/JSON Stable.
  ([#2930](https://github.com/open-telemetry/opentelemetry-specification/pull/2930))

### SDK Configuration

- No changes.

### Telemetry Schemas

- No changes.

### Common

- No changes.

## v1.18.0 (2023-02-09)

### Context

- No changes.

### Traces

- Clarify guidance regarding excessive logging when attributes are dropped
  or truncated.
  ([#3151](https://github.com/open-telemetry/opentelemetry-specification/pull/3151))

### Metrics

- No changes.

### Logs

- Define BatchLogRecordProcessor default configuration values.
  ([#3002](https://github.com/open-telemetry/opentelemetry-specification/pull/3002))
- Clarify guidance regarding excessive logging when attributes are dropped
  or truncated.
  ([#3151](https://github.com/open-telemetry/opentelemetry-specification/pull/3151))

### Resource

- No changes.

### Semantic Conventions

- Add Cloud Spanner and Microsoft SQL Server Compact to db.system semantic conventions
  ([#3105](https://github.com/open-telemetry/opentelemetry-specification/pull/3105)).
- Enable semantic convention tooling for metrics in spec
  ([#3119](https://github.com/open-telemetry/opentelemetry-specification/pull/3119))
- Rename google openshift platform attribute from `google_cloud_openshift` to `gcp_openshift`
  to match the existing `cloud.provider` prefix.
  ([#3095](https://github.com/open-telemetry/opentelemetry-specification/pull/3095))
- Changes http server span names from `{http.route}` to `{http.method} {http.route}`
  (when route is available), and from `HTTP {http.method}` to `{http.method}` (when
  route is not available).
  Changes http client span names from `HTTP {http.method}` to `{http.method}`.
  ([#3165](https://github.com/open-telemetry/opentelemetry-specification/pull/3165))
- Mark `http.server.duration` and `http.client.duration` metrics as required, and mark
  all other HTTP metrics as optional.
  [#3158](https://github.com/open-telemetry/opentelemetry-specification/pull/3158)
- Add `net.host.port` to `http.server.active_requests` metrics attributes.
  [#3158](https://github.com/open-telemetry/opentelemetry-specification/pull/3158)
- `http.route` SHOULD contain the "application root" if there is one.
  ([#3164](https://github.com/open-telemetry/opentelemetry-specification/pull/3164))

### Compatibility

- Add condition with sum and count for Prometheus summaries
  ([3059](https://github.com/open-telemetry/opentelemetry-specification/pull/3059)).
- Clarify prometheus unit conversions
  ([#3066](https://github.com/open-telemetry/opentelemetry-specification/pull/3066)).
- Define conversion mapping from OTel Exponential Histograms to Prometheus Native
  Histograms.
  ([#3079](https://github.com/open-telemetry/opentelemetry-specification/pull/3079))
- Fix Prometheus histogram metric suffixes. Bucket series end in `_bucket`
  ([#3018](https://github.com/open-telemetry/opentelemetry-specification/pull/3018)).

### OpenTelemetry Protocol

- No changes.

### SDK Configuration

- Add log-specific attribute limit configuration and clarify that general
  attribute limit configuration also apply to log records
  ([#2861](https://github.com/open-telemetry/opentelemetry-specification/pull/2861)).

### Telemetry Schemas

- No changes.

### Common

- No changes.

## v1.17.0 (2023-01-17)

### Context

- No changes.

### Traces

- Clarify that the BatchSpanProcessor should export batches when the queue reaches the batch size
  ([#3024](https://github.com/open-telemetry/opentelemetry-specification/pull/3024))
- Deprecate jaeger exporter, scheduled for spec removal in July 2023.
  [#2858](https://github.com/open-telemetry/opentelemetry-specification/pull/2858)

### Metrics

- Rename built-in ExemplarFilters to AlwaysOn, AlwaysOff and TraceBased.
  ([#2919](https://github.com/open-telemetry/opentelemetry-specification/pull/2919))
- Add `MaxScale` config option to Exponential Bucket Histogram Aggregation.
  ([#3017](https://github.com/open-telemetry/opentelemetry-specification/pull/3017))
- Rename exponential bucket histogram aggregation to base 2 exponential histogram
  aggregation. Rename "OTEL_EXPORTER_OTLP_METRICS_DEFAULT_HISTOGRAM_AGGREGATION"
  value from "exponential_bucket_histogram" to
  "base2_exponential_bucket_histogram". Mark exponential histogram data model and
  base2 exponential histogram aggregation as stable.
  ([#3041](https://github.com/open-telemetry/opentelemetry-specification/pull/3041))

### Logs

- Clarify usage of log body for structured logs
  ([#3023](https://github.com/open-telemetry/opentelemetry-specification/pull/3023))
- Move appendices from Data Model to new Data Model Appendix document
  ([#3207](https://github.com/open-telemetry/opentelemetry-specification/pull/3207))

### Resource

- No changes.

### Semantic Conventions

- Clarify common HTTP attributes apply to both clients and servers
  ([#3044](https://github.com/open-telemetry/opentelemetry-specification/pull/3044))
- Add `code.lineno` source code attribute
  ([#3029](https://github.com/open-telemetry/opentelemetry-specification/pull/3029))
- Add ClickHouse to db.system semantic conventions
  ([#3011](https://github.com/open-telemetry/opentelemetry-specification/pull/3011))
- Refactor messaging attributes and per-message attributes in batching scenarios.
  ([#2957](https://github.com/open-telemetry/opentelemetry-specification/pull/2957)).
  BREAKING: rename `messaging.consumer_id` to `messaging.consumer.id`,
  `messaging.destination` to `messaging.destination.name`,
  `messaging.temp_destination` to `messaging.destination.temporary`,
  `messaging.destination_kind` to `messaging.destination.kind`,
  `messaging.message_id` to `messaging.message.id`,
  `messaging.protocol` to `net.app.protocol.name`,
  `messaging.protocol_version`, `net.app.protocol.version`,
  `messaging.conversation_id` to `messaging.message.conversation_id`,
  `messaging.message_payload_size_bytes` to `messaging.message.payload_size_bytes`,
  `messaging.message_payload_compressed_size_bytes` to `messaging.message.payload_compressed_size_bytes`,
  `messaging.rabbitmq.routing_key`: `messaging.rabbitmq.destination.routing_key`,
  `messaging.kafka.message_key` to `messaging.kafka.message.key`,
  `messaging.kafka.consumer_group` to `messaging.kafka.consumer.group`,
  `messaging.kafka.partition` to `messaging.kafka.destination.partition`,
  `messaging.kafka.tombstone` to `messaging.kafka.message.tombstone`,
  `messaging.rocketmq.message_type` to `messaging.rocketmq.message.type`,
  `messaging.rocketmq.message_tag` to `messaging.rocketmq.message.tag`,
  `messaging.rocketmq.message_keys` to `messaging.rocketmq.message.keys`;
  Removed `messaging.url`;
  Renamed `send` operation to `publish`;
  Split `destination` and `source` namespaces and clarify per-message attributes in batching scenarios.

### Compatibility

- Add Tracer.Close() to the OpenTracing Shim layer.
- Add OpenCensus migration guide and add BinaryPropagation as an option to gRPC
  instrumentation for OpenCensus compatibility
  ([#3015](https://github.com/open-telemetry/opentelemetry-specification/pull/3015)).

### OpenTelemetry Protocol

- Add table for OTLP/HTTP response code and client retry recommendation
  ([#3028](https://github.com/open-telemetry/opentelemetry-specification/pull/3028))
- Remove spaces from example exporter User-Agent header to conform to RFC7231 & RFC7230.
  [#3052](https://github.com/open-telemetry/opentelemetry-specification/pull/3052)

### SDK Configuration

- Rename knowns values for "OTEL_METRICS_EXEMPLAR_FILTER" to "always_on",
  "always_off" and "trace_based".
  ([#2919](https://github.com/open-telemetry/opentelemetry-specification/pull/2919))

### Telemetry Schemas

- No changes.

### Common

- No changes.

## v1.16.0 (2022-12-08)

### Context

- No changes.

### Traces

- No changes.

### Metrics

- Define Experimental MetricProducer as a third-party provider of metric data to MetricReaders.
  ([#2951](https://github.com/open-telemetry/opentelemetry-specification/pull/2951))
- Add OTLP exporter temporality preference named "LowMemory" which
  configures Synchronous Counter and Histogram instruments to use
  Delta aggregation temporality, which allows them to shed memory
  following a cardinality explosion, thus use less memory.
  ([#2961](https://github.com/open-telemetry/opentelemetry-specification/pull/2961))

### Logs

- Clarification on what an Event is, and what the event.domain and event.name attributes represent
  ([#2848](https://github.com/open-telemetry/opentelemetry-specification/pull/2848))
- Move `event.domain` from InstrumentationScope attributes to LogRecord
  attributes.
  ([#2940](https://github.com/open-telemetry/opentelemetry-specification/pull/2940))
- Split out Event API from Log API
  ([#2941](https://github.com/open-telemetry/opentelemetry-specification/pull/2941))
- Clarify data modification in `LogRecordProcessor`.
  ([#2969](https://github.com/open-telemetry/opentelemetry-specification/pull/2969))
- Make sure it is very clear we are not building a Logging API.
  ([#2966](https://github.com/open-telemetry/opentelemetry-specification/pull/2966))

### Resource

- Extend Cloud Platform Enum with OpenShift entry for all supported cloud providers.
  ([#2985](https://github.com/open-telemetry/opentelemetry-specification/pull/2985))

### Semantic Conventions

- Add `process.runtime.jvm.gc.duration` metric to semantic conventions.
  ([#2903](https://github.com/open-telemetry/opentelemetry-specification/pull/2903))
- Make http.status_code metric attribute an int.
  ([#2943](https://github.com/open-telemetry/opentelemetry-specification/pull/2943))
- Add IBM Cloud as a cloud provider.
  ([#2965](https://github.com/open-telemetry/opentelemetry-specification/pull/2965))
- Add semantic conventions for Feature Flags
  ([#2529](https://github.com/open-telemetry/opentelemetry-specification/pull/2529))
- Rename `rpc.request.metadata.<key>` and `rpc.response.metadata.<key>` to
  `rpc.grpc.request.metadata.<key>` and `rpc.grpc.response.metadata.<key>`
  ([#2981](https://github.com/open-telemetry/opentelemetry-specification/pull/2981))
- List the machine-id as potential source for a unique host.id
  ([#2978](https://github.com/open-telemetry/opentelemetry-specification/pull/2978))
- Add `messaging.kafka.message.offset` attribute.
  ([#2982](https://github.com/open-telemetry/opentelemetry-specification/pull/2982))
- Update hardware metrics to use `direction` as per general semantic conventions
  ([#2942](https://github.com/open-telemetry/opentelemetry-specification/pull/2942))

### Compatibility

- Add OpenCensus metric bridge specification.
  ([#2979](https://github.com/open-telemetry/opentelemetry-specification/pull/2979))

### OpenTelemetry Protocol

- No changes.

### SDK Configuration

- Specify handling of invalid numeric environment variables
  ([#2963](https://github.com/open-telemetry/opentelemetry-specification/pull/2963))

### Telemetry Schemas

- No changes.

### Common

- No changes.

## v1.15.0 (2022-11-09)

### Context

- No changes.

### Traces

- Rename `http.retry_count` to `http.resend_count` and clarify its meaning.
  ([#2743](https://github.com/open-telemetry/opentelemetry-specification/pull/2743))

### Metrics

- Handle duplicate description comments during Prometheus conversion.
  ([#2890](https://github.com/open-telemetry/opentelemetry-specification/pull/2890))
- Allow to configure min/max recording in the exponential histogram aggregation.
  ([#2904](https://github.com/open-telemetry/opentelemetry-specification/pull/2904))
- Add table of instrument additive property
  ([#2906](https://github.com/open-telemetry/opentelemetry-specification/pull/2906))

### Logs

- Add `Context` as argument to `LogRecordProcessor#onEmit`.
  ([#2927](https://github.com/open-telemetry/opentelemetry-specification/pull/2927))

### Resource

- No changes.

### Semantic Conventions

- Change to messaging.kafka.max.lag from UpDownCounter to Gauge (and rename it)
  ([#2837](https://github.com/open-telemetry/opentelemetry-specification/pull/2837))
- Add daemon attribute to jvm threads metric
  ([#2828](https://github.com/open-telemetry/opentelemetry-specification/pull/2828))
- Add gRPC request and response metadata semantic conventions
  ([#2874](https://github.com/open-telemetry/opentelemetry-specification/pull/2874))
- Add `process.paging.faults` metric to semantic conventions
  ([#2827](https://github.com/open-telemetry/opentelemetry-specification/pull/2827))
- Define semantic conventions yaml for non-otlp conventions
  ([#2850](https://github.com/open-telemetry/opentelemetry-specification/pull/2850))
- Add more semantic convetion attributes of Apache RocketMQ
  ([#2881](https://github.com/open-telemetry/opentelemetry-specification/pull/2881))
- Add `process.runtime.jvm.memory.usage_after_last_gc` metric to semantic conventions.
  ([#2901](https://github.com/open-telemetry/opentelemetry-specification/pull/2901))

### Compatibility

- Specify how Prometheus exporters and receivers handle instrumentation scope.
  ([#2703](https://github.com/open-telemetry/opentelemetry-specification/pull/2703)).

### OpenTelemetry Protocol

- Clarify that lowerCamelCase field names MUST be used for OTLP/JSON
  ([#2829](https://github.com/open-telemetry/opentelemetry-specification/pull/2829))

### SDK Configuration

- No changes.

### Telemetry Schemas

- No changes.

### Common

- Clarify that Scope is defined at build time
  ([#2878](https://github.com/open-telemetry/opentelemetry-specification/pull/2878))

## v1.14.0 (2022-10-04)

### Context

- No changes.

### Traces

- No changes.

### Metrics

- Changed the default buckets for Explicit Bucket Histogram to better match the
  official Prometheus clients.
  ([#2770](https://github.com/open-telemetry/opentelemetry-specification/pull/2770)).
- Fix OpenMetrics valid label keys, and specify prometheus conversion for metric name.
  ([#2788](https://github.com/open-telemetry/opentelemetry-specification/pull/2788))

### Logs

- Add environment variables for configuring the `BatchLogRecordProcessor`.
  ([#2785](https://github.com/open-telemetry/opentelemetry-specification/pull/2785))
- Fix inconsistencies in log README
  ([#2800](https://github.com/open-telemetry/opentelemetry-specification/pull/2800)).

### Resource

- Add `browser.mobile` and `browser.language` resource attributes
  ([#2761](https://github.com/open-telemetry/opentelemetry-specification/pull/2761))

### Semantic Conventions

- Add `process.context_switches`, and `process.open_file_descriptors`, to the
  metrics semantic conventions
  ([#2706](https://github.com/open-telemetry/opentelemetry-specification/pull/2706))
- Add exceptions to the logs semantic conventions
  ([#2819](https://github.com/open-telemetry/opentelemetry-specification/pull/2819))
- Make context propagation requirements explicit for messaging semantic conventions
  ([#2750](https://github.com/open-telemetry/opentelemetry-specification/pull/2750)).
- Update http metrics to use `http.route` instead of `http.target` for servers,
  drop `http.url` for clients
  ([#2818](https://github.com/open-telemetry/opentelemetry-specification/pull/2818)).

### Compatibility

- No changes.

### OpenTelemetry Protocol

- Add user agent to OTLP exporter specification
  ([#2684](https://github.com/open-telemetry/opentelemetry-specification/pull/2684))
- Prohibit usage of enum value name strings in OTLP/JSON
  ([#2758](https://github.com/open-telemetry/opentelemetry-specification/pull/2758))
- Clarify that unknown fields must be ignored when receiving OTLP/JSON
  ([#2816](https://github.com/open-telemetry/opentelemetry-specification/pull/2816))
- Add OTLP exporter user agent to the spec compliance matrix
  ([#2842](https://github.com/open-telemetry/opentelemetry-specification/pull/2842)).

### SDK Configuration

- Add the OTEL_SDK_DISABLED environment variable to the SDK configuration.
  ([2679](https://github.com/open-telemetry/opentelemetry-specification/pull/2679))
- Add the definition of a Boolean environment variable
  ([#2755](https://github.com/open-telemetry/opentelemetry-specification/pull/2755)).

### Telemetry Schemas

- No changes.

### Common

- No changes.

## v1.13.0 (2022-09-19)

### Context

- No changes.

### Traces

- Clarify the return of `Export(batch)` in the Batch Span Processor and exporter concurrency
  ([#2452](https://github.com/open-telemetry/opentelemetry-specification/pull/2452))
- Clarify that Context should not be mutable when setting a span
  ([#2637](https://github.com/open-telemetry/opentelemetry-specification/pull/2637))
- Clarify that `ForceFlush` is a required method on `SpanExporter` interface
  ([#2654](https://github.com/open-telemetry/opentelemetry-specification/pull/2654))

### Metrics

- Add experimental `OTEL_EXPORTER_OTLP_DEFAULT_HISTOGRAM_AGGREGATION` variable for
  configuring default histogram aggregation of OTLP metric exporter
  ([#2619](https://github.com/open-telemetry/opentelemetry-specification/pull/2619))
- Clarify async instrument callback identity
  ([#2538](https://github.com/open-telemetry/opentelemetry-specification/pull/2538))
- Prometheus export: Only monotonic sum are counters (with `_total`)
  ([#2644](https://github.com/open-telemetry/opentelemetry-specification/pull/2644))
- [OM/OTLP] Use `_created` for StartTimeUnixNano and vice-versa
  ([#2645](https://github.com/open-telemetry/opentelemetry-specification/pull/2645))
- Prometheus compatibility: use target_info metric instead of "target" info MF
  ([#2701](https://github.com/open-telemetry/opentelemetry-specification/pull/2701))
- Add optional Zero Threshold for Exponential Histograms to the metrics data model
  ([#2665](https://github.com/open-telemetry/opentelemetry-specification/pull/2665))
- Change the inclusivity of exponential histogram bounds
  ([#2633](https://github.com/open-telemetry/opentelemetry-specification/pull/2633))
- Add `process.threads` host metric semantic convention.
  ([#2705](https://github.com/open-telemetry/opentelemetry-specification/pull/2705)).

### Logs

- Update log SDK to allow log processors to mutate log records
  ([#2681](https://github.com/open-telemetry/opentelemetry-specification/pull/2681)).
- Add experimental Events and Logs API specification
  ([#2676](https://github.com/open-telemetry/opentelemetry-specification/pull/2676))
- Align log SDK and API component naming
  ([#2768](https://github.com/open-telemetry/opentelemetry-specification/pull/2768)).
- Add the signal-specific OTEL_EXPORTER_OTLP_LOGS_* environment variables
  ([#2782](https://github.com/open-telemetry/opentelemetry-specification/pull/2782)).

### Resource

- Update the version of the W3C Baggage specification used for `OTEL_RESOURCE_ATTRIBUTES`
  ([#2670](https://github.com/open-telemetry/opentelemetry-specification/pull/2670))

### Semantic Conventions

- Add `net.app.protocol.*` attributes
  ([#2602](https://github.com/open-telemetry/opentelemetry-specification/pull/2602))
- Add network metrics to process semantic conventions
  ([#2556](https://github.com/open-telemetry/opentelemetry-specification/pull/2556))
- Adopt attribute requirement levels in semantic conventions
  ([#2594](https://github.com/open-telemetry/opentelemetry-specification/pull/2594))
- Add semantic conventions for GraphQL
  ([#2456](https://github.com/open-telemetry/opentelemetry-specification/pull/2456))
- Change `cloudevents.event_spec_version` and `cloudevents.event_type` level from `required` to `recommended`
  ([#2618](https://github.com/open-telemetry/opentelemetry-specification/pull/2618))
- Change `faas.document.time` and `faas.time` level from `required` to `recommended`
  ([#2627](https://github.com/open-telemetry/opentelemetry-specification/pull/2627))
- Add `rpc.grpc.status_code` to RPC metric semantic conventions
  ([#2604](https://github.com/open-telemetry/opentelemetry-specification/pull/2604))
- Add `http.*.*.size` metric semantic conventions for tracking size of requests
  / responses for http servers / clients
  ([#2588](https://github.com/open-telemetry/opentelemetry-specification/pull/2588))
- BREAKING: rename `net.peer.ip` to `net.sock.peer.addr`, `net.host.ip` to `net.sock.host.addr`,
  `net.peer.name` to `net.sock.peer.name` for socket-level instrumentation.
  Define socket-level attributes and clarify logical peer and host attributes meaning
  ([#2594](https://github.com/open-telemetry/opentelemetry-specification/pull/2594))
- Add semantic conventions for JVM buffer pool usage
  ([#2650](https://github.com/open-telemetry/opentelemetry-specification/pull/2650))
- Improve the definition of `state` attribute for metric `system.network.connections`
  ([#2663](https://github.com/open-telemetry/opentelemetry-specification/pull/2663))
- Add `process.parent_pid` attribute for use in reporting parent process id (PID)
  ([#2691](https://github.com/open-telemetry/opentelemetry-specification/pull/2691))
- Add OpenSearch to db.system semantic conventions
  ([#2718](https://github.com/open-telemetry/opentelemetry-specification/pull/2718))
- Clarify when "count" is used instead of pluralization
  ([#2613](https://github.com/open-telemetry/opentelemetry-specification/pull/2613))
- Add the convention 'type' to the YAML definitions for all existing semantic conventions
  ([#2693](https://github.com/open-telemetry/opentelemetry-specification/pull/2693))
- Remove alternative attribute sets from HTTP semantic conventions
  ([#2469](https://github.com/open-telemetry/opentelemetry-specification/pull/2469))

### Compatibility

- No changes.

### OpenTelemetry Protocol

- Add support for partial success in an OTLP export response
  ([#2696](https://github.com/open-telemetry/opentelemetry-specification/pull/2696))

### SDK Configuration

- Mark `OTEL_METRIC_EXPORT_INTERVAL`, `OTEL_METRIC_EXPORT_TIMEOUT`
  environment variables as Stable
  ([#2658](https://github.com/open-telemetry/opentelemetry-specification/pull/2658))

### Telemetry Schemas

- Introduce "split" metric schema transformation
  ([#2653](https://github.com/open-telemetry/opentelemetry-specification/pull/2653))

### Common

- Introduce Instrumentation Scope Attributes
  ([#2579](https://github.com/open-telemetry/opentelemetry-specification/pull/2579))
  - Define Instrumentation Scope Attributes as non identifiers
    ([#2789](https://github.com/open-telemetry/opentelemetry-specification/pull/2789))

## v1.12.0 (2022-06-10)

### Context

- No changes.

### Traces

- No changes.

### Metrics

- Clarify that API support for multi-instrument callbacks is permitted.
  ([#2263](https://github.com/open-telemetry/opentelemetry-specification/pull/2263)).
- Clarify SDK behavior when view conflicts are present
  ([#2462](https://github.com/open-telemetry/opentelemetry-specification/pull/2462)).
- Clarify MetricReader.Collect result
  ([#2495](https://github.com/open-telemetry/opentelemetry-specification/pull/2495)).
- Specify optional support for an Exponential Histogram Aggregation.
  ([#2252](https://github.com/open-telemetry/opentelemetry-specification/pull/2252))
- Update Prometheus Sums for handling delta counter case
  ([#2570](https://github.com/open-telemetry/opentelemetry-specification/pull/2570)).
- Supplementary guidance for metrics additive property
  ([#2571](https://github.com/open-telemetry/opentelemetry-specification/pull/2571)).

### Logs

- OTLP Logs are now Stable
  ([#2565](https://github.com/open-telemetry/opentelemetry-specification/pull/2565))

### Resource

- No changes.

### Semantic Conventions

- Add semantic conventions for JVM CPU metrics
  ([#2292](https://github.com/open-telemetry/opentelemetry-specification/pull/2292))
- Add details for FaaS conventions for Azure Functions and allow FaaS/Cloud
  resources as span attributes on incoming FaaS spans
  ([#2502](https://github.com/open-telemetry/opentelemetry-specification/pull/2502))
- Define attribute requirement levels
  ([#2522](https://github.com/open-telemetry/opentelemetry-specification/pull/2522))
- Initial addition of Kafka metrics
  ([#2485](https://github.com/open-telemetry/opentelemetry-specification/pull/2485)).
- Add semantic conventions for Kafka consumer metrics
  ([#2536](https://github.com/open-telemetry/opentelemetry-specification/pull/2536))
- Add database connection pool metrics semantic conventions
  ([#2273](https://github.com/open-telemetry/opentelemetry-specification/pull/2273)).
- Specify how to obtain a Ruby thread's id
  ([#2508](https://github.com/open-telemetry/opentelemetry-specification/pull/2508)).
- Refactor jvm classes semantic conventions
  ([#2550](https://github.com/open-telemetry/opentelemetry-specification/pull/2550)).
- Add browser.* attributes
  ([#2353](https://github.com/open-telemetry/opentelemetry-specification/pull/2353)).
- Change JVM runtime metric `process.runtime.jvm.memory.max`
  to `process.runtime.jvm.memory.limit`
  ([#2605](https://github.com/open-telemetry/opentelemetry-specification/pull/2605)).
- Add semantic conventions for hardware metrics
  ([#2518](https://github.com/open-telemetry/opentelemetry-specification/pull/2518)).

### Compatibility

- No changes.

### OpenTelemetry Protocol

- No changes.

### SDK Configuration

- No changes.

### Telemetry Schemas

- No changes.

### Common

- Move non-otlp.md to common directory
  ([#2587](https://github.com/open-telemetry/opentelemetry-specification/pull/2587)).

## v1.11.0 (2022-05-04)

### Context

- No changes.

### Traces

- No changes.

### Metrics

- Clarify that API support for multi-instrument callbacks is permitted.
  ([#2263](https://github.com/open-telemetry/opentelemetry-specification/pull/2263)).
- Drop histogram aggregation, default to explicit bucket histogram
  ([#2429](https://github.com/open-telemetry/opentelemetry-specification/pull/2429))
- Clarify SDK behavior when view conflicts are present
  ([#2462](https://github.com/open-telemetry/opentelemetry-specification/pull/2462)).
- Add support for exemplars on OpenMetrics counters
  ([#2483](https://github.com/open-telemetry/opentelemetry-specification/pull/2483))
- Clarify MetricReader.Collect result
  ([#2495](https://github.com/open-telemetry/opentelemetry-specification/pull/2495)).
- Add database connection pool metrics semantic conventions
  ([#2273](https://github.com/open-telemetry/opentelemetry-specification/pull/2273)).

### Logs

- Update `com.google.*` to `gcp.*` in logs data model
  ([#2514](https://github.com/open-telemetry/opentelemetry-specification/pull/2514)).

### Resource

- No changes.

### Semantic Conventions

- Note added that `net.peer.name` SHOULD NOT be set if capturing it would require an
  extra reverse DNS lookup. And moved `net.peer.name` from common http attributes to
  just client http attributes.
  ([#2446](https://github.com/open-telemetry/opentelemetry-specification/pull/2446))
- Add `net.host.name` and `net.host.ip` conventions for rpc server spans.
  ([#2447](https://github.com/open-telemetry/opentelemetry-specification/pull/2447))
- Allow all metric conventions to be either synchronous or asynchronous.
  ([#2458](https://github.com/open-telemetry/opentelemetry-specification/pull/2458)
- Update JVM metrics with JMX Gatherer values
  ([#2478](https://github.com/open-telemetry/opentelemetry-specification/pull/2478))
- Add HTTP/3
  ([#2507](https://github.com/open-telemetry/opentelemetry-specification/pull/2507))
- Map SunOS to solaris for os.type resource attribute
  ([#2509](https://github.com/open-telemetry/opentelemetry-specification/pull/2509))

### Compatibility

- No changes.

### OpenTelemetry Protocol

- Clarify gRPC insecure option ([#2476](https://github.com/open-telemetry/opentelemetry-specification/pull/2476))
- Specify that OTLP/gRPC clients should retry on `RESOURCE_EXHAUSTED` code only if the server signals backpressure to indicate a possible recovery.
  ([#2480](https://github.com/open-telemetry/opentelemetry-specification/pull/2480))

### SDK Configuration

- No changes.

### Telemetry Schemas

- No changes.

### Common

- Define semantic conventions and instrumentation stability.
  ([#2180](https://github.com/open-telemetry/opentelemetry-specification/pull/2180))
- Loosen requirement for a major version bump
  ([#2510](https://github.com/open-telemetry/opentelemetry-specification/pull/2510)).

## v1.10.0 (2022-04-01)

### Context

- No changes.

### Traces

- Introduce the concept of Instrumentation Scope to replace/extend Instrumentation
  Library. The Tracer is now associated with Instrumentation Scope
  ([#2276](https://github.com/open-telemetry/opentelemetry-specification/pull/2276)).
- Add `OTEL_EXPORTER_JAEGER_PROTOCOL` environment variable to select the protocol
  used by the Jaeger exporter.
  ([#2341](https://github.com/open-telemetry/opentelemetry-specification/pull/2341))
- Add documentation REQUIREMENT for adding attributes at span creation.
  ([#2383](https://github.com/open-telemetry/opentelemetry-specification/pull/2383)).

### Metrics

- Initial Prometheus <-> OTLP datamodel specification
  ([#2266](https://github.com/open-telemetry/opentelemetry-specification/pull/2266))
- Introduce the concept of Instrumentation Scope to replace/extend Instrumentation
  Library. The Meter is now associated with Instrumentation Scope
  ([#2276](https://github.com/open-telemetry/opentelemetry-specification/pull/2276)).
- Specify the behavior of duplicate instrumentation registration in the API, specify
  duplicate conflicts in the data model, specify how the SDK is meant to report and
  assist the user when these conflicts arise.
  ([#2317](https://github.com/open-telemetry/opentelemetry-specification/pull/2317)).
- Clarify that expectations for user callback behavior are documentation REQUIREMENTs.
  ([#2361](https://github.com/open-telemetry/opentelemetry-specification/pull/2361)).
- Specify how to handle prometheus exemplar timestamp and attributes
  ([#2376](https://github.com/open-telemetry/opentelemetry-specification/pull/2376))
- Clarify that the periodic metric reader is the default metric reader to be
  paired with push metric exporters (OTLP, stdout, in-memory)
  ([#2379](https://github.com/open-telemetry/opentelemetry-specification/pull/2379)).
- Convert OpenMetrics Info and StateSet metrics to non-monotonic sums
  ([#2380](https://github.com/open-telemetry/opentelemetry-specification/pull/2380))
- Clarify that MetricReader has one-to-one mapping to MeterProvider.
  ([#2406](https://github.com/open-telemetry/opentelemetry-specification/pull/2406)).
- For prometheus metrics without sums, leave the sum unset
  ([#2413](https://github.com/open-telemetry/opentelemetry-specification/pull/2413))
- Specify default configuration for a periodic metric reader that is associated with
  the stdout metric exporter.
  ([#2415](https://github.com/open-telemetry/opentelemetry-specification/pull/2415)).
- Clarify the manner in which aggregation and temporality preferences
  are encoded via MetricReader parameters "on the basis of instrument
  kind".  Rename the environment variable
  `OTEL_EXPORTER_OTLP_METRICS_TEMPORALITY_PREFERENCE` used to set the
  preference to be used when auto-configuring an OTLP Exporter,
  defaults to CUMULATIVE, with DELTA an option that makes Counter,
  Asynchronous Counter, and Histogram instruments choose Delta
  temporality by default.
  ([#2404](https://github.com/open-telemetry/opentelemetry-specification/pull/2404)).
- Clarify that instruments are enabled by default, even when Views are configured.
  Require support for the match-all View expression having `name=*` to support
  disabling instruments by default.
  ([#2417](https://github.com/open-telemetry/opentelemetry-specification/pull/2417)).
- Mark Metrics SDK spec as Mixed, with most components moving to Stable, while
  Exemplar remaining Feature-freeze.
  ([#2304](https://github.com/open-telemetry/opentelemetry-specification/pull/2304))
- Clarify how metric metadata and type suffixes are handled
  ([#2440](https://github.com/open-telemetry/opentelemetry-specification/pull/2440))

### Logs

- Add draft logging library SDK specification
  ([#2328](https://github.com/open-telemetry/opentelemetry-specification/pull/2328))
- Add InstrumentationScope/Logger Name to log data model
  ([#2359](https://github.com/open-telemetry/opentelemetry-specification/pull/2359))
- Remove `flush` method on LogEmitter
  ([#2405](https://github.com/open-telemetry/opentelemetry-specification/pull/2405))
- Declare Log Data Model Stable
  ([#2387](https://github.com/open-telemetry/opentelemetry-specification/pull/2387))

### Resource

- No changes.

### Semantic Conventions

- Define span structure for HTTP retries and redirects.
  ([#2078](https://github.com/open-telemetry/opentelemetry-specification/pull/2078))
- Changed `rpc.system` to an enum (allowing custom values), and changed the
  `rpc.system` value for .NET WCF from `wcf` to `dotnet_wcf`.
  ([#2377](https://github.com/open-telemetry/opentelemetry-specification/pull/2377))
- Define JavaScript runtime semantic conventions.
  ([#2290](https://github.com/open-telemetry/opentelemetry-specification/pull/2290))
- Add semantic conventions for [CloudEvents](https://cloudevents.io).
  ([#1978](https://github.com/open-telemetry/opentelemetry-specification/pull/1978))
- Add `process.cpu.utilization` metric.
  ([#2436](https://github.com/open-telemetry/opentelemetry-specification/pull/2436))
- Add `rpc.system` value for Apache Dubbo.
  ([#2453](https://github.com/open-telemetry/opentelemetry-specification/pull/2453))

### Compatibility

- Mark the OpenTracing compatibility section as stable.
  ([#2327](https://github.com/open-telemetry/opentelemetry-specification/pull/2327))

### OpenTelemetry Protocol

- Add experimental JSON serialization format
  ([#2235](https://github.com/open-telemetry/opentelemetry-specification/pull/2235))
- Parameters for private key and its chain added
  ([#2370](https://github.com/open-telemetry/opentelemetry-specification/pull/2370))

### SDK Configuration

- No changes.

### Telemetry Schemas

- No changes.

### Common

- Describe how to convert non-string primitives for protocols which only support strings
  ([#2343](https://github.com/open-telemetry/opentelemetry-specification/pull/2343))
- Add "Mapping Arbitrary Data to OTLP AnyValue" document.
  ([#2385](https://github.com/open-telemetry/opentelemetry-specification/pull/2385))

## v1.9.0 (2022-02-10)

### Context

- No changes.

### Traces

- Clarify `StartSpan` returning the parent as a non-recording Span when no SDK
  is in use.
  ([#2121](https://github.com/open-telemetry/opentelemetry-specification/pull/2121))
- Align Jaeger remote sampler endpoint with OTLP endpoint.
  ([#2246](https://github.com/open-telemetry/opentelemetry-specification/pull/2246))
- Add JaegerRemoteSampler spec.
  ([#2222](https://github.com/open-telemetry/opentelemetry-specification/pull/2222))
- Add support for probability sampling in the OpenTelemetry `tracestate` entry and
  add optional specification for consistent probability sampling.
  ([#2047](https://github.com/open-telemetry/opentelemetry-specification/pull/2047))
- Change description and default value of `OTEL_EXPORTER_JAEGER_ENDPOINT` environment
  variable to point to the correct HTTP port and correct description of
  `OTEL_TRACES_EXPORTER`.
  ([#2333](https://github.com/open-telemetry/opentelemetry-specification/pull/2333))

### Metrics

- Rename None aggregation to Drop.
  ([#2101](https://github.com/open-telemetry/opentelemetry-specification/pull/2101))
- Add details to the Prometheus Exporter requirements.
  ([#2124](https://github.com/open-telemetry/opentelemetry-specification/pull/2124))
- Consolidate the aggregation/aggregator term.
  ([#2153](https://github.com/open-telemetry/opentelemetry-specification/pull/2153))
- Remove the concept of supported temporality, keep preferred.
  ([#2154](https://github.com/open-telemetry/opentelemetry-specification/pull/2154))
- Rename extra dimensions to extra attributes.
  ([#2162](https://github.com/open-telemetry/opentelemetry-specification/pull/2162))
- Mark In-memory, OTLP and Stdout exporter specs as Stable.
  ([#2175](https://github.com/open-telemetry/opentelemetry-specification/pull/2175))
- Remove usage of baggage in View from initial SDK specification.
  ([#2215](https://github.com/open-telemetry/opentelemetry-specification/pull/2215))
- Add to the supplemental guidelines for metric SDK authors text about implementing
  attribute-removal Views for asynchronous instruments.
  ([#2208](https://github.com/open-telemetry/opentelemetry-specification/pull/2208))
- Clarify integer count instrument units.
  ([#2210](https://github.com/open-telemetry/opentelemetry-specification/pull/2210))
- Use UCUM units in Metrics Semantic Conventions.
  ([#2199](https://github.com/open-telemetry/opentelemetry-specification/pull/2199))
- Add semantic conventions for process metrics.
  [#2032](https://github.com/open-telemetry/opentelemetry-specification/pull/2061)
- Changed default Prometheus Exporter host from `0.0.0.0` to `localhost`.
  ([#2282](https://github.com/open-telemetry/opentelemetry-specification/pull/2282))
- Clarified wildcard and predicate support in metrics SDK View API.
  ([#2325](https://github.com/open-telemetry/opentelemetry-specification/pull/2325))
- Changed the Exemplar wording, exemplar should be turned off by default.
  ([#2414](https://github.com/open-telemetry/opentelemetry-specification/pull/2414))

### Logs

- Fix attributes names in Google Cloud Logging mapping.
  ([#2093](https://github.com/open-telemetry/opentelemetry-specification/pull/2093))
- Add OTEL_LOGS_EXPORTER environment variable.
  ([#2196](https://github.com/open-telemetry/opentelemetry-specification/pull/2196))
- Added ObservedTimestamp to the Log Data Model.
  ([#2184](https://github.com/open-telemetry/opentelemetry-specification/pull/2184))
- Change mapping for log_name of Google Cloud Logging.
  ([#2092](https://github.com/open-telemetry/opentelemetry-specification/pull/2092))
- Drop Log name.
  field ([#2271](https://github.com/open-telemetry/opentelemetry-specification/pull/2271))

### Resource

- No changes.

### Semantic Conventions

- Align runtime metric and resource namespaces
  ([#2112](https://github.com/open-telemetry/opentelemetry-specification/pull/2112))
- Prohibit usage of retired names in semantic conventions.
  ([#2191](https://github.com/open-telemetry/opentelemetry-specification/pull/2191))
- Add `device.manufacturer` to describe mobile device manufacturers.
  ([2100](https://github.com/open-telemetry/opentelemetry-specification/pull/2100))
- Change golang namespace to 'go', rather than 'gc'
  ([#2262](https://github.com/open-telemetry/opentelemetry-specification/pull/2262))
- Add JVM memory runtime semantic
  conventions. ([#2272](https://github.com/open-telemetry/opentelemetry-specification/pull/2272))
- Add opentracing.ref_type semantic convention.
  ([#2297](https://github.com/open-telemetry/opentelemetry-specification/pull/2297))

### Compatibility

- Simplify Baggage handling in the OpenTracing Shim layer.
  ([#2194](https://github.com/open-telemetry/opentelemetry-specification/pull/2194))
- State that ONLY error mapping can happen in the OpenTracing Shim layer.
  ([#2148](https://github.com/open-telemetry/opentelemetry-specification/pull/2148))
- Define the instrumentation library name for the OpenTracing Shim.
  ([#2227](https://github.com/open-telemetry/opentelemetry-specification/pull/2227))
- Add a Start Span section to the OpenTracing Shim.
  ([#2228](https://github.com/open-telemetry/opentelemetry-specification/pull/2228))

### OpenTelemetry Protocol

- Rename `OTEL_EXPORTER_OTLP_SPAN_INSECURE` to `OTEL_EXPORTER_OTLP_TRACES_INSECURE` and
  `OTEL_EXPORTER_OTLP_METRIC_INSECURE` to `OTEL_EXPORTER_OTLP_METRICS_INSECURE`
  so they match the naming of all other OTLP environment variables.
  ([#2240](https://github.com/open-telemetry/opentelemetry-specification/pull/2240))

### SDK Configuration

- No changes.

### Telemetry Schemas

- No changes.

## v1.8.0 (2021-11-12)

### Context

- Add a section for OTel specific values in TraceState.
  ([#1852](https://github.com/open-telemetry/opentelemetry-specification/pull/1852))
- Add `none` as a possible value for `OTEL_PROPAGATORS` to disable context
  propagation.
  ([#2052](https://github.com/open-telemetry/opentelemetry-specification/pull/2052))

### Traces

- No changes.

### Metrics

- Add optional min / max fields to histogram data model.
  ([#1915](https://github.com/open-telemetry/opentelemetry-specification/pull/1915),
  [#1983](https://github.com/open-telemetry/opentelemetry-specification/pull/1983))
- Add exponential histogram to the metrics data model.
  ([#1935](https://github.com/open-telemetry/opentelemetry-specification/pull/1935))
- Add clarifications on how to handle numerical limits.
  ([#2007](https://github.com/open-telemetry/opentelemetry-specification/pull/2007))
- Add environment variables for Periodic exporting MetricReader.
  ([#2038](https://github.com/open-telemetry/opentelemetry-specification/pull/2038))
- Specify that the SDK must support exporters to access meter information.
  ([#2040](https://github.com/open-telemetry/opentelemetry-specification/pull/2040))
- Add clarifications on how to determine aggregation temporality.
  ([#2013](https://github.com/open-telemetry/opentelemetry-specification/pull/2013),
  [#2032](https://github.com/open-telemetry/opentelemetry-specification/pull/2032))
- Mark Metrics API spec as Stable.
  ([#2104](https://github.com/open-telemetry/opentelemetry-specification/pull/2104))
- Clarify, fix and expand documentation sections:
  ([#1966](https://github.com/open-telemetry/opentelemetry-specification/pull/1966)),
  ([#1981](https://github.com/open-telemetry/opentelemetry-specification/pull/1981)),
  ([#1995](https://github.com/open-telemetry/opentelemetry-specification/pull/1995)),
  ([#2002](https://github.com/open-telemetry/opentelemetry-specification/pull/2002)),
  ([#2010](https://github.com/open-telemetry/opentelemetry-specification/pull/2010))

### Logs

- Fix Syslog severity number mapping in the example.
  ([#2091](https://github.com/open-telemetry/opentelemetry-specification/pull/2091))
- Add log.* attributes.
  ([#2022](https://github.com/open-telemetry/opentelemetry-specification/pull/2022))

### Resource

- No changes.

### Semantic Conventions

- Add `k8s.container.restart_count` Resource attribute.
  ([#1945](https://github.com/open-telemetry/opentelemetry-specification/pull/1945))
- Add "IBM z/Architecture" (`s390x`) to `host.arch`
  ([#2055](https://github.com/open-telemetry/opentelemetry-specification/pull/2055))
- BREAKING: Remove db.cassandra.keyspace and db.hbase.namespace, and clarify db.name
  ([#1973](https://github.com/open-telemetry/opentelemetry-specification/pull/1973))
- Add AWS App Runner as a cloud platform
  ([#2004](https://github.com/open-telemetry/opentelemetry-specification/pull/2004))
- Add Tencent Cloud as a cloud provider.
  ([#2006](https://github.com/open-telemetry/opentelemetry-specification/pull/2006))
- Don't set Span.Status for 4xx http status codes for SERVER spans.
  ([#1998](https://github.com/open-telemetry/opentelemetry-specification/pull/1998))
- Add attributes for Apache RocketMQ.
  ([#1904](https://github.com/open-telemetry/opentelemetry-specification/pull/1904))
- Define http tracing attributes provided at span creation time
  ([#1916](https://github.com/open-telemetry/opentelemetry-specification/pull/1916))
- Change meaning and discourage use of `faas.trigger` for FaaS clients (outgoing).
  ([#1921](https://github.com/open-telemetry/opentelemetry-specification/pull/1921))
- Clarify difference between container.name and k8s.container.name
  ([#1980](https://github.com/open-telemetry/opentelemetry-specification/pull/1980))

### Compatibility

- No changes.

### OpenTelemetry Protocol

- Clarify default for OTLP endpoint should, not must, be https
  ([#1997](https://github.com/open-telemetry/opentelemetry-specification/pull/1997))
- Specify the behavior of the OTLP endpoint variables for OTLP/HTTP more strictly
  ([#1975](https://github.com/open-telemetry/opentelemetry-specification/pull/1975),
  [#1985](https://github.com/open-telemetry/opentelemetry-specification/pull/1985))
- Make OTLP/HTTP the recommended default transport ([#1969](https://github.com/open-telemetry/opentelemetry-specification/pull/1969))

### SDK Configuration

- Unset and empty environment variables are equivalent.
  ([#2045](https://github.com/open-telemetry/opentelemetry-specification/pull/2045))

### Telemetry Schemas

Added telemetry schemas documents to the specification ([#2008](https://github.com/open-telemetry/opentelemetry-specification/pull/2008))

## v1.7.0 (2021-09-30)

### Context

- No changes.

### Traces

- Prefer global user defined limits over model-specific default values.
  ([#1893](https://github.com/open-telemetry/opentelemetry-specification/pull/1893))
- Generalize the "message" event to apply to all RPC systems not just gRPC
  ([#1914](https://github.com/open-telemetry/opentelemetry-specification/pull/1914))

### Metrics

- Added Experimental Metrics SDK specification.
  ([#1673](https://github.com/open-telemetry/opentelemetry-specification/pull/1673),
  [#1730](https://github.com/open-telemetry/opentelemetry-specification/pull/1730),
  [#1840](https://github.com/open-telemetry/opentelemetry-specification/pull/1840),
  [#1842](https://github.com/open-telemetry/opentelemetry-specification/pull/1842),
  [#1864](https://github.com/open-telemetry/opentelemetry-specification/pull/1864),
  [#1828](https://github.com/open-telemetry/opentelemetry-specification/pull/1828),
  [#1888](https://github.com/open-telemetry/opentelemetry-specification/pull/1888),
  [#1912](https://github.com/open-telemetry/opentelemetry-specification/pull/1912),
  [#1913](https://github.com/open-telemetry/opentelemetry-specification/pull/1913),
  [#1938](https://github.com/open-telemetry/opentelemetry-specification/pull/1938),
  [#1958](https://github.com/open-telemetry/opentelemetry-specification/pull/1958))
- Add FaaS metrics semantic conventions ([#1736](https://github.com/open-telemetry/opentelemetry-specification/pull/1736))
- Update env variable values to match other env variables
  ([#1965](https://github.com/open-telemetry/opentelemetry-specification/pull/1965))

### Logs

- No changes.

### Resource

- Exempt Resource from attribute limits.
  ([#1892](https://github.com/open-telemetry/opentelemetry-specification/pull/1892))

### Semantic Conventions

- BREAKING: Change enum member IDs to lowercase without spaces, not starting with numbers.
  Change values of `net.host.connection.subtype` to match.
  ([#1863](https://github.com/open-telemetry/opentelemetry-specification/pull/1863))
- Lambda instrumentations should check if X-Ray parent context is valid
  ([#1867](https://github.com/open-telemetry/opentelemetry-specification/pull/1867))
- Update YAML definitions for events
  ([#1843](https://github.com/open-telemetry/opentelemetry-specification/pull/1843)):
  - Mark exception as semconv type "event".
  - Add YAML definitions for grpc events.
- Add `messaging.consumer_id` to differentiate between message consumers.
  ([#1810](https://github.com/open-telemetry/opentelemetry-specification/pull/1810))
- Clarifications for `http.client_ip` and `http.host`.
  ([#1890](https://github.com/open-telemetry/opentelemetry-specification/pull/1890))
- Add HTTP request and response headers semantic conventions.
  ([#1898](https://github.com/open-telemetry/opentelemetry-specification/pull/1898))

### Compatibility

- No changes.

### OpenTelemetry Protocol

- Add environment variables for configuring the OTLP exporter protocol (`grpc`, `http/protobuf`, `http/json`) ([#1880](https://github.com/open-telemetry/opentelemetry-specification/pull/1880))
- Allow implementations to use their own default for OTLP compression, with `none` denotating no compression
  ([#1923](https://github.com/open-telemetry/opentelemetry-specification/pull/1923))
- Clarify OTLP server components MUST support none/gzip compression
  ([#1955](https://github.com/open-telemetry/opentelemetry-specification/pull/1955))
- Change OTLP/HTTP port from 4317 to 4318 ([#1970](https://github.com/open-telemetry/opentelemetry-specification/pull/1970))

### SDK Configuration

- Change default value for OTEL_EXPORTER_JAEGER_AGENT_PORT to 6831.
  ([#1812](https://github.com/open-telemetry/opentelemetry-specification/pull/1812))
- See also the changes for OTLP configuration listed under "OpenTelemetry Protocol" above.

## v1.6.0 (2021-08-06)

### Context

- No changes.

### Traces

- Add generalized attribute count and attribute value length limits and relevant
  environment variables.
  ([#1130](https://github.com/open-telemetry/opentelemetry-specification/pull/1130))
- Adding environment variables for event and link attribute limits. ([#1751](https://github.com/open-telemetry/opentelemetry-specification/pull/1751))
- Adding SDK configuration for Jaeger remote sampler ([#1791](https://github.com/open-telemetry/opentelemetry-specification/pull/1791))

### Metrics

- Metrics API specification Feature-freeze.
  ([#1833](https://github.com/open-telemetry/opentelemetry-specification/pull/1833))
- Remove MetricProcessor from the SDK spec (for now)
  ([#1840](https://github.com/open-telemetry/opentelemetry-specification/pull/1840))

### Logs

- No changes.

### Resource

- No changes.

### Semantic Conventions

- Add mobile-related network state: `net.host.connection.type`, `net.host.connection.subtype` & `net.host.carrier.*` [#1647](https://github.com/open-telemetry/opentelemetry-specification/issues/1647)
- Adding alibaba cloud as a cloud provider.
  ([#1831](https://github.com/open-telemetry/opentelemetry-specification/pull/1831))

### Compatibility

- No changes.

### OpenTelemetry Protocol

- Allow for OTLP/gRPC exporters to handle endpoint configuration without a scheme while still requiring them to support an endpoint configuration that includes a scheme of `http` or `https`. Reintroduce the insecure configuration option for OTLP/gRPC exporters. ([#1729](https://github.com/open-telemetry/opentelemetry-specification/pull/1729))
- Adding requirement to implement at least one of two transports: `grpc` or `http/protobuf`.
  ([#1790](https://github.com/open-telemetry/opentelemetry-specification/pull/1790/files))

### SDK Configuration

- No changes.

## v1.5.0 (2021-07-08)

### Context

- No changes.

### Traces

- Adding environment variables for event and link attribute limits.
  ([#1751](https://github.com/open-telemetry/opentelemetry-specification/pull/1751))
- Clarify some details about span kind and the meanings of the values.
  ([#1738](https://github.com/open-telemetry/opentelemetry-specification/pull/1738))
- Clarify meaning of the Certificate File option.
  ([#1803](https://github.com/open-telemetry/opentelemetry-specification/pull/1803))
- Adding environment variables for event and link attribute limits. ([#1751](https://github.com/open-telemetry/opentelemetry-specification/pull/1751))

### Metrics

- Clarify the limit on the instrument unit.
  ([#1762](https://github.com/open-telemetry/opentelemetry-specification/pull/1762))

### Logs

- Declare OTLP Logs Beta. ([#1741](https://github.com/open-telemetry/opentelemetry-specification/pull/1741))

### Resource

- No changes.

### Semantic Conventions

- Clean up FaaS semantic conventions, add `aws.lambda.invoked_arn`.
  ([#1781](https://github.com/open-telemetry/opentelemetry-specification/pull/1781))
- Remove `rpc.jsonrpc.method`, clarify that `rpc.method` should be used instead.
  ([#1748](https://github.com/open-telemetry/opentelemetry-specification/pull/1748))

### Compatibility

- No changes.

### OpenTelemetry Protocol

- No changes.

### SDK Configuration

- Allow selecting multiple exporters via `OTEL_TRACES_EXPORTER` and `OTEL_METRICS_EXPORTER`
  by using a comma-separated list. ([#1758](https://github.com/open-telemetry/opentelemetry-specification/pull/1758))

## v1.4.0 (2021-06-07)

### Context

- No changes.

### Traces

- Add schema_url support to `Tracer`. ([#1666](https://github.com/open-telemetry/opentelemetry-specification/pull/1666))
- Add Dropped Links Count to non-otlp exporters section ([#1697](https://github.com/open-telemetry/opentelemetry-specification/pull/1697))
- Add note about reporting dropped counts for attributes, events, links. ([#1699](https://github.com/open-telemetry/opentelemetry-specification/pull/1699))

### Metrics

- Add schema_url support to `Meter`. ([#1666](https://github.com/open-telemetry/opentelemetry-specification/pull/1666))
- Adds detail about when to use `StartTimeUnixNano` and handling of unknown start-time resets. ([#1646](https://github.com/open-telemetry/opentelemetry-specification/pull/1646))
- Expand `Gauge` metric description in the data model ([#1661](https://github.com/open-telemetry/opentelemetry-specification/pull/1661))
- Expand `Histogram` metric description in the data model ([#1664](https://github.com/open-telemetry/opentelemetry-specification/pull/1664))
- Added Experimental Metrics API specification.
  ([#1401](https://github.com/open-telemetry/opentelemetry-specification/pull/1401),
  [#1557](https://github.com/open-telemetry/opentelemetry-specification/pull/1557),
  [#1578](https://github.com/open-telemetry/opentelemetry-specification/pull/1578),
  [#1590](https://github.com/open-telemetry/opentelemetry-specification/pull/1590),
  [#1594](https://github.com/open-telemetry/opentelemetry-specification/pull/1594),
  [#1617](https://github.com/open-telemetry/opentelemetry-specification/pull/1617),
  [#1645](https://github.com/open-telemetry/opentelemetry-specification/pull/1645),
  [#1657](https://github.com/open-telemetry/opentelemetry-specification/pull/1657),
  [#1665](https://github.com/open-telemetry/opentelemetry-specification/pull/1665),
  [#1672](https://github.com/open-telemetry/opentelemetry-specification/pull/1672),
  [#1674](https://github.com/open-telemetry/opentelemetry-specification/pull/1674),
  [#1675](https://github.com/open-telemetry/opentelemetry-specification/pull/1675),
  [#1703](https://github.com/open-telemetry/opentelemetry-specification/pull/1703),
  [#1704](https://github.com/open-telemetry/opentelemetry-specification/pull/1704),
  [#1731](https://github.com/open-telemetry/opentelemetry-specification/pull/1731),
  [#1733](https://github.com/open-telemetry/opentelemetry-specification/pull/1733))
- Mark relevant portions of Metrics Data Model stable ([#1728](https://github.com/open-telemetry/opentelemetry-specification/pull/1728))

### Logs

- No changes.

### Resource

- Add schema_url support to `Resource`. ([#1692](https://github.com/open-telemetry/opentelemetry-specification/pull/1692))
- Clarify result of Resource merging and ResourceDetector aggregation in case of error. ([#1726](https://github.com/open-telemetry/opentelemetry-specification/pull/1726))

### Semantic Conventions

- Add JSON RPC specific conventions ([#1643](https://github.com/open-telemetry/opentelemetry-specification/pull/1643)).
- Add Memcached to Database specific conventions ([#1689](https://github.com/open-telemetry/opentelemetry-specification/pull/1689)).
- Add semantic convention attributes for the host device and added OS name and version ([#1596](https://github.com/open-telemetry/opentelemetry-specification/pull/1596)).
- Add CockroachDB to Database specific conventions ([#1725](https://github.com/open-telemetry/opentelemetry-specification/pull/1725)).

### Compatibility

- No changes.

### OpenTelemetry Protocol

- No changes.

### SDK Configuration

- Add `OTEL_SERVICE_NAME` environment variable. ([#1677](https://github.com/open-telemetry/opentelemetry-specification/pull/1677))

## v1.3.0 (2021-05-05)

### Context

- No changes.

### Traces

- `Get Tracer` should use an empty string if the specified `name` is null. ([#1654](https://github.com/open-telemetry/opentelemetry-specification/pull/1654))
- Clarify how to record dropped attribute count in non-OTLP formats. ([#1662](https://github.com/open-telemetry/opentelemetry-specification/pull/1662))

### Metrics

- Expand description of Event Model and Instruments. ([#1614](https://github.com/open-telemetry/opentelemetry-specification/pull/1614))
- Flesh out metric identity and single-write principle. ([#1574](https://github.com/open-telemetry/opentelemetry-specification/pull/1574))
- Expand `Sum` metric description in the data model and delta-to-cumulative handling. ([#1618](https://github.com/open-telemetry/opentelemetry-specification/pull/1618))
- Remove the "Func" name, use "Asynchronous" and "Observable". ([#1645](https://github.com/open-telemetry/opentelemetry-specification/pull/1645))
- Add details to UpDownCounter API. ([#1665](https://github.com/open-telemetry/opentelemetry-specification/pull/1665))
- Add details to Histogram API. ([#1657](https://github.com/open-telemetry/opentelemetry-specification/pull/1657))

### Logs

- Clarify "key/value pair list" vs "map" in Log Data Model. ([#1604](https://github.com/open-telemetry/opentelemetry-specification/pull/1604))

### Semantic Conventions

- Fix the inconsistent formatting of semantic convention enums. ([#1598](https://github.com/open-telemetry/opentelemetry-specification/pull/1598/))
- Add details for filling resource for AWS Lambda. ([#1610](https://github.com/open-telemetry/opentelemetry-specification/pull/1610))
- Add already specified `messaging.rabbitmq.routing_key` span attribute key to the respective YAML file. ([#1651](https://github.com/open-telemetry/opentelemetry-specification/pull/1651))
- Clarify usage of "otel." attribute namespace. ([#1640](https://github.com/open-telemetry/opentelemetry-specification/pull/1640))
- Add possibility to disable `db.statement` via instrumentation configuration. ([#1659](https://github.com/open-telemetry/opentelemetry-specification/pull/1659))

### Compatibility

- No changes.

### OpenTelemetry Protocol

- Fix incorrect table of transient errors. ([#1642](https://github.com/open-telemetry/opentelemetry-specification/pull/1642))
- Clarify that 64 bit integer numbers are decimal strings in OTLP/JSON. ([#1637](https://github.com/open-telemetry/opentelemetry-specification/pull/1637))

### SDK Configuration

- Add `OTEL_EXPORTER_JAEGER_TIMEOUT` environment variable. ([#1612](https://github.com/open-telemetry/opentelemetry-specification/pull/1612))
- Add `OTEL_EXPORTER_ZIPKIN_TIMEOUT` environment variable. ([#1636](https://github.com/open-telemetry/opentelemetry-specification/pull/1636))

## v1.2.0 (2021-04-14)

### Context

- Clarify composite `TextMapPropagator` method required and optional arguments. ([#1541](https://github.com/open-telemetry/opentelemetry-specification/pull/1541))
- Clarify B3 requirements and configuration. ([#1570](https://github.com/open-telemetry/opentelemetry-specification/pull/1570))

### Traces

- Add `ForceFlush` to `Span Exporter` interface ([#1467](https://github.com/open-telemetry/opentelemetry-specification/pull/1467))
- Clarify the description for the `TraceIdRatioBased` sampler needs to include the sampler's sampling ratio. ([#1536](https://github.com/open-telemetry/opentelemetry-specification/pull/1536))
- Define the fallback tracer name for invalid values.
  ([#1534](https://github.com/open-telemetry/opentelemetry-specification/pull/1534))
- Clarify non-blocking requirement from span API End. ([#1555](https://github.com/open-telemetry/opentelemetry-specification/pull/1555))
- Remove the Included Propagators section from trace API specification that was a duplicate of the Propagators Distribution of the context specification. ([#1556](https://github.com/open-telemetry/opentelemetry-specification/pull/1556))
- Remove the Baggage API propagator notes that conflict with the API Propagators Operations section and fix [#1526](https://github.com/open-telemetry/opentelemetry-specification/issues/1526). ([#1575](https://github.com/open-telemetry/opentelemetry-specification/pull/1575))

### Metrics

- Adds new metric data model specification ([#1512](https://github.com/open-telemetry/opentelemetry-specification/pull/1512))

### Semantic Conventions

- Add semantic conventions for AWS SDK operations and DynamoDB ([#1422](https://github.com/open-telemetry/opentelemetry-specification/pull/1422))
- Add details for filling semantic conventions for AWS Lambda ([#1442](https://github.com/open-telemetry/opentelemetry-specification/pull/1442))
- Update semantic conventions to distinguish between int and double ([#1550](https://github.com/open-telemetry/opentelemetry-specification/pull/1550))
- Add semantic convention for AWS ECS task revision ([#1581](https://github.com/open-telemetry/opentelemetry-specification/pull/1581))

### Compatibility

- Add initial OpenTracing compatibility section.
  ([#1101](https://github.com/open-telemetry/opentelemetry-specification/pull/1101))

## v1.1.0 (2021-03-11)

### Traces

- Implementations can ignore links with invalid SpanContext([#1492](https://github.com/open-telemetry/opentelemetry-specification/pull/1492))
- Add `none` as a possible value for OTEL_TRACES_EXPORTER to disable export
  ([#1439](https://github.com/open-telemetry/opentelemetry-specification/pull/1439))
- Add [`ForceFlush`](/specification/trace/sdk.md#forceflush) to SDK's `TracerProvider` ([#1452](https://github.com/open-telemetry/opentelemetry-specification/pull/1452))

### Metrics

- Add `none` as a possible value for OTEL_METRICS_EXPORTER to disable export
  ([#1439](https://github.com/open-telemetry/opentelemetry-specification/pull/1439))

### Logs

### Semantic Conventions

- Add `elasticsearch` to `db.system` semantic conventions ([#1463](https://github.com/open-telemetry/opentelemetry-specification/pull/1463))
- Add `arch` to `host` semantic conventions ([#1483](https://github.com/open-telemetry/opentelemetry-specification/pull/1483))
- Add `runtime` to `container` semantic conventions ([#1482](https://github.com/open-telemetry/opentelemetry-specification/pull/1482))
- Rename `gcp_gke` to `gcp_kubernetes_engine` to have consistency with other
Google products under `cloud.infrastructure_service` ([#1496](https://github.com/open-telemetry/opentelemetry-specification/pull/1496))
- `http.url` MUST NOT contain credentials ([#1502](https://github.com/open-telemetry/opentelemetry-specification/pull/1502))
- Add `aws.eks.cluster.arn` to EKS specific semantic conventions ([#1484](https://github.com/open-telemetry/opentelemetry-specification/pull/1484))
- Rename `zone` to `availability_zone` in `cloud` semantic conventions ([#1495](https://github.com/open-telemetry/opentelemetry-specification/pull/1495))
- Rename `cloud.infrastructure_service` to `cloud.platform` ([#1530](https://github.com/open-telemetry/opentelemetry-specification/pull/1530))
- Add section describing that libraries and the collector should autogenerate
the semantic convention keys. ([#1515](https://github.com/open-telemetry/opentelemetry-specification/pull/1515))

## v1.0.1 (2021-02-11)

- Fix rebase issue for span limit default values ([#1429](https://github.com/open-telemetry/opentelemetry-specification/pull/1429))

## v1.0.0 (2021-02-10)

New:

- Add `cloud.infrastructure_service` resource attribute
  ([#1112](https://github.com/open-telemetry/opentelemetry-specification/pull/1112))
- Add `SpanLimits` as a configuration for the TracerProvider([#1416](https://github.com/open-telemetry/opentelemetry-specification/pull/1416))

Updates:

- Add `http.server.active_requests` to count in-flight HTTP requests
  ([#1378](https://github.com/open-telemetry/opentelemetry-specification/pull/1378))
- Update default limit for span attributes, events, links to 128([#1419](https://github.com/open-telemetry/opentelemetry-specification/pull/1419))
- Update OT Trace propagator environment variable to match latest name([#1406](https://github.com/open-telemetry/opentelemetry-specification/pull/1406))
- Remove Metrics SDK specification to avoid confusion, clarify that Metrics API
  specification is not recommended for client implementation
  ([#1401](https://github.com/open-telemetry/opentelemetry-specification/pull/1401))
- Rename OTEL_TRACE_SAMPLER and OTEL_TRACE_SAMPLER_ARG env variables to OTEL_TRACES_SAMPLER and OTEL_TRACES_SAMPLER_ARG
  ([#1382](https://github.com/open-telemetry/opentelemetry-specification/pull/1382))
- Mark some entries in compliance matrix as optional([#1359](https://github.com/open-telemetry/opentelemetry-specification/pull/1359))
  SDKs are free to provide support at their discretion.
- Rename signal-specific variables for `OTLP_EXPORTER_*` to `OTLP_EXPORTER_TRACES_*` and `OTLP_EXPORTER_METRICS_*`([#1362](https://github.com/open-telemetry/opentelemetry-specification/pull/1362))
- Versioning and stability guarantees for OpenTelemetry clients([#1291](https://github.com/open-telemetry/opentelemetry-specification/pull/1291))
- Additional Cassandra semantic attributes
  ([#1217](https://github.com/open-telemetry/opentelemetry-specification/pull/1217))
- OTEL_EXPORTER environment variable replaced with OTEL_TRACES_EXPORTER and
  OTEL_METRICS_EXPORTER which each accept only a single value, not a list.
  ([#1318](https://github.com/open-telemetry/opentelemetry-specification/pull/1318))
- `process.runtime.description` resource convention: Add `java.vm.name`
  ([#1242](https://github.com/open-telemetry/opentelemetry-specification/pull/1242))
- Refine span name guideline for SQL database spans
  ([#1219](https://github.com/open-telemetry/opentelemetry-specification/pull/1219))
- Add RPC semantic conventions for metrics
  ([#1162](https://github.com/open-telemetry/opentelemetry-specification/pull/1162))
- Clarify `Description` usage on `Status` API
  ([#1257](https://github.com/open-telemetry/opentelemetry-specification/pull/1257))
- Add/Update `Status` + `error` mapping for Jaeger & Zipkin Exporters
  ([#1257](https://github.com/open-telemetry/opentelemetry-specification/pull/1257))
- Resource's service.name MUST have a default value, service.instance.id is not
  required.
  ([#1269](https://github.com/open-telemetry/opentelemetry-specification/pull/1269))
  - Clarified in [#1294](https://github.com/open-telemetry/opentelemetry-specification/pull/1294)
- Add requirement that the SDK allow custom generation of Trace IDs and Span IDs
  ([#1006](https://github.com/open-telemetry/opentelemetry-specification/pull/1006))
- Add default ratio when TraceIdRatioSampler is specified by environment variable but
  no ratio is.
  ([#1322](https://github.com/open-telemetry/opentelemetry-specification/pull/1322))
- Require schemed endpoints for OTLP exporters
  ([1234](https://github.com/open-telemetry/opentelemetry-specification/pull/1234))
- Resource SDK: Reverse (suggested) order of Resource.Merge parameters, remove
  special case for empty strings
  ([#1345](https://github.com/open-telemetry/opentelemetry-specification/pull/1345))
- Resource attributes: lowerecased the allowed values of the `aws.ecs.launchtype`
  attribute
  ([#1339](https://github.com/open-telemetry/opentelemetry-specification/pull/1339))
- Trace Exporters: Fix TODOs in Jaeger exporter spec
  ([#1374](https://github.com/open-telemetry/opentelemetry-specification/pull/1374))
- Clarify that Jaeger/Zipkin exporters must rely on the default Resource to
  get service.name if none was specified.
  ([#1386](https://github.com/open-telemetry/opentelemetry-specification/pull/1386))
- Modify OTLP/Zipkin Exporter format variables for 1.0 (allowing further specification post 1.0)
  ([#1358](https://github.com/open-telemetry/opentelemetry-specification/pull/1358))
- Add `k8s.node` semantic conventions ([#1390](https://github.com/open-telemetry/opentelemetry-specification/pull/1390))
- Clarify stability for both OTLP/HTTP and signals in OTLP.
  ([#1400](https://github.com/open-telemetry/opentelemetry-specification/pull/1400/files))

## v0.7.0 (11-18-2020)

New:

- Document service name mapping for Jaeger exporters
  ([1222](https://github.com/open-telemetry/opentelemetry-specification/pull/1222))
- Change default OTLP port number
  ([#1221](https://github.com/open-telemetry/opentelemetry-specification/pull/1221))
- Add performance benchmark specification
  ([#748](https://github.com/open-telemetry/opentelemetry-specification/pull/748))
- Enforce that the Baggage API must be fully functional, even without an installed SDK.
  ([#1103](https://github.com/open-telemetry/opentelemetry-specification/pull/1103))
- Rename "Canonical status code" to "Status code"
  ([#1081](https://github.com/open-telemetry/opentelemetry-specification/pull/1081))
- Add Metadata for Baggage entries, and clarify W3C Baggage Propagator implementation
  ([#1066](https://github.com/open-telemetry/opentelemetry-specification/pull/1066))
- Change Status to be consistent with Link and Event
  ([#1067](https://github.com/open-telemetry/opentelemetry-specification/pull/1067))
- Clarify env variables in otlp exporter
  ([#975](https://github.com/open-telemetry/opentelemetry-specification/pull/975))
- Add Prometheus exporter environment variables
  ([#1021](https://github.com/open-telemetry/opentelemetry-specification/pull/1021))
- Default propagators in un-configured API must be no-op
  ([#930](https://github.com/open-telemetry/opentelemetry-specification/pull/930))
- Define resource mapping for Jaeger exporters
  ([#891](https://github.com/open-telemetry/opentelemetry-specification/pull/891))
- Add resource semantic conventions for operating systems
  ([#693](https://github.com/open-telemetry/opentelemetry-specification/pull/693))
- Add semantic convention for source code attributes
  ([#901](https://github.com/open-telemetry/opentelemetry-specification/pull/901))
- Add semantic conventions for outgoing Function as a Service (FaaS) invocations
  ([#862](https://github.com/open-telemetry/opentelemetry-specification/pull/862))
- Add resource semantic convention for deployment environment
  ([#606](https://github.com/open-telemetry/opentelemetry-specification/pull/606/))
- Refine semantic conventions for messaging systems and add specific attributes for Kafka
  ([#1027](https://github.com/open-telemetry/opentelemetry-specification/pull/1027))
- Clarification of the behavior of the Trace API, re: context propagation, in
  the absence of an installed SDK
- Add API and semantic conventions for recording exceptions as Span Events
  ([#697](https://github.com/open-telemetry/opentelemetry-specification/pull/697))
  * API was extended to allow adding arbitrary event attributes ([#874](https://github.com/open-telemetry/opentelemetry-specification/pull/874))
  * `exception.escaped` semantic span event attribute was added
    ([#784](https://github.com/open-telemetry/opentelemetry-specification/pull/784),
    [#946](https://github.com/open-telemetry/opentelemetry-specification/pull/946))
- Allow samplers to modify tracestate
  ([#988](https://github.com/open-telemetry/opentelemetry-specification/pull/988/))
- Update the header name for otel baggage, and version date
  ([#981](https://github.com/open-telemetry/opentelemetry-specification/pull/981))
- Define PropagationOnly Span to simplify active Span logic in Context
  ([#994](https://github.com/open-telemetry/opentelemetry-specification/pull/994))
- Add limits to the number of attributes, events, and links in SDK Spans
  ([#942](https://github.com/open-telemetry/opentelemetry-specification/pull/942))
- Add Metric SDK specification (partial): covering terminology and Accumulator component
  ([#626](https://github.com/open-telemetry/opentelemetry-specification/pull/626))
- Clarify context interaction for trace module
  ([#1063](https://github.com/open-telemetry/opentelemetry-specification/pull/1063))
- Add `Shutdown` function to `*Provider` SDK
  ([#1074](https://github.com/open-telemetry/opentelemetry-specification/pull/1074))
- Add semantic conventions for system metrics
  ([#937](https://github.com/open-telemetry/opentelemetry-specification/pull/937))
- Add `db.sql.table` to semantic conventions, allow `db.operation` for SQL
  ([#1141](https://github.com/open-telemetry/opentelemetry-specification/pull/1141))
- Add OTEL_TRACE_SAMPLER env variable definition
  ([#1136](https://github.com/open-telemetry/opentelemetry-specification/pull/1136/))
- Add guidelines for OpenMetrics interoperability
  ([#1154](https://github.com/open-telemetry/opentelemetry-specification/pull/1154))
- Add OTEL_TRACE_SAMPLER_ARG env variable definition
  ([#1202](https://github.com/open-telemetry/opentelemetry-specification/pull/1202))

Updates:

- Clarify null SHOULD NOT be allowed even in arrays
  ([#1214](https://github.com/open-telemetry/opentelemetry-specification/pull/1214))
- Remove ordering SHOULD-requirement for attributes
  ([#1212](https://github.com/open-telemetry/opentelemetry-specification/pull/1212))
- Make `process.pid` optional, split `process.command_args` from `command_line`
  ([#1137](https://github.com/open-telemetry/opentelemetry-specification/pull/1137))
- Renamed `CorrelationContext` to `Baggage`:
  ([#857](https://github.com/open-telemetry/opentelemetry-specification/pull/857))
- Add semantic convention for NGINX custom HTTP 499 status code.
- Adapt semantic conventions for the span name of messaging systems
  ([#690](https://github.com/open-telemetry/opentelemetry-specification/pull/690))
- Remove lazy Event and Link API from Span interface
  ([#840](https://github.com/open-telemetry/opentelemetry-specification/pull/840))
  * SIGs are recommended to remove any existing implementation of the lazy APIs
    to avoid conflicts/breaking changes in case they will be reintroduced to the
    spec in future.
- Provide clear definitions for readable and read/write span interfaces in the
  SDK
  ([#669](https://github.com/open-telemetry/opentelemetry-specification/pull/669))
  * SpanProcessors must provide read/write access at least in OnStart.
- Specify how `Probability` sampler is used with `ParentOrElse` sampler.
- Clarify event timestamp origin and range
  ([#839](https://github.com/open-telemetry/opentelemetry-specification/pull/839))
- Clean up api-propagators.md, by extending documentation and removing redundant
  sections
  ([#577](https://github.com/open-telemetry/opentelemetry-specification/pull/577))
- Rename HTTPText propagator to TextMap
  ([#793](https://github.com/open-telemetry/opentelemetry-specification/pull/793))
- Rename ParentOrElse sampler to ParentBased and add multiple delegate samplers
  ([#610](https://github.com/open-telemetry/opentelemetry-specification/pull/610))
- Rename ProbabilitySampler to TraceIdRatioBasedSampler and add requirements
  ([#611](https://github.com/open-telemetry/opentelemetry-specification/pull/611))
- Version attributes no longer have a prefix such as semver:
  ([#873](https://github.com/open-telemetry/opentelemetry-specification/pull/873))
- Add semantic conventions for process runtime
  ([#882](https://github.com/open-telemetry/opentelemetry-specification/pull/882),
   [#1137](https://github.com/open-telemetry/opentelemetry-specification/pull/1137))
- Use hex encoding for trace id and span id fields in OTLP JSON encoding:
  ([#911](https://github.com/open-telemetry/opentelemetry-specification/pull/911))
- Explicitly specify the SpanContext APIs IsValid and IsRemote as required
  ([#914](https://github.com/open-telemetry/opentelemetry-specification/pull/914))
- A full `Context` is the only way to specify a parent of a `Span`.
  `SpanContext` or even `Span` are not allowed anymore.
  ([#875](https://github.com/open-telemetry/opentelemetry-specification/pull/875))
- Remove obsolete `http.status_text` from semantic conventions
  ([#972](https://github.com/open-telemetry/opentelemetry-specification/pull/972))
- Define `null` as an invalid value for attributes and declare attempts to set
  `null` as undefined behavior
  ([#992](https://github.com/open-telemetry/opentelemetry-specification/pull/992))
- SDK: Rename the `Decision` values for `SamplingResult`s to `DROP`, `RECORD_ONLY`
  and `RECORD_AND_SAMPLE` for consistency
  ([#938](https://github.com/open-telemetry/opentelemetry-specification/pull/938),
  [#956](https://github.com/open-telemetry/opentelemetry-specification/pull/956))
- Metrics API: Replace "Additive" with "Adding", "Non-Additive" with "Grouping"
  ([#983](https://github.com/open-telemetry/opentelemetry-specification/pull/983)
- Move active span interaction in the Trace API to a separate class
  ([#923](https://github.com/open-telemetry/opentelemetry-specification/pull/923))
- Metrics SDK: Specify LastValue default aggregation for ValueObserver
  ([#984](https://github.com/open-telemetry/opentelemetry-specification/pull/984)
- Metrics SDK: Specify TBD default aggregation for ValueRecorder
  ([#984](https://github.com/open-telemetry/opentelemetry-specification/pull/984)
- Trace SDK: Sampler.ShouldSample gets parent Context instead of SpanContext
  ([#881](https://github.com/open-telemetry/opentelemetry-specification/pull/881))
- SDK: Specify known values, as well as basic error handling for OTEL_PROPAGATORS.
  ([#962](https://github.com/open-telemetry/opentelemetry-specification/pull/962))
  ([#995](https://github.com/open-telemetry/opentelemetry-specification/pull/995))
- SDK: Specify when to generate new IDs with sampling
  ([#1225](https://github.com/open-telemetry/opentelemetry-specification/pull/1225))
- Remove custom header name for Baggage, use official header
  ([#993](https://github.com/open-telemetry/opentelemetry-specification/pull/993))
- Trace API: Clarifications for `Span.End`, e.g. IsRecording becomes false after End
  ([#1011](https://github.com/open-telemetry/opentelemetry-specification/pull/1011))
- Update semantic conventions for gRPC for new Span Status
  ([#1156](https://github.com/open-telemetry/opentelemetry-specification/pull/1156))

## v0.6.0 (2020-07-01)

New:

- Add span attribute to indicate cold starts of Function as a Service executions
  ([#650](https://github.com/open-telemetry/opentelemetry-specification/pull/650))
- Add conventions for naming of exporter packages
  ([#629](https://github.com/open-telemetry/opentelemetry-specification/pull/629))
- Add semantic conventions for container id
  ([#673](https://github.com/open-telemetry/opentelemetry-specification/pull/673))
- Add semantic conventions for HTTP content length
  ([#641](https://github.com/open-telemetry/opentelemetry-specification/pull/641))
- Add semantic conventions for process resource
  ([#635](https://github.com/open-telemetry/opentelemetry-specification/pull/635))
- Add peer.service to provide a user-configured name for a remote service
  ([#652](https://github.com/open-telemetry/opentelemetry-specification/pull/652))

Updates:

- Improve root Span description
  ([#645](https://github.com/open-telemetry/opentelemetry-specification/pull/645))
- Extend semantic conventions for RPC and allow non-gRPC calls
  ([#604](https://github.com/open-telemetry/opentelemetry-specification/pull/604))
- Revise and extend semantic conventions for databases
  ([#575](https://github.com/open-telemetry/opentelemetry-specification/pull/575))
- Clarify Tracer vs TracerProvider in tracing API and SDK spec.
  ([#619](https://github.com/open-telemetry/opentelemetry-specification/pull/619))
  Most importantly:
  * Configuration should be stored not per Tracer but in the TracerProvider.
  * Active spans are not per Tracer.
- Do not set any value in Context upon failed extraction
  ([#671](https://github.com/open-telemetry/opentelemetry-specification/pull/671))
- Clarify semantic conventions around span start and end time
  ([#592](https://github.com/open-telemetry/opentelemetry-specification/pull/592))

## v0.5.0 (06-02-2020)

- Define Log Data Model.
- Remove SpanId from Sampler input.
- Clarify what it will mean for a vendor to "support OpenTelemetry".
- Clarify Tracers should reference an InstrumentationLibrary rather than a
  Resource.
- Replace ALWAYS_PARENT sampler with a composite ParentOrElse sampler.
- Incorporate old content on metrics calling conventions, label sets.
- Update api-metrics-user.md and api-metrics-meter.md with the latest metrics
  API.
- Normalize Instrumentation term for instrumentations.
- Change w3c correlation context to custom header.

## v0.4.0 (2020-05-12)

- [OTEP-83](https://github.com/open-telemetry/oteps/blob/main/text/0083-component.md)
  Introduce the notion of InstrumentationLibrary.
- [OTEP-88](https://github.com/open-telemetry/oteps/blob/main/text/metrics/0088-metric-instrument-optional-refinements.md)
  Metrics API instrument foundation.
- [OTEP-91](https://github.com/open-telemetry/oteps/blob/main/text/logs/0091-logs-vocabulary.md)
  Logs vocabulary.
- [OTEP-92](https://github.com/open-telemetry/oteps/blob/main/text/logs/0092-logs-vision.md)
  Logs Vision.
- [OTEP-90](https://github.com/open-telemetry/oteps/blob/main/text/metrics/0090-remove-labelset-from-metrics-api.md)
  Remove LabelSet from the metrics API.
- [OTEP-98](https://github.com/open-telemetry/oteps/blob/main/text/metrics/0098-metric-instruments-explained.md)
  Explain the metric instruments.
- [OTEP-99](https://github.com/open-telemetry/oteps/blob/main/text/0099-otlp-http.md)
  OTLP/HTTP: HTTP Transport Extension for OTLP.
- Define handling of null and empty attribute values.
- Rename Setter.put to Setter.set
- Add glossary for typically misused terms.
- Clarify that resources are immutable.
- Clarify that SpanContext.IsRemote is false on remote children.
- Move specifications into sub-directories per signal.
- Remove references to obsolete `peer.*` attributes.
- Span semantic conventions for for messaging systems.
- Span semantic conventions for function as a service.
- Remove the handling of retries from trace exporters.
- Remove Metrics' default keys.
- Add some clarifying language to the semantics of metric instrument naming.
- Allow injectors and extractors to be separate interfaces.
- Add an explanation on why Context Restore operation is needed.
- Document special Zipkin conversion cases.

## v0.3.0 (2020-02-21)

- [OTEP-0059](https://github.com/open-telemetry/oteps/blob/main/text/trace/0059-otlp-trace-data-format.md)
  Add OTLP Trace Data Format specification.
- [OTEP-0066](https://github.com/open-telemetry/oteps/blob/main/text/0066-separate-context-propagation.md)
  Separate Layer for Context Propagation.
- [OTEP-0070](https://github.com/open-telemetry/oteps/blob/main/text/metrics/0070-metric-bound-instrument.md)
  Rename metric instrument "Handles" to "Bound Instruments".
- [OTEP-0072](https://github.com/open-telemetry/oteps/blob/main/text/metrics/0072-metric-observer.md)
  Metric Observer instrument specification (refinement).
- [OTEP-0080](https://github.com/open-telemetry/oteps/blob/main/text/metrics/0080-remove-metric-gauge.md)
  Remove the Metric Gauge instrument, recommend use of other instruments.
- Update 0003-measure-metric-type to match current Specification.
- Update 0009-metric-handles to match current Specification.
- Clarify named tracers and meters.
- Remove SamplingHint from the Sampling OTEP (OTEP-0006).
- Remove component attribute.
- Allow non-string Resource label values.
- Allow array values for attributes.
- Add service version to Resource attributes.
- Add general, general identity, network and VM image attribute conventions.
- Add a section on transformation to Zipkin Spans.
- Add a section on SDK default configuration.
- Enhance semantic conventions for HTTP/RPC.
- Provide guidelines for low-cardinality span names.
- SDK Tracer: Replace TracerFactory with TracerProvider.
- Update Resource to be in the SDK.

## v0.2.0 (2019-10-22)

- [OTEP-0001](https://github.com/open-telemetry/oteps/blob/main/text/0001-telemetry-without-manual-instrumentation.md)
  Added Auto-Instrumentation.
- [OTEP-0002](https://github.com/open-telemetry/oteps/blob/main/text/trace/0002-remove-spandata.md):
  Removed SpanData interface in favor of Span Start and End options.
- [OTEP-0003](https://github.com/open-telemetry/oteps/blob/main/text/metrics/0003-measure-metric-type.md)
  Consolidatesd pre-aggregated and raw metrics APIs.
- [OTEP-0008](https://github.com/open-telemetry/oteps/blob/main/text/metrics/0008-metric-observer.md)
  Added Metrics Observers API.
- [OTEP-0009](https://github.com/open-telemetry/oteps/blob/main/text/metrics/0009-metric-handles.md)
  Added Metrics Handle API.
- [OTEP-0010](https://github.com/open-telemetry/oteps/blob/main/text/metrics/0010-cumulative-to-counter.md)
  Rename "Cumulative" to "Counter" in the Metrics API.
- [OTEP-006](https://github.com/open-telemetry/oteps/blob/main/text/trace/0006-sampling.md)
  Moved sampling from the API tp the SDK.
- [OTEP-0007](https://github.com/open-telemetry/oteps/blob/main/text/0007-no-out-of-band-reporting.md)
  Moved support for out-of-band telemetry from the API to the SDK.
- [OTEP-0016](https://github.com/open-telemetry/oteps/blob/main/text/0016-named-tracers.md)
  Added named providers for Tracers and Meters.
- Added design goals and requirements for a telemetry data exchange protocol.
- Added a Span Processor interface for intercepting span start and end
  invocations.
- Added a Span Exporter interface for processing batches of spans.
- Replaced DistributedContext.GetIterator with GetEntries.
- Added clarifications and adjustments to improve cross-language applicability.
- Added a specification for SDK configuration.

## v0.1.0 (2019-06-21)

- Added API proposal for the converged OpenTracing/OpenCensus project is
  complete.<|MERGE_RESOLUTION|>--- conflicted
+++ resolved
@@ -12,6 +12,9 @@
 ### Traces
 
 ### Metrics
+
+- Add support for filtering attribute keys for streams via an exclude list.
+  ([#4188](https://github.com/open-telemetry/opentelemetry-specification/pull/4188))
 
 ### Logs
 
@@ -43,13 +46,8 @@
 
 ### Metrics
 
-<<<<<<< HEAD
-- Add support for filtering attribute keys for streams via an exclude list.
-  ([#4188](https://github.com/open-telemetry/opentelemetry-specification/pull/4188))
-=======
 - Clarify that `Export` MUST NOT be called by periodic exporting MetricReader concurrently.
   ([#4206](https://github.com/open-telemetry/opentelemetry-specification/pull/4206))
->>>>>>> 45dea75a
 
 ### Logs
 
