--- conflicted
+++ resolved
@@ -6,6 +6,8 @@
 the release.
 
 ## Unreleased
+
+- Add semantic convention for NGINX custom HTTP 499 status code.
 
 ## v0.6.0 (07-01-2020)
 
@@ -26,14 +28,8 @@
   Most importantly:
   * Configuration should be stored not per Tracer but in the TracerProvider.
   * Active spans are not per Tracer.
-<<<<<<< HEAD
-- Add semantic conventions for process resource.
-- Add peer.service to provide a user-configured name for a remote service
-- Add semantic convention for NGINX custom HTTP 499 status code.
-=======
 - Do not set any value in Context upon failed extraction ([#671](https://github.com/open-telemetry/opentelemetry-specification/pull/671))
 - Clarify semantic conventions around span start and end time ([#592](https://github.com/open-telemetry/opentelemetry-specification/pull/592))
->>>>>>> 8b254209
 
 ## v0.5.0 (06-02-2020)
 
