# Changelog

Please update changelog as part of any significant pull request. Place short
description of your change into "Unreleased" section. As part of release process
content of "Unreleased" section content will generate release notes for the
release.

## Unreleased

### Context

### Traces

### Metrics

### Logs

<<<<<<< HEAD
- Add the in-development isolating log record processor.
  ([#4062](https://github.com/open-telemetry/opentelemetry-specification/pull/4062))
- The SDK MAY provide an operation that makes a clone of a `ReadWriteLogRecord`.
  ([#4090](https://github.com/open-telemetry/opentelemetry-specification/pull/4090))

=======
>>>>>>> 2eca0690
### Events

### Resource

### OpenTelemetry Protocol

### Compatibility

### SDK Configuration

### Common

### Supplementary Guidelines

## v1.35.0 (2024-07-12)

### Logs

- Add the in-development isolating log record processor.
  ([#4062](https://github.com/open-telemetry/opentelemetry-specification/pull/4062))

### Compatibility

- Define casing for hex-encoded IDs and mark the "Trace Context in non-OTLP Log Formats" specification stable.
  ([#3909](https://github.com/open-telemetry/opentelemetry-specification/pull/3909))

## v1.34.0 (2024-06-11)

### Context

- No changes.

### Traces

- Clarify the trace SDK should log discarded events and links.
  ([#4064](https://github.com/open-telemetry/opentelemetry-specification/pull/4064))
- Add new in-development `Enabled` API to the `Tracer`.
  ([#4063](https://github.com/open-telemetry/opentelemetry-specification/pull/4063))

### Metrics

- Add new in-development `Enabled` API to meter instruments.
  ([#4063](https://github.com/open-telemetry/opentelemetry-specification/pull/4063))

### Logs

- Add the in-development `Enabled` API to the `Logger`.
  ([#4020](https://github.com/open-telemetry/opentelemetry-specification/pull/4020))

### Events

- Rename event payload to body.
  ([#4035](https://github.com/open-telemetry/opentelemetry-specification/pull/4035))
- Add specification for EventLogger and EventLoggerProvider.
  ([#4031](https://github.com/open-telemetry/opentelemetry-specification/pull/4031))
- Describe the use cases for events in greater detail.
  ([#3969](https://github.com/open-telemetry/opentelemetry-specification/pull/3969))

### Resource

- No changes.

### OpenTelemetry Protocol

- No changes.

### Compatibility

- Prometheus: Clarify location of unit suffix within metric names.
  ([#4057](https://github.com/open-telemetry/opentelemetry-specification/pull/4057))

### SDK Configuration

- No changes.

### Common

- OpenTelemetry clients MUST follow SemVer 2.0.0.
  ([#4039](https://github.com/open-telemetry/opentelemetry-specification/pull/4039))
- Rename "Experimental" to "Development" according to OTEP 0232.
  ([#4061](https://github.com/open-telemetry/opentelemetry-specification/pull/4061)),
  ([#4069](https://github.com/open-telemetry/opentelemetry-specification/pull/4069))

### Supplementary Guidelines

- Clarify that it is permissible to extend SDK interfaces without requiring a major version bump
  ([#4030](https://github.com/open-telemetry/opentelemetry-specification/pull/4030))

## v1.33.0 (2024-05-09)

### Context

### Traces

- Links with invalid SpanContext are recorded.
  ([#3928](https://github.com/open-telemetry/opentelemetry-specification/pull/3928))

### Metrics

- Change the exemplar behavior to be on by default.
  ([#3994](https://github.com/open-telemetry/opentelemetry-specification/pull/3994))
- Use normative language for exemplar default aggregations.
  ([#4009](https://github.com/open-telemetry/opentelemetry-specification/pull/4009))
- Mark Exemplars as stable.
  ([#3870](https://github.com/open-telemetry/opentelemetry-specification/pull/3870))
- Mark synchronous gauge as stable.
  ([#4019](https://github.com/open-telemetry/opentelemetry-specification/pull/4019))

### Logs

- Allow implementations to export duplicate keys in a map as an opt-in option.
  ([#3987](https://github.com/open-telemetry/opentelemetry-specification/pull/3987))

### Events

### Resource

### OpenTelemetry Protocol

### Compatibility

- Add name suggestion for option to apply resource attributes as metric attributes in Prometheus exporter.
  ([#3837](https://github.com/open-telemetry/opentelemetry-specification/pull/3837))

### SDK Configuration

- Clarify syntax for environment variable substitution regular expression
  ([#4001](https://github.com/open-telemetry/opentelemetry-specification/pull/4001))
- Error out on invalid identifiers in environment variable substitution.
  ([#4002](https://github.com/open-telemetry/opentelemetry-specification/pull/4002))
- Add end to end examples for file configuration
  ([#4018](https://github.com/open-telemetry/opentelemetry-specification/pull/4018))
- Clarify the schema for YAML configuration files
  ([#3973](https://github.com/open-telemetry/opentelemetry-specification/pull/3973))

### Common

### Supplementary Guidelines

## v1.32.0 (2024-04-11)

### Context

- No changes.

### Traces

- Remove the Jaeger Exporter.
  ([#3964](https://github.com/open-telemetry/opentelemetry-specification/pull/3964))

### Metrics

- Clarify that exemplar reservoir default may change in a minor version.
  ([#3943](https://github.com/open-telemetry/opentelemetry-specification/pull/3943))
- Add option to disable target info metric to Prometheus exporters.
  ([#3872](https://github.com/open-telemetry/opentelemetry-specification/pull/3872))
- Add synchronous gauge entry to sum monotonic table.
  ([#3977](https://github.com/open-telemetry/opentelemetry-specification/pull/3977))

### Logs

- Refine description of Instrumentation Scope.
  ([#3855](https://github.com/open-telemetry/opentelemetry-specification/pull/3855))
- Clarify that `ReadableLogRecord` and `ReadWriteLogRecord` can be represented using a single type.
  ([#3898](https://github.com/open-telemetry/opentelemetry-specification/pull/3898))
- Fix what can be modified via `ReadWriteLogRecord`.
  ([#3907](https://github.com/open-telemetry/opentelemetry-specification/pull/3907))

### Events

- No changes.

### Resource

- No changes.

### OpenTelemetry Protocol

- No changes.

### Compatibility

- Prometheus compatibility: Clarify naming of the target info metric, and differences between various Prometheus formats.
  ([#3871](https://github.com/open-telemetry/opentelemetry-specification/pull/3871))
- Prometheus compatibility: Clarify that the service triplet is required to be unique by semantic conventions.
  ([#3945](https://github.com/open-telemetry/opentelemetry-specification/pull/3945))
- Prometheus: represent Prometheus Info, StateSet and Unknown-typed metrics in OTLP.
  ([#3868](https://github.com/open-telemetry/opentelemetry-specification/pull/3868))
- Update and reorganize the prometheus sdk exporter specification.
  ([#3872](https://github.com/open-telemetry/opentelemetry-specification/pull/3872))

### SDK Configuration

- Define OTEL_EXPERIMENTAL_CONFIG_FILE to ignore other env vars, add env var substitution default syntax.
  ([#3948](https://github.com/open-telemetry/opentelemetry-specification/pull/3948))
- Clarify environment variable substitution is not recursive
  ([#3913](https://github.com/open-telemetry/opentelemetry-specification/pull/3913))
- Allow `env:` prefix in environment variable substitution syntax.
  ([#3974](https://github.com/open-telemetry/opentelemetry-specification/pull/3974))
- Add simple scope configuration to Tracer, Meter, Logger (experimental).
  ([#3877](https://github.com/open-telemetry/opentelemetry-specification/pull/3877))

### Common

- No changes.

### Supplementary Guidelines

- No changes.

## v1.31.0 (2024-03-13)

### Context

- Specify allowed characters for Baggage keys and values.
  ([#3801](https://github.com/open-telemetry/opentelemetry-specification/pull/3801))

### Traces

- Mark the AddLink() operation as stable.
  ([#3887](https://github.com/open-telemetry/opentelemetry-specification/pull/3887))

### Metrics

- Formalize the interaction between cardinality limit and overflow attribute.
  ([#3912](https://github.com/open-telemetry/opentelemetry-specification/pull/3912))

### Logs

- Fix: remove `name` from LogRecord example in the File Exporter example.
  ([#3886](https://github.com/open-telemetry/opentelemetry-specification/pull/3886))
- Remove implementation detail from Logs Bridge API.
  ([#3884](https://github.com/open-telemetry/opentelemetry-specification/pull/3884))
- Clarify that logs attributes are a superset of standard attributes.
  ([#3852](https://github.com/open-telemetry/opentelemetry-specification/pull/3852))
- Add support for empty values.
  ([#3853](https://github.com/open-telemetry/opentelemetry-specification/pull/3853))
- Mark standard output log record exporter as stable.
  ([#3922](https://github.com/open-telemetry/opentelemetry-specification/pull/3922))

### Events

- Add Provider to the Event API.
  ([#3878](https://github.com/open-telemetry/opentelemetry-specification/pull/3878))

### Resource

- No changes.

### OpenTelemetry Protocol

- No changes.

### Compatibility

- No changes.

### SDK Configuration

- No changes.

### Common

- Prohibit attribute value from evolving to contain complex types.
  ([#3858](https://github.com/open-telemetry/opentelemetry-specification/pull/3858))
- Tighten stability requirements for well-known attribute values.
  ([#3879](https://github.com/open-telemetry/opentelemetry-specification/pull/3879))

### Supplementary Guidelines

- No changes.

## v1.30.0 (2024-02-15)

### Context

- No changes.

### Traces

- No changes.

### Metrics

- Clarify metric view measurement processing.
  ([#3842](https://github.com/open-telemetry/opentelemetry-specification/pull/3842))
- Expose `ExemplarReservoir` as configuration parameter for views.
  Remove `ExemplarFilter` as an interface, now it is only configuration
  parameter.
  ([#3820](https://github.com/open-telemetry/opentelemetry-specification/pull/3820))

### Logs

- Fix `Resource` field type in Logs Data Model.
  ([#3826](https://github.com/open-telemetry/opentelemetry-specification/pull/3826))
- Remove confusing description from `Body` field in Logs Data Model to make it clear the Bridge API must support a structured body.
  ([#3827](https://github.com/open-telemetry/opentelemetry-specification/pull/3827))
- Deconstruct number scalar type to double and signed integer.
  ([#3854](https://github.com/open-telemetry/opentelemetry-specification/pull/3854))
- Remove use of Object-Oriented term `class` in log signal.
  ([#3882](https://github.com/open-telemetry/opentelemetry-specification/pull/3882))

### Resource

- No changes.

### OpenTelemetry Protocol

- Use `TracesData`, `MetricsData` and `LogsData` proto messages for file exporter.
  ([#3809](https://github.com/open-telemetry/opentelemetry-specification/pull/3809))

### Compatibility

- No changes.

### SDK Configuration

- Add file configuration section to spec compliance matrix.
  ([#3804](https://github.com/open-telemetry/opentelemetry-specification/pull/3804))
- Define mechanism for SDK extension components.
  ([#3802](https://github.com/open-telemetry/opentelemetry-specification/pull/3802))

### Common

- No changes.

### Supplementary Guidelines

- No changes.

## v1.29.0 (2024-01-10)

### Context & Baggage

- Align definition of Baggage with W3C Specification.
  ([#3800](https://github.com/open-telemetry/opentelemetry-specification/pull/3800))

### Traces

- Update OpenTelemetry to Zipkin Transformation to handle attributes from older semantic conventions in a backwards compatible way.
  ([#3794](https://github.com/open-telemetry/opentelemetry-specification/pull/3794))

### Metrics

- Define experimental MetricFilter as a mechanism to filter collected metrics by the MetricReader
  ([#3566](https://github.com/open-telemetry/opentelemetry-specification/pull/3566))
- Add optional configuration for Prometheus exporters to optionally remove unit and type suffixes.
  ([#3777](https://github.com/open-telemetry/opentelemetry-specification/pull/3777))
- Add optional configuration for Prometheus exporters to optionally drop `otel_scope_info` metric.
  ([#3796](https://github.com/open-telemetry/opentelemetry-specification/pull/3796))

### Logs

### Resource

### OpenTelemetry Protocol

### Compatibility

### SDK Configuration

- Define file configuration file format and env var substitution
  ([#3744](https://github.com/open-telemetry/opentelemetry-specification/pull/3744))

### Common

- Clarify that attribute keys are case-sensitive.
  ([#3784](https://github.com/open-telemetry/opentelemetry-specification/pull/3784))

### Supplementary Guidelines

## v1.28.0 (2023-12-07)

### Context

- No changes.

### Traces

- Stabilize how exceptions are recorded using the Trace SDK.
  ([#3769](https://github.com/open-telemetry/opentelemetry-specification/pull/3769))
- Add definition for standard output span exporter.
  ([#3740](https://github.com/open-telemetry/opentelemetry-specification/pull/3740))

### Metrics

- Add optional configuration for Prometheus exporters to promote resource attributes to metric attributes
  ([#3761](https://github.com/open-telemetry/opentelemetry-specification/pull/3761))
- Clarifications and flexibility in Exemplar speicification.
  ([#3760](https://github.com/open-telemetry/opentelemetry-specification/pull/3760))

### Logs

- Add definition for standard output log record exporter.
  ([#3741](https://github.com/open-telemetry/opentelemetry-specification/pull/3741))
- BREAKING: Change `event.name` definition to include `namespace` and removed `event.domain` from log event attributes.
  ([#3749](https://github.com/open-telemetry/opentelemetry-specification/pull/3749))
- BREAKING: Refine the arguments of the emit Event API. Instead of accepting
  a `LogRecord`, the individual arguments are enumerated along with the
  implementation requirements on how those arguments map to `LogRecord`.
  ([#3772](https://github.com/open-telemetry/opentelemetry-specification/pull/3772))

### Resource

- No changes.

### OpenTelemetry Protocol

- Clarify HTTP endpoint configuration option handling.
  ([#3739](https://github.com/open-telemetry/opentelemetry-specification/pull/3739))

### Compatibility

- No changes.

### SDK Configuration

- Add `console` as an exporter type that is supported via environment variable configuration.
  ([#3742](https://github.com/open-telemetry/opentelemetry-specification/pull/3742))

### Common

- No changes.

### Supplementary Guidelines

- No changes.

## v1.27.0 (2023-11-08)

### Context

- No changes.

### Traces

- Add a new AddLink() operation to Span (experimental).
  ([#3678](https://github.com/open-telemetry/opentelemetry-specification/pull/3678))

### Metrics

- No changes.

### Logs

- No changes.

### Resource

- No changes.

### OpenTelemetry Protocol

- New exporter implementations do not need to support
  `OTEL_EXPORTER_OTLP_SPAN_INSECURE` and `OTEL_EXPORTER_OTLP_METRIC_INSECURE`.
  ([#3719](https://github.com/open-telemetry/opentelemetry-specification/pull/3719))

### Compatibility

- No changes.

### SDK Configuration

- Define file configuration parse and create operations.
  ([#3437](https://github.com/open-telemetry/opentelemetry-specification/pull/3437))
- Add environment variable implementation guidelines.
  ([#3738](https://github.com/open-telemetry/opentelemetry-specification/pull/3738))

### Common

- Rename/replace `(client|server).socket.(address|port)` attributes with `network.(peer|local).(address|port)`.
  ([#3713](https://github.com/open-telemetry/opentelemetry-specification/pull/3713))

### Supplementary Guidelines

- No changes.

## v1.26.0 (2023-10-10)

### Context

- No changes.

### Traces

- `ParentBased` sampler is a decorator (not a composite).
  ([#3706](https://github.com/open-telemetry/opentelemetry-specification/pull/3706))

### Metrics

- Consistently use "advisory parameters" instead of "advice parameters".
  ([#3693](https://github.com/open-telemetry/opentelemetry-specification/pull/3693))
- Stabilize `ExplicitBucketBoundaries` instrument advisory parameter.
  ([#3694](https://github.com/open-telemetry/opentelemetry-specification/pull/3694))

### Logs

- Update two apache access logs mappings.
  ([#3712](https://github.com/open-telemetry/opentelemetry-specification/pull/3712))

### Resource

- No changes.

### OpenTelemetry Protocol

- No changes.

### Compatibility

- Prometheus exporters omit empty resources and scopes without attributes.
  ([#3660](https://github.com/open-telemetry/opentelemetry-specification/pull/3660))

### SDK Configuration

- Fix description of OTEL_ATTRIBUTE_COUNT_LIMIT
  ([#3714](https://github.com/open-telemetry/opentelemetry-specification/pull/3714))

### Common

- Add upgrading and version management documentation
  ([#3695](https://github.com/open-telemetry/opentelemetry-specification/pull/3695))

### Supplementary Guidelines

- No changes.

## v1.25.0 (2023-09-13)

### Context

- No changes.

### Traces

- No changes.

### Metrics

- Increase metric name maximum length from 63 to 255 characters.
  ([#3648](https://github.com/open-telemetry/opentelemetry-specification/pull/3648))
- MetricReader.Collect ignores Resource from MetricProducer.Produce.
  ([#3636](https://github.com/open-telemetry/opentelemetry-specification/pull/3636))
- Attribute sets not observed during async callbacks are not exported.
  ([#3242](https://github.com/open-telemetry/opentelemetry-specification/pull/3242))
- Promote MetricProducer specification to feature-freeze.
  ([#3655](https://github.com/open-telemetry/opentelemetry-specification/pull/3655))
- Add synchronous gauge instrument, clarify temporality selection influence on
  metric point persistence.
  ([#3540](https://github.com/open-telemetry/opentelemetry-specification/pull/3540))
- Clarify that advice is non-identifying.
  ([#3661](https://github.com/open-telemetry/opentelemetry-specification/pull/3661))
- Define the default size of the `SimpleFixedSizeExemplarReservoir` to be `1`.
  ([#3670](https://github.com/open-telemetry/opentelemetry-specification/pull/3670))
- Rename "advice" to "advisory parameters".
  ([#3662](https://github.com/open-telemetry/opentelemetry-specification/pull/3662))
- Clarify the minimal implementation of a `View`'s `attribute_keys` is an allow-list.
  ([#3680](https://github.com/open-telemetry/opentelemetry-specification/pull/3680))
- Add "/" to valid characters for instrument names
  ([#3684](https://github.com/open-telemetry/opentelemetry-specification/pull/3684))
- Stabilize the `MetricProducer`.
  ([#3685](https://github.com/open-telemetry/opentelemetry-specification/pull/3685))

### Logs

- Update GCP data model to use `TraceFlags` instead of
  `gcp.trace_sampled`. ([#3629](https://github.com/open-telemetry/opentelemetry-specification/pull/3629))

### Resource

- No changes.

### OpenTelemetry Protocol

- Fix and clarify definition of "transient error" in the OTLP exporter specification.
  ([#3653](https://github.com/open-telemetry/opentelemetry-specification/pull/3653))

### Compatibility

- OpenTracing Shim: Allow invalid but sampled SpanContext to be returned.
  ([#3471](https://github.com/open-telemetry/opentelemetry-specification/pull/3471))
- Prometheus: Allow changing metric names by default when translating from Prometheus to OpenTelemetry.
  ([#3679](https://github.com/open-telemetry/opentelemetry-specification/pull/3679))

### SDK Configuration

- No changes.

### Common

- No changes.

### Supplemenatary Guidelines

- No changes.

## v1.24.0 (2023-08-10)

### Context

- No changes.

### Traces

- No changes.

### Metrics

- Specify how to handle instrument name conflicts.
  ([#3626](https://github.com/open-telemetry/opentelemetry-specification/pull/3626))
- Add experimental metric attributes advice API.
  ([#3546](https://github.com/open-telemetry/opentelemetry-specification/pull/3546))
- Revise the exemplar default reservoirs.
  ([#3627](https://github.com/open-telemetry/opentelemetry-specification/pull/3627))
- Mark the default aggregation cardinality Experimental in MetricReader.
  ([#3619](https://github.com/open-telemetry/opentelemetry-specification/pull/3619))
- Mark Metric No-Op API as stable.
  ([#3642](https://github.com/open-telemetry/opentelemetry-specification/pull/3642))
- MetricProducers are provided as config to MetricReaders instead of through a RegisterProducer operation.
  ([#3613](https://github.com/open-telemetry/opentelemetry-specification/pull/3613))
- Refine `MetricProvider.ForceFlush` and define `ForceFlush` for periodic exporting MetricReader.
  ([#3563](https://github.com/open-telemetry/opentelemetry-specification/pull/3563))

### Logs

- Clarify how log appender use Scope name and attributes.
  ([#3583](https://github.com/open-telemetry/opentelemetry-specification/pull/3583))
- Mark No-Op Logs Bridge API as stable.
  ([#3642](https://github.com/open-telemetry/opentelemetry-specification/pull/3642))

### Resource

- No changes.

### Compatibility

- Prometheus exporters SHOULD provide configuration to disable the addition of `_total` suffixes.
  ([#3590](https://github.com/open-telemetry/opentelemetry-specification/pull/3590))

### SDK Configuration

- No changes.

### Common

- No changes.

### Supplemenatary Guidelines

- No changes.

## v1.23.0 (2023-07-12)

### Context

- No changes.

### Traces

- Refine SDK TracerProvider configuration section.
  ([#3559](https://github.com/open-telemetry/opentelemetry-specification/pull/3559))
- Make SDK Tracer Creation more normative.
  ([#3529](https://github.com/open-telemetry/opentelemetry-specification/pull/3529))

### Metrics

- Refine SDK MeterProvider configuration section.
  ([#3522](https://github.com/open-telemetry/opentelemetry-specification/pull/3522))
- Clarify metric view requirements and recommendations.
  ([#3524](https://github.com/open-telemetry/opentelemetry-specification/pull/3524))
- Change the view name to be the view's stream configuration name.
  ([#3524](https://github.com/open-telemetry/opentelemetry-specification/pull/3524))
- Make SDK Meter Creation more normative.
  ([#3529](https://github.com/open-telemetry/opentelemetry-specification/pull/3529))
- Clarify duplicate instrument registration scope to be a MeterProvider.
  ([#3538](https://github.com/open-telemetry/opentelemetry-specification/pull/3538))
- Clarify identical instrument definition for SDK.
  ([#3585](https://github.com/open-telemetry/opentelemetry-specification/pull/3585))

### Logs

- Refine SDK LoggerProvider configuration section.
  ([#3559](https://github.com/open-telemetry/opentelemetry-specification/pull/3559))
- Make SDK Logger Creation more normative.
  ([#3529](https://github.com/open-telemetry/opentelemetry-specification/pull/3529))

### Resource

- No changes.

### Compatibility

- NOTICE: Remove the Jaeger Exporter
  ([#3567](https://github.com/open-telemetry/opentelemetry-specification/pull/3567))
- Prometheus: Do not add `_total` suffix if the metric already ends in `_total`.
  ([#3581](https://github.com/open-telemetry/opentelemetry-specification/pull/3581))
- Prometheus type and unit suffixes are not trimmed by default.
  ([#3580](https://github.com/open-telemetry/opentelemetry-specification/pull/3580))

### SDK Configuration

- Extract Exemplar section and mark it as Experimental.
  ([#3533](https://github.com/open-telemetry/opentelemetry-specification/pull/3533))

### Common

- No changes.

### Supplemenatary Guidelines

- No changes.

## v1.22.0 (2023-06-09)

### Context

- No changes.

### Traces

- No changes.

### Metrics

- Make recommendation to reserve aggregator normative.
  ([#3526](https://github.com/open-telemetry/opentelemetry-specification/pull/3526))

### Logs

- No changes.

### Resource

- No changes.

### Compatibility

- No changes.

### OpenTelemetry Protocol

- Move OTLP specification to github.com/open-telemetry/opentelemetry-proto.
  ([#3454](https://github.com/open-telemetry/opentelemetry-specification/pull/3454))

### SDK Configuration

- No changes.

### Telemetry Schemas

- No changes.

### Common

- Explain why custom attributes are not recommended to be placed in OTel
  namespaces.
  ([#3507](https://github.com/open-telemetry/opentelemetry-specification/pull/3507))

### Supplemenatary Guidelines

- No changes.

## v1.21.0 (2023-05-09)

### Context

- No changes.

### Traces

- No changes.

### Metrics

- Add experimental histogram advice API.
  ([#3216](https://github.com/open-telemetry/opentelemetry-specification/pull/3216))
- Recommended non-prefixed units for metric instrument semantic conventions.
  ([#3312](https://github.com/open-telemetry/opentelemetry-specification/pull/3312))
- Recommended cardinality limits to protect metrics pipelines against
  excessive data production from a single instrument.
  ([#2960](https://github.com/open-telemetry/opentelemetry-specification/pull/2960))
- Specify second unit (`s`) and advice bucket boundaries of `[]`
  for `process.runtime.jvm.gc.duration`.
  ([#3458](https://github.com/open-telemetry/opentelemetry-specification/pull/3458))
- Add links to the JMX APIs that are the JVM runtime metric sources.
  ([#3463](https://github.com/open-telemetry/opentelemetry-specification/pull/3463))

### Logs

- Clarify parameters for emitting a log record.
  ([#3345](https://github.com/open-telemetry/opentelemetry-specification/pull/3354))
- Drop logger include_trace_context parameter.
  ([#3397](https://github.com/open-telemetry/opentelemetry-specification/pull/3397))
- Clarify how ObservedTimestamp field is set if unspecified
  ([#3385](https://github.com/open-telemetry/opentelemetry-specification/pull/3385))
- Mark logs bridge API / SDK as stable.
  ([#3376](https://github.com/open-telemetry/opentelemetry-specification/pull/3376))
- Mark LogRecord Environment Variables as stable.
  ([#3449](https://github.com/open-telemetry/opentelemetry-specification/pull/3449))

### Resource

### Semantic Conventions

- The Semantic Conventions have moved to a separate repository
  [github.com/open-telemetry/semantic-conventions](https://github.com/open-telemetry/semantic-conventions).
  There will be no future semantic conventions release from this repository.
  ([#3489](https://github.com/open-telemetry/opentelemetry-specification/pull/3489))

### Compatibility

- Mark OpenCensus compatibility spec as stable
  ([#3425](https://github.com/open-telemetry/opentelemetry-specification/pull/3425))

### OpenTelemetry Protocol

- No changes.

### SDK Configuration

- Lay initial groundwork for file configuration
  ([#3360](https://github.com/open-telemetry/opentelemetry-specification/pull/3360))
- Move file configuration schema to `opentelemetry-configuration`.
  ([#3412](https://github.com/open-telemetry/opentelemetry-specification/pull/3412))
- Move `sdk-configuration.md` and `sdk-environment-variables.md`
  to `/specification/configuration/`.
  ([#3434](https://github.com/open-telemetry/opentelemetry-specification/pull/3434))

### Telemetry Schemas

- No changes.

### Common

- Add log entries to specification README.md contents.
  ([#3435](https://github.com/open-telemetry/opentelemetry-specification/pull/3435))

### Supplemenatary Guidelines

- Add guidance to use service-supported propagation formats as default for AWS SDK client calls.
  ([#3212](https://github.com/open-telemetry/opentelemetry-specification/pull/3212))

## v1.20.0 (2023-04-07)

### Context

- No changes.

### Traces

- Clarify required parent information in ReadableSpan. Technically a relaxation,
  but previously it was easy to overlook certain properties were required.
  [#3257](https://github.com/open-telemetry/opentelemetry-specification/pull/3257)
- Remove underspecified and unused Span decorator from Trace SDK.
  ([#3363](https://github.com/open-telemetry/opentelemetry-specification/pull/3363))

### Metrics

- Clarify that units should use UCUM case sensitive variant.
  ([#3306](https://github.com/open-telemetry/opentelemetry-specification/pull/3306))
- Remove No-Op instrument and Meter creation requirements.
  ([#3322](https://github.com/open-telemetry/opentelemetry-specification/pull/3322))
- Fixed attributes requirement level in semantic conventions for hardware metrics
  ([#3258](https://github.com/open-telemetry/opentelemetry-specification/pull/3258))

### Logs

- Update log readme "request context" to "trace context".
  ([#3332](https://github.com/open-telemetry/opentelemetry-specification/pull/3332))
- Remove log readme document status.
  ([#3334](https://github.com/open-telemetry/opentelemetry-specification/pull/3334))
- Break out compatibility document on recording trace context in non-OTLP Log Format
  ([#3331](https://github.com/open-telemetry/opentelemetry-specification/pull/3331))
- Ensure Logs Bridge API doesn't contain SDK implementation details
  ([#3275](https://github.com/open-telemetry/opentelemetry-specification/pull/3275))
- Add Log Bridge API artifact naming guidance
  ([#3346](https://github.com/open-telemetry/opentelemetry-specification/pull/3346))
- Add log appender / bridge to glossary.
  ([#3335](https://github.com/open-telemetry/opentelemetry-specification/pull/3335))

### Resource

- No changes.

### Semantic Conventions

- Clarify that attribute requirement levels apply to the instrumentation library
  ([#3289](https://github.com/open-telemetry/opentelemetry-specification/pull/3289))
- Fix grammatical number of metric units.
  ([#3298](https://github.com/open-telemetry/opentelemetry-specification/pull/3298))
- Rename `net.app.protocol.(name|version)` to `net.protocol.(name|version)`
  ([#3272](https://github.com/open-telemetry/opentelemetry-specification/pull/3272))
- Replace `http.flavor` with `net.protocol.(name|version)`
  ([#3272](https://github.com/open-telemetry/opentelemetry-specification/pull/3272))
- Metric requirement levels are now stable
  ([#3271](https://github.com/open-telemetry/opentelemetry-specification/pull/3271))
- BREAKING: remove `messaging.destination.kind` and `messaging.source.kind`.
  ([#3214](https://github.com/open-telemetry/opentelemetry-specification/pull/3214),
  [#3348](https://github.com/open-telemetry/opentelemetry-specification/pull/3348))
- Define attributes collected for `cosmosdb` by Cosmos DB SDK
  ([#3097](https://github.com/open-telemetry/opentelemetry-specification/pull/3097))
- Clarify stability requirements of semantic conventions
  ([#3225](https://github.com/open-telemetry/opentelemetry-specification/pull/3225))
- BREAKING: Change span statuses for gRPC server spans.
  ([#3333](https://github.com/open-telemetry/opentelemetry-specification/pull/3333))
- Stabilize key components of `service.*` and `telemetry.sdk.*` resource
  semantic conventions.
  ([#3202](https://github.com/open-telemetry/opentelemetry-specification/pull/3202))
- Fixed attributes requirement level in semantic conventions for hardware metrics
  ([#3258](https://github.com/open-telemetry/opentelemetry-specification/pull/3258))
- Added AWS S3 semantic conventions.
  ([#3251](https://github.com/open-telemetry/opentelemetry-specification/pull/3251))
- Fix units in the Kafka metric semantic conventions.
  ([#3300](https://github.com/open-telemetry/opentelemetry-specification/pull/3300))
- Add Trino to Database specific conventions
  ([#3347](https://github.com/open-telemetry/opentelemetry-specification/pull/3347))
- Change `db.statement` to only be collected if there is sanitization.
  ([#3127](https://github.com/open-telemetry/opentelemetry-specification/pull/3127))
- BREAKING: Remove `http.status_code` attribute from the
  `http.server.active_requests` metric.
  ([#3366](https://github.com/open-telemetry/opentelemetry-specification/pull/3366))
- Mark attribute requirement levels as stable
  ([#3368](https://github.com/open-telemetry/opentelemetry-specification/pull/3368))

### Compatibility

- No changes.

### OpenTelemetry Protocol

- Declare OTLP stable.
  ([#3274](https://github.com/open-telemetry/opentelemetry-specification/pull/3274))

### SDK Configuration

- No changes.

### Telemetry Schemas

- No changes.

### Common

- No changes.

## v1.19.0 (2023-03-06)

### Context

- No changes.

### Traces

- No changes.

### Metrics

- Add unit to View's Instrument selection criteria.
  ([#3184](https://github.com/open-telemetry/opentelemetry-specification/pull/3184))
- Add metric requirement levels "Required", "Recommended", and "Opt-In".
  ([#3237](https://github.com/open-telemetry/opentelemetry-specification/pull/3237))

### Logs

- Rename Logs API to Logs Bridge API to prevent confusion.
  ([#3197](https://github.com/open-telemetry/opentelemetry-specification/pull/3197))
- Move event language from log README to event-api.
  ([#3252](https://github.com/open-telemetry/opentelemetry-specification/pull/3252))

### Resource

- Clarify how to collect `host.id` for non-containerized systems.
  ([#3173](https://github.com/open-telemetry/opentelemetry-specification/pull/3173))

### Semantic Conventions

- Move X-Ray Env Variable propagation to span link instead of parent for AWS Lambda.
  ([#3166](https://github.com/open-telemetry/opentelemetry-specification/pull/3166))
- Add heroku resource semantic conventions.
  [#3075](https://github.com/open-telemetry/opentelemetry-specification/pull/3075)
- BREAKING: Rename faas.execution to faas.invocation_id
  ([#3209](https://github.com/open-telemetry/opentelemetry-specification/pull/3209))
- BREAKING: Change faas.max_memory units to Bytes instead of MB
  ([#3209](https://github.com/open-telemetry/opentelemetry-specification/pull/3209))
- BREAKING: Expand scope of faas.id to cloud.resource_id
  ([#3188](https://github.com/open-telemetry/opentelemetry-specification/pull/3188))
- Add Connect RPC specific conventions
  ([#3116](https://github.com/open-telemetry/opentelemetry-specification/pull/3116))
- Rename JVM metric attribute value from `nonheap` to `non_heap`
  ([#3250](https://github.com/open-telemetry/opentelemetry-specification/pull/3250))
- Mark the attribute naming guidelines in the specification as stable.
  ([#3220](https://github.com/open-telemetry/opentelemetry-specification/pull/3220))
- Mark telemetry schema readme stable.
  ([#3221](https://github.com/open-telemetry/opentelemetry-specification/pull/3221))
- Remove mention of `net.transport` from HTTP semantic conventions
  ([#3244](https://github.com/open-telemetry/opentelemetry-specification/pull/3244))
- Clarifies that if an HTTP client request is explicitly made to an IP address,
  e.g. `http://x.x.x.x:8080`, then `net.peer.name` SHOULD be the IP address `x.x.x.x`
  ([#3276](https://github.com/open-telemetry/opentelemetry-specification/pull/3276))
- Mark `net.sock.host.port` as conditionally required.
  ([#3246](https://github.com/open-telemetry/opentelemetry-specification/pull/3246))
- Rename Optional attribute requirement level to Opt-In.
  ([#3228](https://github.com/open-telemetry/opentelemetry-specification/pull/3228))
- Rename `http.user_agent` to `user_agent.original`.
  ([#3190](https://github.com/open-telemetry/opentelemetry-specification/pull/3190))
- Expand the declaration of `pool.name`.
  ([#3050](https://github.com/open-telemetry/opentelemetry-specification/pull/3050))

### Compatibility

- Update Zipkin remoteEndpoint preferences.
  ([#3087](https://github.com/open-telemetry/opentelemetry-specification/pull/3087))

### OpenTelemetry Protocol

- Declare OTLP/JSON Stable.
  ([#2930](https://github.com/open-telemetry/opentelemetry-specification/pull/2930))

### SDK Configuration

- No changes.

### Telemetry Schemas

- No changes.

### Common

- No changes.

## v1.18.0 (2023-02-09)

### Context

- No changes.

### Traces

- Clarify guidance regarding excessive logging when attributes are dropped
  or truncated.
  ([#3151](https://github.com/open-telemetry/opentelemetry-specification/pull/3151))

### Metrics

- No changes.

### Logs

- Define BatchLogRecordProcessor default configuration values.
  ([#3002](https://github.com/open-telemetry/opentelemetry-specification/pull/3002))
- Clarify guidance regarding excessive logging when attributes are dropped
  or truncated.
  ([#3151](https://github.com/open-telemetry/opentelemetry-specification/pull/3151))

### Resource

- No changes.

### Semantic Conventions

- Add Cloud Spanner and Microsoft SQL Server Compact to db.system semantic conventions
  ([#3105](https://github.com/open-telemetry/opentelemetry-specification/pull/3105)).
- Enable semantic convention tooling for metrics in spec
  ([#3119](https://github.com/open-telemetry/opentelemetry-specification/pull/3119))
- Rename google openshift platform attribute from `google_cloud_openshift` to `gcp_openshift`
  to match the existing `cloud.provider` prefix.
  ([#3095](https://github.com/open-telemetry/opentelemetry-specification/pull/3095))
- Changes http server span names from `{http.route}` to `{http.method} {http.route}`
  (when route is available), and from `HTTP {http.method}` to `{http.method}` (when
  route is not available).
  Changes http client span names from `HTTP {http.method}` to `{http.method}`.
  ([#3165](https://github.com/open-telemetry/opentelemetry-specification/pull/3165))
- Mark `http.server.duration` and `http.client.duration` metrics as required, and mark
  all other HTTP metrics as optional.
  [#3158](https://github.com/open-telemetry/opentelemetry-specification/pull/3158)
- Add `net.host.port` to `http.server.active_requests` metrics attributes.
  [#3158](https://github.com/open-telemetry/opentelemetry-specification/pull/3158)
- `http.route` SHOULD contain the "application root" if there is one.
  ([#3164](https://github.com/open-telemetry/opentelemetry-specification/pull/3164))

### Compatibility

- Add condition with sum and count for Prometheus summaries
  ([3059](https://github.com/open-telemetry/opentelemetry-specification/pull/3059)).
- Clarify prometheus unit conversions
  ([#3066](https://github.com/open-telemetry/opentelemetry-specification/pull/3066)).
- Define conversion mapping from OTel Exponential Histograms to Prometheus Native
  Histograms.
  ([#3079](https://github.com/open-telemetry/opentelemetry-specification/pull/3079))
- Fix Prometheus histogram metric suffixes. Bucket series end in `_bucket`
  ([#3018](https://github.com/open-telemetry/opentelemetry-specification/pull/3018)).

### OpenTelemetry Protocol

- No changes.

### SDK Configuration

- Add log-specific attribute limit configuration and clarify that general
  attribute limit configuration also apply to log records
  ([#2861](https://github.com/open-telemetry/opentelemetry-specification/pull/2861)).

### Telemetry Schemas

- No changes.

### Common

- No changes.

## v1.17.0 (2023-01-17)

### Context

- No changes.

### Traces

- Clarify that the BatchSpanProcessor should export batches when the queue reaches the batch size
  ([#3024](https://github.com/open-telemetry/opentelemetry-specification/pull/3024))
- Deprecate jaeger exporter, scheduled for spec removal in July 2023.
  [#2858](https://github.com/open-telemetry/opentelemetry-specification/pull/2858)

### Metrics

- Rename built-in ExemplarFilters to AlwaysOn, AlwaysOff and TraceBased.
  ([#2919](https://github.com/open-telemetry/opentelemetry-specification/pull/2919))
- Add `MaxScale` config option to Exponential Bucket Histogram Aggregation.
  ([#3017](https://github.com/open-telemetry/opentelemetry-specification/pull/3017))
- Rename exponential bucket histogram aggregation to base 2 exponential histogram
  aggregation. Rename "OTEL_EXPORTER_OTLP_METRICS_DEFAULT_HISTOGRAM_AGGREGATION"
  value from "exponential_bucket_histogram" to
  "base2_exponential_bucket_histogram". Mark exponential histogram data model and
  base2 exponential histogram aggregation as stable.
  ([#3041](https://github.com/open-telemetry/opentelemetry-specification/pull/3041))

### Logs

- Clarify usage of log body for structured logs
  ([#3023](https://github.com/open-telemetry/opentelemetry-specification/pull/3023))
- Move appendices from Data Model to new Data Model Appendix document
  ([#3207](https://github.com/open-telemetry/opentelemetry-specification/pull/3207))

### Resource

- No changes.

### Semantic Conventions

- Clarify common HTTP attributes apply to both clients and servers
  ([#3044](https://github.com/open-telemetry/opentelemetry-specification/pull/3044))
- Add `code.lineno` source code attribute
  ([#3029](https://github.com/open-telemetry/opentelemetry-specification/pull/3029))
- Add ClickHouse to db.system semantic conventions
  ([#3011](https://github.com/open-telemetry/opentelemetry-specification/pull/3011))
- Refactor messaging attributes and per-message attributes in batching scenarios.
  ([#2957](https://github.com/open-telemetry/opentelemetry-specification/pull/2957)).
  BREAKING: rename `messaging.consumer_id` to `messaging.consumer.id`,
  `messaging.destination` to `messaging.destination.name`,
  `messaging.temp_destination` to `messaging.destination.temporary`,
  `messaging.destination_kind` to `messaging.destination.kind`,
  `messaging.message_id` to `messaging.message.id`,
  `messaging.protocol` to `net.app.protocol.name`,
  `messaging.protocol_version`, `net.app.protocol.version`,
  `messaging.conversation_id` to `messaging.message.conversation_id`,
  `messaging.message_payload_size_bytes` to `messaging.message.payload_size_bytes`,
  `messaging.message_payload_compressed_size_bytes` to `messaging.message.payload_compressed_size_bytes`,
  `messaging.rabbitmq.routing_key`: `messaging.rabbitmq.destination.routing_key`,
  `messaging.kafka.message_key` to `messaging.kafka.message.key`,
  `messaging.kafka.consumer_group` to `messaging.kafka.consumer.group`,
  `messaging.kafka.partition` to `messaging.kafka.destination.partition`,
  `messaging.kafka.tombstone` to `messaging.kafka.message.tombstone`,
  `messaging.rocketmq.message_type` to `messaging.rocketmq.message.type`,
  `messaging.rocketmq.message_tag` to `messaging.rocketmq.message.tag`,
  `messaging.rocketmq.message_keys` to `messaging.rocketmq.message.keys`;
  Removed `messaging.url`;
  Renamed `send` operation to `publish`;
  Split `destination` and `source` namespaces and clarify per-message attributes in batching scenarios.

### Compatibility

- Add Tracer.Close() to the OpenTracing Shim layer.
- Add OpenCensus migration guide and add BinaryPropagation as an option to gRPC
  instrumentation for OpenCensus compatibility
  ([#3015](https://github.com/open-telemetry/opentelemetry-specification/pull/3015)).

### OpenTelemetry Protocol

- Add table for OTLP/HTTP response code and client retry recommendation
  ([#3028](https://github.com/open-telemetry/opentelemetry-specification/pull/3028))
- Remove spaces from example exporter User-Agent header to conform to RFC7231 & RFC7230.
  [#3052](https://github.com/open-telemetry/opentelemetry-specification/pull/3052)

### SDK Configuration

- Rename knowns values for "OTEL_METRICS_EXEMPLAR_FILTER" to "always_on",
  "always_off" and "trace_based".
  ([#2919](https://github.com/open-telemetry/opentelemetry-specification/pull/2919))

### Telemetry Schemas

- No changes.

### Common

- No changes.

## v1.16.0 (2022-12-08)

### Context

- No changes.

### Traces

- No changes.

### Metrics

- Define Experimental MetricProducer as a third-party provider of metric data to MetricReaders.
  ([#2951](https://github.com/open-telemetry/opentelemetry-specification/pull/2951))
- Add OTLP exporter temporality preference named "LowMemory" which
  configures Synchronous Counter and Histogram instruments to use
  Delta aggregation temporality, which allows them to shed memory
  following a cardinality explosion, thus use less memory.
  ([#2961](https://github.com/open-telemetry/opentelemetry-specification/pull/2961))

### Logs

- Clarification on what an Event is, and what the event.domain and event.name attributes represent
  ([#2848](https://github.com/open-telemetry/opentelemetry-specification/pull/2848))
- Move `event.domain` from InstrumentationScope attributes to LogRecord
  attributes.
  ([#2940](https://github.com/open-telemetry/opentelemetry-specification/pull/2940))
- Split out Event API from Log API
  ([#2941](https://github.com/open-telemetry/opentelemetry-specification/pull/2941))
- Clarify data modification in `LogRecordProcessor`.
  ([#2969](https://github.com/open-telemetry/opentelemetry-specification/pull/2969))
- Make sure it is very clear we are not building a Logging API.
  ([#2966](https://github.com/open-telemetry/opentelemetry-specification/pull/2966))

### Resource

- Extend Cloud Platform Enum with OpenShift entry for all supported cloud providers.
  ([#2985](https://github.com/open-telemetry/opentelemetry-specification/pull/2985))

### Semantic Conventions

- Add `process.runtime.jvm.gc.duration` metric to semantic conventions.
  ([#2903](https://github.com/open-telemetry/opentelemetry-specification/pull/2903))
- Make http.status_code metric attribute an int.
  ([#2943](https://github.com/open-telemetry/opentelemetry-specification/pull/2943))
- Add IBM Cloud as a cloud provider.
  ([#2965](https://github.com/open-telemetry/opentelemetry-specification/pull/2965))
- Add semantic conventions for Feature Flags
  ([#2529](https://github.com/open-telemetry/opentelemetry-specification/pull/2529))
- Rename `rpc.request.metadata.<key>` and `rpc.response.metadata.<key>` to
  `rpc.grpc.request.metadata.<key>` and `rpc.grpc.response.metadata.<key>`
  ([#2981](https://github.com/open-telemetry/opentelemetry-specification/pull/2981))
- List the machine-id as potential source for a unique host.id
  ([#2978](https://github.com/open-telemetry/opentelemetry-specification/pull/2978))
- Add `messaging.kafka.message.offset` attribute.
  ([#2982](https://github.com/open-telemetry/opentelemetry-specification/pull/2982))
- Update hardware metrics to use `direction` as per general semantic conventions
  ([#2942](https://github.com/open-telemetry/opentelemetry-specification/pull/2942))

### Compatibility

- Add OpenCensus metric bridge specification.
  ([#2979](https://github.com/open-telemetry/opentelemetry-specification/pull/2979))

### OpenTelemetry Protocol

- No changes.

### SDK Configuration

- Specify handling of invalid numeric environment variables
  ([#2963](https://github.com/open-telemetry/opentelemetry-specification/pull/2963))

### Telemetry Schemas

- No changes.

### Common

- No changes.

## v1.15.0 (2022-11-09)

### Context

- No changes.

### Traces

- Rename `http.retry_count` to `http.resend_count` and clarify its meaning.
  ([#2743](https://github.com/open-telemetry/opentelemetry-specification/pull/2743))

### Metrics

- Handle duplicate description comments during Prometheus conversion.
  ([#2890](https://github.com/open-telemetry/opentelemetry-specification/pull/2890))
- Allow to configure min/max recording in the exponential histogram aggregation.
  ([#2904](https://github.com/open-telemetry/opentelemetry-specification/pull/2904))
- Add table of instrument additive property
  ([#2906](https://github.com/open-telemetry/opentelemetry-specification/pull/2906))

### Logs

- Add `Context` as argument to `LogRecordProcessor#onEmit`.
  ([#2927](https://github.com/open-telemetry/opentelemetry-specification/pull/2927))

### Resource

- No changes.

### Semantic Conventions

- Change to messaging.kafka.max.lag from UpDownCounter to Gauge (and rename it)
  ([#2837](https://github.com/open-telemetry/opentelemetry-specification/pull/2837))
- Add daemon attribute to jvm threads metric
  ([#2828](https://github.com/open-telemetry/opentelemetry-specification/pull/2828))
- Add gRPC request and response metadata semantic conventions
  ([#2874](https://github.com/open-telemetry/opentelemetry-specification/pull/2874))
- Add `process.paging.faults` metric to semantic conventions
  ([#2827](https://github.com/open-telemetry/opentelemetry-specification/pull/2827))
- Define semantic conventions yaml for non-otlp conventions
  ([#2850](https://github.com/open-telemetry/opentelemetry-specification/pull/2850))
- Add more semantic convetion attributes of Apache RocketMQ
  ([#2881](https://github.com/open-telemetry/opentelemetry-specification/pull/2881))
- Add `process.runtime.jvm.memory.usage_after_last_gc` metric to semantic conventions.
  ([#2901](https://github.com/open-telemetry/opentelemetry-specification/pull/2901))

### Compatibility

- Specify how Prometheus exporters and receivers handle instrumentation scope.
  ([#2703](https://github.com/open-telemetry/opentelemetry-specification/pull/2703)).

### OpenTelemetry Protocol

- Clarify that lowerCamelCase field names MUST be used for OTLP/JSON
  ([#2829](https://github.com/open-telemetry/opentelemetry-specification/pull/2829))

### SDK Configuration

- No changes.

### Telemetry Schemas

- No changes.

### Common

- Clarify that Scope is defined at build time
  ([#2878](https://github.com/open-telemetry/opentelemetry-specification/pull/2878))

## v1.14.0 (2022-10-04)

### Context

- No changes.

### Traces

- No changes.

### Metrics

- Changed the default buckets for Explicit Bucket Histogram to better match the
  official Prometheus clients.
  ([#2770](https://github.com/open-telemetry/opentelemetry-specification/pull/2770)).
- Fix OpenMetrics valid label keys, and specify prometheus conversion for metric name.
  ([#2788](https://github.com/open-telemetry/opentelemetry-specification/pull/2788))

### Logs

- Add environment variables for configuring the `BatchLogRecordProcessor`.
  ([#2785](https://github.com/open-telemetry/opentelemetry-specification/pull/2785))
- Fix inconsistencies in log README
  ([#2800](https://github.com/open-telemetry/opentelemetry-specification/pull/2800)).

### Resource

- Add `browser.mobile` and `browser.language` resource attributes
  ([#2761](https://github.com/open-telemetry/opentelemetry-specification/pull/2761))

### Semantic Conventions

- Add `process.context_switches`, and `process.open_file_descriptors`, to the
  metrics semantic conventions
  ([#2706](https://github.com/open-telemetry/opentelemetry-specification/pull/2706))
- Add exceptions to the logs semantic conventions
  ([#2819](https://github.com/open-telemetry/opentelemetry-specification/pull/2819))
- Make context propagation requirements explicit for messaging semantic conventions
  ([#2750](https://github.com/open-telemetry/opentelemetry-specification/pull/2750)).
- Update http metrics to use `http.route` instead of `http.target` for servers,
  drop `http.url` for clients
  ([#2818](https://github.com/open-telemetry/opentelemetry-specification/pull/2818)).

### Compatibility

- No changes.

### OpenTelemetry Protocol

- Add user agent to OTLP exporter specification
  ([#2684](https://github.com/open-telemetry/opentelemetry-specification/pull/2684))
- Prohibit usage of enum value name strings in OTLP/JSON
  ([#2758](https://github.com/open-telemetry/opentelemetry-specification/pull/2758))
- Clarify that unknown fields must be ignored when receiving OTLP/JSON
  ([#2816](https://github.com/open-telemetry/opentelemetry-specification/pull/2816))
- Add OTLP exporter user agent to the spec compliance matrix
  ([#2842](https://github.com/open-telemetry/opentelemetry-specification/pull/2842)).

### SDK Configuration

- Add the OTEL_SDK_DISABLED environment variable to the SDK configuration.
  ([2679](https://github.com/open-telemetry/opentelemetry-specification/pull/2679))
- Add the definition of a Boolean environment variable
  ([#2755](https://github.com/open-telemetry/opentelemetry-specification/pull/2755)).

### Telemetry Schemas

- No changes.

### Common

- No changes.

## v1.13.0 (2022-09-19)

### Context

- No changes.

### Traces

- Clarify the return of `Export(batch)` in the Batch Span Processor and exporter concurrency
  ([#2452](https://github.com/open-telemetry/opentelemetry-specification/pull/2452))
- Clarify that Context should not be mutable when setting a span
  ([#2637](https://github.com/open-telemetry/opentelemetry-specification/pull/2637))
- Clarify that `ForceFlush` is a required method on `SpanExporter` interface
  ([#2654](https://github.com/open-telemetry/opentelemetry-specification/pull/2654))

### Metrics

- Add experimental `OTEL_EXPORTER_OTLP_DEFAULT_HISTOGRAM_AGGREGATION` variable for
  configuring default histogram aggregation of OTLP metric exporter
  ([#2619](https://github.com/open-telemetry/opentelemetry-specification/pull/2619))
- Clarify async instrument callback identity
  ([#2538](https://github.com/open-telemetry/opentelemetry-specification/pull/2538))
- Prometheus export: Only monotonic sum are counters (with `_total`)
  ([#2644](https://github.com/open-telemetry/opentelemetry-specification/pull/2644))
- [OM/OTLP] Use `_created` for StartTimeUnixNano and vice-versa
  ([#2645](https://github.com/open-telemetry/opentelemetry-specification/pull/2645))
- Prometheus compatibility: use target_info metric instead of "target" info MF
  ([#2701](https://github.com/open-telemetry/opentelemetry-specification/pull/2701))
- Add optional Zero Threshold for Exponential Histograms to the metrics data model
  ([#2665](https://github.com/open-telemetry/opentelemetry-specification/pull/2665))
- Change the inclusivity of exponential histogram bounds
  ([#2633](https://github.com/open-telemetry/opentelemetry-specification/pull/2633))
- Add `process.threads` host metric semantic convention.
  ([#2705](https://github.com/open-telemetry/opentelemetry-specification/pull/2705)).

### Logs

- Update log SDK to allow log processors to mutate log records
  ([#2681](https://github.com/open-telemetry/opentelemetry-specification/pull/2681)).
- Add experimental Events and Logs API specification
  ([#2676](https://github.com/open-telemetry/opentelemetry-specification/pull/2676))
- Align log SDK and API component naming
  ([#2768](https://github.com/open-telemetry/opentelemetry-specification/pull/2768)).
- Add the signal-specific OTEL_EXPORTER_OTLP_LOGS_* environment variables
  ([#2782](https://github.com/open-telemetry/opentelemetry-specification/pull/2782)).

### Resource

- Update the version of the W3C Baggage specification used for `OTEL_RESOURCE_ATTRIBUTES`
  ([#2670](https://github.com/open-telemetry/opentelemetry-specification/pull/2670))

### Semantic Conventions

- Add `net.app.protocol.*` attributes
  ([#2602](https://github.com/open-telemetry/opentelemetry-specification/pull/2602))
- Add network metrics to process semantic conventions
  ([#2556](https://github.com/open-telemetry/opentelemetry-specification/pull/2556))
- Adopt attribute requirement levels in semantic conventions
  ([#2594](https://github.com/open-telemetry/opentelemetry-specification/pull/2594))
- Add semantic conventions for GraphQL
  ([#2456](https://github.com/open-telemetry/opentelemetry-specification/pull/2456))
- Change `cloudevents.event_spec_version` and `cloudevents.event_type` level from `required` to `recommended`
  ([#2618](https://github.com/open-telemetry/opentelemetry-specification/pull/2618))
- Change `faas.document.time` and `faas.time` level from `required` to `recommended`
  ([#2627](https://github.com/open-telemetry/opentelemetry-specification/pull/2627))
- Add `rpc.grpc.status_code` to RPC metric semantic conventions
  ([#2604](https://github.com/open-telemetry/opentelemetry-specification/pull/2604))
- Add `http.*.*.size` metric semantic conventions for tracking size of requests
  / responses for http servers / clients
  ([#2588](https://github.com/open-telemetry/opentelemetry-specification/pull/2588))
- BREAKING: rename `net.peer.ip` to `net.sock.peer.addr`, `net.host.ip` to `net.sock.host.addr`,
  `net.peer.name` to `net.sock.peer.name` for socket-level instrumentation.
  Define socket-level attributes and clarify logical peer and host attributes meaning
  ([#2594](https://github.com/open-telemetry/opentelemetry-specification/pull/2594))
- Add semantic conventions for JVM buffer pool usage
  ([#2650](https://github.com/open-telemetry/opentelemetry-specification/pull/2650))
- Improve the definition of `state` attribute for metric `system.network.connections`
  ([#2663](https://github.com/open-telemetry/opentelemetry-specification/pull/2663))
- Add `process.parent_pid` attribute for use in reporting parent process id (PID)
  ([#2691](https://github.com/open-telemetry/opentelemetry-specification/pull/2691))
- Add OpenSearch to db.system semantic conventions
  ([#2718](https://github.com/open-telemetry/opentelemetry-specification/pull/2718))
- Clarify when "count" is used instead of pluralization
  ([#2613](https://github.com/open-telemetry/opentelemetry-specification/pull/2613))
- Add the convention 'type' to the YAML definitions for all existing semantic conventions
  ([#2693](https://github.com/open-telemetry/opentelemetry-specification/pull/2693))
- Remove alternative attribute sets from HTTP semantic conventions
  ([#2469](https://github.com/open-telemetry/opentelemetry-specification/pull/2469))

### Compatibility

- No changes.

### OpenTelemetry Protocol

- Add support for partial success in an OTLP export response
  ([#2696](https://github.com/open-telemetry/opentelemetry-specification/pull/2696))

### SDK Configuration

- Mark `OTEL_METRIC_EXPORT_INTERVAL`, `OTEL_METRIC_EXPORT_TIMEOUT`
  environment variables as Stable
  ([#2658](https://github.com/open-telemetry/opentelemetry-specification/pull/2658))

### Telemetry Schemas

- Introduce "split" metric schema transformation
  ([#2653](https://github.com/open-telemetry/opentelemetry-specification/pull/2653))

### Common

- Introduce Instrumentation Scope Attributes
  ([#2579](https://github.com/open-telemetry/opentelemetry-specification/pull/2579))
  - Define Instrumentation Scope Attributes as non identifiers
    ([#2789](https://github.com/open-telemetry/opentelemetry-specification/pull/2789))

## v1.12.0 (2022-06-10)

### Context

- No changes.

### Traces

- No changes.

### Metrics

- Clarify that API support for multi-instrument callbacks is permitted.
  ([#2263](https://github.com/open-telemetry/opentelemetry-specification/pull/2263)).
- Clarify SDK behavior when view conflicts are present
  ([#2462](https://github.com/open-telemetry/opentelemetry-specification/pull/2462)).
- Clarify MetricReader.Collect result
  ([#2495](https://github.com/open-telemetry/opentelemetry-specification/pull/2495)).
- Specify optional support for an Exponential Histogram Aggregation.
  ([#2252](https://github.com/open-telemetry/opentelemetry-specification/pull/2252))
- Update Prometheus Sums for handling delta counter case
  ([#2570](https://github.com/open-telemetry/opentelemetry-specification/pull/2570)).
- Supplementary guidance for metrics additive property
  ([#2571](https://github.com/open-telemetry/opentelemetry-specification/pull/2571)).

### Logs

- OTLP Logs are now Stable
  ([#2565](https://github.com/open-telemetry/opentelemetry-specification/pull/2565))

### Resource

- No changes.

### Semantic Conventions

- Add semantic conventions for JVM CPU metrics
  ([#2292](https://github.com/open-telemetry/opentelemetry-specification/pull/2292))
- Add details for FaaS conventions for Azure Functions and allow FaaS/Cloud
  resources as span attributes on incoming FaaS spans
  ([#2502](https://github.com/open-telemetry/opentelemetry-specification/pull/2502))
- Define attribute requirement levels
  ([#2522](https://github.com/open-telemetry/opentelemetry-specification/pull/2522))
- Initial addition of Kafka metrics
  ([#2485](https://github.com/open-telemetry/opentelemetry-specification/pull/2485)).
- Add semantic conventions for Kafka consumer metrics
  ([#2536](https://github.com/open-telemetry/opentelemetry-specification/pull/2536))
- Add database connection pool metrics semantic conventions
  ([#2273](https://github.com/open-telemetry/opentelemetry-specification/pull/2273)).
- Specify how to obtain a Ruby thread's id
  ([#2508](https://github.com/open-telemetry/opentelemetry-specification/pull/2508)).
- Refactor jvm classes semantic conventions
  ([#2550](https://github.com/open-telemetry/opentelemetry-specification/pull/2550)).
- Add browser.* attributes
  ([#2353](https://github.com/open-telemetry/opentelemetry-specification/pull/2353)).
- Change JVM runtime metric `process.runtime.jvm.memory.max`
  to `process.runtime.jvm.memory.limit`
  ([#2605](https://github.com/open-telemetry/opentelemetry-specification/pull/2605)).
- Add semantic conventions for hardware metrics
  ([#2518](https://github.com/open-telemetry/opentelemetry-specification/pull/2518)).

### Compatibility

- No changes.

### OpenTelemetry Protocol

- No changes.

### SDK Configuration

- No changes.

### Telemetry Schemas

- No changes.

### Common

- Move non-otlp.md to common directory
  ([#2587](https://github.com/open-telemetry/opentelemetry-specification/pull/2587)).

## v1.11.0 (2022-05-04)

### Context

- No changes.

### Traces

- No changes.

### Metrics

- Clarify that API support for multi-instrument callbacks is permitted.
  ([#2263](https://github.com/open-telemetry/opentelemetry-specification/pull/2263)).
- Drop histogram aggregation, default to explicit bucket histogram
  ([#2429](https://github.com/open-telemetry/opentelemetry-specification/pull/2429))
- Clarify SDK behavior when view conflicts are present
  ([#2462](https://github.com/open-telemetry/opentelemetry-specification/pull/2462)).
- Add support for exemplars on OpenMetrics counters
  ([#2483](https://github.com/open-telemetry/opentelemetry-specification/pull/2483))
- Clarify MetricReader.Collect result
  ([#2495](https://github.com/open-telemetry/opentelemetry-specification/pull/2495)).
- Add database connection pool metrics semantic conventions
  ([#2273](https://github.com/open-telemetry/opentelemetry-specification/pull/2273)).

### Logs

- Update `com.google.*` to `gcp.*` in logs data model
  ([#2514](https://github.com/open-telemetry/opentelemetry-specification/pull/2514)).

### Resource

- No changes.

### Semantic Conventions

- Note added that `net.peer.name` SHOULD NOT be set if capturing it would require an
  extra reverse DNS lookup. And moved `net.peer.name` from common http attributes to
  just client http attributes.
  ([#2446](https://github.com/open-telemetry/opentelemetry-specification/pull/2446))
- Add `net.host.name` and `net.host.ip` conventions for rpc server spans.
  ([#2447](https://github.com/open-telemetry/opentelemetry-specification/pull/2447))
- Allow all metric conventions to be either synchronous or asynchronous.
  ([#2458](https://github.com/open-telemetry/opentelemetry-specification/pull/2458)
- Update JVM metrics with JMX Gatherer values
  ([#2478](https://github.com/open-telemetry/opentelemetry-specification/pull/2478))
- Add HTTP/3
  ([#2507](https://github.com/open-telemetry/opentelemetry-specification/pull/2507))
- Map SunOS to solaris for os.type resource attribute
  ([#2509](https://github.com/open-telemetry/opentelemetry-specification/pull/2509))

### Compatibility

- No changes.

### OpenTelemetry Protocol

- Clarify gRPC insecure option ([#2476](https://github.com/open-telemetry/opentelemetry-specification/pull/2476))
- Specify that OTLP/gRPC clients should retry on `RESOURCE_EXHAUSTED` code only if the server signals backpressure to indicate a possible recovery.
  ([#2480](https://github.com/open-telemetry/opentelemetry-specification/pull/2480))

### SDK Configuration

- No changes.

### Telemetry Schemas

- No changes.

### Common

- Define semantic conventions and instrumentation stability.
  ([#2180](https://github.com/open-telemetry/opentelemetry-specification/pull/2180))
- Loosen requirement for a major version bump
  ([#2510](https://github.com/open-telemetry/opentelemetry-specification/pull/2510)).

## v1.10.0 (2022-04-01)

### Context

- No changes.

### Traces

- Introduce the concept of Instrumentation Scope to replace/extend Instrumentation
  Library. The Tracer is now associated with Instrumentation Scope
  ([#2276](https://github.com/open-telemetry/opentelemetry-specification/pull/2276)).
- Add `OTEL_EXPORTER_JAEGER_PROTOCOL` environment variable to select the protocol
  used by the Jaeger exporter.
  ([#2341](https://github.com/open-telemetry/opentelemetry-specification/pull/2341))
- Add documentation REQUIREMENT for adding attributes at span creation.
  ([#2383](https://github.com/open-telemetry/opentelemetry-specification/pull/2383)).

### Metrics

- Initial Prometheus <-> OTLP datamodel specification
  ([#2266](https://github.com/open-telemetry/opentelemetry-specification/pull/2266))
- Introduce the concept of Instrumentation Scope to replace/extend Instrumentation
  Library. The Meter is now associated with Instrumentation Scope
  ([#2276](https://github.com/open-telemetry/opentelemetry-specification/pull/2276)).
- Specify the behavior of duplicate instrumentation registration in the API, specify
  duplicate conflicts in the data model, specify how the SDK is meant to report and
  assist the user when these conflicts arise.
  ([#2317](https://github.com/open-telemetry/opentelemetry-specification/pull/2317)).
- Clarify that expectations for user callback behavior are documentation REQUIREMENTs.
  ([#2361](https://github.com/open-telemetry/opentelemetry-specification/pull/2361)).
- Specify how to handle prometheus exemplar timestamp and attributes
  ([#2376](https://github.com/open-telemetry/opentelemetry-specification/pull/2376))
- Clarify that the periodic metric reader is the default metric reader to be
  paired with push metric exporters (OTLP, stdout, in-memory)
  ([#2379](https://github.com/open-telemetry/opentelemetry-specification/pull/2379)).
- Convert OpenMetrics Info and StateSet metrics to non-monotonic sums
  ([#2380](https://github.com/open-telemetry/opentelemetry-specification/pull/2380))
- Clarify that MetricReader has one-to-one mapping to MeterProvider.
  ([#2406](https://github.com/open-telemetry/opentelemetry-specification/pull/2406)).
- For prometheus metrics without sums, leave the sum unset
  ([#2413](https://github.com/open-telemetry/opentelemetry-specification/pull/2413))
- Specify default configuration for a periodic metric reader that is associated with
  the stdout metric exporter.
  ([#2415](https://github.com/open-telemetry/opentelemetry-specification/pull/2415)).
- Clarify the manner in which aggregation and temporality preferences
  are encoded via MetricReader parameters "on the basis of instrument
  kind".  Rename the environment variable
  `OTEL_EXPORTER_OTLP_METRICS_TEMPORALITY_PREFERENCE` used to set the
  preference to be used when auto-configuring an OTLP Exporter,
  defaults to CUMULATIVE, with DELTA an option that makes Counter,
  Asynchronous Counter, and Histogram instruments choose Delta
  temporality by default.
  ([#2404](https://github.com/open-telemetry/opentelemetry-specification/pull/2404)).
- Clarify that instruments are enabled by default, even when Views are configured.
  Require support for the match-all View expression having `name=*` to support
  disabling instruments by default.
  ([#2417](https://github.com/open-telemetry/opentelemetry-specification/pull/2417)).
- Mark Metrics SDK spec as Mixed, with most components moving to Stable, while
  Exemplar remaining Feature-freeze.
  ([#2304](https://github.com/open-telemetry/opentelemetry-specification/pull/2304))
- Clarify how metric metadata and type suffixes are handled
  ([#2440](https://github.com/open-telemetry/opentelemetry-specification/pull/2440))

### Logs

- Add draft logging library SDK specification
  ([#2328](https://github.com/open-telemetry/opentelemetry-specification/pull/2328))
- Add InstrumentationScope/Logger Name to log data model
  ([#2359](https://github.com/open-telemetry/opentelemetry-specification/pull/2359))
- Remove `flush` method on LogEmitter
  ([#2405](https://github.com/open-telemetry/opentelemetry-specification/pull/2405))
- Declare Log Data Model Stable
  ([#2387](https://github.com/open-telemetry/opentelemetry-specification/pull/2387))

### Resource

- No changes.

### Semantic Conventions

- Define span structure for HTTP retries and redirects.
  ([#2078](https://github.com/open-telemetry/opentelemetry-specification/pull/2078))
- Changed `rpc.system` to an enum (allowing custom values), and changed the
  `rpc.system` value for .NET WCF from `wcf` to `dotnet_wcf`.
  ([#2377](https://github.com/open-telemetry/opentelemetry-specification/pull/2377))
- Define JavaScript runtime semantic conventions.
  ([#2290](https://github.com/open-telemetry/opentelemetry-specification/pull/2290))
- Add semantic conventions for [CloudEvents](https://cloudevents.io).
  ([#1978](https://github.com/open-telemetry/opentelemetry-specification/pull/1978))
- Add `process.cpu.utilization` metric.
  ([#2436](https://github.com/open-telemetry/opentelemetry-specification/pull/2436))
- Add `rpc.system` value for Apache Dubbo.
  ([#2453](https://github.com/open-telemetry/opentelemetry-specification/pull/2453))

### Compatibility

- Mark the OpenTracing compatibility section as stable.
  ([#2327](https://github.com/open-telemetry/opentelemetry-specification/pull/2327))

### OpenTelemetry Protocol

- Add experimental JSON serialization format
  ([#2235](https://github.com/open-telemetry/opentelemetry-specification/pull/2235))
- Parameters for private key and its chain added
  ([#2370](https://github.com/open-telemetry/opentelemetry-specification/pull/2370))

### SDK Configuration

- No changes.

### Telemetry Schemas

- No changes.

### Common

- Describe how to convert non-string primitives for protocols which only support strings
  ([#2343](https://github.com/open-telemetry/opentelemetry-specification/pull/2343))
- Add "Mapping Arbitrary Data to OTLP AnyValue" document.
  ([#2385](https://github.com/open-telemetry/opentelemetry-specification/pull/2385))

## v1.9.0 (2022-02-10)

### Context

- No changes.

### Traces

- Clarify `StartSpan` returning the parent as a non-recording Span when no SDK
  is in use.
  ([#2121](https://github.com/open-telemetry/opentelemetry-specification/pull/2121))
- Align Jaeger remote sampler endpoint with OTLP endpoint.
  ([#2246](https://github.com/open-telemetry/opentelemetry-specification/pull/2246))
- Add JaegerRemoteSampler spec.
  ([#2222](https://github.com/open-telemetry/opentelemetry-specification/pull/2222))
- Add support for probability sampling in the OpenTelemetry `tracestate` entry and
  add optional specification for consistent probability sampling.
  ([#2047](https://github.com/open-telemetry/opentelemetry-specification/pull/2047))
- Change description and default value of `OTEL_EXPORTER_JAEGER_ENDPOINT` environment
  variable to point to the correct HTTP port and correct description of
  `OTEL_TRACES_EXPORTER`.
  ([#2333](https://github.com/open-telemetry/opentelemetry-specification/pull/2333))

### Metrics

- Rename None aggregation to Drop.
  ([#2101](https://github.com/open-telemetry/opentelemetry-specification/pull/2101))
- Add details to the Prometheus Exporter requirements.
  ([#2124](https://github.com/open-telemetry/opentelemetry-specification/pull/2124))
- Consolidate the aggregation/aggregator term.
  ([#2153](https://github.com/open-telemetry/opentelemetry-specification/pull/2153))
- Remove the concept of supported temporality, keep preferred.
  ([#2154](https://github.com/open-telemetry/opentelemetry-specification/pull/2154))
- Rename extra dimensions to extra attributes.
  ([#2162](https://github.com/open-telemetry/opentelemetry-specification/pull/2162))
- Mark In-memory, OTLP and Stdout exporter specs as Stable.
  ([#2175](https://github.com/open-telemetry/opentelemetry-specification/pull/2175))
- Remove usage of baggage in View from initial SDK specification.
  ([#2215](https://github.com/open-telemetry/opentelemetry-specification/pull/2215))
- Add to the supplemental guidelines for metric SDK authors text about implementing
  attribute-removal Views for asynchronous instruments.
  ([#2208](https://github.com/open-telemetry/opentelemetry-specification/pull/2208))
- Clarify integer count instrument units.
  ([#2210](https://github.com/open-telemetry/opentelemetry-specification/pull/2210))
- Use UCUM units in Metrics Semantic Conventions.
  ([#2199](https://github.com/open-telemetry/opentelemetry-specification/pull/2199))
- Add semantic conventions for process metrics.
  [#2032](https://github.com/open-telemetry/opentelemetry-specification/pull/2061)
- Changed default Prometheus Exporter host from `0.0.0.0` to `localhost`.
  ([#2282](https://github.com/open-telemetry/opentelemetry-specification/pull/2282))
- Clarified wildcard and predicate support in metrics SDK View API.
  ([#2325](https://github.com/open-telemetry/opentelemetry-specification/pull/2325))
- Changed the Exemplar wording, exemplar should be turned off by default.
  ([#2414](https://github.com/open-telemetry/opentelemetry-specification/pull/2414))

### Logs

- Fix attributes names in Google Cloud Logging mapping.
  ([#2093](https://github.com/open-telemetry/opentelemetry-specification/pull/2093))
- Add OTEL_LOGS_EXPORTER environment variable.
  ([#2196](https://github.com/open-telemetry/opentelemetry-specification/pull/2196))
- Added ObservedTimestamp to the Log Data Model.
  ([#2184](https://github.com/open-telemetry/opentelemetry-specification/pull/2184))
- Change mapping for log_name of Google Cloud Logging.
  ([#2092](https://github.com/open-telemetry/opentelemetry-specification/pull/2092))
- Drop Log name.
  field ([#2271](https://github.com/open-telemetry/opentelemetry-specification/pull/2271))

### Resource

- No changes.

### Semantic Conventions

- Align runtime metric and resource namespaces
  ([#2112](https://github.com/open-telemetry/opentelemetry-specification/pull/2112))
- Prohibit usage of retired names in semantic conventions.
  ([#2191](https://github.com/open-telemetry/opentelemetry-specification/pull/2191))
- Add `device.manufacturer` to describe mobile device manufacturers.
  ([2100](https://github.com/open-telemetry/opentelemetry-specification/pull/2100))
- Change golang namespace to 'go', rather than 'gc'
  ([#2262](https://github.com/open-telemetry/opentelemetry-specification/pull/2262))
- Add JVM memory runtime semantic
  conventions. ([#2272](https://github.com/open-telemetry/opentelemetry-specification/pull/2272))
- Add opentracing.ref_type semantic convention.
  ([#2297](https://github.com/open-telemetry/opentelemetry-specification/pull/2297))

### Compatibility

- Simplify Baggage handling in the OpenTracing Shim layer.
  ([#2194](https://github.com/open-telemetry/opentelemetry-specification/pull/2194))
- State that ONLY error mapping can happen in the OpenTracing Shim layer.
  ([#2148](https://github.com/open-telemetry/opentelemetry-specification/pull/2148))
- Define the instrumentation library name for the OpenTracing Shim.
  ([#2227](https://github.com/open-telemetry/opentelemetry-specification/pull/2227))
- Add a Start Span section to the OpenTracing Shim.
  ([#2228](https://github.com/open-telemetry/opentelemetry-specification/pull/2228))

### OpenTelemetry Protocol

- Rename `OTEL_EXPORTER_OTLP_SPAN_INSECURE` to `OTEL_EXPORTER_OTLP_TRACES_INSECURE` and
  `OTEL_EXPORTER_OTLP_METRIC_INSECURE` to `OTEL_EXPORTER_OTLP_METRICS_INSECURE`
  so they match the naming of all other OTLP environment variables.
  ([#2240](https://github.com/open-telemetry/opentelemetry-specification/pull/2240))

### SDK Configuration

- No changes.

### Telemetry Schemas

- No changes.

## v1.8.0 (2021-11-12)

### Context

- Add a section for OTel specific values in TraceState.
  ([#1852](https://github.com/open-telemetry/opentelemetry-specification/pull/1852))
- Add `none` as a possible value for `OTEL_PROPAGATORS` to disable context
  propagation.
  ([#2052](https://github.com/open-telemetry/opentelemetry-specification/pull/2052))

### Traces

- No changes.

### Metrics

- Add optional min / max fields to histogram data model.
  ([#1915](https://github.com/open-telemetry/opentelemetry-specification/pull/1915),
  [#1983](https://github.com/open-telemetry/opentelemetry-specification/pull/1983))
- Add exponential histogram to the metrics data model.
  ([#1935](https://github.com/open-telemetry/opentelemetry-specification/pull/1935))
- Add clarifications on how to handle numerical limits.
  ([#2007](https://github.com/open-telemetry/opentelemetry-specification/pull/2007))
- Add environment variables for Periodic exporting MetricReader.
  ([#2038](https://github.com/open-telemetry/opentelemetry-specification/pull/2038))
- Specify that the SDK must support exporters to access meter information.
  ([#2040](https://github.com/open-telemetry/opentelemetry-specification/pull/2040))
- Add clarifications on how to determine aggregation temporality.
  ([#2013](https://github.com/open-telemetry/opentelemetry-specification/pull/2013),
  [#2032](https://github.com/open-telemetry/opentelemetry-specification/pull/2032))
- Mark Metrics API spec as Stable.
  ([#2104](https://github.com/open-telemetry/opentelemetry-specification/pull/2104))
- Clarify, fix and expand documentation sections:
  ([#1966](https://github.com/open-telemetry/opentelemetry-specification/pull/1966)),
  ([#1981](https://github.com/open-telemetry/opentelemetry-specification/pull/1981)),
  ([#1995](https://github.com/open-telemetry/opentelemetry-specification/pull/1995)),
  ([#2002](https://github.com/open-telemetry/opentelemetry-specification/pull/2002)),
  ([#2010](https://github.com/open-telemetry/opentelemetry-specification/pull/2010))

### Logs

- Fix Syslog severity number mapping in the example.
  ([#2091](https://github.com/open-telemetry/opentelemetry-specification/pull/2091))
- Add log.* attributes.
  ([#2022](https://github.com/open-telemetry/opentelemetry-specification/pull/2022))

### Resource

- No changes.

### Semantic Conventions

- Add `k8s.container.restart_count` Resource attribute.
  ([#1945](https://github.com/open-telemetry/opentelemetry-specification/pull/1945))
- Add "IBM z/Architecture" (`s390x`) to `host.arch`
  ([#2055](https://github.com/open-telemetry/opentelemetry-specification/pull/2055))
- BREAKING: Remove db.cassandra.keyspace and db.hbase.namespace, and clarify db.name
  ([#1973](https://github.com/open-telemetry/opentelemetry-specification/pull/1973))
- Add AWS App Runner as a cloud platform
  ([#2004](https://github.com/open-telemetry/opentelemetry-specification/pull/2004))
- Add Tencent Cloud as a cloud provider.
  ([#2006](https://github.com/open-telemetry/opentelemetry-specification/pull/2006))
- Don't set Span.Status for 4xx http status codes for SERVER spans.
  ([#1998](https://github.com/open-telemetry/opentelemetry-specification/pull/1998))
- Add attributes for Apache RocketMQ.
  ([#1904](https://github.com/open-telemetry/opentelemetry-specification/pull/1904))
- Define http tracing attributes provided at span creation time
  ([#1916](https://github.com/open-telemetry/opentelemetry-specification/pull/1916))
- Change meaning and discourage use of `faas.trigger` for FaaS clients (outgoing).
  ([#1921](https://github.com/open-telemetry/opentelemetry-specification/pull/1921))
- Clarify difference between container.name and k8s.container.name
  ([#1980](https://github.com/open-telemetry/opentelemetry-specification/pull/1980))

### Compatibility

- No changes.

### OpenTelemetry Protocol

- Clarify default for OTLP endpoint should, not must, be https
  ([#1997](https://github.com/open-telemetry/opentelemetry-specification/pull/1997))
- Specify the behavior of the OTLP endpoint variables for OTLP/HTTP more strictly
  ([#1975](https://github.com/open-telemetry/opentelemetry-specification/pull/1975),
  [#1985](https://github.com/open-telemetry/opentelemetry-specification/pull/1985))
- Make OTLP/HTTP the recommended default transport ([#1969](https://github.com/open-telemetry/opentelemetry-specification/pull/1969))

### SDK Configuration

- Unset and empty environment variables are equivalent.
  ([#2045](https://github.com/open-telemetry/opentelemetry-specification/pull/2045))

### Telemetry Schemas

Added telemetry schemas documents to the specification ([#2008](https://github.com/open-telemetry/opentelemetry-specification/pull/2008))

## v1.7.0 (2021-09-30)

### Context

- No changes.

### Traces

- Prefer global user defined limits over model-specific default values.
  ([#1893](https://github.com/open-telemetry/opentelemetry-specification/pull/1893))
- Generalize the "message" event to apply to all RPC systems not just gRPC
  ([#1914](https://github.com/open-telemetry/opentelemetry-specification/pull/1914))

### Metrics

- Added Experimental Metrics SDK specification.
  ([#1673](https://github.com/open-telemetry/opentelemetry-specification/pull/1673),
  [#1730](https://github.com/open-telemetry/opentelemetry-specification/pull/1730),
  [#1840](https://github.com/open-telemetry/opentelemetry-specification/pull/1840),
  [#1842](https://github.com/open-telemetry/opentelemetry-specification/pull/1842),
  [#1864](https://github.com/open-telemetry/opentelemetry-specification/pull/1864),
  [#1828](https://github.com/open-telemetry/opentelemetry-specification/pull/1828),
  [#1888](https://github.com/open-telemetry/opentelemetry-specification/pull/1888),
  [#1912](https://github.com/open-telemetry/opentelemetry-specification/pull/1912),
  [#1913](https://github.com/open-telemetry/opentelemetry-specification/pull/1913),
  [#1938](https://github.com/open-telemetry/opentelemetry-specification/pull/1938),
  [#1958](https://github.com/open-telemetry/opentelemetry-specification/pull/1958))
- Add FaaS metrics semantic conventions ([#1736](https://github.com/open-telemetry/opentelemetry-specification/pull/1736))
- Update env variable values to match other env variables
  ([#1965](https://github.com/open-telemetry/opentelemetry-specification/pull/1965))

### Logs

- No changes.

### Resource

- Exempt Resource from attribute limits.
  ([#1892](https://github.com/open-telemetry/opentelemetry-specification/pull/1892))

### Semantic Conventions

- BREAKING: Change enum member IDs to lowercase without spaces, not starting with numbers.
  Change values of `net.host.connection.subtype` to match.
  ([#1863](https://github.com/open-telemetry/opentelemetry-specification/pull/1863))
- Lambda instrumentations should check if X-Ray parent context is valid
  ([#1867](https://github.com/open-telemetry/opentelemetry-specification/pull/1867))
- Update YAML definitions for events
  ([#1843](https://github.com/open-telemetry/opentelemetry-specification/pull/1843)):
  - Mark exception as semconv type "event".
  - Add YAML definitions for grpc events.
- Add `messaging.consumer_id` to differentiate between message consumers.
  ([#1810](https://github.com/open-telemetry/opentelemetry-specification/pull/1810))
- Clarifications for `http.client_ip` and `http.host`.
  ([#1890](https://github.com/open-telemetry/opentelemetry-specification/pull/1890))
- Add HTTP request and response headers semantic conventions.
  ([#1898](https://github.com/open-telemetry/opentelemetry-specification/pull/1898))

### Compatibility

- No changes.

### OpenTelemetry Protocol

- Add environment variables for configuring the OTLP exporter protocol (`grpc`, `http/protobuf`, `http/json`) ([#1880](https://github.com/open-telemetry/opentelemetry-specification/pull/1880))
- Allow implementations to use their own default for OTLP compression, with `none` denotating no compression
  ([#1923](https://github.com/open-telemetry/opentelemetry-specification/pull/1923))
- Clarify OTLP server components MUST support none/gzip compression
  ([#1955](https://github.com/open-telemetry/opentelemetry-specification/pull/1955))
- Change OTLP/HTTP port from 4317 to 4318 ([#1970](https://github.com/open-telemetry/opentelemetry-specification/pull/1970))

### SDK Configuration

- Change default value for OTEL_EXPORTER_JAEGER_AGENT_PORT to 6831.
  ([#1812](https://github.com/open-telemetry/opentelemetry-specification/pull/1812))
- See also the changes for OTLP configuration listed under "OpenTelemetry Protocol" above.

## v1.6.0 (2021-08-06)

### Context

- No changes.

### Traces

- Add generalized attribute count and attribute value length limits and relevant
  environment variables.
  ([#1130](https://github.com/open-telemetry/opentelemetry-specification/pull/1130))
- Adding environment variables for event and link attribute limits. ([#1751](https://github.com/open-telemetry/opentelemetry-specification/pull/1751))
- Adding SDK configuration for Jaeger remote sampler ([#1791](https://github.com/open-telemetry/opentelemetry-specification/pull/1791))

### Metrics

- Metrics API specification Feature-freeze.
  ([#1833](https://github.com/open-telemetry/opentelemetry-specification/pull/1833))
- Remove MetricProcessor from the SDK spec (for now)
  ([#1840](https://github.com/open-telemetry/opentelemetry-specification/pull/1840))

### Logs

- No changes.

### Resource

- No changes.

### Semantic Conventions

- Add mobile-related network state: `net.host.connection.type`, `net.host.connection.subtype` & `net.host.carrier.*` [#1647](https://github.com/open-telemetry/opentelemetry-specification/issues/1647)
- Adding alibaba cloud as a cloud provider.
  ([#1831](https://github.com/open-telemetry/opentelemetry-specification/pull/1831))

### Compatibility

- No changes.

### OpenTelemetry Protocol

- Allow for OTLP/gRPC exporters to handle endpoint configuration without a scheme while still requiring them to support an endpoint configuration that includes a scheme of `http` or `https`. Reintroduce the insecure configuration option for OTLP/gRPC exporters. ([#1729](https://github.com/open-telemetry/opentelemetry-specification/pull/1729))
- Adding requirement to implement at least one of two transports: `grpc` or `http/protobuf`.
  ([#1790](https://github.com/open-telemetry/opentelemetry-specification/pull/1790/files))

### SDK Configuration

- No changes.

## v1.5.0 (2021-07-08)

### Context

- No changes.

### Traces

- Adding environment variables for event and link attribute limits.
  ([#1751](https://github.com/open-telemetry/opentelemetry-specification/pull/1751))
- Clarify some details about span kind and the meanings of the values.
  ([#1738](https://github.com/open-telemetry/opentelemetry-specification/pull/1738))
- Clarify meaning of the Certificate File option.
  ([#1803](https://github.com/open-telemetry/opentelemetry-specification/pull/1803))
- Adding environment variables for event and link attribute limits. ([#1751](https://github.com/open-telemetry/opentelemetry-specification/pull/1751))

### Metrics

- Clarify the limit on the instrument unit.
  ([#1762](https://github.com/open-telemetry/opentelemetry-specification/pull/1762))

### Logs

- Declare OTLP Logs Beta. ([#1741](https://github.com/open-telemetry/opentelemetry-specification/pull/1741))

### Resource

- No changes.

### Semantic Conventions

- Clean up FaaS semantic conventions, add `aws.lambda.invoked_arn`.
  ([#1781](https://github.com/open-telemetry/opentelemetry-specification/pull/1781))
- Remove `rpc.jsonrpc.method`, clarify that `rpc.method` should be used instead.
  ([#1748](https://github.com/open-telemetry/opentelemetry-specification/pull/1748))

### Compatibility

- No changes.

### OpenTelemetry Protocol

- No changes.

### SDK Configuration

- Allow selecting multiple exporters via `OTEL_TRACES_EXPORTER` and `OTEL_METRICS_EXPORTER`
  by using a comma-separated list. ([#1758](https://github.com/open-telemetry/opentelemetry-specification/pull/1758))

## v1.4.0 (2021-06-07)

### Context

- No changes.

### Traces

- Add schema_url support to `Tracer`. ([#1666](https://github.com/open-telemetry/opentelemetry-specification/pull/1666))
- Add Dropped Links Count to non-otlp exporters section ([#1697](https://github.com/open-telemetry/opentelemetry-specification/pull/1697))
- Add note about reporting dropped counts for attributes, events, links. ([#1699](https://github.com/open-telemetry/opentelemetry-specification/pull/1699))

### Metrics

- Add schema_url support to `Meter`. ([#1666](https://github.com/open-telemetry/opentelemetry-specification/pull/1666))
- Adds detail about when to use `StartTimeUnixNano` and handling of unknown start-time resets. ([#1646](https://github.com/open-telemetry/opentelemetry-specification/pull/1646))
- Expand `Gauge` metric description in the data model ([#1661](https://github.com/open-telemetry/opentelemetry-specification/pull/1661))
- Expand `Histogram` metric description in the data model ([#1664](https://github.com/open-telemetry/opentelemetry-specification/pull/1664))
- Added Experimental Metrics API specification.
  ([#1401](https://github.com/open-telemetry/opentelemetry-specification/pull/1401),
  [#1557](https://github.com/open-telemetry/opentelemetry-specification/pull/1557),
  [#1578](https://github.com/open-telemetry/opentelemetry-specification/pull/1578),
  [#1590](https://github.com/open-telemetry/opentelemetry-specification/pull/1590),
  [#1594](https://github.com/open-telemetry/opentelemetry-specification/pull/1594),
  [#1617](https://github.com/open-telemetry/opentelemetry-specification/pull/1617),
  [#1645](https://github.com/open-telemetry/opentelemetry-specification/pull/1645),
  [#1657](https://github.com/open-telemetry/opentelemetry-specification/pull/1657),
  [#1665](https://github.com/open-telemetry/opentelemetry-specification/pull/1665),
  [#1672](https://github.com/open-telemetry/opentelemetry-specification/pull/1672),
  [#1674](https://github.com/open-telemetry/opentelemetry-specification/pull/1674),
  [#1675](https://github.com/open-telemetry/opentelemetry-specification/pull/1675),
  [#1703](https://github.com/open-telemetry/opentelemetry-specification/pull/1703),
  [#1704](https://github.com/open-telemetry/opentelemetry-specification/pull/1704),
  [#1731](https://github.com/open-telemetry/opentelemetry-specification/pull/1731),
  [#1733](https://github.com/open-telemetry/opentelemetry-specification/pull/1733))
- Mark relevant portions of Metrics Data Model stable ([#1728](https://github.com/open-telemetry/opentelemetry-specification/pull/1728))

### Logs

- No changes.

### Resource

- Add schema_url support to `Resource`. ([#1692](https://github.com/open-telemetry/opentelemetry-specification/pull/1692))
- Clarify result of Resource merging and ResourceDetector aggregation in case of error. ([#1726](https://github.com/open-telemetry/opentelemetry-specification/pull/1726))

### Semantic Conventions

- Add JSON RPC specific conventions ([#1643](https://github.com/open-telemetry/opentelemetry-specification/pull/1643)).
- Add Memcached to Database specific conventions ([#1689](https://github.com/open-telemetry/opentelemetry-specification/pull/1689)).
- Add semantic convention attributes for the host device and added OS name and version ([#1596](https://github.com/open-telemetry/opentelemetry-specification/pull/1596)).
- Add CockroachDB to Database specific conventions ([#1725](https://github.com/open-telemetry/opentelemetry-specification/pull/1725)).

### Compatibility

- No changes.

### OpenTelemetry Protocol

- No changes.

### SDK Configuration

- Add `OTEL_SERVICE_NAME` environment variable. ([#1677](https://github.com/open-telemetry/opentelemetry-specification/pull/1677))

## v1.3.0 (2021-05-05)

### Context

- No changes.

### Traces

- `Get Tracer` should use an empty string if the specified `name` is null. ([#1654](https://github.com/open-telemetry/opentelemetry-specification/pull/1654))
- Clarify how to record dropped attribute count in non-OTLP formats. ([#1662](https://github.com/open-telemetry/opentelemetry-specification/pull/1662))

### Metrics

- Expand description of Event Model and Instruments. ([#1614](https://github.com/open-telemetry/opentelemetry-specification/pull/1614))
- Flesh out metric identity and single-write principle. ([#1574](https://github.com/open-telemetry/opentelemetry-specification/pull/1574))
- Expand `Sum` metric description in the data model and delta-to-cumulative handling. ([#1618](https://github.com/open-telemetry/opentelemetry-specification/pull/1618))
- Remove the "Func" name, use "Asynchronous" and "Observable". ([#1645](https://github.com/open-telemetry/opentelemetry-specification/pull/1645))
- Add details to UpDownCounter API. ([#1665](https://github.com/open-telemetry/opentelemetry-specification/pull/1665))
- Add details to Histogram API. ([#1657](https://github.com/open-telemetry/opentelemetry-specification/pull/1657))

### Logs

- Clarify "key/value pair list" vs "map" in Log Data Model. ([#1604](https://github.com/open-telemetry/opentelemetry-specification/pull/1604))

### Semantic Conventions

- Fix the inconsistent formatting of semantic convention enums. ([#1598](https://github.com/open-telemetry/opentelemetry-specification/pull/1598/))
- Add details for filling resource for AWS Lambda. ([#1610](https://github.com/open-telemetry/opentelemetry-specification/pull/1610))
- Add already specified `messaging.rabbitmq.routing_key` span attribute key to the respective YAML file. ([#1651](https://github.com/open-telemetry/opentelemetry-specification/pull/1651))
- Clarify usage of "otel." attribute namespace. ([#1640](https://github.com/open-telemetry/opentelemetry-specification/pull/1640))
- Add possibility to disable `db.statement` via instrumentation configuration. ([#1659](https://github.com/open-telemetry/opentelemetry-specification/pull/1659))

### Compatibility

- No changes.

### OpenTelemetry Protocol

- Fix incorrect table of transient errors. ([#1642](https://github.com/open-telemetry/opentelemetry-specification/pull/1642))
- Clarify that 64 bit integer numbers are decimal strings in OTLP/JSON. ([#1637](https://github.com/open-telemetry/opentelemetry-specification/pull/1637))

### SDK Configuration

- Add `OTEL_EXPORTER_JAEGER_TIMEOUT` environment variable. ([#1612](https://github.com/open-telemetry/opentelemetry-specification/pull/1612))
- Add `OTEL_EXPORTER_ZIPKIN_TIMEOUT` environment variable. ([#1636](https://github.com/open-telemetry/opentelemetry-specification/pull/1636))

## v1.2.0 (2021-04-14)

### Context

- Clarify composite `TextMapPropagator` method required and optional arguments. ([#1541](https://github.com/open-telemetry/opentelemetry-specification/pull/1541))
- Clarify B3 requirements and configuration. ([#1570](https://github.com/open-telemetry/opentelemetry-specification/pull/1570))

### Traces

- Add `ForceFlush` to `Span Exporter` interface ([#1467](https://github.com/open-telemetry/opentelemetry-specification/pull/1467))
- Clarify the description for the `TraceIdRatioBased` sampler needs to include the sampler's sampling ratio. ([#1536](https://github.com/open-telemetry/opentelemetry-specification/pull/1536))
- Define the fallback tracer name for invalid values.
  ([#1534](https://github.com/open-telemetry/opentelemetry-specification/pull/1534))
- Clarify non-blocking requirement from span API End. ([#1555](https://github.com/open-telemetry/opentelemetry-specification/pull/1555))
- Remove the Included Propagators section from trace API specification that was a duplicate of the Propagators Distribution of the context specification. ([#1556](https://github.com/open-telemetry/opentelemetry-specification/pull/1556))
- Remove the Baggage API propagator notes that conflict with the API Propagators Operations section and fix [#1526](https://github.com/open-telemetry/opentelemetry-specification/issues/1526). ([#1575](https://github.com/open-telemetry/opentelemetry-specification/pull/1575))

### Metrics

- Adds new metric data model specification ([#1512](https://github.com/open-telemetry/opentelemetry-specification/pull/1512))

### Semantic Conventions

- Add semantic conventions for AWS SDK operations and DynamoDB ([#1422](https://github.com/open-telemetry/opentelemetry-specification/pull/1422))
- Add details for filling semantic conventions for AWS Lambda ([#1442](https://github.com/open-telemetry/opentelemetry-specification/pull/1442))
- Update semantic conventions to distinguish between int and double ([#1550](https://github.com/open-telemetry/opentelemetry-specification/pull/1550))
- Add semantic convention for AWS ECS task revision ([#1581](https://github.com/open-telemetry/opentelemetry-specification/pull/1581))

### Compatibility

- Add initial OpenTracing compatibility section.
  ([#1101](https://github.com/open-telemetry/opentelemetry-specification/pull/1101))

## v1.1.0 (2021-03-11)

### Traces

- Implementations can ignore links with invalid SpanContext([#1492](https://github.com/open-telemetry/opentelemetry-specification/pull/1492))
- Add `none` as a possible value for OTEL_TRACES_EXPORTER to disable export
  ([#1439](https://github.com/open-telemetry/opentelemetry-specification/pull/1439))
- Add [`ForceFlush`](/specification/trace/sdk.md#forceflush) to SDK's `TracerProvider` ([#1452](https://github.com/open-telemetry/opentelemetry-specification/pull/1452))

### Metrics

- Add `none` as a possible value for OTEL_METRICS_EXPORTER to disable export
  ([#1439](https://github.com/open-telemetry/opentelemetry-specification/pull/1439))

### Logs

### Semantic Conventions

- Add `elasticsearch` to `db.system` semantic conventions ([#1463](https://github.com/open-telemetry/opentelemetry-specification/pull/1463))
- Add `arch` to `host` semantic conventions ([#1483](https://github.com/open-telemetry/opentelemetry-specification/pull/1483))
- Add `runtime` to `container` semantic conventions ([#1482](https://github.com/open-telemetry/opentelemetry-specification/pull/1482))
- Rename `gcp_gke` to `gcp_kubernetes_engine` to have consistency with other
Google products under `cloud.infrastructure_service` ([#1496](https://github.com/open-telemetry/opentelemetry-specification/pull/1496))
- `http.url` MUST NOT contain credentials ([#1502](https://github.com/open-telemetry/opentelemetry-specification/pull/1502))
- Add `aws.eks.cluster.arn` to EKS specific semantic conventions ([#1484](https://github.com/open-telemetry/opentelemetry-specification/pull/1484))
- Rename `zone` to `availability_zone` in `cloud` semantic conventions ([#1495](https://github.com/open-telemetry/opentelemetry-specification/pull/1495))
- Rename `cloud.infrastructure_service` to `cloud.platform` ([#1530](https://github.com/open-telemetry/opentelemetry-specification/pull/1530))
- Add section describing that libraries and the collector should autogenerate
the semantic convention keys. ([#1515](https://github.com/open-telemetry/opentelemetry-specification/pull/1515))

## v1.0.1 (2021-02-11)

- Fix rebase issue for span limit default values ([#1429](https://github.com/open-telemetry/opentelemetry-specification/pull/1429))

## v1.0.0 (2021-02-10)

New:

- Add `cloud.infrastructure_service` resource attribute
  ([#1112](https://github.com/open-telemetry/opentelemetry-specification/pull/1112))
- Add `SpanLimits` as a configuration for the TracerProvider([#1416](https://github.com/open-telemetry/opentelemetry-specification/pull/1416))

Updates:

- Add `http.server.active_requests` to count in-flight HTTP requests
  ([#1378](https://github.com/open-telemetry/opentelemetry-specification/pull/1378))
- Update default limit for span attributes, events, links to 128([#1419](https://github.com/open-telemetry/opentelemetry-specification/pull/1419))
- Update OT Trace propagator environment variable to match latest name([#1406](https://github.com/open-telemetry/opentelemetry-specification/pull/1406))
- Remove Metrics SDK specification to avoid confusion, clarify that Metrics API
  specification is not recommended for client implementation
  ([#1401](https://github.com/open-telemetry/opentelemetry-specification/pull/1401))
- Rename OTEL_TRACE_SAMPLER and OTEL_TRACE_SAMPLER_ARG env variables to OTEL_TRACES_SAMPLER and OTEL_TRACES_SAMPLER_ARG
  ([#1382](https://github.com/open-telemetry/opentelemetry-specification/pull/1382))
- Mark some entries in compliance matrix as optional([#1359](https://github.com/open-telemetry/opentelemetry-specification/pull/1359))
  SDKs are free to provide support at their discretion.
- Rename signal-specific variables for `OTLP_EXPORTER_*` to `OTLP_EXPORTER_TRACES_*` and `OTLP_EXPORTER_METRICS_*`([#1362](https://github.com/open-telemetry/opentelemetry-specification/pull/1362))
- Versioning and stability guarantees for OpenTelemetry clients([#1291](https://github.com/open-telemetry/opentelemetry-specification/pull/1291))
- Additional Cassandra semantic attributes
  ([#1217](https://github.com/open-telemetry/opentelemetry-specification/pull/1217))
- OTEL_EXPORTER environment variable replaced with OTEL_TRACES_EXPORTER and
  OTEL_METRICS_EXPORTER which each accept only a single value, not a list.
  ([#1318](https://github.com/open-telemetry/opentelemetry-specification/pull/1318))
- `process.runtime.description` resource convention: Add `java.vm.name`
  ([#1242](https://github.com/open-telemetry/opentelemetry-specification/pull/1242))
- Refine span name guideline for SQL database spans
  ([#1219](https://github.com/open-telemetry/opentelemetry-specification/pull/1219))
- Add RPC semantic conventions for metrics
  ([#1162](https://github.com/open-telemetry/opentelemetry-specification/pull/1162))
- Clarify `Description` usage on `Status` API
  ([#1257](https://github.com/open-telemetry/opentelemetry-specification/pull/1257))
- Add/Update `Status` + `error` mapping for Jaeger & Zipkin Exporters
  ([#1257](https://github.com/open-telemetry/opentelemetry-specification/pull/1257))
- Resource's service.name MUST have a default value, service.instance.id is not
  required.
  ([#1269](https://github.com/open-telemetry/opentelemetry-specification/pull/1269))
  - Clarified in [#1294](https://github.com/open-telemetry/opentelemetry-specification/pull/1294)
- Add requirement that the SDK allow custom generation of Trace IDs and Span IDs
  ([#1006](https://github.com/open-telemetry/opentelemetry-specification/pull/1006))
- Add default ratio when TraceIdRatioSampler is specified by environment variable but
  no ratio is.
  ([#1322](https://github.com/open-telemetry/opentelemetry-specification/pull/1322))
- Require schemed endpoints for OTLP exporters
  ([1234](https://github.com/open-telemetry/opentelemetry-specification/pull/1234))
- Resource SDK: Reverse (suggested) order of Resource.Merge parameters, remove
  special case for empty strings
  ([#1345](https://github.com/open-telemetry/opentelemetry-specification/pull/1345))
- Resource attributes: lowerecased the allowed values of the `aws.ecs.launchtype`
  attribute
  ([#1339](https://github.com/open-telemetry/opentelemetry-specification/pull/1339))
- Trace Exporters: Fix TODOs in Jaeger exporter spec
  ([#1374](https://github.com/open-telemetry/opentelemetry-specification/pull/1374))
- Clarify that Jaeger/Zipkin exporters must rely on the default Resource to
  get service.name if none was specified.
  ([#1386](https://github.com/open-telemetry/opentelemetry-specification/pull/1386))
- Modify OTLP/Zipkin Exporter format variables for 1.0 (allowing further specification post 1.0)
  ([#1358](https://github.com/open-telemetry/opentelemetry-specification/pull/1358))
- Add `k8s.node` semantic conventions ([#1390](https://github.com/open-telemetry/opentelemetry-specification/pull/1390))
- Clarify stability for both OTLP/HTTP and signals in OTLP.
  ([#1400](https://github.com/open-telemetry/opentelemetry-specification/pull/1400/files))

## v0.7.0 (11-18-2020)

New:

- Document service name mapping for Jaeger exporters
  ([1222](https://github.com/open-telemetry/opentelemetry-specification/pull/1222))
- Change default OTLP port number
  ([#1221](https://github.com/open-telemetry/opentelemetry-specification/pull/1221))
- Add performance benchmark specification
  ([#748](https://github.com/open-telemetry/opentelemetry-specification/pull/748))
- Enforce that the Baggage API must be fully functional, even without an installed SDK.
  ([#1103](https://github.com/open-telemetry/opentelemetry-specification/pull/1103))
- Rename "Canonical status code" to "Status code"
  ([#1081](https://github.com/open-telemetry/opentelemetry-specification/pull/1081))
- Add Metadata for Baggage entries, and clarify W3C Baggage Propagator implementation
  ([#1066](https://github.com/open-telemetry/opentelemetry-specification/pull/1066))
- Change Status to be consistent with Link and Event
  ([#1067](https://github.com/open-telemetry/opentelemetry-specification/pull/1067))
- Clarify env variables in otlp exporter
  ([#975](https://github.com/open-telemetry/opentelemetry-specification/pull/975))
- Add Prometheus exporter environment variables
  ([#1021](https://github.com/open-telemetry/opentelemetry-specification/pull/1021))
- Default propagators in un-configured API must be no-op
  ([#930](https://github.com/open-telemetry/opentelemetry-specification/pull/930))
- Define resource mapping for Jaeger exporters
  ([#891](https://github.com/open-telemetry/opentelemetry-specification/pull/891))
- Add resource semantic conventions for operating systems
  ([#693](https://github.com/open-telemetry/opentelemetry-specification/pull/693))
- Add semantic convention for source code attributes
  ([#901](https://github.com/open-telemetry/opentelemetry-specification/pull/901))
- Add semantic conventions for outgoing Function as a Service (FaaS) invocations
  ([#862](https://github.com/open-telemetry/opentelemetry-specification/pull/862))
- Add resource semantic convention for deployment environment
  ([#606](https://github.com/open-telemetry/opentelemetry-specification/pull/606/))
- Refine semantic conventions for messaging systems and add specific attributes for Kafka
  ([#1027](https://github.com/open-telemetry/opentelemetry-specification/pull/1027))
- Clarification of the behavior of the Trace API, re: context propagation, in
  the absence of an installed SDK
- Add API and semantic conventions for recording exceptions as Span Events
  ([#697](https://github.com/open-telemetry/opentelemetry-specification/pull/697))
  * API was extended to allow adding arbitrary event attributes ([#874](https://github.com/open-telemetry/opentelemetry-specification/pull/874))
  * `exception.escaped` semantic span event attribute was added
    ([#784](https://github.com/open-telemetry/opentelemetry-specification/pull/784),
    [#946](https://github.com/open-telemetry/opentelemetry-specification/pull/946))
- Allow samplers to modify tracestate
  ([#988](https://github.com/open-telemetry/opentelemetry-specification/pull/988/))
- Update the header name for otel baggage, and version date
  ([#981](https://github.com/open-telemetry/opentelemetry-specification/pull/981))
- Define PropagationOnly Span to simplify active Span logic in Context
  ([#994](https://github.com/open-telemetry/opentelemetry-specification/pull/994))
- Add limits to the number of attributes, events, and links in SDK Spans
  ([#942](https://github.com/open-telemetry/opentelemetry-specification/pull/942))
- Add Metric SDK specification (partial): covering terminology and Accumulator component
  ([#626](https://github.com/open-telemetry/opentelemetry-specification/pull/626))
- Clarify context interaction for trace module
  ([#1063](https://github.com/open-telemetry/opentelemetry-specification/pull/1063))
- Add `Shutdown` function to `*Provider` SDK
  ([#1074](https://github.com/open-telemetry/opentelemetry-specification/pull/1074))
- Add semantic conventions for system metrics
  ([#937](https://github.com/open-telemetry/opentelemetry-specification/pull/937))
- Add `db.sql.table` to semantic conventions, allow `db.operation` for SQL
  ([#1141](https://github.com/open-telemetry/opentelemetry-specification/pull/1141))
- Add OTEL_TRACE_SAMPLER env variable definition
  ([#1136](https://github.com/open-telemetry/opentelemetry-specification/pull/1136/))
- Add guidelines for OpenMetrics interoperability
  ([#1154](https://github.com/open-telemetry/opentelemetry-specification/pull/1154))
- Add OTEL_TRACE_SAMPLER_ARG env variable definition
  ([#1202](https://github.com/open-telemetry/opentelemetry-specification/pull/1202))

Updates:

- Clarify null SHOULD NOT be allowed even in arrays
  ([#1214](https://github.com/open-telemetry/opentelemetry-specification/pull/1214))
- Remove ordering SHOULD-requirement for attributes
  ([#1212](https://github.com/open-telemetry/opentelemetry-specification/pull/1212))
- Make `process.pid` optional, split `process.command_args` from `command_line`
  ([#1137](https://github.com/open-telemetry/opentelemetry-specification/pull/1137))
- Renamed `CorrelationContext` to `Baggage`:
  ([#857](https://github.com/open-telemetry/opentelemetry-specification/pull/857))
- Add semantic convention for NGINX custom HTTP 499 status code.
- Adapt semantic conventions for the span name of messaging systems
  ([#690](https://github.com/open-telemetry/opentelemetry-specification/pull/690))
- Remove lazy Event and Link API from Span interface
  ([#840](https://github.com/open-telemetry/opentelemetry-specification/pull/840))
  * SIGs are recommended to remove any existing implementation of the lazy APIs
    to avoid conflicts/breaking changes in case they will be reintroduced to the
    spec in future.
- Provide clear definitions for readable and read/write span interfaces in the
  SDK
  ([#669](https://github.com/open-telemetry/opentelemetry-specification/pull/669))
  * SpanProcessors must provide read/write access at least in OnStart.
- Specify how `Probability` sampler is used with `ParentOrElse` sampler.
- Clarify event timestamp origin and range
  ([#839](https://github.com/open-telemetry/opentelemetry-specification/pull/839))
- Clean up api-propagators.md, by extending documentation and removing redundant
  sections
  ([#577](https://github.com/open-telemetry/opentelemetry-specification/pull/577))
- Rename HTTPText propagator to TextMap
  ([#793](https://github.com/open-telemetry/opentelemetry-specification/pull/793))
- Rename ParentOrElse sampler to ParentBased and add multiple delegate samplers
  ([#610](https://github.com/open-telemetry/opentelemetry-specification/pull/610))
- Rename ProbabilitySampler to TraceIdRatioBasedSampler and add requirements
  ([#611](https://github.com/open-telemetry/opentelemetry-specification/pull/611))
- Version attributes no longer have a prefix such as semver:
  ([#873](https://github.com/open-telemetry/opentelemetry-specification/pull/873))
- Add semantic conventions for process runtime
  ([#882](https://github.com/open-telemetry/opentelemetry-specification/pull/882),
   [#1137](https://github.com/open-telemetry/opentelemetry-specification/pull/1137))
- Use hex encoding for trace id and span id fields in OTLP JSON encoding:
  ([#911](https://github.com/open-telemetry/opentelemetry-specification/pull/911))
- Explicitly specify the SpanContext APIs IsValid and IsRemote as required
  ([#914](https://github.com/open-telemetry/opentelemetry-specification/pull/914))
- A full `Context` is the only way to specify a parent of a `Span`.
  `SpanContext` or even `Span` are not allowed anymore.
  ([#875](https://github.com/open-telemetry/opentelemetry-specification/pull/875))
- Remove obsolete `http.status_text` from semantic conventions
  ([#972](https://github.com/open-telemetry/opentelemetry-specification/pull/972))
- Define `null` as an invalid value for attributes and declare attempts to set
  `null` as undefined behavior
  ([#992](https://github.com/open-telemetry/opentelemetry-specification/pull/992))
- SDK: Rename the `Decision` values for `SamplingResult`s to `DROP`, `RECORD_ONLY`
  and `RECORD_AND_SAMPLE` for consistency
  ([#938](https://github.com/open-telemetry/opentelemetry-specification/pull/938),
  [#956](https://github.com/open-telemetry/opentelemetry-specification/pull/956))
- Metrics API: Replace "Additive" with "Adding", "Non-Additive" with "Grouping"
  ([#983](https://github.com/open-telemetry/opentelemetry-specification/pull/983)
- Move active span interaction in the Trace API to a separate class
  ([#923](https://github.com/open-telemetry/opentelemetry-specification/pull/923))
- Metrics SDK: Specify LastValue default aggregation for ValueObserver
  ([#984](https://github.com/open-telemetry/opentelemetry-specification/pull/984)
- Metrics SDK: Specify TBD default aggregation for ValueRecorder
  ([#984](https://github.com/open-telemetry/opentelemetry-specification/pull/984)
- Trace SDK: Sampler.ShouldSample gets parent Context instead of SpanContext
  ([#881](https://github.com/open-telemetry/opentelemetry-specification/pull/881))
- SDK: Specify known values, as well as basic error handling for OTEL_PROPAGATORS.
  ([#962](https://github.com/open-telemetry/opentelemetry-specification/pull/962))
  ([#995](https://github.com/open-telemetry/opentelemetry-specification/pull/995))
- SDK: Specify when to generate new IDs with sampling
  ([#1225](https://github.com/open-telemetry/opentelemetry-specification/pull/1225))
- Remove custom header name for Baggage, use official header
  ([#993](https://github.com/open-telemetry/opentelemetry-specification/pull/993))
- Trace API: Clarifications for `Span.End`, e.g. IsRecording becomes false after End
  ([#1011](https://github.com/open-telemetry/opentelemetry-specification/pull/1011))
- Update semantic conventions for gRPC for new Span Status
  ([#1156](https://github.com/open-telemetry/opentelemetry-specification/pull/1156))

## v0.6.0 (2020-07-01)

New:

- Add span attribute to indicate cold starts of Function as a Service executions
  ([#650](https://github.com/open-telemetry/opentelemetry-specification/pull/650))
- Add conventions for naming of exporter packages
  ([#629](https://github.com/open-telemetry/opentelemetry-specification/pull/629))
- Add semantic conventions for container id
  ([#673](https://github.com/open-telemetry/opentelemetry-specification/pull/673))
- Add semantic conventions for HTTP content length
  ([#641](https://github.com/open-telemetry/opentelemetry-specification/pull/641))
- Add semantic conventions for process resource
  ([#635](https://github.com/open-telemetry/opentelemetry-specification/pull/635))
- Add peer.service to provide a user-configured name for a remote service
  ([#652](https://github.com/open-telemetry/opentelemetry-specification/pull/652))

Updates:

- Improve root Span description
  ([#645](https://github.com/open-telemetry/opentelemetry-specification/pull/645))
- Extend semantic conventions for RPC and allow non-gRPC calls
  ([#604](https://github.com/open-telemetry/opentelemetry-specification/pull/604))
- Revise and extend semantic conventions for databases
  ([#575](https://github.com/open-telemetry/opentelemetry-specification/pull/575))
- Clarify Tracer vs TracerProvider in tracing API and SDK spec.
  ([#619](https://github.com/open-telemetry/opentelemetry-specification/pull/619))
  Most importantly:
  * Configuration should be stored not per Tracer but in the TracerProvider.
  * Active spans are not per Tracer.
- Do not set any value in Context upon failed extraction
  ([#671](https://github.com/open-telemetry/opentelemetry-specification/pull/671))
- Clarify semantic conventions around span start and end time
  ([#592](https://github.com/open-telemetry/opentelemetry-specification/pull/592))

## v0.5.0 (06-02-2020)

- Define Log Data Model.
- Remove SpanId from Sampler input.
- Clarify what it will mean for a vendor to "support OpenTelemetry".
- Clarify Tracers should reference an InstrumentationLibrary rather than a
  Resource.
- Replace ALWAYS_PARENT sampler with a composite ParentOrElse sampler.
- Incorporate old content on metrics calling conventions, label sets.
- Update api-metrics-user.md and api-metrics-meter.md with the latest metrics
  API.
- Normalize Instrumentation term for instrumentations.
- Change w3c correlation context to custom header.

## v0.4.0 (2020-05-12)

- [OTEP-83](https://github.com/open-telemetry/oteps/blob/main/text/0083-component.md)
  Introduce the notion of InstrumentationLibrary.
- [OTEP-88](https://github.com/open-telemetry/oteps/blob/main/text/metrics/0088-metric-instrument-optional-refinements.md)
  Metrics API instrument foundation.
- [OTEP-91](https://github.com/open-telemetry/oteps/blob/main/text/logs/0091-logs-vocabulary.md)
  Logs vocabulary.
- [OTEP-92](https://github.com/open-telemetry/oteps/blob/main/text/logs/0092-logs-vision.md)
  Logs Vision.
- [OTEP-90](https://github.com/open-telemetry/oteps/blob/main/text/metrics/0090-remove-labelset-from-metrics-api.md)
  Remove LabelSet from the metrics API.
- [OTEP-98](https://github.com/open-telemetry/oteps/blob/main/text/metrics/0098-metric-instruments-explained.md)
  Explain the metric instruments.
- [OTEP-99](https://github.com/open-telemetry/oteps/blob/main/text/0099-otlp-http.md)
  OTLP/HTTP: HTTP Transport Extension for OTLP.
- Define handling of null and empty attribute values.
- Rename Setter.put to Setter.set
- Add glossary for typically misused terms.
- Clarify that resources are immutable.
- Clarify that SpanContext.IsRemote is false on remote children.
- Move specifications into sub-directories per signal.
- Remove references to obsolete `peer.*` attributes.
- Span semantic conventions for for messaging systems.
- Span semantic conventions for function as a service.
- Remove the handling of retries from trace exporters.
- Remove Metrics' default keys.
- Add some clarifying language to the semantics of metric instrument naming.
- Allow injectors and extractors to be separate interfaces.
- Add an explanation on why Context Restore operation is needed.
- Document special Zipkin conversion cases.

## v0.3.0 (2020-02-21)

- [OTEP-0059](https://github.com/open-telemetry/oteps/blob/main/text/trace/0059-otlp-trace-data-format.md)
  Add OTLP Trace Data Format specification.
- [OTEP-0066](https://github.com/open-telemetry/oteps/blob/main/text/0066-separate-context-propagation.md)
  Separate Layer for Context Propagation.
- [OTEP-0070](https://github.com/open-telemetry/oteps/blob/main/text/metrics/0070-metric-bound-instrument.md)
  Rename metric instrument "Handles" to "Bound Instruments".
- [OTEP-0072](https://github.com/open-telemetry/oteps/blob/main/text/metrics/0072-metric-observer.md)
  Metric Observer instrument specification (refinement).
- [OTEP-0080](https://github.com/open-telemetry/oteps/blob/main/text/metrics/0080-remove-metric-gauge.md)
  Remove the Metric Gauge instrument, recommend use of other instruments.
- Update 0003-measure-metric-type to match current Specification.
- Update 0009-metric-handles to match current Specification.
- Clarify named tracers and meters.
- Remove SamplingHint from the Sampling OTEP (OTEP-0006).
- Remove component attribute.
- Allow non-string Resource label values.
- Allow array values for attributes.
- Add service version to Resource attributes.
- Add general, general identity, network and VM image attribute conventions.
- Add a section on transformation to Zipkin Spans.
- Add a section on SDK default configuration.
- Enhance semantic conventions for HTTP/RPC.
- Provide guidelines for low-cardinality span names.
- SDK Tracer: Replace TracerFactory with TracerProvider.
- Update Resource to be in the SDK.

## v0.2.0 (2019-10-22)

- [OTEP-0001](https://github.com/open-telemetry/oteps/blob/main/text/0001-telemetry-without-manual-instrumentation.md)
  Added Auto-Instrumentation.
- [OTEP-0002](https://github.com/open-telemetry/oteps/blob/main/text/trace/0002-remove-spandata.md):
  Removed SpanData interface in favor of Span Start and End options.
- [OTEP-0003](https://github.com/open-telemetry/oteps/blob/main/text/metrics/0003-measure-metric-type.md)
  Consolidatesd pre-aggregated and raw metrics APIs.
- [OTEP-0008](https://github.com/open-telemetry/oteps/blob/main/text/metrics/0008-metric-observer.md)
  Added Metrics Observers API.
- [OTEP-0009](https://github.com/open-telemetry/oteps/blob/main/text/metrics/0009-metric-handles.md)
  Added Metrics Handle API.
- [OTEP-0010](https://github.com/open-telemetry/oteps/blob/main/text/metrics/0010-cumulative-to-counter.md)
  Rename "Cumulative" to "Counter" in the Metrics API.
- [OTEP-006](https://github.com/open-telemetry/oteps/blob/main/text/trace/0006-sampling.md)
  Moved sampling from the API tp the SDK.
- [OTEP-0007](https://github.com/open-telemetry/oteps/blob/main/text/0007-no-out-of-band-reporting.md)
  Moved support for out-of-band telemetry from the API to the SDK.
- [OTEP-0016](https://github.com/open-telemetry/oteps/blob/main/text/0016-named-tracers.md)
  Added named providers for Tracers and Meters.
- Added design goals and requirements for a telemetry data exchange protocol.
- Added a Span Processor interface for intercepting span start and end
  invocations.
- Added a Span Exporter interface for processing batches of spans.
- Replaced DistributedContext.GetIterator with GetEntries.
- Added clarifications and adjustments to improve cross-language applicability.
- Added a specification for SDK configuration.

## v0.1.0 (2019-06-21)

- Added API proposal for the converged OpenTracing/OpenCensus project is
  complete.<|MERGE_RESOLUTION|>--- conflicted
+++ resolved
@@ -15,14 +15,9 @@
 
 ### Logs
 
-<<<<<<< HEAD
-- Add the in-development isolating log record processor.
-  ([#4062](https://github.com/open-telemetry/opentelemetry-specification/pull/4062))
-- The SDK MAY provide an operation that makes a clone of a `ReadWriteLogRecord`.
+- The SDK MAY provide an operation that makes a deep clone of a `ReadWriteLogRecord`.
   ([#4090](https://github.com/open-telemetry/opentelemetry-specification/pull/4090))
 
-=======
->>>>>>> 2eca0690
 ### Events
 
 ### Resource
