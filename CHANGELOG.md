--- conflicted
+++ resolved
@@ -16,15 +16,12 @@
 
 ### Metrics
 
-<<<<<<< HEAD
-- Make all fields as identifying for Meter. Previously attributes were omitted from being identifying.
-  ([#4161](https://github.com/open-telemetry/opentelemetry-specification/pull/4161))
-=======
 - Add support for filtering attribute keys for streams via an exclude list.
   ([#4188](https://github.com/open-telemetry/opentelemetry-specification/pull/4188))
 - Clarify that `Enabled` only applies to synchronous instruments.
   ([#4211](https://github.com/open-telemetry/opentelemetry-specification/pull/4211))
->>>>>>> 86e28a75
+- Make all fields as identifying for Meter. Previously attributes were omitted from being identifying.
+  ([#4161](https://github.com/open-telemetry/opentelemetry-specification/pull/4161))
 
 ### Logs
 
