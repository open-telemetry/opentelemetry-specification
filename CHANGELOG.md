--- conflicted
+++ resolved
@@ -6,6 +6,9 @@
 the release.
 
 ## Unreleased
+
+- Provide clear definitions for readable and read/write span interfaces in the SDK ([#669](https://github.com/open-telemetry/opentelemetry-specification/pull/669))
+  * SpanProcessors must provide read/write access at least in OnStart.
 
 ## v0.6.0 (07-01-2020)
 
@@ -26,14 +29,8 @@
   Most importantly:
   * Configuration should be stored not per Tracer but in the TracerProvider.
   * Active spans are not per Tracer.
-<<<<<<< HEAD
-- Provide clear definitions for readable and read/write span interfaces in the SDK.
-  * SpanProcessors must provide read/write access at least in OnStart.
-- Add semantic conventions for process resource.
-=======
 - Do not set any value in Context upon failed extraction ([#671](https://github.com/open-telemetry/opentelemetry-specification/pull/671))
 - Clarify semantic conventions around span start and end time ([#592](https://github.com/open-telemetry/opentelemetry-specification/pull/592))
->>>>>>> 8b254209
 
 ## v0.5.0 (06-02-2020)
 
