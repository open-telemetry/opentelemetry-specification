--- conflicted
+++ resolved
@@ -95,11 +95,7 @@
 
 ### OpenTelemetry Protocol
 
-<<<<<<< HEAD
 - Require OTLP/gRPC exporters to handle endpoint configuration both with and without a scheme. ([#1729](https://github.com/open-telemetry/opentelemetry-specification/pull/1729))
-=======
-- No changes.
->>>>>>> 87a5ed7f
 
 ### SDK Configuration
 
