# Changelog

Please update changelog as part of any significant pull request. Place short
description of your change into "Unreleased" section. As part of release process
content of "Unreleased" section content will generate release notes for the
release.

## Unreleased

### Context

### Traces

<<<<<<< HEAD
- Clarify that the BatchSpanProcessor should export batches when the queue reaches the batch size
  ([#3024](https://github.com/open-telemetry/opentelemetry-specification/pull/3024))
=======
- Deprecate jaeger exporter, scheduled for spec removal in July 2023.
  [#2858](https://github.com/open-telemetry/opentelemetry-specification/pull/2858)
>>>>>>> 52a35899

### Metrics

- Rename built-in ExemplarFilters to AlwaysOn, AlwaysOff and TraceBased.
  ([#2919](https://github.com/open-telemetry/opentelemetry-specification/pull/2919))

### Logs

### Resource

### Semantic Conventions

### Compatibility

### OpenTelemetry Protocol

- Add table for OTLP/HTTP response code and client retry recommendation
  ([#3028](https://github.com/open-telemetry/opentelemetry-specification/pull/3028))

### SDK Configuration

- Rename knowns values for "OTEL_METRICS_EXEMPLAR_FILTER" to "always_on",
  "always_off" and "trace_based".
  ([#2919](https://github.com/open-telemetry/opentelemetry-specification/pull/2919))

### Telemetry Schemas

### Common

## v1.16.0 (2022-12-08)

### Context

- No changes.

### Traces

- No changes.

### Metrics

- Define Experimental MetricProducer as a third-party provider of metric data to MetricReaders.
  ([#2951](https://github.com/open-telemetry/opentelemetry-specification/pull/2951))
- Add OTLP exporter temporality preference named "LowMemory" which
  configures Synchronous Counter and Histogram instruments to use
  Delta aggregation temporality, which allows them to shed memory
  following a cardinality explosion, thus use less memory.
  ([#2961](https://github.com/open-telemetry/opentelemetry-specification/pull/2961))

### Logs

- Clarification on what an Event is, and what the event.domain and event.name attributes represent
  ([#2848](https://github.com/open-telemetry/opentelemetry-specification/pull/2848))
- Move `event.domain` from InstrumentationScope attributes to LogRecord
  attributes.
  ([#2940](https://github.com/open-telemetry/opentelemetry-specification/pull/2940))
- Split out Event API from Log API
  ([#2941](https://github.com/open-telemetry/opentelemetry-specification/pull/2941))
- Clarify data modification in `LogRecordProcessor`.
  ([#2969](https://github.com/open-telemetry/opentelemetry-specification/pull/2969))
- Make sure it is very clear we are not building a Logging API.
  ([#2966](https://github.com/open-telemetry/opentelemetry-specification/pull/2966))

### Resource

- Extend Cloud Platform Enum with OpenShift entry for all supported cloud providers.
  ([#2985](https://github.com/open-telemetry/opentelemetry-specification/pull/2985))

### Semantic Conventions

- Add `process.runtime.jvm.gc.duration` metric to semantic conventions.
  ([#2903](https://github.com/open-telemetry/opentelemetry-specification/pull/2903))
- Make http.status_code metric attribute an int.
  ([#2943](https://github.com/open-telemetry/opentelemetry-specification/pull/2943))
- Add IBM Cloud as a cloud provider.
  ([#2965](https://github.com/open-telemetry/opentelemetry-specification/pull/2965))
- Add semantic conventions for Feature Flags
  ([#2529](https://github.com/open-telemetry/opentelemetry-specification/pull/2529))
- Rename `rpc.request.metadata.<key>` and `rpc.response.metadata.<key>` to
  `rpc.grpc.request.metadata.<key>` and `rpc.grpc.response.metadata.<key>`
  ([#2981](https://github.com/open-telemetry/opentelemetry-specification/pull/2981))
- List the machine-id as potential source for a unique host.id
  ([#2978](https://github.com/open-telemetry/opentelemetry-specification/pull/2978))
- Add `messaging.kafka.message.offset` attribute.
  ([#2982](https://github.com/open-telemetry/opentelemetry-specification/pull/2982))
- Update hardware metrics to use `direction` as per general semantic conventions
  ([#2942](https://github.com/open-telemetry/opentelemetry-specification/pull/2942))

### Compatibility

- Add OpenCensus metric bridge specification.
  ([#2979](https://github.com/open-telemetry/opentelemetry-specification/pull/2979))

### OpenTelemetry Protocol

- No changes.

### SDK Configuration

- Specify handling of invalid numeric environment variables
  ([#2963](https://github.com/open-telemetry/opentelemetry-specification/pull/2963))

### Telemetry Schemas

- No changes.

### Common

- No changes.

## v1.15.0 (2022-11-09)

### Context

- No changes.

### Traces

- Rename `http.retry_count` to `http.resend_count` and clarify its meaning.
  ([#2743](https://github.com/open-telemetry/opentelemetry-specification/pull/2743))
- BREAKING: rename `messaging.consumer_id` to `messaging.consumer.id`,
  `messaging.destination` to `messaging.destination.name`,
  `messaging.temp_destination` to `messaging.destination.temporary`,
  `messaging.destination_kind` to `messaging.destination.kind`,
  `messaging.message_id` to `messaging.message.id`,
  `messaging.protocol` to `net.app.protocol.name`,
  `messaging.protocol_version`, `net.app.protocol.version`,
  `messaging.conversation_id` to `messaging.message.conversation_id`,
  `messaging.message_payload_size_bytes` to `messaging.message.payload_size_bytes`,
  `messaging.message_payload_compressed_size_bytes` to `messaging.message.payload_compressed_size_bytes`,
  `messaging.rabbitmq.routing_key`: `messaging.rabbitmq.destination.routing_key`,
  `messaging.kafka.message_key` to `messaging.kafka.message.key`,
  `messaging.kafka.consumer_group` to `messaging.kafka.consumer.group`,
  `messaging.kafka.partition` to `messaging.kafka.destination.partition`,
  `messaging.kafka.tombstone` to `messaging.kafka.message.tombstone`,
  `messaging.rocketmq.message_type` to `messaging.rocketmq.message.type`,
  `messaging.rocketmq.message_tag` to `messaging.rocketmq.message.tag`,
  `messaging.rocketmq.message_keys` to `messaging.rocketmq.message.keys`;
  Removed `messaging.url`;
  Renamed `send` operation to `publish`;
  Split `destination` and `source` namespaces and clarify per-message attributes in batching scenarios.
  ([#2763](https://github.com/open-telemetry/opentelemetry-specification/pull/2763)).

### Metrics

- Handle duplicate description comments during Prometheus conversion.
  ([#2890](https://github.com/open-telemetry/opentelemetry-specification/pull/2890))
- Allow to configure min/max recording in the exponential histogram aggregation.
  ([#2904](https://github.com/open-telemetry/opentelemetry-specification/pull/2904))
- Add table of instrument additive property
  ([#2906](https://github.com/open-telemetry/opentelemetry-specification/pull/2906))

### Logs

- Add `Context` as argument to `LogRecordProcessor#onEmit`.
  ([#2927](https://github.com/open-telemetry/opentelemetry-specification/pull/2927))

### Resource

- No changes.

### Semantic Conventions

- Change to messaging.kafka.max.lag from UpDownCounter to Gauge (and rename it)
  ([#2837](https://github.com/open-telemetry/opentelemetry-specification/pull/2837))
- Add daemon attribute to jvm threads metric
  ([#2828](https://github.com/open-telemetry/opentelemetry-specification/pull/2828))
- Add gRPC request and response metadata semantic conventions
  ([#2874](https://github.com/open-telemetry/opentelemetry-specification/pull/2874))
- Add `process.paging.faults` metric to semantic conventions
  ([#2827](https://github.com/open-telemetry/opentelemetry-specification/pull/2827))
- Define semantic conventions yaml for non-otlp conventions
  ([#2850](https://github.com/open-telemetry/opentelemetry-specification/pull/2850))
- Add more semantic convetion attributes of Apache RocketMQ
  ([#2881](https://github.com/open-telemetry/opentelemetry-specification/pull/2881))
- Add `process.runtime.jvm.memory.usage_after_last_gc` metric to semantic conventions.
  ([#2901](https://github.com/open-telemetry/opentelemetry-specification/pull/2901))

### Compatibility

- Specify how Prometheus exporters and receivers handle instrumentation scope.
  ([#2703](https://github.com/open-telemetry/opentelemetry-specification/pull/2703)).

### OpenTelemetry Protocol

- Clarify that lowerCamelCase field names MUST be used for OTLP/JSON
  ([#2829](https://github.com/open-telemetry/opentelemetry-specification/pull/2829))

### SDK Configuration

- No changes.

### Telemetry Schemas

- No changes.

### Common

- Clarify that Scope is defined at build time
  ([#2878](https://github.com/open-telemetry/opentelemetry-specification/pull/2878))

## v1.14.0 (2022-10-04)

### Context

- No changes.

### Traces

- No changes.

### Metrics

- Changed the default buckets for Explicit Bucket Histogram to better match the
  official Prometheus clients.
  ([#2770](https://github.com/open-telemetry/opentelemetry-specification/pull/2770)).
- Fix OpenMetrics valid label keys, and specify prometheus conversion for metric name.
  ([#2788](https://github.com/open-telemetry/opentelemetry-specification/pull/2788))

### Logs

- Add environment variables for configuring the `BatchLogRecordProcessor`.
  ([#2785](https://github.com/open-telemetry/opentelemetry-specification/pull/2785))
- Fix inconsistencies in log README
  ([#2800](https://github.com/open-telemetry/opentelemetry-specification/pull/2800)).

### Resource

- Add `browser.mobile` and `browser.language` resource attributes
  ([#2761](https://github.com/open-telemetry/opentelemetry-specification/pull/2761))

### Semantic Conventions

- Add `process.context_switches`, and `process.open_file_descriptors`, to the
  metrics semantic conventions
  ([#2706](https://github.com/open-telemetry/opentelemetry-specification/pull/2706))
- Add exceptions to the logs semantic conventions
  ([#2819](https://github.com/open-telemetry/opentelemetry-specification/pull/2819))
- Make context propagation requirements explicit for messaging semantic conventions
  ([#2750](https://github.com/open-telemetry/opentelemetry-specification/pull/2750)).
- Update http metrics to use `http.route` instead of `http.target` for servers,
  drop `http.url` for clients
  ([#2818](https://github.com/open-telemetry/opentelemetry-specification/pull/2818)).

### Compatibility

- No changes.

### OpenTelemetry Protocol

- Add user agent to OTLP exporter specification
  ([#2684](https://github.com/open-telemetry/opentelemetry-specification/pull/2684))
- Prohibit usage of enum value name strings in OTLP/JSON
  ([#2758](https://github.com/open-telemetry/opentelemetry-specification/pull/2758))
- Clarify that unknown fields must be ignored when receiving OTLP/JSON
  ([#2816](https://github.com/open-telemetry/opentelemetry-specification/pull/2816))
- Add OTLP exporter user agent to the spec compliance matrix
  ([#2842](https://github.com/open-telemetry/opentelemetry-specification/pull/2842)).

### SDK Configuration

- Add the OTEL_SDK_DISABLED environment variable to the SDK configuration.
  ([2679](https://github.com/open-telemetry/opentelemetry-specification/pull/2679))
- Add the definition of a Boolean environment variable
  ([#2755](https://github.com/open-telemetry/opentelemetry-specification/pull/2755)).

### Telemetry Schemas

- No changes.

### Common

- No changes.

## v1.13.0 (2022-09-19)

### Context

- No changes.

### Traces

- Clarify the return of `Export(batch)` in the Batch Span Processor and exporter concurrency
  ([#2452](https://github.com/open-telemetry/opentelemetry-specification/pull/2452))
- Clarify that Context should not be mutable when setting a span
  ([#2637](https://github.com/open-telemetry/opentelemetry-specification/pull/2637))
- Clarify that `ForceFlush` is a required method on `SpanExporter` interface
  ([#2654](https://github.com/open-telemetry/opentelemetry-specification/pull/2654))

### Metrics

- Add experimental `OTEL_EXPORTER_OTLP_DEFAULT_HISTOGRAM_AGGREGATION` variable for
  configuring default histogram aggregation of OTLP metric exporter
  ([#2619](https://github.com/open-telemetry/opentelemetry-specification/pull/2619))
- Clarify async instrument callback identity
  ([#2538](https://github.com/open-telemetry/opentelemetry-specification/pull/2538))
- Prometheus export: Only monotonic sum are counters (with `_total`)
  ([#2644](https://github.com/open-telemetry/opentelemetry-specification/pull/2644))
- [OM/OTLP] Use `_created` for StartTimeUnixNano and vice-versa
  ([#2645](https://github.com/open-telemetry/opentelemetry-specification/pull/2645))
- Prometheus compatibility: use target_info metric instead of "target" info MF
  ([#2701](https://github.com/open-telemetry/opentelemetry-specification/pull/2701))
- Add optional Zero Threshold for Exponential Histograms to the metrics data model
  ([#2665](https://github.com/open-telemetry/opentelemetry-specification/pull/2665))
- Change the inclusivity of exponential histogram bounds
  ([#2633](https://github.com/open-telemetry/opentelemetry-specification/pull/2633))
- Add `process.threads` host metric semantic convention.
  ([#2705](https://github.com/open-telemetry/opentelemetry-specification/pull/2705)).

### Logs

- Update log SDK to allow log processors to mutate log records
  ([#2681](https://github.com/open-telemetry/opentelemetry-specification/pull/2681)).
- Add experimental Events and Logs API specification
  ([#2676](https://github.com/open-telemetry/opentelemetry-specification/pull/2676))
- Align log SDK and API component naming
  ([#2768](https://github.com/open-telemetry/opentelemetry-specification/pull/2768)).
- Add the signal-specific OTEL_EXPORTER_OTLP_LOGS_* environment variables
  ([#2782](https://github.com/open-telemetry/opentelemetry-specification/pull/2782)).

### Resource

- Update the version of the W3C Baggage specification used for `OTEL_RESOURCE_ATTRIBUTES`
  ([#2670](https://github.com/open-telemetry/opentelemetry-specification/pull/2670))

### Semantic Conventions

- Add `net.app.protocol.*` attributes
  ([#2602](https://github.com/open-telemetry/opentelemetry-specification/pull/2602))
- Add network metrics to process semantic conventions
  ([#2556](https://github.com/open-telemetry/opentelemetry-specification/pull/2556))
- Adopt attribute requirement levels in semantic conventions
  ([#2594](https://github.com/open-telemetry/opentelemetry-specification/pull/2594))
- Add semantic conventions for GraphQL
  ([#2456](https://github.com/open-telemetry/opentelemetry-specification/pull/2456))
- Change `cloudevents.event_spec_version` and `cloudevents.event_type` level from `required` to `recommended`
  ([#2618](https://github.com/open-telemetry/opentelemetry-specification/pull/2618))
- Change `faas.document.time` and `faas.time` level from `required` to `recommended`
  ([#2627](https://github.com/open-telemetry/opentelemetry-specification/pull/2627))
- Add `rpc.grpc.status_code` to RPC metric semantic conventions
  ([#2604](https://github.com/open-telemetry/opentelemetry-specification/pull/2604))
- Add `http.*.*.size` metric semantic conventions for tracking size of requests
  / responses for http servers / clients
  ([#2588](https://github.com/open-telemetry/opentelemetry-specification/pull/2588))
- BREAKING: rename `net.peer.ip` to `net.sock.peer.addr`, `net.host.ip` to `net.sock.host.addr`,
  `net.peer.name` to `net.sock.peer.name` for socket-level instrumentation.
  Define socket-level attributes and clarify logical peer and host attributes meaning
  ([#2594](https://github.com/open-telemetry/opentelemetry-specification/pull/2594))
- Add semantic conventions for JVM buffer pool usage
  ([#2650](https://github.com/open-telemetry/opentelemetry-specification/pull/2650))
- Improve the definition of `state` attribute for metric `system.network.connections`
  ([#2663](https://github.com/open-telemetry/opentelemetry-specification/pull/2663))
- Add `process.parent_pid` attribute for use in reporting parent process id (PID)
  ([#2691](https://github.com/open-telemetry/opentelemetry-specification/pull/2691))
- Add OpenSearch to db.system semantic conventions
  ([#2718](https://github.com/open-telemetry/opentelemetry-specification/pull/2718))
- Clarify when "count" is used instead of pluralization
  ([#2613](https://github.com/open-telemetry/opentelemetry-specification/pull/2613))
- Add the convention 'type' to the YAML definitions for all existing semantic conventions
  ([#2693](https://github.com/open-telemetry/opentelemetry-specification/pull/2693))
- Remove alternative attribute sets from HTTP semantic conventions
  ([#2469](https://github.com/open-telemetry/opentelemetry-specification/pull/2469))

### Compatibility

- No changes.

### OpenTelemetry Protocol

- Add support for partial success in an OTLP export response
  ([#2696](https://github.com/open-telemetry/opentelemetry-specification/pull/2696))

### SDK Configuration

- Mark `OTEL_METRIC_EXPORT_INTERVAL`, `OTEL_METRIC_EXPORT_TIMEOUT`
  environment variables as Stable
  ([#2658](https://github.com/open-telemetry/opentelemetry-specification/pull/2658))

### Telemetry Schemas

- Introduce "split" metric schema transformation
  ([#2653](https://github.com/open-telemetry/opentelemetry-specification/pull/2653))

### Common

- Introduce Instrumentation Scope Attributes
  ([#2579](https://github.com/open-telemetry/opentelemetry-specification/pull/2579))
  - Define Instrumentation Scope Attributes as non identifiers
    ([#2789](https://github.com/open-telemetry/opentelemetry-specification/pull/2789))

## v1.12.0 (2022-06-10)

### Context

- No changes.

### Traces

- No changes.

### Metrics

- Clarify that API support for multi-instrument callbacks is permitted.
  ([#2263](https://github.com/open-telemetry/opentelemetry-specification/pull/2263)).
- Clarify SDK behavior when view conflicts are present
  ([#2462](https://github.com/open-telemetry/opentelemetry-specification/pull/2462)).
- Clarify MetricReader.Collect result
  ([#2495](https://github.com/open-telemetry/opentelemetry-specification/pull/2495)).
- Specify optional support for an Exponential Histogram Aggregation.
  ([#2252](https://github.com/open-telemetry/opentelemetry-specification/pull/2252))
- Update Prometheus Sums for handling delta counter case
  ([#2570](https://github.com/open-telemetry/opentelemetry-specification/pull/2570)).
- Supplementary guidance for metrics additive property
  ([#2571](https://github.com/open-telemetry/opentelemetry-specification/pull/2571)).

### Logs

- OTLP Logs are now Stable
  ([#2565](https://github.com/open-telemetry/opentelemetry-specification/pull/2565))

### Resource

- No changes.

### Semantic Conventions

- Add semantic conventions for JVM CPU metrics
  ([#2292](https://github.com/open-telemetry/opentelemetry-specification/pull/2292))
- Add details for FaaS conventions for Azure Functions and allow FaaS/Cloud
  resources as span attributes on incoming FaaS spans
  ([#2502](https://github.com/open-telemetry/opentelemetry-specification/pull/2502))
- Define attribute requirement levels
  ([#2522](https://github.com/open-telemetry/opentelemetry-specification/pull/2522))
- Initial addition of Kafka metrics
  ([#2485](https://github.com/open-telemetry/opentelemetry-specification/pull/2485)).
- Add semantic conventions for Kafka consumer metrics
  ([#2536](https://github.com/open-telemetry/opentelemetry-specification/pull/2536))
- Add database connection pool metrics semantic conventions
  ([#2273](https://github.com/open-telemetry/opentelemetry-specification/pull/2273)).
- Specify how to obtain a Ruby thread's id
  ([#2508](https://github.com/open-telemetry/opentelemetry-specification/pull/2508)).
- Refactor jvm classes semantic conventions
  ([#2550](https://github.com/open-telemetry/opentelemetry-specification/pull/2550)).
- Add browser.* attributes
  ([#2353](https://github.com/open-telemetry/opentelemetry-specification/pull/2353)).
- Change JVM runtime metric `process.runtime.jvm.memory.max`
  to `process.runtime.jvm.memory.limit`
  ([#2605](https://github.com/open-telemetry/opentelemetry-specification/pull/2605)).
- Add semantic conventions for hardware metrics
  ([#2518](https://github.com/open-telemetry/opentelemetry-specification/pull/2518)).

### Compatibility

- No changes.

### OpenTelemetry Protocol

- No changes.

### SDK Configuration

- No changes.

### Telemetry Schemas

- No changes.

### Common

- Move non-otlp.md to common directory
  ([#2587](https://github.com/open-telemetry/opentelemetry-specification/pull/2587)).

## v1.11.0 (2022-05-04)

### Context

- No changes.

### Traces

- No changes.

### Metrics

- Clarify that API support for multi-instrument callbacks is permitted.
  ([#2263](https://github.com/open-telemetry/opentelemetry-specification/pull/2263)).
- Drop histogram aggregation, default to explicit bucket histogram
  ([#2429](https://github.com/open-telemetry/opentelemetry-specification/pull/2429))
- Clarify SDK behavior when view conflicts are present
  ([#2462](https://github.com/open-telemetry/opentelemetry-specification/pull/2462)).
- Add support for exemplars on OpenMetrics counters
  ([#2483](https://github.com/open-telemetry/opentelemetry-specification/pull/2483))
- Clarify MetricReader.Collect result
  ([#2495](https://github.com/open-telemetry/opentelemetry-specification/pull/2495)).
- Add database connection pool metrics semantic conventions
  ([#2273](https://github.com/open-telemetry/opentelemetry-specification/pull/2273)).

### Logs

- Update `com.google.*` to `gcp.*` in logs data model
  ([#2514](https://github.com/open-telemetry/opentelemetry-specification/pull/2514)).

### Resource

- No changes.

### Semantic Conventions

- Note added that `net.peer.name` SHOULD NOT be set if capturing it would require an
  extra reverse DNS lookup. And moved `net.peer.name` from common http attributes to
  just client http attributes.
  ([#2446](https://github.com/open-telemetry/opentelemetry-specification/pull/2446))
- Add `net.host.name` and `net.host.ip` conventions for rpc server spans.
  ([#2447](https://github.com/open-telemetry/opentelemetry-specification/pull/2447))
- Allow all metric conventions to be either synchronous or asynchronous.
  ([#2458](https://github.com/open-telemetry/opentelemetry-specification/pull/2458)
- Update JVM metrics with JMX Gatherer values
  ([#2478](https://github.com/open-telemetry/opentelemetry-specification/pull/2478))
- Add HTTP/3
  ([#2507](https://github.com/open-telemetry/opentelemetry-specification/pull/2507))
- Map SunOS to solaris for os.type resource attribute
  ([#2509](https://github.com/open-telemetry/opentelemetry-specification/pull/2509))

### Compatibility

- No changes.

### OpenTelemetry Protocol

- Clarify gRPC insecure option ([#2476](https://github.com/open-telemetry/opentelemetry-specification/pull/2476))
- Specify that OTLP/gRPC clients should retry on `RESOURCE_EXHAUSTED` code only if the server signals backpressure to indicate a possible recovery.
  ([#2480](https://github.com/open-telemetry/opentelemetry-specification/pull/2480))

### SDK Configuration

- No changes.

### Telemetry Schemas

- No changes.

### Common

- Define semantic conventions and instrumentation stability.
  ([#2180](https://github.com/open-telemetry/opentelemetry-specification/pull/2180))
- Loosen requirement for a major version bump
  ([#2510](https://github.com/open-telemetry/opentelemetry-specification/pull/2510)).

## v1.10.0 (2022-04-01)

### Context

- No changes.

### Traces

- Introduce the concept of Instrumentation Scope to replace/extend Instrumentation
  Library. The Tracer is now associated with Instrumentation Scope
  ([#2276](https://github.com/open-telemetry/opentelemetry-specification/pull/2276)).
- Add `OTEL_EXPORTER_JAEGER_PROTOCOL` environment variable to select the protocol
  used by the Jaeger exporter.
  ([#2341](https://github.com/open-telemetry/opentelemetry-specification/pull/2341))
- Add documentation REQUIREMENT for adding attributes at span creation.
  ([#2383](https://github.com/open-telemetry/opentelemetry-specification/pull/2383)).

### Metrics

- Initial Prometheus <-> OTLP datamodel specification
  ([#2266](https://github.com/open-telemetry/opentelemetry-specification/pull/2266))
- Introduce the concept of Instrumentation Scope to replace/extend Instrumentation
  Library. The Meter is now associated with Instrumentation Scope
  ([#2276](https://github.com/open-telemetry/opentelemetry-specification/pull/2276)).
- Specify the behavior of duplicate instrumentation registration in the API, specify
  duplicate conflicts in the data model, specify how the SDK is meant to report and
  assist the user when these conflicts arise.
  ([#2317](https://github.com/open-telemetry/opentelemetry-specification/pull/2317)).
- Clarify that expectations for user callback behavior are documentation REQUIREMENTs.
  ([#2361](https://github.com/open-telemetry/opentelemetry-specification/pull/2361)).
- Specify how to handle prometheus exemplar timestamp and attributes
  ([#2376](https://github.com/open-telemetry/opentelemetry-specification/pull/2376))
- Clarify that the periodic metric reader is the default metric reader to be
  paired with push metric exporters (OTLP, stdout, in-memory)
  ([#2379](https://github.com/open-telemetry/opentelemetry-specification/pull/2379)).
- Convert OpenMetrics Info and StateSet metrics to non-monotonic sums
  ([#2380](https://github.com/open-telemetry/opentelemetry-specification/pull/2380))
- Clarify that MetricReader has one-to-one mapping to MeterProvider.
  ([#2406](https://github.com/open-telemetry/opentelemetry-specification/pull/2406)).
- For prometheus metrics without sums, leave the sum unset
  ([#2413](https://github.com/open-telemetry/opentelemetry-specification/pull/2413))
- Specify default configuration for a periodic metric reader that is associated with
  the stdout metric exporter.
  ([#2415](https://github.com/open-telemetry/opentelemetry-specification/pull/2415)).
- Clarify the manner in which aggregation and temporality preferences
  are encoded via MetricReader parameters "on the basis of instrument
  kind".  Rename the environment variable
  `OTEL_EXPORTER_OTLP_METRICS_TEMPORALITY_PREFERENCE` used to set the
  preference to be used when auto-configuring an OTLP Exporter,
  defaults to CUMULATIVE, with DELTA an option that makes Counter,
  Asynchronous Counter, and Histogram instruments choose Delta
  temporality by default.
  ([#2404](https://github.com/open-telemetry/opentelemetry-specification/pull/2404)).
- Clarify that instruments are enabled by default, even when Views are configured.
  Require support for the match-all View expression having `name=*` to support
  disabling instruments by default.
  ([#2417](https://github.com/open-telemetry/opentelemetry-specification/pull/2417)).
- Mark Metrics SDK spec as Mixed, with most components moving to Stable, while
  Exemplar remaining Feature-freeze.
  ([#2304](https://github.com/open-telemetry/opentelemetry-specification/pull/2304))
- Clarify how metric metadata and type suffixes are handled
  ([#2440](https://github.com/open-telemetry/opentelemetry-specification/pull/2440))

### Logs

- Add draft logging library SDK specification
  ([#2328](https://github.com/open-telemetry/opentelemetry-specification/pull/2328))
- Add InstrumentationScope/Logger Name to log data model
  ([#2359](https://github.com/open-telemetry/opentelemetry-specification/pull/2359))
- Remove `flush` method on LogEmitter
  ([#2405](https://github.com/open-telemetry/opentelemetry-specification/pull/2405))
- Declare Log Data Model Stable
  ([#2387](https://github.com/open-telemetry/opentelemetry-specification/pull/2387))

### Resource

- No changes.

### Semantic Conventions

- Define span structure for HTTP retries and redirects.
  ([#2078](https://github.com/open-telemetry/opentelemetry-specification/pull/2078))
- Changed `rpc.system` to an enum (allowing custom values), and changed the
  `rpc.system` value for .NET WCF from `wcf` to `dotnet_wcf`.
  ([#2377](https://github.com/open-telemetry/opentelemetry-specification/pull/2377))
- Define JavaScript runtime semantic conventions.
  ([#2290](https://github.com/open-telemetry/opentelemetry-specification/pull/2290))
- Add semantic conventions for [CloudEvents](https://cloudevents.io).
  ([#1978](https://github.com/open-telemetry/opentelemetry-specification/pull/1978))
- Add `process.cpu.utilization` metric.
  ([#2436](https://github.com/open-telemetry/opentelemetry-specification/pull/2436))
- Add `rpc.system` value for Apache Dubbo.
  ([#2453](https://github.com/open-telemetry/opentelemetry-specification/pull/2453))

### Compatibility

- Mark the OpenTracing compatibility section as stable.
  ([#2327](https://github.com/open-telemetry/opentelemetry-specification/pull/2327))

### OpenTelemetry Protocol

- Add experimental JSON serialization format
  ([#2235](https://github.com/open-telemetry/opentelemetry-specification/pull/2235))
- Parameters for private key and its chain added
  ([#2370](https://github.com/open-telemetry/opentelemetry-specification/pull/2370))

### SDK Configuration

- No changes.

### Telemetry Schemas

- No changes.

### Common

- Describe how to convert non-string primitives for protocols which only support strings
  ([#2343](https://github.com/open-telemetry/opentelemetry-specification/pull/2343))
- Add "Mapping Arbitrary Data to OTLP AnyValue" document.
  ([#2385](https://github.com/open-telemetry/opentelemetry-specification/pull/2385))

## v1.9.0 (2022-02-10)

### Context

- No changes.

### Traces

- Clarify `StartSpan` returning the parent as a non-recording Span when no SDK
  is in use.
  ([#2121](https://github.com/open-telemetry/opentelemetry-specification/pull/2121))
- Align Jaeger remote sampler endpoint with OTLP endpoint.
  ([#2246](https://github.com/open-telemetry/opentelemetry-specification/pull/2246))
- Add JaegerRemoteSampler spec.
  ([#2222](https://github.com/open-telemetry/opentelemetry-specification/pull/2222))
- Add support for probability sampling in the OpenTelemetry `tracestate` entry and
  add optional specification for consistent probability sampling.
  ([#2047](https://github.com/open-telemetry/opentelemetry-specification/pull/2047))
- Change description and default value of `OTEL_EXPORTER_JAEGER_ENDPOINT` environment
  variable to point to the correct HTTP port and correct description of
  `OTEL_TRACES_EXPORTER`.
  ([#2333](https://github.com/open-telemetry/opentelemetry-specification/pull/2333))

### Metrics

- Rename None aggregation to Drop.
  ([#2101](https://github.com/open-telemetry/opentelemetry-specification/pull/2101))
- Add details to the Prometheus Exporter requirements.
  ([#2124](https://github.com/open-telemetry/opentelemetry-specification/pull/2124))
- Consolidate the aggregation/aggregator term.
  ([#2153](https://github.com/open-telemetry/opentelemetry-specification/pull/2153))
- Remove the concept of supported temporality, keep preferred.
  ([#2154](https://github.com/open-telemetry/opentelemetry-specification/pull/2154))
- Rename extra dimensions to extra attributes.
  ([#2162](https://github.com/open-telemetry/opentelemetry-specification/pull/2162))
- Mark In-memory, OTLP and Stdout exporter specs as Stable.
  ([#2175](https://github.com/open-telemetry/opentelemetry-specification/pull/2175))
- Remove usage of baggage in View from initial SDK specification.
  ([#2215](https://github.com/open-telemetry/opentelemetry-specification/pull/2215))
- Add to the supplemental guidelines for metric SDK authors text about implementing
  attribute-removal Views for asynchronous instruments.
  ([#2208](https://github.com/open-telemetry/opentelemetry-specification/pull/2208))
- Clarify integer count instrument units.
  ([#2210](https://github.com/open-telemetry/opentelemetry-specification/pull/2210))
- Use UCUM units in Metrics Semantic Conventions.
  ([#2199](https://github.com/open-telemetry/opentelemetry-specification/pull/2199))
- Add semantic conventions for process metrics.
  [#2032](https://github.com/open-telemetry/opentelemetry-specification/pull/2061)
- Changed default Prometheus Exporter host from `0.0.0.0` to `localhost`.
  ([#2282](https://github.com/open-telemetry/opentelemetry-specification/pull/2282))
- Clarified wildcard and predicate support in metrics SDK View API.
  ([#2325](https://github.com/open-telemetry/opentelemetry-specification/pull/2325))
- Changed the Exemplar wording, exemplar should be turned off by default.
  ([#2414](https://github.com/open-telemetry/opentelemetry-specification/pull/2414))

### Logs

- Fix attributes names in Google Cloud Logging mapping.
  ([#2093](https://github.com/open-telemetry/opentelemetry-specification/pull/2093))
- Add OTEL_LOGS_EXPORTER environment variable.
  ([#2196](https://github.com/open-telemetry/opentelemetry-specification/pull/2196))
- Added ObservedTimestamp to the Log Data Model.
  ([#2184](https://github.com/open-telemetry/opentelemetry-specification/pull/2184))
- Change mapping for log_name of Google Cloud Logging.
  ([#2092](https://github.com/open-telemetry/opentelemetry-specification/pull/2092))
- Drop Log name.
  field ([#2271](https://github.com/open-telemetry/opentelemetry-specification/pull/2271))

### Resource

- No changes.

### Semantic Conventions

- Align runtime metric and resource namespaces
  ([#2112](https://github.com/open-telemetry/opentelemetry-specification/pull/2112))
- Prohibit usage of retired names in semantic conventions.
  ([#2191](https://github.com/open-telemetry/opentelemetry-specification/pull/2191))
- Add `device.manufacturer` to describe mobile device manufacturers.
  ([2100](https://github.com/open-telemetry/opentelemetry-specification/pull/2100))
- Change golang namespace to 'go', rather than 'gc'
  ([#2262](https://github.com/open-telemetry/opentelemetry-specification/pull/2262))
- Add JVM memory runtime semantic
  conventions. ([#2272](https://github.com/open-telemetry/opentelemetry-specification/pull/2272))
- Add opentracing.ref_type semantic convention.
  ([#2297](https://github.com/open-telemetry/opentelemetry-specification/pull/2297))

### Compatibility

- Simplify Baggage handling in the OpenTracing Shim layer.
  ([#2194](https://github.com/open-telemetry/opentelemetry-specification/pull/2194))
- State that ONLY error mapping can happen in the OpenTracing Shim layer.
  ([#2148](https://github.com/open-telemetry/opentelemetry-specification/pull/2148))
- Define the instrumentation library name for the OpenTracing Shim.
  ([#2227](https://github.com/open-telemetry/opentelemetry-specification/pull/2227))
- Add a Start Span section to the OpenTracing Shim.
  ([#2228](https://github.com/open-telemetry/opentelemetry-specification/pull/2228))

### OpenTelemetry Protocol

- Rename `OTEL_EXPORTER_OTLP_SPAN_INSECURE` to `OTEL_EXPORTER_OTLP_TRACES_INSECURE` and
  `OTEL_EXPORTER_OTLP_METRIC_INSECURE` to `OTEL_EXPORTER_OTLP_METRICS_INSECURE`
  so they match the naming of all other OTLP environment variables.
  ([#2240](https://github.com/open-telemetry/opentelemetry-specification/pull/2240))

### SDK Configuration

- No changes.

### Telemetry Schemas

- No changes.

## v1.8.0 (2021-11-12)

### Context

- Add a section for OTel specific values in TraceState.
  ([#1852](https://github.com/open-telemetry/opentelemetry-specification/pull/1852))
- Add `none` as a possible value for `OTEL_PROPAGATORS` to disable context
  propagation.
  ([#2052](https://github.com/open-telemetry/opentelemetry-specification/pull/2052))

### Traces

- No changes.

### Metrics

- Add optional min / max fields to histogram data model.
  ([#1915](https://github.com/open-telemetry/opentelemetry-specification/pull/1915),
  [#1983](https://github.com/open-telemetry/opentelemetry-specification/pull/1983))
- Add exponential histogram to the metrics data model.
  ([#1935](https://github.com/open-telemetry/opentelemetry-specification/pull/1935))
- Add clarifications on how to handle numerical limits.
  ([#2007](https://github.com/open-telemetry/opentelemetry-specification/pull/2007))
- Add environment variables for Periodic exporting MetricReader.
  ([#2038](https://github.com/open-telemetry/opentelemetry-specification/pull/2038))
- Specify that the SDK must support exporters to access meter information.
  ([#2040](https://github.com/open-telemetry/opentelemetry-specification/pull/2040))
- Add clarifications on how to determine aggregation temporality.
  ([#2013](https://github.com/open-telemetry/opentelemetry-specification/pull/2013),
  [#2032](https://github.com/open-telemetry/opentelemetry-specification/pull/2032))
- Mark Metrics API spec as Stable.
  ([#2104](https://github.com/open-telemetry/opentelemetry-specification/pull/2104))
- Clarify, fix and expand documentation sections:
  ([#1966](https://github.com/open-telemetry/opentelemetry-specification/pull/1966)),
  ([#1981](https://github.com/open-telemetry/opentelemetry-specification/pull/1981)),
  ([#1995](https://github.com/open-telemetry/opentelemetry-specification/pull/1995)),
  ([#2002](https://github.com/open-telemetry/opentelemetry-specification/pull/2002)),
  ([#2010](https://github.com/open-telemetry/opentelemetry-specification/pull/2010))

### Logs

- Fix Syslog severity number mapping in the example.
  ([#2091](https://github.com/open-telemetry/opentelemetry-specification/pull/2091))
- Add log.* attributes.
  ([#2022](https://github.com/open-telemetry/opentelemetry-specification/pull/2022))

### Resource

- No changes.

### Semantic Conventions

- Add `k8s.container.restart_count` Resource attribute.
  ([#1945](https://github.com/open-telemetry/opentelemetry-specification/pull/1945))
- Add "IBM z/Architecture" (`s390x`) to `host.arch`
  ([#2055](https://github.com/open-telemetry/opentelemetry-specification/pull/2055))
- BREAKING: Remove db.cassandra.keyspace and db.hbase.namespace, and clarify db.name
  ([#1973](https://github.com/open-telemetry/opentelemetry-specification/pull/1973))
- Add AWS App Runner as a cloud platform
  ([#2004](https://github.com/open-telemetry/opentelemetry-specification/pull/2004))
- Add Tencent Cloud as a cloud provider.
  ([#2006](https://github.com/open-telemetry/opentelemetry-specification/pull/2006))
- Don't set Span.Status for 4xx http status codes for SERVER spans.
  ([#1998](https://github.com/open-telemetry/opentelemetry-specification/pull/1998))
- Add attributes for Apache RocketMQ.
  ([#1904](https://github.com/open-telemetry/opentelemetry-specification/pull/1904))
- Define http tracing attributes provided at span creation time
  ([#1916](https://github.com/open-telemetry/opentelemetry-specification/pull/1916))
- Change meaning and discourage use of `faas.trigger` for FaaS clients (outgoing).
  ([#1921](https://github.com/open-telemetry/opentelemetry-specification/pull/1921))
- Clarify difference between container.name and k8s.container.name
  ([#1980](https://github.com/open-telemetry/opentelemetry-specification/pull/1980))

### Compatibility

- No changes.

### OpenTelemetry Protocol

- Clarify default for OTLP endpoint should, not must, be https
  ([#1997](https://github.com/open-telemetry/opentelemetry-specification/pull/1997))
- Specify the behavior of the OTLP endpoint variables for OTLP/HTTP more strictly
  ([#1975](https://github.com/open-telemetry/opentelemetry-specification/pull/1975),
  [#1985](https://github.com/open-telemetry/opentelemetry-specification/pull/1985))
- Make OTLP/HTTP the recommended default transport ([#1969](https://github.com/open-telemetry/opentelemetry-specification/pull/1969))

### SDK Configuration

- Unset and empty environment variables are equivalent.
  ([#2045](https://github.com/open-telemetry/opentelemetry-specification/pull/2045))

### Telemetry Schemas

Added telemetry schemas documents to the specification ([#2008](https://github.com/open-telemetry/opentelemetry-specification/pull/2008))

## v1.7.0 (2021-09-30)

### Context

- No changes.

### Traces

- Prefer global user defined limits over model-specific default values.
  ([#1893](https://github.com/open-telemetry/opentelemetry-specification/pull/1893))
- Generalize the "message" event to apply to all RPC systems not just gRPC
  ([#1914](https://github.com/open-telemetry/opentelemetry-specification/pull/1914))

### Metrics

- Added Experimental Metrics SDK specification.
  ([#1673](https://github.com/open-telemetry/opentelemetry-specification/pull/1673),
  [#1730](https://github.com/open-telemetry/opentelemetry-specification/pull/1730),
  [#1840](https://github.com/open-telemetry/opentelemetry-specification/pull/1840),
  [#1842](https://github.com/open-telemetry/opentelemetry-specification/pull/1842),
  [#1864](https://github.com/open-telemetry/opentelemetry-specification/pull/1864),
  [#1828](https://github.com/open-telemetry/opentelemetry-specification/pull/1828),
  [#1888](https://github.com/open-telemetry/opentelemetry-specification/pull/1888),
  [#1912](https://github.com/open-telemetry/opentelemetry-specification/pull/1912),
  [#1913](https://github.com/open-telemetry/opentelemetry-specification/pull/1913),
  [#1938](https://github.com/open-telemetry/opentelemetry-specification/pull/1938),
  [#1958](https://github.com/open-telemetry/opentelemetry-specification/pull/1958))
- Add FaaS metrics semantic conventions ([#1736](https://github.com/open-telemetry/opentelemetry-specification/pull/1736))
- Update env variable values to match other env variables
  ([#1965](https://github.com/open-telemetry/opentelemetry-specification/pull/1965))

### Logs

- No changes.

### Resource

- Exempt Resource from attribute limits.
  ([#1892](https://github.com/open-telemetry/opentelemetry-specification/pull/1892))

### Semantic Conventions

- BREAKING: Change enum member IDs to lowercase without spaces, not starting with numbers.
  Change values of `net.host.connection.subtype` to match.
  ([#1863](https://github.com/open-telemetry/opentelemetry-specification/pull/1863))
- Lambda instrumentations should check if X-Ray parent context is valid
  ([#1867](https://github.com/open-telemetry/opentelemetry-specification/pull/1867))
- Update YAML definitions for events
  ([#1843](https://github.com/open-telemetry/opentelemetry-specification/pull/1843)):
  - Mark exception as semconv type "event".
  - Add YAML definitions for grpc events.
- Add `messaging.consumer_id` to differentiate between message consumers.
  ([#1810](https://github.com/open-telemetry/opentelemetry-specification/pull/1810))
- Clarifications for `http.client_ip` and `http.host`.
  ([#1890](https://github.com/open-telemetry/opentelemetry-specification/pull/1890))
- Add HTTP request and response headers semantic conventions.
  ([#1898](https://github.com/open-telemetry/opentelemetry-specification/pull/1898))

### Compatibility

- No changes.

### OpenTelemetry Protocol

- Add environment variables for configuring the OTLP exporter protocol (`grpc`, `http/protobuf`, `http/json`) ([#1880](https://github.com/open-telemetry/opentelemetry-specification/pull/1880))
- Allow implementations to use their own default for OTLP compression, with `none` denotating no compression
  ([#1923](https://github.com/open-telemetry/opentelemetry-specification/pull/1923))
- Clarify OTLP server components MUST support none/gzip compression
  ([#1955](https://github.com/open-telemetry/opentelemetry-specification/pull/1955))
- Change OTLP/HTTP port from 4317 to 4318 ([#1970](https://github.com/open-telemetry/opentelemetry-specification/pull/1970))

### SDK Configuration

- Change default value for OTEL_EXPORTER_JAEGER_AGENT_PORT to 6831.
  ([#1812](https://github.com/open-telemetry/opentelemetry-specification/pull/1812))
- See also the changes for OTLP configuration listed under "OpenTelemetry Protocol" above.

## v1.6.0 (2021-08-06)

### Context

- No changes.

### Traces

- Add generalized attribute count and attribute value length limits and relevant
  environment variables.
  ([#1130](https://github.com/open-telemetry/opentelemetry-specification/pull/1130))
- Adding environment variables for event and link attribute limits. ([#1751](https://github.com/open-telemetry/opentelemetry-specification/pull/1751))
- Adding SDK configuration for Jaeger remote sampler ([#1791](https://github.com/open-telemetry/opentelemetry-specification/pull/1791))

### Metrics

- Metrics API specification Feature-freeze.
  ([#1833](https://github.com/open-telemetry/opentelemetry-specification/pull/1833))
- Remove MetricProcessor from the SDK spec (for now)
  ([#1840](https://github.com/open-telemetry/opentelemetry-specification/pull/1840))

### Logs

- No changes.

### Resource

- No changes.

### Semantic Conventions

- Add mobile-related network state: `net.host.connection.type`, `net.host.connection.subtype` & `net.host.carrier.*` [#1647](https://github.com/open-telemetry/opentelemetry-specification/issues/1647)
- Adding alibaba cloud as a cloud provider.
  ([#1831](https://github.com/open-telemetry/opentelemetry-specification/pull/1831))

### Compatibility

- No changes.

### OpenTelemetry Protocol

- Allow for OTLP/gRPC exporters to handle endpoint configuration without a scheme while still requiring them to support an endpoint configuration that includes a scheme of `http` or `https`. Reintroduce the insecure configuration option for OTLP/gRPC exporters. ([#1729](https://github.com/open-telemetry/opentelemetry-specification/pull/1729))
- Adding requirement to implement at least one of two transports: `grpc` or `http/protobuf`.
  ([#1790](https://github.com/open-telemetry/opentelemetry-specification/pull/1790/files))

### SDK Configuration

- No changes.

## v1.5.0 (2021-07-08)

### Context

- No changes.

### Traces

- Adding environment variables for event and link attribute limits.
  ([#1751](https://github.com/open-telemetry/opentelemetry-specification/pull/1751))
- Clarify some details about span kind and the meanings of the values.
  ([#1738](https://github.com/open-telemetry/opentelemetry-specification/pull/1738))
- Clarify meaning of the Certificate File option.
  ([#1803](https://github.com/open-telemetry/opentelemetry-specification/pull/1803))
- Adding environment variables for event and link attribute limits. ([#1751](https://github.com/open-telemetry/opentelemetry-specification/pull/1751))

### Metrics

- Clarify the limit on the instrument unit.
  ([#1762](https://github.com/open-telemetry/opentelemetry-specification/pull/1762))

### Logs

- Declare OTLP Logs Beta. ([#1741](https://github.com/open-telemetry/opentelemetry-specification/pull/1741))

### Resource

- No changes.

### Semantic Conventions

- Clean up FaaS semantic conventions, add `aws.lambda.invoked_arn`.
  ([#1781](https://github.com/open-telemetry/opentelemetry-specification/pull/1781))
- Remove `rpc.jsonrpc.method`, clarify that `rpc.method` should be used instead.
  ([#1748](https://github.com/open-telemetry/opentelemetry-specification/pull/1748))

### Compatibility

- No changes.

### OpenTelemetry Protocol

- No changes.

### SDK Configuration

- Allow selecting multiple exporters via `OTEL_TRACES_EXPORTER` and `OTEL_METRICS_EXPORTER`
  by using a comma-separated list. ([#1758](https://github.com/open-telemetry/opentelemetry-specification/pull/1758))

## v1.4.0 (2021-06-07)

### Context

- No changes.

### Traces

- Add schema_url support to `Tracer`. ([#1666](https://github.com/open-telemetry/opentelemetry-specification/pull/1666))
- Add Dropped Links Count to non-otlp exporters section ([#1697](https://github.com/open-telemetry/opentelemetry-specification/pull/1697))
- Add note about reporting dropped counts for attributes, events, links. ([#1699](https://github.com/open-telemetry/opentelemetry-specification/pull/1699))

### Metrics

- Add schema_url support to `Meter`. ([#1666](https://github.com/open-telemetry/opentelemetry-specification/pull/1666))
- Adds detail about when to use `StartTimeUnixNano` and handling of unknown start-time resets. ([#1646](https://github.com/open-telemetry/opentelemetry-specification/pull/1646))
- Expand `Gauge` metric description in the data model ([#1661](https://github.com/open-telemetry/opentelemetry-specification/pull/1661))
- Expand `Histogram` metric description in the data model ([#1664](https://github.com/open-telemetry/opentelemetry-specification/pull/1664))
- Added Experimental Metrics API specification.
  ([#1401](https://github.com/open-telemetry/opentelemetry-specification/pull/1401),
  [#1557](https://github.com/open-telemetry/opentelemetry-specification/pull/1557),
  [#1578](https://github.com/open-telemetry/opentelemetry-specification/pull/1578),
  [#1590](https://github.com/open-telemetry/opentelemetry-specification/pull/1590),
  [#1594](https://github.com/open-telemetry/opentelemetry-specification/pull/1594),
  [#1617](https://github.com/open-telemetry/opentelemetry-specification/pull/1617),
  [#1645](https://github.com/open-telemetry/opentelemetry-specification/pull/1645),
  [#1657](https://github.com/open-telemetry/opentelemetry-specification/pull/1657),
  [#1665](https://github.com/open-telemetry/opentelemetry-specification/pull/1665),
  [#1672](https://github.com/open-telemetry/opentelemetry-specification/pull/1672),
  [#1674](https://github.com/open-telemetry/opentelemetry-specification/pull/1674),
  [#1675](https://github.com/open-telemetry/opentelemetry-specification/pull/1675),
  [#1703](https://github.com/open-telemetry/opentelemetry-specification/pull/1703),
  [#1704](https://github.com/open-telemetry/opentelemetry-specification/pull/1704),
  [#1731](https://github.com/open-telemetry/opentelemetry-specification/pull/1731),
  [#1733](https://github.com/open-telemetry/opentelemetry-specification/pull/1733))
- Mark relevant portions of Metrics Data Model stable ([#1728](https://github.com/open-telemetry/opentelemetry-specification/pull/1728))

### Logs

- No changes.

### Resource

- Add schema_url support to `Resource`. ([#1692](https://github.com/open-telemetry/opentelemetry-specification/pull/1692))
- Clarify result of Resource merging and ResourceDetector aggregation in case of error. ([#1726](https://github.com/open-telemetry/opentelemetry-specification/pull/1726))

### Semantic Conventions

- Add JSON RPC specific conventions ([#1643](https://github.com/open-telemetry/opentelemetry-specification/pull/1643)).
- Add Memcached to Database specific conventions ([#1689](https://github.com/open-telemetry/opentelemetry-specification/pull/1689)).
- Add semantic convention attributes for the host device and added OS name and version ([#1596](https://github.com/open-telemetry/opentelemetry-specification/pull/1596)).
- Add CockroachDB to Database specific conventions ([#1725](https://github.com/open-telemetry/opentelemetry-specification/pull/1725)).

### Compatibility

- No changes.

### OpenTelemetry Protocol

- No changes.

### SDK Configuration

- Add `OTEL_SERVICE_NAME` environment variable. ([#1677](https://github.com/open-telemetry/opentelemetry-specification/pull/1677))

## v1.3.0 (2021-05-05)

### Context

- No changes.

### Traces

- `Get Tracer` should use an empty string if the specified `name` is null. ([#1654](https://github.com/open-telemetry/opentelemetry-specification/pull/1654))
- Clarify how to record dropped attribute count in non-OTLP formats. ([#1662](https://github.com/open-telemetry/opentelemetry-specification/pull/1662))

### Metrics

- Expand description of Event Model and Instruments. ([#1614](https://github.com/open-telemetry/opentelemetry-specification/pull/1614))
- Flesh out metric identity and single-write principle. ([#1574](https://github.com/open-telemetry/opentelemetry-specification/pull/1574))
- Expand `Sum` metric description in the data model and delta-to-cumulative handling. ([#1618](https://github.com/open-telemetry/opentelemetry-specification/pull/1618))
- Remove the "Func" name, use "Asynchronous" and "Observable". ([#1645](https://github.com/open-telemetry/opentelemetry-specification/pull/1645))
- Add details to UpDownCounter API. ([#1665](https://github.com/open-telemetry/opentelemetry-specification/pull/1665))
- Add details to Histogram API. ([#1657](https://github.com/open-telemetry/opentelemetry-specification/pull/1657))

### Logs

- Clarify "key/value pair list" vs "map" in Log Data Model. ([#1604](https://github.com/open-telemetry/opentelemetry-specification/pull/1604))

### Semantic Conventions

- Fix the inconsistent formatting of semantic convention enums. ([#1598](https://github.com/open-telemetry/opentelemetry-specification/pull/1598/))
- Add details for filling resource for AWS Lambda. ([#1610](https://github.com/open-telemetry/opentelemetry-specification/pull/1610))
- Add already specified `messaging.rabbitmq.routing_key` span attribute key to the respective YAML file. ([#1651](https://github.com/open-telemetry/opentelemetry-specification/pull/1651))
- Clarify usage of "otel." attribute namespace. ([#1640](https://github.com/open-telemetry/opentelemetry-specification/pull/1640))
- Add possibility to disable `db.statement` via instrumentation configuration. ([#1659](https://github.com/open-telemetry/opentelemetry-specification/pull/1659))

### Compatibility

- No changes.

### OpenTelemetry Protocol

- Fix incorrect table of transient errors. ([#1642](https://github.com/open-telemetry/opentelemetry-specification/pull/1642))
- Clarify that 64 bit integer numbers are decimal strings in OTLP/JSON. ([#1637](https://github.com/open-telemetry/opentelemetry-specification/pull/1637))

### SDK Configuration

- Add `OTEL_EXPORTER_JAEGER_TIMEOUT` environment variable. ([#1612](https://github.com/open-telemetry/opentelemetry-specification/pull/1612))
- Add `OTEL_EXPORTER_ZIPKIN_TIMEOUT` environment variable. ([#1636](https://github.com/open-telemetry/opentelemetry-specification/pull/1636))

## v1.2.0 (2021-04-14)

### Context

- Clarify composite `TextMapPropagator` method required and optional arguments. ([#1541](https://github.com/open-telemetry/opentelemetry-specification/pull/1541))
- Clarify B3 requirements and configuration. ([#1570](https://github.com/open-telemetry/opentelemetry-specification/pull/1570))

### Traces

- Add `ForceFlush` to `Span Exporter` interface ([#1467](https://github.com/open-telemetry/opentelemetry-specification/pull/1467))
- Clarify the description for the `TraceIdRatioBased` sampler needs to include the sampler's sampling ratio. ([#1536](https://github.com/open-telemetry/opentelemetry-specification/pull/1536))
- Define the fallback tracer name for invalid values.
  ([#1534](https://github.com/open-telemetry/opentelemetry-specification/pull/1534))
- Clarify non-blocking requirement from span API End. ([#1555](https://github.com/open-telemetry/opentelemetry-specification/pull/1555))
- Remove the Included Propagators section from trace API specification that was a duplicate of the Propagators Distribution of the context specification. ([#1556](https://github.com/open-telemetry/opentelemetry-specification/pull/1556))
- Remove the Baggage API propagator notes that conflict with the API Propagators Operations section and fix [#1526](https://github.com/open-telemetry/opentelemetry-specification/issues/1526). ([#1575](https://github.com/open-telemetry/opentelemetry-specification/pull/1575))

### Metrics

- Adds new metric data model specification ([#1512](https://github.com/open-telemetry/opentelemetry-specification/pull/1512))

### Semantic Conventions

- Add semantic conventions for AWS SDK operations and DynamoDB ([#1422](https://github.com/open-telemetry/opentelemetry-specification/pull/1422))
- Add details for filling semantic conventions for AWS Lambda ([#1442](https://github.com/open-telemetry/opentelemetry-specification/pull/1442))
- Update semantic conventions to distinguish between int and double ([#1550](https://github.com/open-telemetry/opentelemetry-specification/pull/1550))
- Add semantic convention for AWS ECS task revision ([#1581](https://github.com/open-telemetry/opentelemetry-specification/pull/1581))

### Compatibility

- Add initial OpenTracing compatibility section.
  ([#1101](https://github.com/open-telemetry/opentelemetry-specification/pull/1101))

## v1.1.0 (2021-03-11)

### Traces

- Implementations can ignore links with invalid SpanContext([#1492](https://github.com/open-telemetry/opentelemetry-specification/pull/1492))
- Add `none` as a possible value for OTEL_TRACES_EXPORTER to disable export
  ([#1439](https://github.com/open-telemetry/opentelemetry-specification/pull/1439))
- Add [`ForceFlush`](https://github.com/open-telemetry/opentelemetry-specification/blob/main/specification/trace/sdk.md#forceflush) to SDK's `TracerProvider` ([#1452](https://github.com/open-telemetry/opentelemetry-specification/pull/1452))

### Metrics

- Add `none` as a possible value for OTEL_METRICS_EXPORTER to disable export
  ([#1439](https://github.com/open-telemetry/opentelemetry-specification/pull/1439))

### Logs

### Semantic Conventions

- Add `elasticsearch` to `db.system` semantic conventions ([#1463](https://github.com/open-telemetry/opentelemetry-specification/pull/1463))
- Add `arch` to `host` semantic conventions ([#1483](https://github.com/open-telemetry/opentelemetry-specification/pull/1483))
- Add `runtime` to `container` semantic conventions ([#1482](https://github.com/open-telemetry/opentelemetry-specification/pull/1482))
- Rename `gcp_gke` to `gcp_kubernetes_engine` to have consistency with other
Google products under `cloud.infrastructure_service` ([#1496](https://github.com/open-telemetry/opentelemetry-specification/pull/1496))
- `http.url` MUST NOT contain credentials ([#1502](https://github.com/open-telemetry/opentelemetry-specification/pull/1502))
- Add `aws.eks.cluster.arn` to EKS specific semantic conventions ([#1484](https://github.com/open-telemetry/opentelemetry-specification/pull/1484))
- Rename `zone` to `availability_zone` in `cloud` semantic conventions ([#1495](https://github.com/open-telemetry/opentelemetry-specification/pull/1495))
- Rename `cloud.infrastructure_service` to `cloud.platform` ([#1530](https://github.com/open-telemetry/opentelemetry-specification/pull/1530))
- Add section describing that libraries and the collector should autogenerate
the semantic convention keys. ([#1515](https://github.com/open-telemetry/opentelemetry-specification/pull/1515))

## v1.0.1 (2021-02-11)

- Fix rebase issue for span limit default values ([#1429](https://github.com/open-telemetry/opentelemetry-specification/pull/1429))

## v1.0.0 (2021-02-10)

New:

- Add `cloud.infrastructure_service` resource attribute
  ([#1112](https://github.com/open-telemetry/opentelemetry-specification/pull/1112))
- Add `SpanLimits` as a configuration for the TracerProvider([#1416](https://github.com/open-telemetry/opentelemetry-specification/pull/1416))

Updates:

- Add `http.server.active_requests` to count in-flight HTTP requests
  ([#1378](https://github.com/open-telemetry/opentelemetry-specification/pull/1378))
- Update default limit for span attributes, events, links to 128([#1419](https://github.com/open-telemetry/opentelemetry-specification/pull/1419))
- Update OT Trace propagator environment variable to match latest name([#1406](https://github.com/open-telemetry/opentelemetry-specification/pull/1406))
- Remove Metrics SDK specification to avoid confusion, clarify that Metrics API
  specification is not recommended for client implementation
  ([#1401](https://github.com/open-telemetry/opentelemetry-specification/pull/1401))
- Rename OTEL_TRACE_SAMPLER and OTEL_TRACE_SAMPLER_ARG env variables to OTEL_TRACES_SAMPLER and OTEL_TRACES_SAMPLER_ARG
  ([#1382](https://github.com/open-telemetry/opentelemetry-specification/pull/1382))
- Mark some entries in compliance matrix as optional([#1359](https://github.com/open-telemetry/opentelemetry-specification/pull/1359))
  SDKs are free to provide support at their discretion.
- Rename signal-specific variables for `OTLP_EXPORTER_*` to `OTLP_EXPORTER_TRACES_*` and `OTLP_EXPORTER_METRICS_*`([#1362](https://github.com/open-telemetry/opentelemetry-specification/pull/1362))
- Versioning and stability guarantees for OpenTelemetry clients([#1291](https://github.com/open-telemetry/opentelemetry-specification/pull/1291))
- Additional Cassandra semantic attributes
  ([#1217](https://github.com/open-telemetry/opentelemetry-specification/pull/1217))
- OTEL_EXPORTER environment variable replaced with OTEL_TRACES_EXPORTER and
  OTEL_METRICS_EXPORTER which each accept only a single value, not a list.
  ([#1318](https://github.com/open-telemetry/opentelemetry-specification/pull/1318))
- `process.runtime.description` resource convention: Add `java.vm.name`
  ([#1242](https://github.com/open-telemetry/opentelemetry-specification/pull/1242))
- Refine span name guideline for SQL database spans
  ([#1219](https://github.com/open-telemetry/opentelemetry-specification/pull/1219))
- Add RPC semantic conventions for metrics
  ([#1162](https://github.com/open-telemetry/opentelemetry-specification/pull/1162))
- Clarify `Description` usage on `Status` API
  ([#1257](https://github.com/open-telemetry/opentelemetry-specification/pull/1257))
- Add/Update `Status` + `error` mapping for Jaeger & Zipkin Exporters
  ([#1257](https://github.com/open-telemetry/opentelemetry-specification/pull/1257))
- Resource's service.name MUST have a default value, service.instance.id is not
  required.
  ([#1269](https://github.com/open-telemetry/opentelemetry-specification/pull/1269))
  - Clarified in [#1294](https://github.com/open-telemetry/opentelemetry-specification/pull/1294)
- Add requirement that the SDK allow custom generation of Trace IDs and Span IDs
  ([#1006](https://github.com/open-telemetry/opentelemetry-specification/pull/1006))
- Add default ratio when TraceIdRatioSampler is specified by environment variable but
  no ratio is.
  ([#1322](https://github.com/open-telemetry/opentelemetry-specification/pull/1322))
- Require schemed endpoints for OTLP exporters
  ([1234](https://github.com/open-telemetry/opentelemetry-specification/pull/1234))
- Resource SDK: Reverse (suggested) order of Resource.Merge parameters, remove
  special case for empty strings
  ([#1345](https://github.com/open-telemetry/opentelemetry-specification/pull/1345))
- Resource attributes: lowerecased the allowed values of the `aws.ecs.launchtype`
  attribute
  ([#1339](https://github.com/open-telemetry/opentelemetry-specification/pull/1339))
- Trace Exporters: Fix TODOs in Jaeger exporter spec
  ([#1374](https://github.com/open-telemetry/opentelemetry-specification/pull/1374))
- Clarify that Jaeger/Zipkin exporters must rely on the default Resource to
  get service.name if none was specified.
  ([#1386](https://github.com/open-telemetry/opentelemetry-specification/pull/1386))
- Modify OTLP/Zipkin Exporter format variables for 1.0 (allowing further specification post 1.0)
  ([#1358](https://github.com/open-telemetry/opentelemetry-specification/pull/1358))
- Add `k8s.node` semantic conventions ([#1390](https://github.com/open-telemetry/opentelemetry-specification/pull/1390))
- Clarify stability for both OTLP/HTTP and signals in OTLP.
  ([#1400](https://github.com/open-telemetry/opentelemetry-specification/pull/1400/files))

## v0.7.0 (11-18-2020)

New:

- Document service name mapping for Jaeger exporters
  ([1222](https://github.com/open-telemetry/opentelemetry-specification/pull/1222))
- Change default OTLP port number
  ([#1221](https://github.com/open-telemetry/opentelemetry-specification/pull/1221))
- Add performance benchmark specification
  ([#748](https://github.com/open-telemetry/opentelemetry-specification/pull/748))
- Enforce that the Baggage API must be fully functional, even without an installed SDK.
  ([#1103](https://github.com/open-telemetry/opentelemetry-specification/pull/1103))
- Rename "Canonical status code" to "Status code"
  ([#1081](https://github.com/open-telemetry/opentelemetry-specification/pull/1081))
- Add Metadata for Baggage entries, and clarify W3C Baggage Propagator implementation
  ([#1066](https://github.com/open-telemetry/opentelemetry-specification/pull/1066))
- Change Status to be consistent with Link and Event
  ([#1067](https://github.com/open-telemetry/opentelemetry-specification/pull/1067))
- Clarify env variables in otlp exporter
  ([#975](https://github.com/open-telemetry/opentelemetry-specification/pull/975))
- Add Prometheus exporter environment variables
  ([#1021](https://github.com/open-telemetry/opentelemetry-specification/pull/1021))
- Default propagators in un-configured API must be no-op
  ([#930](https://github.com/open-telemetry/opentelemetry-specification/pull/930))
- Define resource mapping for Jaeger exporters
  ([#891](https://github.com/open-telemetry/opentelemetry-specification/pull/891))
- Add resource semantic conventions for operating systems
  ([#693](https://github.com/open-telemetry/opentelemetry-specification/pull/693))
- Add semantic convention for source code attributes
  ([#901](https://github.com/open-telemetry/opentelemetry-specification/pull/901))
- Add semantic conventions for outgoing Function as a Service (FaaS) invocations
  ([#862](https://github.com/open-telemetry/opentelemetry-specification/pull/862))
- Add resource semantic convention for deployment environment
  ([#606](https://github.com/open-telemetry/opentelemetry-specification/pull/606/))
- Refine semantic conventions for messaging systems and add specific attributes for Kafka
  ([#1027](https://github.com/open-telemetry/opentelemetry-specification/pull/1027))
- Clarification of the behavior of the Trace API, re: context propagation, in
  the absence of an installed SDK
- Add API and semantic conventions for recording exceptions as Span Events
  ([#697](https://github.com/open-telemetry/opentelemetry-specification/pull/697))
  * API was extended to allow adding arbitrary event attributes ([#874](https://github.com/open-telemetry/opentelemetry-specification/pull/874))
  * `exception.escaped` semantic span event attribute was added
    ([#784](https://github.com/open-telemetry/opentelemetry-specification/pull/784),
    [#946](https://github.com/open-telemetry/opentelemetry-specification/pull/946))
- Allow samplers to modify tracestate
  ([#988](https://github.com/open-telemetry/opentelemetry-specification/pull/988/))
- Update the header name for otel baggage, and version date
  ([#981](https://github.com/open-telemetry/opentelemetry-specification/pull/981))
- Define PropagationOnly Span to simplify active Span logic in Context
  ([#994](https://github.com/open-telemetry/opentelemetry-specification/pull/994))
- Add limits to the number of attributes, events, and links in SDK Spans
  ([#942](https://github.com/open-telemetry/opentelemetry-specification/pull/942))
- Add Metric SDK specification (partial): covering terminology and Accumulator component
  ([#626](https://github.com/open-telemetry/opentelemetry-specification/pull/626))
- Clarify context interaction for trace module
  ([#1063](https://github.com/open-telemetry/opentelemetry-specification/pull/1063))
- Add `Shutdown` function to `*Provider` SDK
  ([#1074](https://github.com/open-telemetry/opentelemetry-specification/pull/1074))
- Add semantic conventions for system metrics
  ([#937](https://github.com/open-telemetry/opentelemetry-specification/pull/937))
- Add `db.sql.table` to semantic conventions, allow `db.operation` for SQL
  ([#1141](https://github.com/open-telemetry/opentelemetry-specification/pull/1141))
- Add OTEL_TRACE_SAMPLER env variable definition
  ([#1136](https://github.com/open-telemetry/opentelemetry-specification/pull/1136/))
- Add guidelines for OpenMetrics interoperability
  ([#1154](https://github.com/open-telemetry/opentelemetry-specification/pull/1154))
- Add OTEL_TRACE_SAMPLER_ARG env variable definition
  ([#1202](https://github.com/open-telemetry/opentelemetry-specification/pull/1202))

Updates:

- Clarify null SHOULD NOT be allowed even in arrays
  ([#1214](https://github.com/open-telemetry/opentelemetry-specification/pull/1214))
- Remove ordering SHOULD-requirement for attributes
  ([#1212](https://github.com/open-telemetry/opentelemetry-specification/pull/1212))
- Make `process.pid` optional, split `process.command_args` from `command_line`
  ([#1137](https://github.com/open-telemetry/opentelemetry-specification/pull/1137))
- Renamed `CorrelationContext` to `Baggage`:
  ([#857](https://github.com/open-telemetry/opentelemetry-specification/pull/857))
- Add semantic convention for NGINX custom HTTP 499 status code.
- Adapt semantic conventions for the span name of messaging systems
  ([#690](https://github.com/open-telemetry/opentelemetry-specification/pull/690))
- Remove lazy Event and Link API from Span interface
  ([#840](https://github.com/open-telemetry/opentelemetry-specification/pull/840))
  * SIGs are recommended to remove any existing implementation of the lazy APIs
    to avoid conflicts/breaking changes in case they will be reintroduced to the
    spec in future.
- Provide clear definitions for readable and read/write span interfaces in the
  SDK
  ([#669](https://github.com/open-telemetry/opentelemetry-specification/pull/669))
  * SpanProcessors must provide read/write access at least in OnStart.
- Specify how `Probability` sampler is used with `ParentOrElse` sampler.
- Clarify event timestamp origin and range
  ([#839](https://github.com/open-telemetry/opentelemetry-specification/pull/839))
- Clean up api-propagators.md, by extending documentation and removing redundant
  sections
  ([#577](https://github.com/open-telemetry/opentelemetry-specification/pull/577))
- Rename HTTPText propagator to TextMap
  ([#793](https://github.com/open-telemetry/opentelemetry-specification/pull/793))
- Rename ParentOrElse sampler to ParentBased and add multiple delegate samplers
  ([#610](https://github.com/open-telemetry/opentelemetry-specification/pull/610))
- Rename ProbabilitySampler to TraceIdRatioBasedSampler and add requirements
  ([#611](https://github.com/open-telemetry/opentelemetry-specification/pull/611))
- Version attributes no longer have a prefix such as semver:
  ([#873](https://github.com/open-telemetry/opentelemetry-specification/pull/873))
- Add semantic conventions for process runtime
  ([#882](https://github.com/open-telemetry/opentelemetry-specification/pull/882),
   [#1137](https://github.com/open-telemetry/opentelemetry-specification/pull/1137))
- Use hex encoding for trace id and span id fields in OTLP JSON encoding:
  ([#911](https://github.com/open-telemetry/opentelemetry-specification/pull/911))
- Explicitly specify the SpanContext APIs IsValid and IsRemote as required
  ([#914](https://github.com/open-telemetry/opentelemetry-specification/pull/914))
- A full `Context` is the only way to specify a parent of a `Span`.
  `SpanContext` or even `Span` are not allowed anymore.
  ([#875](https://github.com/open-telemetry/opentelemetry-specification/pull/875))
- Remove obsolete `http.status_text` from semantic conventions
  ([#972](https://github.com/open-telemetry/opentelemetry-specification/pull/972))
- Define `null` as an invalid value for attributes and declare attempts to set
  `null` as undefined behavior
  ([#992](https://github.com/open-telemetry/opentelemetry-specification/pull/992))
- SDK: Rename the `Decision` values for `SamplingResult`s to `DROP`, `RECORD_ONLY`
  and `RECORD_AND_SAMPLE` for consistency
  ([#938](https://github.com/open-telemetry/opentelemetry-specification/pull/938),
  [#956](https://github.com/open-telemetry/opentelemetry-specification/pull/956))
- Metrics API: Replace "Additive" with "Adding", "Non-Additive" with "Grouping"
  ([#983](https://github.com/open-telemetry/opentelemetry-specification/pull/983)
- Move active span interaction in the Trace API to a separate class
  ([#923](https://github.com/open-telemetry/opentelemetry-specification/pull/923))
- Metrics SDK: Specify LastValue default aggregation for ValueObserver
  ([#984](https://github.com/open-telemetry/opentelemetry-specification/pull/984)
- Metrics SDK: Specify TBD default aggregation for ValueRecorder
  ([#984](https://github.com/open-telemetry/opentelemetry-specification/pull/984)
- Trace SDK: Sampler.ShouldSample gets parent Context instead of SpanContext
  ([#881](https://github.com/open-telemetry/opentelemetry-specification/pull/881))
- SDK: Specify known values, as well as basic error handling for OTEL_PROPAGATORS.
  ([#962](https://github.com/open-telemetry/opentelemetry-specification/pull/962))
  ([#995](https://github.com/open-telemetry/opentelemetry-specification/pull/995))
- SDK: Specify when to generate new IDs with sampling
  ([#1225](https://github.com/open-telemetry/opentelemetry-specification/pull/1225))
- Remove custom header name for Baggage, use official header
  ([#993](https://github.com/open-telemetry/opentelemetry-specification/pull/993))
- Trace API: Clarifications for `Span.End`, e.g. IsRecording becomes false after End
  ([#1011](https://github.com/open-telemetry/opentelemetry-specification/pull/1011))
- Update semantic conventions for gRPC for new Span Status
  ([#1156](https://github.com/open-telemetry/opentelemetry-specification/pull/1156))

## v0.6.0 (2020-07-01)

New:

- Add span attribute to indicate cold starts of Function as a Service executions
  ([#650](https://github.com/open-telemetry/opentelemetry-specification/pull/650))
- Add conventions for naming of exporter packages
  ([#629](https://github.com/open-telemetry/opentelemetry-specification/pull/629))
- Add semantic conventions for container id
  ([#673](https://github.com/open-telemetry/opentelemetry-specification/pull/673))
- Add semantic conventions for HTTP content length
  ([#641](https://github.com/open-telemetry/opentelemetry-specification/pull/641))
- Add semantic conventions for process resource
  ([#635](https://github.com/open-telemetry/opentelemetry-specification/pull/635))
- Add peer.service to provide a user-configured name for a remote service
  ([#652](https://github.com/open-telemetry/opentelemetry-specification/pull/652))

Updates:

- Improve root Span description
  ([#645](https://github.com/open-telemetry/opentelemetry-specification/pull/645))
- Extend semantic conventions for RPC and allow non-gRPC calls
  ([#604](https://github.com/open-telemetry/opentelemetry-specification/pull/604))
- Revise and extend semantic conventions for databases
  ([#575](https://github.com/open-telemetry/opentelemetry-specification/pull/575))
- Clarify Tracer vs TracerProvider in tracing API and SDK spec.
  ([#619](https://github.com/open-telemetry/opentelemetry-specification/pull/619))
  Most importantly:
  * Configuration should be stored not per Tracer but in the TracerProvider.
  * Active spans are not per Tracer.
- Do not set any value in Context upon failed extraction
  ([#671](https://github.com/open-telemetry/opentelemetry-specification/pull/671))
- Clarify semantic conventions around span start and end time
  ([#592](https://github.com/open-telemetry/opentelemetry-specification/pull/592))

## v0.5.0 (06-02-2020)

- Define Log Data Model.
- Remove SpanId from Sampler input.
- Clarify what it will mean for a vendor to "support OpenTelemetry".
- Clarify Tracers should reference an InstrumentationLibrary rather than a
  Resource.
- Replace ALWAYS_PARENT sampler with a composite ParentOrElse sampler.
- Incorporate old content on metrics calling conventions, label sets.
- Update api-metrics-user.md and api-metrics-meter.md with the latest metrics
  API.
- Normalize Instrumentation term for instrumentations.
- Change w3c correlation context to custom header.

## v0.4.0 (2020-05-12)

- [OTEP-83](https://github.com/open-telemetry/oteps/blob/main/text/0083-component.md)
  Introduce the notion of InstrumentationLibrary.
- [OTEP-88](https://github.com/open-telemetry/oteps/blob/main/text/metrics/0088-metric-instrument-optional-refinements.md)
  Metrics API instrument foundation.
- [OTEP-91](https://github.com/open-telemetry/oteps/blob/main/text/logs/0091-logs-vocabulary.md)
  Logs vocabulary.
- [OTEP-92](https://github.com/open-telemetry/oteps/blob/main/text/logs/0092-logs-vision.md)
  Logs Vision.
- [OTEP-90](https://github.com/open-telemetry/oteps/blob/main/text/metrics/0090-remove-labelset-from-metrics-api.md)
  Remove LabelSet from the metrics API.
- [OTEP-98](https://github.com/open-telemetry/oteps/blob/main/text/metrics/0098-metric-instruments-explained.md)
  Explain the metric instruments.
- [OTEP-99](https://github.com/open-telemetry/oteps/blob/main/text/0099-otlp-http.md)
  OTLP/HTTP: HTTP Transport Extension for OTLP.
- Define handling of null and empty attribute values.
- Rename Setter.put to Setter.set
- Add glossary for typically misused terms.
- Clarify that resources are immutable.
- Clarify that SpanContext.IsRemote is false on remote children.
- Move specifications into sub-directories per signal.
- Remove references to obsolete `peer.*` attributes.
- Span semantic conventions for for messaging systems.
- Span semantic conventions for function as a service.
- Remove the handling of retries from trace exporters.
- Remove Metrics' default keys.
- Add some clarifying language to the semantics of metric instrument naming.
- Allow injectors and extractors to be separate interfaces.
- Add an explanation on why Context Restore operation is needed.
- Document special Zipkin conversion cases.

## v0.3.0 (2020-02-21)

- [OTEP-0059](https://github.com/open-telemetry/oteps/blob/main/text/trace/0059-otlp-trace-data-format.md)
  Add OTLP Trace Data Format specification.
- [OTEP-0066](https://github.com/open-telemetry/oteps/blob/main/text/0066-separate-context-propagation.md)
  Separate Layer for Context Propagation.
- [OTEP-0070](https://github.com/open-telemetry/oteps/blob/main/text/metrics/0070-metric-bound-instrument.md)
  Rename metric instrument "Handles" to "Bound Instruments".
- [OTEP-0072](https://github.com/open-telemetry/oteps/blob/main/text/metrics/0072-metric-observer.md)
  Metric Observer instrument specification (refinement).
- [OTEP-0080](https://github.com/open-telemetry/oteps/blob/main/text/metrics/0080-remove-metric-gauge.md)
  Remove the Metric Gauge instrument, recommend use of other instruments.
- Update 0003-measure-metric-type to match current Specification.
- Update 0009-metric-handles to match current Specification.
- Clarify named tracers and meters.
- Remove SamplingHint from the Sampling OTEP (OTEP-0006).
- Remove component attribute.
- Allow non-string Resource label values.
- Allow array values for attributes.
- Add service version to Resource attributes.
- Add general, general identity, network and VM image attribute conventions.
- Add a section on transformation to Zipkin Spans.
- Add a section on SDK default configuration.
- Enhance semantic conventions for HTTP/RPC.
- Provide guidelines for low-cardinality span names.
- SDK Tracer: Replace TracerFactory with TracerProvider.
- Update Resource to be in the SDK.

## v0.2.0 (2019-10-22)

- [OTEP-0001](https://github.com/open-telemetry/oteps/blob/main/text/0001-telemetry-without-manual-instrumentation.md)
  Added Auto-Instrumentation.
- [OTEP-0002](https://github.com/open-telemetry/oteps/blob/main/text/trace/0002-remove-spandata.md):
  Removed SpanData interface in favor of Span Start and End options.
- [OTEP-0003](https://github.com/open-telemetry/oteps/blob/main/text/metrics/0003-measure-metric-type.md)
  Consolidatesd pre-aggregated and raw metrics APIs.
- [OTEP-0008](https://github.com/open-telemetry/oteps/blob/main/text/metrics/0008-metric-observer.md)
  Added Metrics Observers API.
- [OTEP-0009](https://github.com/open-telemetry/oteps/blob/main/text/metrics/0009-metric-handles.md)
  Added Metrics Handle API.
- [OTEP-0010](https://github.com/open-telemetry/oteps/blob/main/text/metrics/0010-cumulative-to-counter.md)
  Rename "Cumulative" to "Counter" in the Metrics API.
- [OTEP-006](https://github.com/open-telemetry/oteps/blob/main/text/trace/0006-sampling.md)
  Moved sampling from the API tp the SDK.
- [OTEP-0007](https://github.com/open-telemetry/oteps/blob/main/text/0007-no-out-of-band-reporting.md)
  Moved support for out-of-band telemetry from the API to the SDK.
- [OTEP-0016](https://github.com/open-telemetry/oteps/blob/main/text/0016-named-tracers.md)
  Added named providers for Tracers and Meters.
- Added design goals and requirements for a telemetry data exchange protocol.
- Added a Span Processor interface for intercepting span start and end
  invocations.
- Added a Span Exporter interface for processing batches of spans.
- Replaced DistributedContext.GetIterator with GetEntries.
- Added clarifications and adjustments to improve cross-language applicability.
- Added a specification for SDK configuration.

## v0.1.0 (2019-06-21)

- Added API proposal for the converged OpenTracing/OpenCensus project is
  complete.<|MERGE_RESOLUTION|>--- conflicted
+++ resolved
@@ -11,13 +11,10 @@
 
 ### Traces
 
-<<<<<<< HEAD
 - Clarify that the BatchSpanProcessor should export batches when the queue reaches the batch size
   ([#3024](https://github.com/open-telemetry/opentelemetry-specification/pull/3024))
-=======
 - Deprecate jaeger exporter, scheduled for spec removal in July 2023.
   [#2858](https://github.com/open-telemetry/opentelemetry-specification/pull/2858)
->>>>>>> 52a35899
 
 ### Metrics
 
