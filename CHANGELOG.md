--- conflicted
+++ resolved
@@ -46,12 +46,8 @@
 
 ### Metrics
 
-<<<<<<< HEAD
 - Add unit to View's Instrument selection criteria.
   ([#3184](https://github.com/open-telemetry/opentelemetry-specification/pull/3184))
-=======
-- No changes.
->>>>>>> f39c662f
 
 ### Logs
 
