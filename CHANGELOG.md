# Changelog

Please update changelog as part of any significant pull request. Place short
description of your change into "Unreleased" section. As part of release process
content of "Unreleased" section content will generate release notes for the
release.

## Unreleased

### Context

### Traces

### Metrics

### Logs

- Define BatchLogRecordProcessor default configuration values.
  ([#3002](https://github.com/open-telemetry/opentelemetry-specification/pull/3002))

### Resource

### Semantic Conventions

<<<<<<< HEAD
- Add Connect RPC specific conventions (#3116).
=======
- Enable semantic convention tooling for metrics in spec
  ([#3119](https://github.com/open-telemetry/opentelemetry-specification/pull/3119))
- Rename google openshift platform attribute from `google_cloud_openshift` to `gcp_openshift`
  to match the existing `cloud.provider` prefix.
  [#3095](https://github.com/open-telemetry/opentelemetry-specification/pull/3095)
>>>>>>> 0c5bfa99

### Compatibility

- Fix Prometheus histogram metric suffixes. Bucket series end in `_bucket`
  ([#3018](https://github.com/open-telemetry/opentelemetry-specification/pull/3018)).

### OpenTelemetry Protocol

### SDK Configuration

### Telemetry Schemas

### Common

## v1.17.0 (2023-01-17)

- Add Cloud Spanner and Microsoft SQL Server Compact to db.system semantic conventions.
  [#3105](https://github.com/open-telemetry/opentelemetry-specification/pull/3105)

### Context

- No changes.

### Traces

- Clarify that the BatchSpanProcessor should export batches when the queue reaches the batch size
  ([#3024](https://github.com/open-telemetry/opentelemetry-specification/pull/3024))
- Deprecate jaeger exporter, scheduled for spec removal in July 2023.
  [#2858](https://github.com/open-telemetry/opentelemetry-specification/pull/2858)

### Metrics

- Rename built-in ExemplarFilters to AlwaysOn, AlwaysOff and TraceBased.
  ([#2919](https://github.com/open-telemetry/opentelemetry-specification/pull/2919))
- Add `MaxScale` config option to Exponential Bucket Histogram Aggregation.
  ([#3017](https://github.com/open-telemetry/opentelemetry-specification/pull/3017))
- Rename exponential bucket histogram aggregation to base 2 exponential histogram
  aggregation. Rename "OTEL_EXPORTER_OTLP_METRICS_DEFAULT_HISTOGRAM_AGGREGATION"
  value from "exponential_bucket_histogram" to
  "base2_exponential_bucket_histogram". Mark exponential histogram data model and
  base2 exponential histogram aggregation as stable.
  ([#3041](https://github.com/open-telemetry/opentelemetry-specification/pull/3041))

### Logs

- Clarify usage of log body for structured logs
  ([#3023](https://github.com/open-telemetry/opentelemetry-specification/pull/3023))

### Resource

- No changes.

### Semantic Conventions

- Clarify common HTTP attributes apply to both clients and servers
  ([#3044](https://github.com/open-telemetry/opentelemetry-specification/pull/3044))
- Add `code.lineno` source code attribute
  ([#3029](https://github.com/open-telemetry/opentelemetry-specification/pull/3029))
- Add ClickHouse to db.system semantic conventions
  ([#3011](https://github.com/open-telemetry/opentelemetry-specification/pull/3011))
- Refactor messaging attributes and per-message attributes in batching scenarios.
  ([#2957](https://github.com/open-telemetry/opentelemetry-specification/pull/2957)).
  BREAKING: rename `messaging.consumer_id` to `messaging.consumer.id`,
  `messaging.destination` to `messaging.destination.name`,
  `messaging.temp_destination` to `messaging.destination.temporary`,
  `messaging.destination_kind` to `messaging.destination.kind`,
  `messaging.message_id` to `messaging.message.id`,
  `messaging.protocol` to `net.app.protocol.name`,
  `messaging.protocol_version`, `net.app.protocol.version`,
  `messaging.conversation_id` to `messaging.message.conversation_id`,
  `messaging.message_payload_size_bytes` to `messaging.message.payload_size_bytes`,
  `messaging.message_payload_compressed_size_bytes` to `messaging.message.payload_compressed_size_bytes`,
  `messaging.rabbitmq.routing_key`: `messaging.rabbitmq.destination.routing_key`,
  `messaging.kafka.message_key` to `messaging.kafka.message.key`,
  `messaging.kafka.consumer_group` to `messaging.kafka.consumer.group`,
  `messaging.kafka.partition` to `messaging.kafka.destination.partition`,
  `messaging.kafka.tombstone` to `messaging.kafka.message.tombstone`,
  `messaging.rocketmq.message_type` to `messaging.rocketmq.message.type`,
  `messaging.rocketmq.message_tag` to `messaging.rocketmq.message.tag`,
  `messaging.rocketmq.message_keys` to `messaging.rocketmq.message.keys`;
  Removed `messaging.url`;
  Renamed `send` operation to `publish`;
  Split `destination` and `source` namespaces and clarify per-message attributes in batching scenarios.

### Compatibility

- Add Tracer.Close() to the OpenTracing Shim layer.
- Add OpenCensus migration guide and add BinaryPropagation as an option to gRPC
  instrumentation for OpenCensus compatibility
  ([#3015](https://github.com/open-telemetry/opentelemetry-specification/pull/3015)).
- Add condition with sum and count for Prometheus summaries
([3059](https://github.com/open-telemetry/opentelemetry-specification/pull/3059))

### OpenTelemetry Protocol

- Add table for OTLP/HTTP response code and client retry recommendation
  ([#3028](https://github.com/open-telemetry/opentelemetry-specification/pull/3028))
- Remove spaces from example exporter User-Agent header to conform to RFC7231 & RFC7230.
  [#3052](https://github.com/open-telemetry/opentelemetry-specification/pull/3052)

### SDK Configuration

- Rename knowns values for "OTEL_METRICS_EXEMPLAR_FILTER" to "always_on",
  "always_off" and "trace_based".
  ([#2919](https://github.com/open-telemetry/opentelemetry-specification/pull/2919))

### Telemetry Schemas

- No changes.

### Common

- No changes.

## v1.16.0 (2022-12-08)

### Context

- No changes.

### Traces

- No changes.

### Metrics

- Define Experimental MetricProducer as a third-party provider of metric data to MetricReaders.
  ([#2951](https://github.com/open-telemetry/opentelemetry-specification/pull/2951))
- Add OTLP exporter temporality preference named "LowMemory" which
  configures Synchronous Counter and Histogram instruments to use
  Delta aggregation temporality, which allows them to shed memory
  following a cardinality explosion, thus use less memory.
  ([#2961](https://github.com/open-telemetry/opentelemetry-specification/pull/2961))

### Logs

- Clarification on what an Event is, and what the event.domain and event.name attributes represent
  ([#2848](https://github.com/open-telemetry/opentelemetry-specification/pull/2848))
- Move `event.domain` from InstrumentationScope attributes to LogRecord
  attributes.
  ([#2940](https://github.com/open-telemetry/opentelemetry-specification/pull/2940))
- Split out Event API from Log API
  ([#2941](https://github.com/open-telemetry/opentelemetry-specification/pull/2941))
- Clarify data modification in `LogRecordProcessor`.
  ([#2969](https://github.com/open-telemetry/opentelemetry-specification/pull/2969))
- Make sure it is very clear we are not building a Logging API.
  ([#2966](https://github.com/open-telemetry/opentelemetry-specification/pull/2966))

### Resource

- Extend Cloud Platform Enum with OpenShift entry for all supported cloud providers.
  ([#2985](https://github.com/open-telemetry/opentelemetry-specification/pull/2985))

### Semantic Conventions

- Add `process.runtime.jvm.gc.duration` metric to semantic conventions.
  ([#2903](https://github.com/open-telemetry/opentelemetry-specification/pull/2903))
- Make http.status_code metric attribute an int.
  ([#2943](https://github.com/open-telemetry/opentelemetry-specification/pull/2943))
- Add IBM Cloud as a cloud provider.
  ([#2965](https://github.com/open-telemetry/opentelemetry-specification/pull/2965))
- Add semantic conventions for Feature Flags
  ([#2529](https://github.com/open-telemetry/opentelemetry-specification/pull/2529))
- Rename `rpc.request.metadata.<key>` and `rpc.response.metadata.<key>` to
  `rpc.grpc.request.metadata.<key>` and `rpc.grpc.response.metadata.<key>`
  ([#2981](https://github.com/open-telemetry/opentelemetry-specification/pull/2981))
- List the machine-id as potential source for a unique host.id
  ([#2978](https://github.com/open-telemetry/opentelemetry-specification/pull/2978))
- Add `messaging.kafka.message.offset` attribute.
  ([#2982](https://github.com/open-telemetry/opentelemetry-specification/pull/2982))
- Update hardware metrics to use `direction` as per general semantic conventions
  ([#2942](https://github.com/open-telemetry/opentelemetry-specification/pull/2942))

### Compatibility

- Add OpenCensus metric bridge specification.
  ([#2979](https://github.com/open-telemetry/opentelemetry-specification/pull/2979))

### OpenTelemetry Protocol

- No changes.

### SDK Configuration

- Specify handling of invalid numeric environment variables
  ([#2963](https://github.com/open-telemetry/opentelemetry-specification/pull/2963))
- Add log-specific attribute limit configuration and clarify that general
  attribute limit configuration also apply to log records.
  ([#2861](https://github.com/open-telemetry/opentelemetry-specification/pull/2861))

### Telemetry Schemas

- No changes.

### Common

- No changes.

## v1.15.0 (2022-11-09)

### Context

- No changes.

### Traces

- Rename `http.retry_count` to `http.resend_count` and clarify its meaning.
  ([#2743](https://github.com/open-telemetry/opentelemetry-specification/pull/2743))

### Metrics

- Handle duplicate description comments during Prometheus conversion.
  ([#2890](https://github.com/open-telemetry/opentelemetry-specification/pull/2890))
- Allow to configure min/max recording in the exponential histogram aggregation.
  ([#2904](https://github.com/open-telemetry/opentelemetry-specification/pull/2904))
- Add table of instrument additive property
  ([#2906](https://github.com/open-telemetry/opentelemetry-specification/pull/2906))

### Logs

- Add `Context` as argument to `LogRecordProcessor#onEmit`.
  ([#2927](https://github.com/open-telemetry/opentelemetry-specification/pull/2927))

### Resource

- No changes.

### Semantic Conventions

- Change to messaging.kafka.max.lag from UpDownCounter to Gauge (and rename it)
  ([#2837](https://github.com/open-telemetry/opentelemetry-specification/pull/2837))
- Add daemon attribute to jvm threads metric
  ([#2828](https://github.com/open-telemetry/opentelemetry-specification/pull/2828))
- Add gRPC request and response metadata semantic conventions
  ([#2874](https://github.com/open-telemetry/opentelemetry-specification/pull/2874))
- Add `process.paging.faults` metric to semantic conventions
  ([#2827](https://github.com/open-telemetry/opentelemetry-specification/pull/2827))
- Define semantic conventions yaml for non-otlp conventions
  ([#2850](https://github.com/open-telemetry/opentelemetry-specification/pull/2850))
- Add more semantic convetion attributes of Apache RocketMQ
  ([#2881](https://github.com/open-telemetry/opentelemetry-specification/pull/2881))
- Add `process.runtime.jvm.memory.usage_after_last_gc` metric to semantic conventions.
  ([#2901](https://github.com/open-telemetry/opentelemetry-specification/pull/2901))

### Compatibility

- Specify how Prometheus exporters and receivers handle instrumentation scope.
  ([#2703](https://github.com/open-telemetry/opentelemetry-specification/pull/2703)).

### OpenTelemetry Protocol

- Clarify that lowerCamelCase field names MUST be used for OTLP/JSON
  ([#2829](https://github.com/open-telemetry/opentelemetry-specification/pull/2829))

### SDK Configuration

- No changes.

### Telemetry Schemas

- No changes.

### Common

- Clarify that Scope is defined at build time
  ([#2878](https://github.com/open-telemetry/opentelemetry-specification/pull/2878))

## v1.14.0 (2022-10-04)

### Context

- No changes.

### Traces

- No changes.

### Metrics

- Changed the default buckets for Explicit Bucket Histogram to better match the
  official Prometheus clients.
  ([#2770](https://github.com/open-telemetry/opentelemetry-specification/pull/2770)).
- Fix OpenMetrics valid label keys, and specify prometheus conversion for metric name.
  ([#2788](https://github.com/open-telemetry/opentelemetry-specification/pull/2788))

### Logs

- Add environment variables for configuring the `BatchLogRecordProcessor`.
  ([#2785](https://github.com/open-telemetry/opentelemetry-specification/pull/2785))
- Fix inconsistencies in log README
  ([#2800](https://github.com/open-telemetry/opentelemetry-specification/pull/2800)).

### Resource

- Add `browser.mobile` and `browser.language` resource attributes
  ([#2761](https://github.com/open-telemetry/opentelemetry-specification/pull/2761))

### Semantic Conventions

- Add `process.context_switches`, and `process.open_file_descriptors`, to the
  metrics semantic conventions
  ([#2706](https://github.com/open-telemetry/opentelemetry-specification/pull/2706))
- Add exceptions to the logs semantic conventions
  ([#2819](https://github.com/open-telemetry/opentelemetry-specification/pull/2819))
- Make context propagation requirements explicit for messaging semantic conventions
  ([#2750](https://github.com/open-telemetry/opentelemetry-specification/pull/2750)).
- Update http metrics to use `http.route` instead of `http.target` for servers,
  drop `http.url` for clients
  ([#2818](https://github.com/open-telemetry/opentelemetry-specification/pull/2818)).

### Compatibility

- No changes.

### OpenTelemetry Protocol

- Add user agent to OTLP exporter specification
  ([#2684](https://github.com/open-telemetry/opentelemetry-specification/pull/2684))
- Prohibit usage of enum value name strings in OTLP/JSON
  ([#2758](https://github.com/open-telemetry/opentelemetry-specification/pull/2758))
- Clarify that unknown fields must be ignored when receiving OTLP/JSON
  ([#2816](https://github.com/open-telemetry/opentelemetry-specification/pull/2816))
- Add OTLP exporter user agent to the spec compliance matrix
  ([#2842](https://github.com/open-telemetry/opentelemetry-specification/pull/2842)).

### SDK Configuration

- Add the OTEL_SDK_DISABLED environment variable to the SDK configuration.
  ([2679](https://github.com/open-telemetry/opentelemetry-specification/pull/2679))
- Add the definition of a Boolean environment variable
  ([#2755](https://github.com/open-telemetry/opentelemetry-specification/pull/2755)).

### Telemetry Schemas

- No changes.

### Common

- No changes.

## v1.13.0 (2022-09-19)

### Context

- No changes.

### Traces

- Clarify the return of `Export(batch)` in the Batch Span Processor and exporter concurrency
  ([#2452](https://github.com/open-telemetry/opentelemetry-specification/pull/2452))
- Clarify that Context should not be mutable when setting a span
  ([#2637](https://github.com/open-telemetry/opentelemetry-specification/pull/2637))
- Clarify that `ForceFlush` is a required method on `SpanExporter` interface
  ([#2654](https://github.com/open-telemetry/opentelemetry-specification/pull/2654))

### Metrics

- Add experimental `OTEL_EXPORTER_OTLP_DEFAULT_HISTOGRAM_AGGREGATION` variable for
  configuring default histogram aggregation of OTLP metric exporter
  ([#2619](https://github.com/open-telemetry/opentelemetry-specification/pull/2619))
- Clarify async instrument callback identity
  ([#2538](https://github.com/open-telemetry/opentelemetry-specification/pull/2538))
- Prometheus export: Only monotonic sum are counters (with `_total`)
  ([#2644](https://github.com/open-telemetry/opentelemetry-specification/pull/2644))
- [OM/OTLP] Use `_created` for StartTimeUnixNano and vice-versa
  ([#2645](https://github.com/open-telemetry/opentelemetry-specification/pull/2645))
- Prometheus compatibility: use target_info metric instead of "target" info MF
  ([#2701](https://github.com/open-telemetry/opentelemetry-specification/pull/2701))
- Add optional Zero Threshold for Exponential Histograms to the metrics data model
  ([#2665](https://github.com/open-telemetry/opentelemetry-specification/pull/2665))
- Change the inclusivity of exponential histogram bounds
  ([#2633](https://github.com/open-telemetry/opentelemetry-specification/pull/2633))
- Add `process.threads` host metric semantic convention.
  ([#2705](https://github.com/open-telemetry/opentelemetry-specification/pull/2705)).

### Logs

- Update log SDK to allow log processors to mutate log records
  ([#2681](https://github.com/open-telemetry/opentelemetry-specification/pull/2681)).
- Add experimental Events and Logs API specification
  ([#2676](https://github.com/open-telemetry/opentelemetry-specification/pull/2676))
- Align log SDK and API component naming
  ([#2768](https://github.com/open-telemetry/opentelemetry-specification/pull/2768)).
- Add the signal-specific OTEL_EXPORTER_OTLP_LOGS_* environment variables
  ([#2782](https://github.com/open-telemetry/opentelemetry-specification/pull/2782)).

### Resource

- Update the version of the W3C Baggage specification used for `OTEL_RESOURCE_ATTRIBUTES`
  ([#2670](https://github.com/open-telemetry/opentelemetry-specification/pull/2670))

### Semantic Conventions

- Add `net.app.protocol.*` attributes
  ([#2602](https://github.com/open-telemetry/opentelemetry-specification/pull/2602))
- Add network metrics to process semantic conventions
  ([#2556](https://github.com/open-telemetry/opentelemetry-specification/pull/2556))
- Adopt attribute requirement levels in semantic conventions
  ([#2594](https://github.com/open-telemetry/opentelemetry-specification/pull/2594))
- Add semantic conventions for GraphQL
  ([#2456](https://github.com/open-telemetry/opentelemetry-specification/pull/2456))
- Change `cloudevents.event_spec_version` and `cloudevents.event_type` level from `required` to `recommended`
  ([#2618](https://github.com/open-telemetry/opentelemetry-specification/pull/2618))
- Change `faas.document.time` and `faas.time` level from `required` to `recommended`
  ([#2627](https://github.com/open-telemetry/opentelemetry-specification/pull/2627))
- Add `rpc.grpc.status_code` to RPC metric semantic conventions
  ([#2604](https://github.com/open-telemetry/opentelemetry-specification/pull/2604))
- Add `http.*.*.size` metric semantic conventions for tracking size of requests
  / responses for http servers / clients
  ([#2588](https://github.com/open-telemetry/opentelemetry-specification/pull/2588))
- BREAKING: rename `net.peer.ip` to `net.sock.peer.addr`, `net.host.ip` to `net.sock.host.addr`,
  `net.peer.name` to `net.sock.peer.name` for socket-level instrumentation.
  Define socket-level attributes and clarify logical peer and host attributes meaning
  ([#2594](https://github.com/open-telemetry/opentelemetry-specification/pull/2594))
- Add semantic conventions for JVM buffer pool usage
  ([#2650](https://github.com/open-telemetry/opentelemetry-specification/pull/2650))
- Improve the definition of `state` attribute for metric `system.network.connections`
  ([#2663](https://github.com/open-telemetry/opentelemetry-specification/pull/2663))
- Add `process.parent_pid` attribute for use in reporting parent process id (PID)
  ([#2691](https://github.com/open-telemetry/opentelemetry-specification/pull/2691))
- Add OpenSearch to db.system semantic conventions
  ([#2718](https://github.com/open-telemetry/opentelemetry-specification/pull/2718))
- Clarify when "count" is used instead of pluralization
  ([#2613](https://github.com/open-telemetry/opentelemetry-specification/pull/2613))
- Add the convention 'type' to the YAML definitions for all existing semantic conventions
  ([#2693](https://github.com/open-telemetry/opentelemetry-specification/pull/2693))
- Remove alternative attribute sets from HTTP semantic conventions
  ([#2469](https://github.com/open-telemetry/opentelemetry-specification/pull/2469))

### Compatibility

- No changes.

### OpenTelemetry Protocol

- Add support for partial success in an OTLP export response
  ([#2696](https://github.com/open-telemetry/opentelemetry-specification/pull/2696))

### SDK Configuration

- Mark `OTEL_METRIC_EXPORT_INTERVAL`, `OTEL_METRIC_EXPORT_TIMEOUT`
  environment variables as Stable
  ([#2658](https://github.com/open-telemetry/opentelemetry-specification/pull/2658))

### Telemetry Schemas

- Introduce "split" metric schema transformation
  ([#2653](https://github.com/open-telemetry/opentelemetry-specification/pull/2653))

### Common

- Introduce Instrumentation Scope Attributes
  ([#2579](https://github.com/open-telemetry/opentelemetry-specification/pull/2579))
  - Define Instrumentation Scope Attributes as non identifiers
    ([#2789](https://github.com/open-telemetry/opentelemetry-specification/pull/2789))

## v1.12.0 (2022-06-10)

### Context

- No changes.

### Traces

- No changes.

### Metrics

- Clarify that API support for multi-instrument callbacks is permitted.
  ([#2263](https://github.com/open-telemetry/opentelemetry-specification/pull/2263)).
- Clarify SDK behavior when view conflicts are present
  ([#2462](https://github.com/open-telemetry/opentelemetry-specification/pull/2462)).
- Clarify MetricReader.Collect result
  ([#2495](https://github.com/open-telemetry/opentelemetry-specification/pull/2495)).
- Specify optional support for an Exponential Histogram Aggregation.
  ([#2252](https://github.com/open-telemetry/opentelemetry-specification/pull/2252))
- Update Prometheus Sums for handling delta counter case
  ([#2570](https://github.com/open-telemetry/opentelemetry-specification/pull/2570)).
- Supplementary guidance for metrics additive property
  ([#2571](https://github.com/open-telemetry/opentelemetry-specification/pull/2571)).

### Logs

- OTLP Logs are now Stable
  ([#2565](https://github.com/open-telemetry/opentelemetry-specification/pull/2565))

### Resource

- No changes.

### Semantic Conventions

- Add semantic conventions for JVM CPU metrics
  ([#2292](https://github.com/open-telemetry/opentelemetry-specification/pull/2292))
- Add details for FaaS conventions for Azure Functions and allow FaaS/Cloud
  resources as span attributes on incoming FaaS spans
  ([#2502](https://github.com/open-telemetry/opentelemetry-specification/pull/2502))
- Define attribute requirement levels
  ([#2522](https://github.com/open-telemetry/opentelemetry-specification/pull/2522))
- Initial addition of Kafka metrics
  ([#2485](https://github.com/open-telemetry/opentelemetry-specification/pull/2485)).
- Add semantic conventions for Kafka consumer metrics
  ([#2536](https://github.com/open-telemetry/opentelemetry-specification/pull/2536))
- Add database connection pool metrics semantic conventions
  ([#2273](https://github.com/open-telemetry/opentelemetry-specification/pull/2273)).
- Specify how to obtain a Ruby thread's id
  ([#2508](https://github.com/open-telemetry/opentelemetry-specification/pull/2508)).
- Refactor jvm classes semantic conventions
  ([#2550](https://github.com/open-telemetry/opentelemetry-specification/pull/2550)).
- Add browser.* attributes
  ([#2353](https://github.com/open-telemetry/opentelemetry-specification/pull/2353)).
- Change JVM runtime metric `process.runtime.jvm.memory.max`
  to `process.runtime.jvm.memory.limit`
  ([#2605](https://github.com/open-telemetry/opentelemetry-specification/pull/2605)).
- Add semantic conventions for hardware metrics
  ([#2518](https://github.com/open-telemetry/opentelemetry-specification/pull/2518)).

### Compatibility

- No changes.

### OpenTelemetry Protocol

- No changes.

### SDK Configuration

- No changes.

### Telemetry Schemas

- No changes.

### Common

- Move non-otlp.md to common directory
  ([#2587](https://github.com/open-telemetry/opentelemetry-specification/pull/2587)).

## v1.11.0 (2022-05-04)

### Context

- No changes.

### Traces

- No changes.

### Metrics

- Clarify that API support for multi-instrument callbacks is permitted.
  ([#2263](https://github.com/open-telemetry/opentelemetry-specification/pull/2263)).
- Drop histogram aggregation, default to explicit bucket histogram
  ([#2429](https://github.com/open-telemetry/opentelemetry-specification/pull/2429))
- Clarify SDK behavior when view conflicts are present
  ([#2462](https://github.com/open-telemetry/opentelemetry-specification/pull/2462)).
- Add support for exemplars on OpenMetrics counters
  ([#2483](https://github.com/open-telemetry/opentelemetry-specification/pull/2483))
- Clarify MetricReader.Collect result
  ([#2495](https://github.com/open-telemetry/opentelemetry-specification/pull/2495)).
- Add database connection pool metrics semantic conventions
  ([#2273](https://github.com/open-telemetry/opentelemetry-specification/pull/2273)).

### Logs

- Update `com.google.*` to `gcp.*` in logs data model
  ([#2514](https://github.com/open-telemetry/opentelemetry-specification/pull/2514)).

### Resource

- No changes.

### Semantic Conventions

- Note added that `net.peer.name` SHOULD NOT be set if capturing it would require an
  extra reverse DNS lookup. And moved `net.peer.name` from common http attributes to
  just client http attributes.
  ([#2446](https://github.com/open-telemetry/opentelemetry-specification/pull/2446))
- Add `net.host.name` and `net.host.ip` conventions for rpc server spans.
  ([#2447](https://github.com/open-telemetry/opentelemetry-specification/pull/2447))
- Allow all metric conventions to be either synchronous or asynchronous.
  ([#2458](https://github.com/open-telemetry/opentelemetry-specification/pull/2458)
- Update JVM metrics with JMX Gatherer values
  ([#2478](https://github.com/open-telemetry/opentelemetry-specification/pull/2478))
- Add HTTP/3
  ([#2507](https://github.com/open-telemetry/opentelemetry-specification/pull/2507))
- Map SunOS to solaris for os.type resource attribute
  ([#2509](https://github.com/open-telemetry/opentelemetry-specification/pull/2509))

### Compatibility

- No changes.

### OpenTelemetry Protocol

- Clarify gRPC insecure option ([#2476](https://github.com/open-telemetry/opentelemetry-specification/pull/2476))
- Specify that OTLP/gRPC clients should retry on `RESOURCE_EXHAUSTED` code only if the server signals backpressure to indicate a possible recovery.
  ([#2480](https://github.com/open-telemetry/opentelemetry-specification/pull/2480))

### SDK Configuration

- No changes.

### Telemetry Schemas

- No changes.

### Common

- Define semantic conventions and instrumentation stability.
  ([#2180](https://github.com/open-telemetry/opentelemetry-specification/pull/2180))
- Loosen requirement for a major version bump
  ([#2510](https://github.com/open-telemetry/opentelemetry-specification/pull/2510)).

## v1.10.0 (2022-04-01)

### Context

- No changes.

### Traces

- Introduce the concept of Instrumentation Scope to replace/extend Instrumentation
  Library. The Tracer is now associated with Instrumentation Scope
  ([#2276](https://github.com/open-telemetry/opentelemetry-specification/pull/2276)).
- Add `OTEL_EXPORTER_JAEGER_PROTOCOL` environment variable to select the protocol
  used by the Jaeger exporter.
  ([#2341](https://github.com/open-telemetry/opentelemetry-specification/pull/2341))
- Add documentation REQUIREMENT for adding attributes at span creation.
  ([#2383](https://github.com/open-telemetry/opentelemetry-specification/pull/2383)).

### Metrics

- Initial Prometheus <-> OTLP datamodel specification
  ([#2266](https://github.com/open-telemetry/opentelemetry-specification/pull/2266))
- Introduce the concept of Instrumentation Scope to replace/extend Instrumentation
  Library. The Meter is now associated with Instrumentation Scope
  ([#2276](https://github.com/open-telemetry/opentelemetry-specification/pull/2276)).
- Specify the behavior of duplicate instrumentation registration in the API, specify
  duplicate conflicts in the data model, specify how the SDK is meant to report and
  assist the user when these conflicts arise.
  ([#2317](https://github.com/open-telemetry/opentelemetry-specification/pull/2317)).
- Clarify that expectations for user callback behavior are documentation REQUIREMENTs.
  ([#2361](https://github.com/open-telemetry/opentelemetry-specification/pull/2361)).
- Specify how to handle prometheus exemplar timestamp and attributes
  ([#2376](https://github.com/open-telemetry/opentelemetry-specification/pull/2376))
- Clarify that the periodic metric reader is the default metric reader to be
  paired with push metric exporters (OTLP, stdout, in-memory)
  ([#2379](https://github.com/open-telemetry/opentelemetry-specification/pull/2379)).
- Convert OpenMetrics Info and StateSet metrics to non-monotonic sums
  ([#2380](https://github.com/open-telemetry/opentelemetry-specification/pull/2380))
- Clarify that MetricReader has one-to-one mapping to MeterProvider.
  ([#2406](https://github.com/open-telemetry/opentelemetry-specification/pull/2406)).
- For prometheus metrics without sums, leave the sum unset
  ([#2413](https://github.com/open-telemetry/opentelemetry-specification/pull/2413))
- Specify default configuration for a periodic metric reader that is associated with
  the stdout metric exporter.
  ([#2415](https://github.com/open-telemetry/opentelemetry-specification/pull/2415)).
- Clarify the manner in which aggregation and temporality preferences
  are encoded via MetricReader parameters "on the basis of instrument
  kind".  Rename the environment variable
  `OTEL_EXPORTER_OTLP_METRICS_TEMPORALITY_PREFERENCE` used to set the
  preference to be used when auto-configuring an OTLP Exporter,
  defaults to CUMULATIVE, with DELTA an option that makes Counter,
  Asynchronous Counter, and Histogram instruments choose Delta
  temporality by default.
  ([#2404](https://github.com/open-telemetry/opentelemetry-specification/pull/2404)).
- Clarify that instruments are enabled by default, even when Views are configured.
  Require support for the match-all View expression having `name=*` to support
  disabling instruments by default.
  ([#2417](https://github.com/open-telemetry/opentelemetry-specification/pull/2417)).
- Mark Metrics SDK spec as Mixed, with most components moving to Stable, while
  Exemplar remaining Feature-freeze.
  ([#2304](https://github.com/open-telemetry/opentelemetry-specification/pull/2304))
- Clarify how metric metadata and type suffixes are handled
  ([#2440](https://github.com/open-telemetry/opentelemetry-specification/pull/2440))

### Logs

- Add draft logging library SDK specification
  ([#2328](https://github.com/open-telemetry/opentelemetry-specification/pull/2328))
- Add InstrumentationScope/Logger Name to log data model
  ([#2359](https://github.com/open-telemetry/opentelemetry-specification/pull/2359))
- Remove `flush` method on LogEmitter
  ([#2405](https://github.com/open-telemetry/opentelemetry-specification/pull/2405))
- Declare Log Data Model Stable
  ([#2387](https://github.com/open-telemetry/opentelemetry-specification/pull/2387))

### Resource

- No changes.

### Semantic Conventions

- Define span structure for HTTP retries and redirects.
  ([#2078](https://github.com/open-telemetry/opentelemetry-specification/pull/2078))
- Changed `rpc.system` to an enum (allowing custom values), and changed the
  `rpc.system` value for .NET WCF from `wcf` to `dotnet_wcf`.
  ([#2377](https://github.com/open-telemetry/opentelemetry-specification/pull/2377))
- Define JavaScript runtime semantic conventions.
  ([#2290](https://github.com/open-telemetry/opentelemetry-specification/pull/2290))
- Add semantic conventions for [CloudEvents](https://cloudevents.io).
  ([#1978](https://github.com/open-telemetry/opentelemetry-specification/pull/1978))
- Add `process.cpu.utilization` metric.
  ([#2436](https://github.com/open-telemetry/opentelemetry-specification/pull/2436))
- Add `rpc.system` value for Apache Dubbo.
  ([#2453](https://github.com/open-telemetry/opentelemetry-specification/pull/2453))

### Compatibility

- Mark the OpenTracing compatibility section as stable.
  ([#2327](https://github.com/open-telemetry/opentelemetry-specification/pull/2327))

### OpenTelemetry Protocol

- Add experimental JSON serialization format
  ([#2235](https://github.com/open-telemetry/opentelemetry-specification/pull/2235))
- Parameters for private key and its chain added
  ([#2370](https://github.com/open-telemetry/opentelemetry-specification/pull/2370))

### SDK Configuration

- No changes.

### Telemetry Schemas

- No changes.

### Common

- Describe how to convert non-string primitives for protocols which only support strings
  ([#2343](https://github.com/open-telemetry/opentelemetry-specification/pull/2343))
- Add "Mapping Arbitrary Data to OTLP AnyValue" document.
  ([#2385](https://github.com/open-telemetry/opentelemetry-specification/pull/2385))

## v1.9.0 (2022-02-10)

### Context

- No changes.

### Traces

- Clarify `StartSpan` returning the parent as a non-recording Span when no SDK
  is in use.
  ([#2121](https://github.com/open-telemetry/opentelemetry-specification/pull/2121))
- Align Jaeger remote sampler endpoint with OTLP endpoint.
  ([#2246](https://github.com/open-telemetry/opentelemetry-specification/pull/2246))
- Add JaegerRemoteSampler spec.
  ([#2222](https://github.com/open-telemetry/opentelemetry-specification/pull/2222))
- Add support for probability sampling in the OpenTelemetry `tracestate` entry and
  add optional specification for consistent probability sampling.
  ([#2047](https://github.com/open-telemetry/opentelemetry-specification/pull/2047))
- Change description and default value of `OTEL_EXPORTER_JAEGER_ENDPOINT` environment
  variable to point to the correct HTTP port and correct description of
  `OTEL_TRACES_EXPORTER`.
  ([#2333](https://github.com/open-telemetry/opentelemetry-specification/pull/2333))

### Metrics

- Rename None aggregation to Drop.
  ([#2101](https://github.com/open-telemetry/opentelemetry-specification/pull/2101))
- Add details to the Prometheus Exporter requirements.
  ([#2124](https://github.com/open-telemetry/opentelemetry-specification/pull/2124))
- Consolidate the aggregation/aggregator term.
  ([#2153](https://github.com/open-telemetry/opentelemetry-specification/pull/2153))
- Remove the concept of supported temporality, keep preferred.
  ([#2154](https://github.com/open-telemetry/opentelemetry-specification/pull/2154))
- Rename extra dimensions to extra attributes.
  ([#2162](https://github.com/open-telemetry/opentelemetry-specification/pull/2162))
- Mark In-memory, OTLP and Stdout exporter specs as Stable.
  ([#2175](https://github.com/open-telemetry/opentelemetry-specification/pull/2175))
- Remove usage of baggage in View from initial SDK specification.
  ([#2215](https://github.com/open-telemetry/opentelemetry-specification/pull/2215))
- Add to the supplemental guidelines for metric SDK authors text about implementing
  attribute-removal Views for asynchronous instruments.
  ([#2208](https://github.com/open-telemetry/opentelemetry-specification/pull/2208))
- Clarify integer count instrument units.
  ([#2210](https://github.com/open-telemetry/opentelemetry-specification/pull/2210))
- Use UCUM units in Metrics Semantic Conventions.
  ([#2199](https://github.com/open-telemetry/opentelemetry-specification/pull/2199))
- Add semantic conventions for process metrics.
  [#2032](https://github.com/open-telemetry/opentelemetry-specification/pull/2061)
- Changed default Prometheus Exporter host from `0.0.0.0` to `localhost`.
  ([#2282](https://github.com/open-telemetry/opentelemetry-specification/pull/2282))
- Clarified wildcard and predicate support in metrics SDK View API.
  ([#2325](https://github.com/open-telemetry/opentelemetry-specification/pull/2325))
- Changed the Exemplar wording, exemplar should be turned off by default.
  ([#2414](https://github.com/open-telemetry/opentelemetry-specification/pull/2414))

### Logs

- Fix attributes names in Google Cloud Logging mapping.
  ([#2093](https://github.com/open-telemetry/opentelemetry-specification/pull/2093))
- Add OTEL_LOGS_EXPORTER environment variable.
  ([#2196](https://github.com/open-telemetry/opentelemetry-specification/pull/2196))
- Added ObservedTimestamp to the Log Data Model.
  ([#2184](https://github.com/open-telemetry/opentelemetry-specification/pull/2184))
- Change mapping for log_name of Google Cloud Logging.
  ([#2092](https://github.com/open-telemetry/opentelemetry-specification/pull/2092))
- Drop Log name.
  field ([#2271](https://github.com/open-telemetry/opentelemetry-specification/pull/2271))

### Resource

- No changes.

### Semantic Conventions

- Align runtime metric and resource namespaces
  ([#2112](https://github.com/open-telemetry/opentelemetry-specification/pull/2112))
- Prohibit usage of retired names in semantic conventions.
  ([#2191](https://github.com/open-telemetry/opentelemetry-specification/pull/2191))
- Add `device.manufacturer` to describe mobile device manufacturers.
  ([2100](https://github.com/open-telemetry/opentelemetry-specification/pull/2100))
- Change golang namespace to 'go', rather than 'gc'
  ([#2262](https://github.com/open-telemetry/opentelemetry-specification/pull/2262))
- Add JVM memory runtime semantic
  conventions. ([#2272](https://github.com/open-telemetry/opentelemetry-specification/pull/2272))
- Add opentracing.ref_type semantic convention.
  ([#2297](https://github.com/open-telemetry/opentelemetry-specification/pull/2297))

### Compatibility

- Simplify Baggage handling in the OpenTracing Shim layer.
  ([#2194](https://github.com/open-telemetry/opentelemetry-specification/pull/2194))
- State that ONLY error mapping can happen in the OpenTracing Shim layer.
  ([#2148](https://github.com/open-telemetry/opentelemetry-specification/pull/2148))
- Define the instrumentation library name for the OpenTracing Shim.
  ([#2227](https://github.com/open-telemetry/opentelemetry-specification/pull/2227))
- Add a Start Span section to the OpenTracing Shim.
  ([#2228](https://github.com/open-telemetry/opentelemetry-specification/pull/2228))

### OpenTelemetry Protocol

- Rename `OTEL_EXPORTER_OTLP_SPAN_INSECURE` to `OTEL_EXPORTER_OTLP_TRACES_INSECURE` and
  `OTEL_EXPORTER_OTLP_METRIC_INSECURE` to `OTEL_EXPORTER_OTLP_METRICS_INSECURE`
  so they match the naming of all other OTLP environment variables.
  ([#2240](https://github.com/open-telemetry/opentelemetry-specification/pull/2240))

### SDK Configuration

- No changes.

### Telemetry Schemas

- No changes.

## v1.8.0 (2021-11-12)

### Context

- Add a section for OTel specific values in TraceState.
  ([#1852](https://github.com/open-telemetry/opentelemetry-specification/pull/1852))
- Add `none` as a possible value for `OTEL_PROPAGATORS` to disable context
  propagation.
  ([#2052](https://github.com/open-telemetry/opentelemetry-specification/pull/2052))

### Traces

- No changes.

### Metrics

- Add optional min / max fields to histogram data model.
  ([#1915](https://github.com/open-telemetry/opentelemetry-specification/pull/1915),
  [#1983](https://github.com/open-telemetry/opentelemetry-specification/pull/1983))
- Add exponential histogram to the metrics data model.
  ([#1935](https://github.com/open-telemetry/opentelemetry-specification/pull/1935))
- Add clarifications on how to handle numerical limits.
  ([#2007](https://github.com/open-telemetry/opentelemetry-specification/pull/2007))
- Add environment variables for Periodic exporting MetricReader.
  ([#2038](https://github.com/open-telemetry/opentelemetry-specification/pull/2038))
- Specify that the SDK must support exporters to access meter information.
  ([#2040](https://github.com/open-telemetry/opentelemetry-specification/pull/2040))
- Add clarifications on how to determine aggregation temporality.
  ([#2013](https://github.com/open-telemetry/opentelemetry-specification/pull/2013),
  [#2032](https://github.com/open-telemetry/opentelemetry-specification/pull/2032))
- Mark Metrics API spec as Stable.
  ([#2104](https://github.com/open-telemetry/opentelemetry-specification/pull/2104))
- Clarify, fix and expand documentation sections:
  ([#1966](https://github.com/open-telemetry/opentelemetry-specification/pull/1966)),
  ([#1981](https://github.com/open-telemetry/opentelemetry-specification/pull/1981)),
  ([#1995](https://github.com/open-telemetry/opentelemetry-specification/pull/1995)),
  ([#2002](https://github.com/open-telemetry/opentelemetry-specification/pull/2002)),
  ([#2010](https://github.com/open-telemetry/opentelemetry-specification/pull/2010))

### Logs

- Fix Syslog severity number mapping in the example.
  ([#2091](https://github.com/open-telemetry/opentelemetry-specification/pull/2091))
- Add log.* attributes.
  ([#2022](https://github.com/open-telemetry/opentelemetry-specification/pull/2022))

### Resource

- No changes.

### Semantic Conventions

- Add `k8s.container.restart_count` Resource attribute.
  ([#1945](https://github.com/open-telemetry/opentelemetry-specification/pull/1945))
- Add "IBM z/Architecture" (`s390x`) to `host.arch`
  ([#2055](https://github.com/open-telemetry/opentelemetry-specification/pull/2055))
- BREAKING: Remove db.cassandra.keyspace and db.hbase.namespace, and clarify db.name
  ([#1973](https://github.com/open-telemetry/opentelemetry-specification/pull/1973))
- Add AWS App Runner as a cloud platform
  ([#2004](https://github.com/open-telemetry/opentelemetry-specification/pull/2004))
- Add Tencent Cloud as a cloud provider.
  ([#2006](https://github.com/open-telemetry/opentelemetry-specification/pull/2006))
- Don't set Span.Status for 4xx http status codes for SERVER spans.
  ([#1998](https://github.com/open-telemetry/opentelemetry-specification/pull/1998))
- Add attributes for Apache RocketMQ.
  ([#1904](https://github.com/open-telemetry/opentelemetry-specification/pull/1904))
- Define http tracing attributes provided at span creation time
  ([#1916](https://github.com/open-telemetry/opentelemetry-specification/pull/1916))
- Change meaning and discourage use of `faas.trigger` for FaaS clients (outgoing).
  ([#1921](https://github.com/open-telemetry/opentelemetry-specification/pull/1921))
- Clarify difference between container.name and k8s.container.name
  ([#1980](https://github.com/open-telemetry/opentelemetry-specification/pull/1980))

### Compatibility

- No changes.

### OpenTelemetry Protocol

- Clarify default for OTLP endpoint should, not must, be https
  ([#1997](https://github.com/open-telemetry/opentelemetry-specification/pull/1997))
- Specify the behavior of the OTLP endpoint variables for OTLP/HTTP more strictly
  ([#1975](https://github.com/open-telemetry/opentelemetry-specification/pull/1975),
  [#1985](https://github.com/open-telemetry/opentelemetry-specification/pull/1985))
- Make OTLP/HTTP the recommended default transport ([#1969](https://github.com/open-telemetry/opentelemetry-specification/pull/1969))

### SDK Configuration

- Unset and empty environment variables are equivalent.
  ([#2045](https://github.com/open-telemetry/opentelemetry-specification/pull/2045))

### Telemetry Schemas

Added telemetry schemas documents to the specification ([#2008](https://github.com/open-telemetry/opentelemetry-specification/pull/2008))

## v1.7.0 (2021-09-30)

### Context

- No changes.

### Traces

- Prefer global user defined limits over model-specific default values.
  ([#1893](https://github.com/open-telemetry/opentelemetry-specification/pull/1893))
- Generalize the "message" event to apply to all RPC systems not just gRPC
  ([#1914](https://github.com/open-telemetry/opentelemetry-specification/pull/1914))

### Metrics

- Added Experimental Metrics SDK specification.
  ([#1673](https://github.com/open-telemetry/opentelemetry-specification/pull/1673),
  [#1730](https://github.com/open-telemetry/opentelemetry-specification/pull/1730),
  [#1840](https://github.com/open-telemetry/opentelemetry-specification/pull/1840),
  [#1842](https://github.com/open-telemetry/opentelemetry-specification/pull/1842),
  [#1864](https://github.com/open-telemetry/opentelemetry-specification/pull/1864),
  [#1828](https://github.com/open-telemetry/opentelemetry-specification/pull/1828),
  [#1888](https://github.com/open-telemetry/opentelemetry-specification/pull/1888),
  [#1912](https://github.com/open-telemetry/opentelemetry-specification/pull/1912),
  [#1913](https://github.com/open-telemetry/opentelemetry-specification/pull/1913),
  [#1938](https://github.com/open-telemetry/opentelemetry-specification/pull/1938),
  [#1958](https://github.com/open-telemetry/opentelemetry-specification/pull/1958))
- Add FaaS metrics semantic conventions ([#1736](https://github.com/open-telemetry/opentelemetry-specification/pull/1736))
- Update env variable values to match other env variables
  ([#1965](https://github.com/open-telemetry/opentelemetry-specification/pull/1965))

### Logs

- No changes.

### Resource

- Exempt Resource from attribute limits.
  ([#1892](https://github.com/open-telemetry/opentelemetry-specification/pull/1892))

### Semantic Conventions

- BREAKING: Change enum member IDs to lowercase without spaces, not starting with numbers.
  Change values of `net.host.connection.subtype` to match.
  ([#1863](https://github.com/open-telemetry/opentelemetry-specification/pull/1863))
- Lambda instrumentations should check if X-Ray parent context is valid
  ([#1867](https://github.com/open-telemetry/opentelemetry-specification/pull/1867))
- Update YAML definitions for events
  ([#1843](https://github.com/open-telemetry/opentelemetry-specification/pull/1843)):
  - Mark exception as semconv type "event".
  - Add YAML definitions for grpc events.
- Add `messaging.consumer_id` to differentiate between message consumers.
  ([#1810](https://github.com/open-telemetry/opentelemetry-specification/pull/1810))
- Clarifications for `http.client_ip` and `http.host`.
  ([#1890](https://github.com/open-telemetry/opentelemetry-specification/pull/1890))
- Add HTTP request and response headers semantic conventions.
  ([#1898](https://github.com/open-telemetry/opentelemetry-specification/pull/1898))

### Compatibility

- No changes.

### OpenTelemetry Protocol

- Add environment variables for configuring the OTLP exporter protocol (`grpc`, `http/protobuf`, `http/json`) ([#1880](https://github.com/open-telemetry/opentelemetry-specification/pull/1880))
- Allow implementations to use their own default for OTLP compression, with `none` denotating no compression
  ([#1923](https://github.com/open-telemetry/opentelemetry-specification/pull/1923))
- Clarify OTLP server components MUST support none/gzip compression
  ([#1955](https://github.com/open-telemetry/opentelemetry-specification/pull/1955))
- Change OTLP/HTTP port from 4317 to 4318 ([#1970](https://github.com/open-telemetry/opentelemetry-specification/pull/1970))

### SDK Configuration

- Change default value for OTEL_EXPORTER_JAEGER_AGENT_PORT to 6831.
  ([#1812](https://github.com/open-telemetry/opentelemetry-specification/pull/1812))
- See also the changes for OTLP configuration listed under "OpenTelemetry Protocol" above.

## v1.6.0 (2021-08-06)

### Context

- No changes.

### Traces

- Add generalized attribute count and attribute value length limits and relevant
  environment variables.
  ([#1130](https://github.com/open-telemetry/opentelemetry-specification/pull/1130))
- Adding environment variables for event and link attribute limits. ([#1751](https://github.com/open-telemetry/opentelemetry-specification/pull/1751))
- Adding SDK configuration for Jaeger remote sampler ([#1791](https://github.com/open-telemetry/opentelemetry-specification/pull/1791))

### Metrics

- Metrics API specification Feature-freeze.
  ([#1833](https://github.com/open-telemetry/opentelemetry-specification/pull/1833))
- Remove MetricProcessor from the SDK spec (for now)
  ([#1840](https://github.com/open-telemetry/opentelemetry-specification/pull/1840))

### Logs

- No changes.

### Resource

- No changes.

### Semantic Conventions

- Add mobile-related network state: `net.host.connection.type`, `net.host.connection.subtype` & `net.host.carrier.*` [#1647](https://github.com/open-telemetry/opentelemetry-specification/issues/1647)
- Adding alibaba cloud as a cloud provider.
  ([#1831](https://github.com/open-telemetry/opentelemetry-specification/pull/1831))

### Compatibility

- No changes.

### OpenTelemetry Protocol

- Allow for OTLP/gRPC exporters to handle endpoint configuration without a scheme while still requiring them to support an endpoint configuration that includes a scheme of `http` or `https`. Reintroduce the insecure configuration option for OTLP/gRPC exporters. ([#1729](https://github.com/open-telemetry/opentelemetry-specification/pull/1729))
- Adding requirement to implement at least one of two transports: `grpc` or `http/protobuf`.
  ([#1790](https://github.com/open-telemetry/opentelemetry-specification/pull/1790/files))

### SDK Configuration

- No changes.

## v1.5.0 (2021-07-08)

### Context

- No changes.

### Traces

- Adding environment variables for event and link attribute limits.
  ([#1751](https://github.com/open-telemetry/opentelemetry-specification/pull/1751))
- Clarify some details about span kind and the meanings of the values.
  ([#1738](https://github.com/open-telemetry/opentelemetry-specification/pull/1738))
- Clarify meaning of the Certificate File option.
  ([#1803](https://github.com/open-telemetry/opentelemetry-specification/pull/1803))
- Adding environment variables for event and link attribute limits. ([#1751](https://github.com/open-telemetry/opentelemetry-specification/pull/1751))

### Metrics

- Clarify the limit on the instrument unit.
  ([#1762](https://github.com/open-telemetry/opentelemetry-specification/pull/1762))

### Logs

- Declare OTLP Logs Beta. ([#1741](https://github.com/open-telemetry/opentelemetry-specification/pull/1741))

### Resource

- No changes.

### Semantic Conventions

- Clean up FaaS semantic conventions, add `aws.lambda.invoked_arn`.
  ([#1781](https://github.com/open-telemetry/opentelemetry-specification/pull/1781))
- Remove `rpc.jsonrpc.method`, clarify that `rpc.method` should be used instead.
  ([#1748](https://github.com/open-telemetry/opentelemetry-specification/pull/1748))

### Compatibility

- No changes.

### OpenTelemetry Protocol

- No changes.

### SDK Configuration

- Allow selecting multiple exporters via `OTEL_TRACES_EXPORTER` and `OTEL_METRICS_EXPORTER`
  by using a comma-separated list. ([#1758](https://github.com/open-telemetry/opentelemetry-specification/pull/1758))

## v1.4.0 (2021-06-07)

### Context

- No changes.

### Traces

- Add schema_url support to `Tracer`. ([#1666](https://github.com/open-telemetry/opentelemetry-specification/pull/1666))
- Add Dropped Links Count to non-otlp exporters section ([#1697](https://github.com/open-telemetry/opentelemetry-specification/pull/1697))
- Add note about reporting dropped counts for attributes, events, links. ([#1699](https://github.com/open-telemetry/opentelemetry-specification/pull/1699))

### Metrics

- Add schema_url support to `Meter`. ([#1666](https://github.com/open-telemetry/opentelemetry-specification/pull/1666))
- Adds detail about when to use `StartTimeUnixNano` and handling of unknown start-time resets. ([#1646](https://github.com/open-telemetry/opentelemetry-specification/pull/1646))
- Expand `Gauge` metric description in the data model ([#1661](https://github.com/open-telemetry/opentelemetry-specification/pull/1661))
- Expand `Histogram` metric description in the data model ([#1664](https://github.com/open-telemetry/opentelemetry-specification/pull/1664))
- Added Experimental Metrics API specification.
  ([#1401](https://github.com/open-telemetry/opentelemetry-specification/pull/1401),
  [#1557](https://github.com/open-telemetry/opentelemetry-specification/pull/1557),
  [#1578](https://github.com/open-telemetry/opentelemetry-specification/pull/1578),
  [#1590](https://github.com/open-telemetry/opentelemetry-specification/pull/1590),
  [#1594](https://github.com/open-telemetry/opentelemetry-specification/pull/1594),
  [#1617](https://github.com/open-telemetry/opentelemetry-specification/pull/1617),
  [#1645](https://github.com/open-telemetry/opentelemetry-specification/pull/1645),
  [#1657](https://github.com/open-telemetry/opentelemetry-specification/pull/1657),
  [#1665](https://github.com/open-telemetry/opentelemetry-specification/pull/1665),
  [#1672](https://github.com/open-telemetry/opentelemetry-specification/pull/1672),
  [#1674](https://github.com/open-telemetry/opentelemetry-specification/pull/1674),
  [#1675](https://github.com/open-telemetry/opentelemetry-specification/pull/1675),
  [#1703](https://github.com/open-telemetry/opentelemetry-specification/pull/1703),
  [#1704](https://github.com/open-telemetry/opentelemetry-specification/pull/1704),
  [#1731](https://github.com/open-telemetry/opentelemetry-specification/pull/1731),
  [#1733](https://github.com/open-telemetry/opentelemetry-specification/pull/1733))
- Mark relevant portions of Metrics Data Model stable ([#1728](https://github.com/open-telemetry/opentelemetry-specification/pull/1728))

### Logs

- No changes.

### Resource

- Add schema_url support to `Resource`. ([#1692](https://github.com/open-telemetry/opentelemetry-specification/pull/1692))
- Clarify result of Resource merging and ResourceDetector aggregation in case of error. ([#1726](https://github.com/open-telemetry/opentelemetry-specification/pull/1726))

### Semantic Conventions

- Add JSON RPC specific conventions ([#1643](https://github.com/open-telemetry/opentelemetry-specification/pull/1643)).
- Add Memcached to Database specific conventions ([#1689](https://github.com/open-telemetry/opentelemetry-specification/pull/1689)).
- Add semantic convention attributes for the host device and added OS name and version ([#1596](https://github.com/open-telemetry/opentelemetry-specification/pull/1596)).
- Add CockroachDB to Database specific conventions ([#1725](https://github.com/open-telemetry/opentelemetry-specification/pull/1725)).

### Compatibility

- No changes.

### OpenTelemetry Protocol

- No changes.

### SDK Configuration

- Add `OTEL_SERVICE_NAME` environment variable. ([#1677](https://github.com/open-telemetry/opentelemetry-specification/pull/1677))

## v1.3.0 (2021-05-05)

### Context

- No changes.

### Traces

- `Get Tracer` should use an empty string if the specified `name` is null. ([#1654](https://github.com/open-telemetry/opentelemetry-specification/pull/1654))
- Clarify how to record dropped attribute count in non-OTLP formats. ([#1662](https://github.com/open-telemetry/opentelemetry-specification/pull/1662))

### Metrics

- Expand description of Event Model and Instruments. ([#1614](https://github.com/open-telemetry/opentelemetry-specification/pull/1614))
- Flesh out metric identity and single-write principle. ([#1574](https://github.com/open-telemetry/opentelemetry-specification/pull/1574))
- Expand `Sum` metric description in the data model and delta-to-cumulative handling. ([#1618](https://github.com/open-telemetry/opentelemetry-specification/pull/1618))
- Remove the "Func" name, use "Asynchronous" and "Observable". ([#1645](https://github.com/open-telemetry/opentelemetry-specification/pull/1645))
- Add details to UpDownCounter API. ([#1665](https://github.com/open-telemetry/opentelemetry-specification/pull/1665))
- Add details to Histogram API. ([#1657](https://github.com/open-telemetry/opentelemetry-specification/pull/1657))

### Logs

- Clarify "key/value pair list" vs "map" in Log Data Model. ([#1604](https://github.com/open-telemetry/opentelemetry-specification/pull/1604))

### Semantic Conventions

- Fix the inconsistent formatting of semantic convention enums. ([#1598](https://github.com/open-telemetry/opentelemetry-specification/pull/1598/))
- Add details for filling resource for AWS Lambda. ([#1610](https://github.com/open-telemetry/opentelemetry-specification/pull/1610))
- Add already specified `messaging.rabbitmq.routing_key` span attribute key to the respective YAML file. ([#1651](https://github.com/open-telemetry/opentelemetry-specification/pull/1651))
- Clarify usage of "otel." attribute namespace. ([#1640](https://github.com/open-telemetry/opentelemetry-specification/pull/1640))
- Add possibility to disable `db.statement` via instrumentation configuration. ([#1659](https://github.com/open-telemetry/opentelemetry-specification/pull/1659))

### Compatibility

- No changes.

### OpenTelemetry Protocol

- Fix incorrect table of transient errors. ([#1642](https://github.com/open-telemetry/opentelemetry-specification/pull/1642))
- Clarify that 64 bit integer numbers are decimal strings in OTLP/JSON. ([#1637](https://github.com/open-telemetry/opentelemetry-specification/pull/1637))

### SDK Configuration

- Add `OTEL_EXPORTER_JAEGER_TIMEOUT` environment variable. ([#1612](https://github.com/open-telemetry/opentelemetry-specification/pull/1612))
- Add `OTEL_EXPORTER_ZIPKIN_TIMEOUT` environment variable. ([#1636](https://github.com/open-telemetry/opentelemetry-specification/pull/1636))

## v1.2.0 (2021-04-14)

### Context

- Clarify composite `TextMapPropagator` method required and optional arguments. ([#1541](https://github.com/open-telemetry/opentelemetry-specification/pull/1541))
- Clarify B3 requirements and configuration. ([#1570](https://github.com/open-telemetry/opentelemetry-specification/pull/1570))

### Traces

- Add `ForceFlush` to `Span Exporter` interface ([#1467](https://github.com/open-telemetry/opentelemetry-specification/pull/1467))
- Clarify the description for the `TraceIdRatioBased` sampler needs to include the sampler's sampling ratio. ([#1536](https://github.com/open-telemetry/opentelemetry-specification/pull/1536))
- Define the fallback tracer name for invalid values.
  ([#1534](https://github.com/open-telemetry/opentelemetry-specification/pull/1534))
- Clarify non-blocking requirement from span API End. ([#1555](https://github.com/open-telemetry/opentelemetry-specification/pull/1555))
- Remove the Included Propagators section from trace API specification that was a duplicate of the Propagators Distribution of the context specification. ([#1556](https://github.com/open-telemetry/opentelemetry-specification/pull/1556))
- Remove the Baggage API propagator notes that conflict with the API Propagators Operations section and fix [#1526](https://github.com/open-telemetry/opentelemetry-specification/issues/1526). ([#1575](https://github.com/open-telemetry/opentelemetry-specification/pull/1575))

### Metrics

- Adds new metric data model specification ([#1512](https://github.com/open-telemetry/opentelemetry-specification/pull/1512))

### Semantic Conventions

- Add semantic conventions for AWS SDK operations and DynamoDB ([#1422](https://github.com/open-telemetry/opentelemetry-specification/pull/1422))
- Add details for filling semantic conventions for AWS Lambda ([#1442](https://github.com/open-telemetry/opentelemetry-specification/pull/1442))
- Update semantic conventions to distinguish between int and double ([#1550](https://github.com/open-telemetry/opentelemetry-specification/pull/1550))
- Add semantic convention for AWS ECS task revision ([#1581](https://github.com/open-telemetry/opentelemetry-specification/pull/1581))

### Compatibility

- Add initial OpenTracing compatibility section.
  ([#1101](https://github.com/open-telemetry/opentelemetry-specification/pull/1101))

## v1.1.0 (2021-03-11)

### Traces

- Implementations can ignore links with invalid SpanContext([#1492](https://github.com/open-telemetry/opentelemetry-specification/pull/1492))
- Add `none` as a possible value for OTEL_TRACES_EXPORTER to disable export
  ([#1439](https://github.com/open-telemetry/opentelemetry-specification/pull/1439))
- Add [`ForceFlush`](https://github.com/open-telemetry/opentelemetry-specification/blob/main/specification/trace/sdk.md#forceflush) to SDK's `TracerProvider` ([#1452](https://github.com/open-telemetry/opentelemetry-specification/pull/1452))

### Metrics

- Add `none` as a possible value for OTEL_METRICS_EXPORTER to disable export
  ([#1439](https://github.com/open-telemetry/opentelemetry-specification/pull/1439))

### Logs

### Semantic Conventions

- Add `elasticsearch` to `db.system` semantic conventions ([#1463](https://github.com/open-telemetry/opentelemetry-specification/pull/1463))
- Add `arch` to `host` semantic conventions ([#1483](https://github.com/open-telemetry/opentelemetry-specification/pull/1483))
- Add `runtime` to `container` semantic conventions ([#1482](https://github.com/open-telemetry/opentelemetry-specification/pull/1482))
- Rename `gcp_gke` to `gcp_kubernetes_engine` to have consistency with other
Google products under `cloud.infrastructure_service` ([#1496](https://github.com/open-telemetry/opentelemetry-specification/pull/1496))
- `http.url` MUST NOT contain credentials ([#1502](https://github.com/open-telemetry/opentelemetry-specification/pull/1502))
- Add `aws.eks.cluster.arn` to EKS specific semantic conventions ([#1484](https://github.com/open-telemetry/opentelemetry-specification/pull/1484))
- Rename `zone` to `availability_zone` in `cloud` semantic conventions ([#1495](https://github.com/open-telemetry/opentelemetry-specification/pull/1495))
- Rename `cloud.infrastructure_service` to `cloud.platform` ([#1530](https://github.com/open-telemetry/opentelemetry-specification/pull/1530))
- Add section describing that libraries and the collector should autogenerate
the semantic convention keys. ([#1515](https://github.com/open-telemetry/opentelemetry-specification/pull/1515))

## v1.0.1 (2021-02-11)

- Fix rebase issue for span limit default values ([#1429](https://github.com/open-telemetry/opentelemetry-specification/pull/1429))

## v1.0.0 (2021-02-10)

New:

- Add `cloud.infrastructure_service` resource attribute
  ([#1112](https://github.com/open-telemetry/opentelemetry-specification/pull/1112))
- Add `SpanLimits` as a configuration for the TracerProvider([#1416](https://github.com/open-telemetry/opentelemetry-specification/pull/1416))

Updates:

- Add `http.server.active_requests` to count in-flight HTTP requests
  ([#1378](https://github.com/open-telemetry/opentelemetry-specification/pull/1378))
- Update default limit for span attributes, events, links to 128([#1419](https://github.com/open-telemetry/opentelemetry-specification/pull/1419))
- Update OT Trace propagator environment variable to match latest name([#1406](https://github.com/open-telemetry/opentelemetry-specification/pull/1406))
- Remove Metrics SDK specification to avoid confusion, clarify that Metrics API
  specification is not recommended for client implementation
  ([#1401](https://github.com/open-telemetry/opentelemetry-specification/pull/1401))
- Rename OTEL_TRACE_SAMPLER and OTEL_TRACE_SAMPLER_ARG env variables to OTEL_TRACES_SAMPLER and OTEL_TRACES_SAMPLER_ARG
  ([#1382](https://github.com/open-telemetry/opentelemetry-specification/pull/1382))
- Mark some entries in compliance matrix as optional([#1359](https://github.com/open-telemetry/opentelemetry-specification/pull/1359))
  SDKs are free to provide support at their discretion.
- Rename signal-specific variables for `OTLP_EXPORTER_*` to `OTLP_EXPORTER_TRACES_*` and `OTLP_EXPORTER_METRICS_*`([#1362](https://github.com/open-telemetry/opentelemetry-specification/pull/1362))
- Versioning and stability guarantees for OpenTelemetry clients([#1291](https://github.com/open-telemetry/opentelemetry-specification/pull/1291))
- Additional Cassandra semantic attributes
  ([#1217](https://github.com/open-telemetry/opentelemetry-specification/pull/1217))
- OTEL_EXPORTER environment variable replaced with OTEL_TRACES_EXPORTER and
  OTEL_METRICS_EXPORTER which each accept only a single value, not a list.
  ([#1318](https://github.com/open-telemetry/opentelemetry-specification/pull/1318))
- `process.runtime.description` resource convention: Add `java.vm.name`
  ([#1242](https://github.com/open-telemetry/opentelemetry-specification/pull/1242))
- Refine span name guideline for SQL database spans
  ([#1219](https://github.com/open-telemetry/opentelemetry-specification/pull/1219))
- Add RPC semantic conventions for metrics
  ([#1162](https://github.com/open-telemetry/opentelemetry-specification/pull/1162))
- Clarify `Description` usage on `Status` API
  ([#1257](https://github.com/open-telemetry/opentelemetry-specification/pull/1257))
- Add/Update `Status` + `error` mapping for Jaeger & Zipkin Exporters
  ([#1257](https://github.com/open-telemetry/opentelemetry-specification/pull/1257))
- Resource's service.name MUST have a default value, service.instance.id is not
  required.
  ([#1269](https://github.com/open-telemetry/opentelemetry-specification/pull/1269))
  - Clarified in [#1294](https://github.com/open-telemetry/opentelemetry-specification/pull/1294)
- Add requirement that the SDK allow custom generation of Trace IDs and Span IDs
  ([#1006](https://github.com/open-telemetry/opentelemetry-specification/pull/1006))
- Add default ratio when TraceIdRatioSampler is specified by environment variable but
  no ratio is.
  ([#1322](https://github.com/open-telemetry/opentelemetry-specification/pull/1322))
- Require schemed endpoints for OTLP exporters
  ([1234](https://github.com/open-telemetry/opentelemetry-specification/pull/1234))
- Resource SDK: Reverse (suggested) order of Resource.Merge parameters, remove
  special case for empty strings
  ([#1345](https://github.com/open-telemetry/opentelemetry-specification/pull/1345))
- Resource attributes: lowerecased the allowed values of the `aws.ecs.launchtype`
  attribute
  ([#1339](https://github.com/open-telemetry/opentelemetry-specification/pull/1339))
- Trace Exporters: Fix TODOs in Jaeger exporter spec
  ([#1374](https://github.com/open-telemetry/opentelemetry-specification/pull/1374))
- Clarify that Jaeger/Zipkin exporters must rely on the default Resource to
  get service.name if none was specified.
  ([#1386](https://github.com/open-telemetry/opentelemetry-specification/pull/1386))
- Modify OTLP/Zipkin Exporter format variables for 1.0 (allowing further specification post 1.0)
  ([#1358](https://github.com/open-telemetry/opentelemetry-specification/pull/1358))
- Add `k8s.node` semantic conventions ([#1390](https://github.com/open-telemetry/opentelemetry-specification/pull/1390))
- Clarify stability for both OTLP/HTTP and signals in OTLP.
  ([#1400](https://github.com/open-telemetry/opentelemetry-specification/pull/1400/files))

## v0.7.0 (11-18-2020)

New:

- Document service name mapping for Jaeger exporters
  ([1222](https://github.com/open-telemetry/opentelemetry-specification/pull/1222))
- Change default OTLP port number
  ([#1221](https://github.com/open-telemetry/opentelemetry-specification/pull/1221))
- Add performance benchmark specification
  ([#748](https://github.com/open-telemetry/opentelemetry-specification/pull/748))
- Enforce that the Baggage API must be fully functional, even without an installed SDK.
  ([#1103](https://github.com/open-telemetry/opentelemetry-specification/pull/1103))
- Rename "Canonical status code" to "Status code"
  ([#1081](https://github.com/open-telemetry/opentelemetry-specification/pull/1081))
- Add Metadata for Baggage entries, and clarify W3C Baggage Propagator implementation
  ([#1066](https://github.com/open-telemetry/opentelemetry-specification/pull/1066))
- Change Status to be consistent with Link and Event
  ([#1067](https://github.com/open-telemetry/opentelemetry-specification/pull/1067))
- Clarify env variables in otlp exporter
  ([#975](https://github.com/open-telemetry/opentelemetry-specification/pull/975))
- Add Prometheus exporter environment variables
  ([#1021](https://github.com/open-telemetry/opentelemetry-specification/pull/1021))
- Default propagators in un-configured API must be no-op
  ([#930](https://github.com/open-telemetry/opentelemetry-specification/pull/930))
- Define resource mapping for Jaeger exporters
  ([#891](https://github.com/open-telemetry/opentelemetry-specification/pull/891))
- Add resource semantic conventions for operating systems
  ([#693](https://github.com/open-telemetry/opentelemetry-specification/pull/693))
- Add semantic convention for source code attributes
  ([#901](https://github.com/open-telemetry/opentelemetry-specification/pull/901))
- Add semantic conventions for outgoing Function as a Service (FaaS) invocations
  ([#862](https://github.com/open-telemetry/opentelemetry-specification/pull/862))
- Add resource semantic convention for deployment environment
  ([#606](https://github.com/open-telemetry/opentelemetry-specification/pull/606/))
- Refine semantic conventions for messaging systems and add specific attributes for Kafka
  ([#1027](https://github.com/open-telemetry/opentelemetry-specification/pull/1027))
- Clarification of the behavior of the Trace API, re: context propagation, in
  the absence of an installed SDK
- Add API and semantic conventions for recording exceptions as Span Events
  ([#697](https://github.com/open-telemetry/opentelemetry-specification/pull/697))
  * API was extended to allow adding arbitrary event attributes ([#874](https://github.com/open-telemetry/opentelemetry-specification/pull/874))
  * `exception.escaped` semantic span event attribute was added
    ([#784](https://github.com/open-telemetry/opentelemetry-specification/pull/784),
    [#946](https://github.com/open-telemetry/opentelemetry-specification/pull/946))
- Allow samplers to modify tracestate
  ([#988](https://github.com/open-telemetry/opentelemetry-specification/pull/988/))
- Update the header name for otel baggage, and version date
  ([#981](https://github.com/open-telemetry/opentelemetry-specification/pull/981))
- Define PropagationOnly Span to simplify active Span logic in Context
  ([#994](https://github.com/open-telemetry/opentelemetry-specification/pull/994))
- Add limits to the number of attributes, events, and links in SDK Spans
  ([#942](https://github.com/open-telemetry/opentelemetry-specification/pull/942))
- Add Metric SDK specification (partial): covering terminology and Accumulator component
  ([#626](https://github.com/open-telemetry/opentelemetry-specification/pull/626))
- Clarify context interaction for trace module
  ([#1063](https://github.com/open-telemetry/opentelemetry-specification/pull/1063))
- Add `Shutdown` function to `*Provider` SDK
  ([#1074](https://github.com/open-telemetry/opentelemetry-specification/pull/1074))
- Add semantic conventions for system metrics
  ([#937](https://github.com/open-telemetry/opentelemetry-specification/pull/937))
- Add `db.sql.table` to semantic conventions, allow `db.operation` for SQL
  ([#1141](https://github.com/open-telemetry/opentelemetry-specification/pull/1141))
- Add OTEL_TRACE_SAMPLER env variable definition
  ([#1136](https://github.com/open-telemetry/opentelemetry-specification/pull/1136/))
- Add guidelines for OpenMetrics interoperability
  ([#1154](https://github.com/open-telemetry/opentelemetry-specification/pull/1154))
- Add OTEL_TRACE_SAMPLER_ARG env variable definition
  ([#1202](https://github.com/open-telemetry/opentelemetry-specification/pull/1202))

Updates:

- Clarify null SHOULD NOT be allowed even in arrays
  ([#1214](https://github.com/open-telemetry/opentelemetry-specification/pull/1214))
- Remove ordering SHOULD-requirement for attributes
  ([#1212](https://github.com/open-telemetry/opentelemetry-specification/pull/1212))
- Make `process.pid` optional, split `process.command_args` from `command_line`
  ([#1137](https://github.com/open-telemetry/opentelemetry-specification/pull/1137))
- Renamed `CorrelationContext` to `Baggage`:
  ([#857](https://github.com/open-telemetry/opentelemetry-specification/pull/857))
- Add semantic convention for NGINX custom HTTP 499 status code.
- Adapt semantic conventions for the span name of messaging systems
  ([#690](https://github.com/open-telemetry/opentelemetry-specification/pull/690))
- Remove lazy Event and Link API from Span interface
  ([#840](https://github.com/open-telemetry/opentelemetry-specification/pull/840))
  * SIGs are recommended to remove any existing implementation of the lazy APIs
    to avoid conflicts/breaking changes in case they will be reintroduced to the
    spec in future.
- Provide clear definitions for readable and read/write span interfaces in the
  SDK
  ([#669](https://github.com/open-telemetry/opentelemetry-specification/pull/669))
  * SpanProcessors must provide read/write access at least in OnStart.
- Specify how `Probability` sampler is used with `ParentOrElse` sampler.
- Clarify event timestamp origin and range
  ([#839](https://github.com/open-telemetry/opentelemetry-specification/pull/839))
- Clean up api-propagators.md, by extending documentation and removing redundant
  sections
  ([#577](https://github.com/open-telemetry/opentelemetry-specification/pull/577))
- Rename HTTPText propagator to TextMap
  ([#793](https://github.com/open-telemetry/opentelemetry-specification/pull/793))
- Rename ParentOrElse sampler to ParentBased and add multiple delegate samplers
  ([#610](https://github.com/open-telemetry/opentelemetry-specification/pull/610))
- Rename ProbabilitySampler to TraceIdRatioBasedSampler and add requirements
  ([#611](https://github.com/open-telemetry/opentelemetry-specification/pull/611))
- Version attributes no longer have a prefix such as semver:
  ([#873](https://github.com/open-telemetry/opentelemetry-specification/pull/873))
- Add semantic conventions for process runtime
  ([#882](https://github.com/open-telemetry/opentelemetry-specification/pull/882),
   [#1137](https://github.com/open-telemetry/opentelemetry-specification/pull/1137))
- Use hex encoding for trace id and span id fields in OTLP JSON encoding:
  ([#911](https://github.com/open-telemetry/opentelemetry-specification/pull/911))
- Explicitly specify the SpanContext APIs IsValid and IsRemote as required
  ([#914](https://github.com/open-telemetry/opentelemetry-specification/pull/914))
- A full `Context` is the only way to specify a parent of a `Span`.
  `SpanContext` or even `Span` are not allowed anymore.
  ([#875](https://github.com/open-telemetry/opentelemetry-specification/pull/875))
- Remove obsolete `http.status_text` from semantic conventions
  ([#972](https://github.com/open-telemetry/opentelemetry-specification/pull/972))
- Define `null` as an invalid value for attributes and declare attempts to set
  `null` as undefined behavior
  ([#992](https://github.com/open-telemetry/opentelemetry-specification/pull/992))
- SDK: Rename the `Decision` values for `SamplingResult`s to `DROP`, `RECORD_ONLY`
  and `RECORD_AND_SAMPLE` for consistency
  ([#938](https://github.com/open-telemetry/opentelemetry-specification/pull/938),
  [#956](https://github.com/open-telemetry/opentelemetry-specification/pull/956))
- Metrics API: Replace "Additive" with "Adding", "Non-Additive" with "Grouping"
  ([#983](https://github.com/open-telemetry/opentelemetry-specification/pull/983)
- Move active span interaction in the Trace API to a separate class
  ([#923](https://github.com/open-telemetry/opentelemetry-specification/pull/923))
- Metrics SDK: Specify LastValue default aggregation for ValueObserver
  ([#984](https://github.com/open-telemetry/opentelemetry-specification/pull/984)
- Metrics SDK: Specify TBD default aggregation for ValueRecorder
  ([#984](https://github.com/open-telemetry/opentelemetry-specification/pull/984)
- Trace SDK: Sampler.ShouldSample gets parent Context instead of SpanContext
  ([#881](https://github.com/open-telemetry/opentelemetry-specification/pull/881))
- SDK: Specify known values, as well as basic error handling for OTEL_PROPAGATORS.
  ([#962](https://github.com/open-telemetry/opentelemetry-specification/pull/962))
  ([#995](https://github.com/open-telemetry/opentelemetry-specification/pull/995))
- SDK: Specify when to generate new IDs with sampling
  ([#1225](https://github.com/open-telemetry/opentelemetry-specification/pull/1225))
- Remove custom header name for Baggage, use official header
  ([#993](https://github.com/open-telemetry/opentelemetry-specification/pull/993))
- Trace API: Clarifications for `Span.End`, e.g. IsRecording becomes false after End
  ([#1011](https://github.com/open-telemetry/opentelemetry-specification/pull/1011))
- Update semantic conventions for gRPC for new Span Status
  ([#1156](https://github.com/open-telemetry/opentelemetry-specification/pull/1156))

## v0.6.0 (2020-07-01)

New:

- Add span attribute to indicate cold starts of Function as a Service executions
  ([#650](https://github.com/open-telemetry/opentelemetry-specification/pull/650))
- Add conventions for naming of exporter packages
  ([#629](https://github.com/open-telemetry/opentelemetry-specification/pull/629))
- Add semantic conventions for container id
  ([#673](https://github.com/open-telemetry/opentelemetry-specification/pull/673))
- Add semantic conventions for HTTP content length
  ([#641](https://github.com/open-telemetry/opentelemetry-specification/pull/641))
- Add semantic conventions for process resource
  ([#635](https://github.com/open-telemetry/opentelemetry-specification/pull/635))
- Add peer.service to provide a user-configured name for a remote service
  ([#652](https://github.com/open-telemetry/opentelemetry-specification/pull/652))

Updates:

- Improve root Span description
  ([#645](https://github.com/open-telemetry/opentelemetry-specification/pull/645))
- Extend semantic conventions for RPC and allow non-gRPC calls
  ([#604](https://github.com/open-telemetry/opentelemetry-specification/pull/604))
- Revise and extend semantic conventions for databases
  ([#575](https://github.com/open-telemetry/opentelemetry-specification/pull/575))
- Clarify Tracer vs TracerProvider in tracing API and SDK spec.
  ([#619](https://github.com/open-telemetry/opentelemetry-specification/pull/619))
  Most importantly:
  * Configuration should be stored not per Tracer but in the TracerProvider.
  * Active spans are not per Tracer.
- Do not set any value in Context upon failed extraction
  ([#671](https://github.com/open-telemetry/opentelemetry-specification/pull/671))
- Clarify semantic conventions around span start and end time
  ([#592](https://github.com/open-telemetry/opentelemetry-specification/pull/592))

## v0.5.0 (06-02-2020)

- Define Log Data Model.
- Remove SpanId from Sampler input.
- Clarify what it will mean for a vendor to "support OpenTelemetry".
- Clarify Tracers should reference an InstrumentationLibrary rather than a
  Resource.
- Replace ALWAYS_PARENT sampler with a composite ParentOrElse sampler.
- Incorporate old content on metrics calling conventions, label sets.
- Update api-metrics-user.md and api-metrics-meter.md with the latest metrics
  API.
- Normalize Instrumentation term for instrumentations.
- Change w3c correlation context to custom header.

## v0.4.0 (2020-05-12)

- [OTEP-83](https://github.com/open-telemetry/oteps/blob/main/text/0083-component.md)
  Introduce the notion of InstrumentationLibrary.
- [OTEP-88](https://github.com/open-telemetry/oteps/blob/main/text/metrics/0088-metric-instrument-optional-refinements.md)
  Metrics API instrument foundation.
- [OTEP-91](https://github.com/open-telemetry/oteps/blob/main/text/logs/0091-logs-vocabulary.md)
  Logs vocabulary.
- [OTEP-92](https://github.com/open-telemetry/oteps/blob/main/text/logs/0092-logs-vision.md)
  Logs Vision.
- [OTEP-90](https://github.com/open-telemetry/oteps/blob/main/text/metrics/0090-remove-labelset-from-metrics-api.md)
  Remove LabelSet from the metrics API.
- [OTEP-98](https://github.com/open-telemetry/oteps/blob/main/text/metrics/0098-metric-instruments-explained.md)
  Explain the metric instruments.
- [OTEP-99](https://github.com/open-telemetry/oteps/blob/main/text/0099-otlp-http.md)
  OTLP/HTTP: HTTP Transport Extension for OTLP.
- Define handling of null and empty attribute values.
- Rename Setter.put to Setter.set
- Add glossary for typically misused terms.
- Clarify that resources are immutable.
- Clarify that SpanContext.IsRemote is false on remote children.
- Move specifications into sub-directories per signal.
- Remove references to obsolete `peer.*` attributes.
- Span semantic conventions for for messaging systems.
- Span semantic conventions for function as a service.
- Remove the handling of retries from trace exporters.
- Remove Metrics' default keys.
- Add some clarifying language to the semantics of metric instrument naming.
- Allow injectors and extractors to be separate interfaces.
- Add an explanation on why Context Restore operation is needed.
- Document special Zipkin conversion cases.

## v0.3.0 (2020-02-21)

- [OTEP-0059](https://github.com/open-telemetry/oteps/blob/main/text/trace/0059-otlp-trace-data-format.md)
  Add OTLP Trace Data Format specification.
- [OTEP-0066](https://github.com/open-telemetry/oteps/blob/main/text/0066-separate-context-propagation.md)
  Separate Layer for Context Propagation.
- [OTEP-0070](https://github.com/open-telemetry/oteps/blob/main/text/metrics/0070-metric-bound-instrument.md)
  Rename metric instrument "Handles" to "Bound Instruments".
- [OTEP-0072](https://github.com/open-telemetry/oteps/blob/main/text/metrics/0072-metric-observer.md)
  Metric Observer instrument specification (refinement).
- [OTEP-0080](https://github.com/open-telemetry/oteps/blob/main/text/metrics/0080-remove-metric-gauge.md)
  Remove the Metric Gauge instrument, recommend use of other instruments.
- Update 0003-measure-metric-type to match current Specification.
- Update 0009-metric-handles to match current Specification.
- Clarify named tracers and meters.
- Remove SamplingHint from the Sampling OTEP (OTEP-0006).
- Remove component attribute.
- Allow non-string Resource label values.
- Allow array values for attributes.
- Add service version to Resource attributes.
- Add general, general identity, network and VM image attribute conventions.
- Add a section on transformation to Zipkin Spans.
- Add a section on SDK default configuration.
- Enhance semantic conventions for HTTP/RPC.
- Provide guidelines for low-cardinality span names.
- SDK Tracer: Replace TracerFactory with TracerProvider.
- Update Resource to be in the SDK.

## v0.2.0 (2019-10-22)

- [OTEP-0001](https://github.com/open-telemetry/oteps/blob/main/text/0001-telemetry-without-manual-instrumentation.md)
  Added Auto-Instrumentation.
- [OTEP-0002](https://github.com/open-telemetry/oteps/blob/main/text/trace/0002-remove-spandata.md):
  Removed SpanData interface in favor of Span Start and End options.
- [OTEP-0003](https://github.com/open-telemetry/oteps/blob/main/text/metrics/0003-measure-metric-type.md)
  Consolidatesd pre-aggregated and raw metrics APIs.
- [OTEP-0008](https://github.com/open-telemetry/oteps/blob/main/text/metrics/0008-metric-observer.md)
  Added Metrics Observers API.
- [OTEP-0009](https://github.com/open-telemetry/oteps/blob/main/text/metrics/0009-metric-handles.md)
  Added Metrics Handle API.
- [OTEP-0010](https://github.com/open-telemetry/oteps/blob/main/text/metrics/0010-cumulative-to-counter.md)
  Rename "Cumulative" to "Counter" in the Metrics API.
- [OTEP-006](https://github.com/open-telemetry/oteps/blob/main/text/trace/0006-sampling.md)
  Moved sampling from the API tp the SDK.
- [OTEP-0007](https://github.com/open-telemetry/oteps/blob/main/text/0007-no-out-of-band-reporting.md)
  Moved support for out-of-band telemetry from the API to the SDK.
- [OTEP-0016](https://github.com/open-telemetry/oteps/blob/main/text/0016-named-tracers.md)
  Added named providers for Tracers and Meters.
- Added design goals and requirements for a telemetry data exchange protocol.
- Added a Span Processor interface for intercepting span start and end
  invocations.
- Added a Span Exporter interface for processing batches of spans.
- Replaced DistributedContext.GetIterator with GetEntries.
- Added clarifications and adjustments to improve cross-language applicability.
- Added a specification for SDK configuration.

## v0.1.0 (2019-06-21)

- Added API proposal for the converged OpenTracing/OpenCensus project is
  complete.<|MERGE_RESOLUTION|>--- conflicted
+++ resolved
@@ -22,15 +22,12 @@
 
 ### Semantic Conventions
 
-<<<<<<< HEAD
-- Add Connect RPC specific conventions (#3116).
-=======
 - Enable semantic convention tooling for metrics in spec
   ([#3119](https://github.com/open-telemetry/opentelemetry-specification/pull/3119))
 - Rename google openshift platform attribute from `google_cloud_openshift` to `gcp_openshift`
   to match the existing `cloud.provider` prefix.
   [#3095](https://github.com/open-telemetry/opentelemetry-specification/pull/3095)
->>>>>>> 0c5bfa99
+- Add Connect RPC specific conventions (#3116).
 
 ### Compatibility
 
