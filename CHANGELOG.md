--- conflicted
+++ resolved
@@ -25,13 +25,10 @@
 
 ### Semantic Conventions
 
-<<<<<<< HEAD
 - Clarify the scope of the HTTP client span.
  ([#3290](https://github.com/open-telemetry/opentelemetry-specification/pull/3290))
-=======
 - Add moratorium on relying on schema transformations for telemetry stability
   ([#3380](https://github.com/open-telemetry/opentelemetry-specification/pull/3380))
->>>>>>> ae82b778
 
 ### Compatibility
 
