--- conflicted
+++ resolved
@@ -24,6 +24,9 @@
 ### SDK Configuration
 
 ### Common
+
+- Clarify that attribute keys are case-sensitive.
+  ([#3784](https://github.com/open-telemetry/opentelemetry-specification/pull/3784))
 
 ### Supplementary Guidelines
 
@@ -78,12 +81,7 @@
 
 ### Common
 
-<<<<<<< HEAD
-- Clarify that attribute keys are case-sensitive.
-  ([#3784](https://github.com/open-telemetry/opentelemetry-specification/pull/3784))
-=======
-- No changes.
->>>>>>> b064af8f
+- No changes.
 
 ### Supplementary Guidelines
 
