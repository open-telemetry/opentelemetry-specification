# Changelog

Please update changelog as part of any significant pull request. Place short
description of your change into "Unreleased" section. As part of release process
content of "Unreleased" section content will generate release notes for the
release.

## Unreleased

### Context

### Traces

### Metrics

- Stabilize part of `Enabled` SDK for synchronous instruments.
  ([#4787](https://github.com/open-telemetry/opentelemetry-specification/pull/4787))

### Logs

- Add optional Ergonomic API.
  ([#4741](https://github.com/open-telemetry/opentelemetry-specification/pull/4741))

### Baggage

### Profiles

### Resource

### Entities

### OpenTelemetry Protocol

### Compatibility

### SDK Configuration

<<<<<<< HEAD
- Add `Get distribution config` operation to the `Config Provider` specification.
  ([#4770](https://github.com/open-telemetry/opentelemetry-specification/issues/4770))
=======
- Declarative configuration: clarify default behavior and validation
  requirements of `create` and `parse`.
  ([#4780](https://github.com/open-telemetry/opentelemetry-specification/pull/4780))
- Declarative configuration: add optional programmatic customization to
  `create`, and add related supplemental guidelines.
  ([#4777](https://github.com/open-telemetry/opentelemetry-specification/pull/4777))
>>>>>>> d783245c

### Common

### Supplementary Guidelines

### OTEPs

## v1.52.0 (2025-12-12)

### Context

- Make the W3C randomness flag required.
  ([#4761](https://github.com/open-telemetry/opentelemetry-specification/pull/4761))

### Traces

- Deprecate Zipkin exporter document and make exporter implementation optional.
  ([#4715](https://github.com/open-telemetry/opentelemetry-specification/pull/4715/))
- Add spec for `AlwaysRecord` sampler
  ([#4699](https://github.com/open-telemetry/opentelemetry-specification/pull/4699))

### Metrics

- Stabilize `Enabled` API for synchronous instruments.
  ([#4746](https://github.com/open-telemetry/opentelemetry-specification/pull/4746))
- Allow instrument `Enabled` implementation to have additional optimizations and features.
  ([#4747](https://github.com/open-telemetry/opentelemetry-specification/pull/4747))

### Logs

- Stabilize `LogRecordProcessor.Enabled`.
  ([#4717](https://github.com/open-telemetry/opentelemetry-specification/pull/4717))

### SDK Configuration

- Clarifies that guidance related to boolean environment variables is not applicable
  to other configuration interfaces. ([#4723](https://github.com/open-telemetry/opentelemetry-specification/pull/4723))

## v1.51.0 (2025-11-17)

### Metrics

- `AlignedHistogramBucketExemplarReservoir` SHOULD use a time-weighted algorithm.
  ([#4678](https://github.com/open-telemetry/opentelemetry-specification/pull/4678))

### Profiles

- Document the profiles signal.
  ([#4685](https://github.com/open-telemetry/opentelemetry-specification/pull/4685))

### Common

- Extend the set of attribute value types to support more complex data structures.
  ([#4651](https://github.com/open-telemetry/opentelemetry-specification/pull/4651))

## v1.50.0 (2025-10-17)

### Traces

- Restore `TraceIdRatioBased` and give it a deprecation timeline. Update recommended
  warnings based on feedback in issue [#4601](https://github.com/open-telemetry/opentelemetry-specification/issues/4601).
  ([#4627](https://github.com/open-telemetry/opentelemetry-specification/pull/4627))
- Changes of `TracerConfig.disabled` MUST be eventually visible.
  ([#4645](https://github.com/open-telemetry/opentelemetry-specification/pull/4645))
- Remove text related to the former expermental probability sampling specification.
  ([#4673](https://github.com/open-telemetry/opentelemetry-specification/pull/4673))

### Metrics

- Changes of `MeterConfig.disabled` MUST be eventually visible.
  ([#4645](https://github.com/open-telemetry/opentelemetry-specification/pull/4645))

### Logs

- Add minimum_severity and trace_based logger configuration parameters.
  ([#4612](https://github.com/open-telemetry/opentelemetry-specification/pull/4612))
- Changes of `LoggerConfig.disabled` MUST be eventually visible.
  ([#4645](https://github.com/open-telemetry/opentelemetry-specification/pull/4645))

## v1.49.0 (2025-09-16)

### Entities

- Specify entity information via an environment variable.
  ([#4594](https://github.com/open-telemetry/opentelemetry-specification/pull/4594))

### Common

- OTLP Exporters may allow devs to prepend a product identifier in `User-Agent` header.
  ([#4560](https://github.com/open-telemetry/opentelemetry-specification/pull/4560))
- ⚠️ **IMPORTANT**: Extending the set of standard attribute value types is no longer a breaking change.
  ([#4614](https://github.com/open-telemetry/opentelemetry-specification/pull/4614))

### OTEPs

- Clarify in Composite Samplers OTEP the unreliable threshold case.
  ([#4569](https://github.com/open-telemetry/opentelemetry-specification/pull/4569))

## v1.48.0 (2025-08-13)

### Logs

- Improve concurrency safety description of `LogRecordProcessor.OnEmit`.
  ([#4578](https://github.com/open-telemetry/opentelemetry-specification/pull/4578))
- Clarify that `SeverityNumber` values are used when comparing severities.
  ([#4552](https://github.com/open-telemetry/opentelemetry-specification/pull/4552))

### Entities

- Mention entity references in the stability guarantees.
  ([#4593](https://github.com/open-telemetry/opentelemetry-specification/pull/4593))

### OpenTelemetry Protocol

- Clarify protocol defaults on specification.
  ([#4585](https://github.com/open-telemetry/opentelemetry-specification/pull/4585))

### Compatibility

- Flexibilie escaping of characters that are discouraged by Prometheus Conventions
  in Prometheus exporters.
  ([#4533](https://github.com/open-telemetry/opentelemetry-specification/pull/4533))
- Flexibilize addition of unit/type related suffixes in Prometheus exporters.
  ([#4533](https://github.com/open-telemetry/opentelemetry-specification/pull/4533))
- Define the configuration option "Translation Strategies" for Prometheus exporters.
  ([#4533](https://github.com/open-telemetry/opentelemetry-specification/pull/4533))
- Define conversion of Prometheus native histograms to OpenTelemetry exponential histograms.
  ([#4561](https://github.com/open-telemetry/opentelemetry-specification/pull/4561))
- Clarify what to do when scope attribute conflicts with name, version and schema URL.
  ([#4599](https://github.com/open-telemetry/opentelemetry-specification/pull/4599))

### SDK Configuration

- Enum values provided via environment variables SHOULD be interpreted in a case-insensitive manner.
  ([#4576](https://github.com/open-telemetry/opentelemetry-specification/pull/4576))

## v1.47.0 (2025-07-18)

### Traces

- Define sampling threshold field in OpenTelemetry TraceState; define the behavior
  of TraceIdRatioBased sampler in terms of W3C Trace Context Level 2 randomness.
  ([#4166](https://github.com/open-telemetry/opentelemetry-specification/pull/4166))
- Define CompositeSampler implementation and built-in ComposableSampler interfaces.
  ([#4466](https://github.com/open-telemetry/opentelemetry-specification/pull/4466))
- Define how SDK implements `Tracer.Enabled`.
  ([#4537](https://github.com/open-telemetry/opentelemetry-specification/pull/4537))

### Logs

- Stabilize `Event Name` parameter of `Logger.Enabled`.
  ([#4534](https://github.com/open-telemetry/opentelemetry-specification/pull/4534))
- Stabilize SDK and No-Op `Logger.Enabled`.
  ([#4536](https://github.com/open-telemetry/opentelemetry-specification/pull/4536))
- `SeverityNumber=0` MAY be used to represent an unspecified value.
  ([#4535](https://github.com/open-telemetry/opentelemetry-specification/pull/4535))

### Compatibility

- Clarify expectations about Prometheus content negotiation for metric names.
  ([#4543](https://github.com/open-telemetry/opentelemetry-specification/pull/4543))

### Supplementary Guidelines

- Add Supplementary Guidelines for environment variables as context carrier
  specification.
  ([#4548](https://github.com/open-telemetry/opentelemetry-specification/pull/4548))

### OTEPs

- Extend attributes to support complex values.
  ([#4485](https://github.com/open-telemetry/opentelemetry-specification/pull/4485))

### Common

- Update spec to comply with OTEP-232.
  ([#4529](https://github.com/open-telemetry/opentelemetry-specification/pull/4529))

## v1.46.0 (2025-06-12)

### Metrics

- Prometheus receiver can expect `otel_scope_schema_url` and `otel_scope_[attribute]` labels on all metrics.
  ([#4505](https://github.com/open-telemetry/opentelemetry-specification/pull/4505))
- Prometheus receiver no longer expects `otel_scope_info` metric.
  ([#4505](https://github.com/open-telemetry/opentelemetry-specification/pull/4505))
- Prometheus exporter adds `otel_scope_schema_url` and `otel_scope_[attribute]` labels on all metrics.
  ([#4505](https://github.com/open-telemetry/opentelemetry-specification/pull/4505))
- Prometheus exporter no longer exports `otel_scope_info` metric.
  ([#4505](https://github.com/open-telemetry/opentelemetry-specification/pull/4505))

### Entities

- Define rules for setting identifying attributes.
  ([#4498](https://github.com/open-telemetry/opentelemetry-specification/pull/4498))
- Define rules for entity-resource referencing model.
  ([#4499](https://github.com/open-telemetry/opentelemetry-specification/pull/4499))

### Common

- Move Instrumentation Scope definition from glossary to a dedicated document and use normative language.
  ([#4488](https://github.com/open-telemetry/opentelemetry-specification/pull/4488))

## v1.45.0 (2025-05-14)

### Context

- Drop reference to binary `Propagator`.
  ([#4490](https://github.com/open-telemetry/opentelemetry-specification/pull/4490))

### Logs

- Add optional `Event Name` parameter to `Logger.Enabled` and `LogRecordProcessor.Enabled`.
  ([#4489](https://github.com/open-telemetry/opentelemetry-specification/pull/4489))

### Resource

- Add experimental resource detector name.
  ([#4461](https://github.com/open-telemetry/opentelemetry-specification/pull/4461))

### OTEPs

- OTEP: Span Event API deprecation plan.
  ([#4430](https://github.com/open-telemetry/opentelemetry-specification/pull/4430))

## v1.44.0 (2025-04-15)

### Context

- Add context propagation through Environment Variables specification.
    ([#4454](https://github.com/open-telemetry/opentelemetry-specification/pull/4454))
- On Propagators API, stabilize `GetAll` on the `TextMap` Extract.
    ([#4472](https://github.com/open-telemetry/opentelemetry-specification/pull/4472))

### Traces

- Define sampling threshold field in OpenTelemetry TraceState; define the behavior
  of TraceIdRatioBased sampler in terms of W3C Trace Context Level 2 randomness.
  ([#4166](https://github.com/open-telemetry/opentelemetry-specification/pull/4166))

### Metrics

- Clarify SDK behavior for Instrument Advisory Parameter.
  ([#4389](https://github.com/open-telemetry/opentelemetry-specification/pull/4389))

### Logs

- Add `Enabled` opt-in operation to the `LogRecordProcessor`.
  ([#4439](https://github.com/open-telemetry/opentelemetry-specification/pull/4439))
- Stabilize `Logger.Enabled`.
  ([#4463](https://github.com/open-telemetry/opentelemetry-specification/pull/4463))
- Stabilize `EventName`.
  ([#4475](https://github.com/open-telemetry/opentelemetry-specification/pull/4475))
- Move implementation details of the `Observed Timestamp` to the Log SDK.
  ([#4482](https://github.com/open-telemetry/opentelemetry-specification/pull/4482))

### Baggage

- Add context (baggage) propagation through Environment Variables specification.
    ([#4454](https://github.com/open-telemetry/opentelemetry-specification/pull/4454))

### Resource

- Add Datamodel for Entities.
   ([#4442](https://github.com/open-telemetry/opentelemetry-specification/pull/4442))

### SDK Configuration

- Convert declarative config env var substitution syntax to ABNF.
  ([#4448](https://github.com/open-telemetry/opentelemetry-specification/pull/4448))
- List declarative config supported SDK extension plugin interfaces.
  ([#4452](https://github.com/open-telemetry/opentelemetry-specification/pull/4452))

## v1.43.0 (2025-03-18)

### Traces

- Clarify STDOUT exporter format is unspecified.
   ([#4418](https://github.com/open-telemetry/opentelemetry-specification/pull/4418))

### Metrics

- Clarify the metrics design goal, scope out StatsD client support.
   ([#4445](https://github.com/open-telemetry/opentelemetry-specification/pull/4445))
- Clarify STDOUT exporter format is unspecified.
   ([#4418](https://github.com/open-telemetry/opentelemetry-specification/pull/4418))

### Logs

- Clarify that it is allowed to directly use Logs API.
   ([#4438](https://github.com/open-telemetry/opentelemetry-specification/pull/4438))
- Clarify STDOUT exporter format is unspecified.
   ([#4418](https://github.com/open-telemetry/opentelemetry-specification/pull/4418))

### Supplementary Guidelines

- Add Advanced Processing to Logs Supplementary Guidelines.
  ([#4407](https://github.com/open-telemetry/opentelemetry-specification/pull/4407))

### OTEPs

- Composite Head Samplers.
  ([#4321](https://github.com/open-telemetry/opentelemetry-specification/pull/4321))

## v1.42.0 (2025-02-18)

### Traces

- Deprecate `exception.escaped` attribute, add link to in-development semantic-conventions
  on how to record errors across signals.
  ([#4368](https://github.com/open-telemetry/opentelemetry-specification/pull/4368))
- Define randomness value requirements for W3C Trace Context Level 2.
  ([#4162](https://github.com/open-telemetry/opentelemetry-specification/pull/4162))

### Logs

- Define how SDK implements `Logger.Enabled`.
  ([#4381](https://github.com/open-telemetry/opentelemetry-specification/pull/4381))
- Logs API should have functionality for reusing Standard Attributes.
  ([#4373](https://github.com/open-telemetry/opentelemetry-specification/pull/4373))

### SDK Configuration

- Define syntax for escaping declarative configuration environment variable
  references.
  ([#4375](https://github.com/open-telemetry/opentelemetry-specification/pull/4375))
- Resolve various declarative config TODOs.
  ([#4394](https://github.com/open-telemetry/opentelemetry-specification/pull/4394))

## v1.41.0 (2025-01-21)

### Logs

- Remove the deprecated Events API and SDK in favor of having Events support in the Logs API and SDK.
  ([#4353](https://github.com/open-telemetry/opentelemetry-specification/pull/4353))
- Remove `Logger`'s Log Instrumentation operations.
  ([#4352](https://github.com/open-telemetry/opentelemetry-specification/pull/4352))
- Make all `Logger` operations user-facing.
  ([#4352](https://github.com/open-telemetry/opentelemetry-specification/pull/4352))

### SDK Configuration

- Clarify that implementations should interpret timeout environment variable
  values of zero as no limit (infinity).
  ([#4331](https://github.com/open-telemetry/opentelemetry-specification/pull/4331))

## v1.40.0 (2024-12-12)

### Context

- Adds optional `GetAll` method to `Getter` in Propagation API, allowing for the retrieval of multiple values for the same key.
  [#4295](https://github.com/open-telemetry/opentelemetry-specification/pull/4295)

### Traces

- Add in-development support for `otlp/stdout` exporter via `OTEL_TRACES_EXPORTER`.
  ([#4183](https://github.com/open-telemetry/opentelemetry-specification/pull/4183))
- Remove the recommendation to not synchronize access to `TracerConfig.disabled`.
  ([#4310](https://github.com/open-telemetry/opentelemetry-specification/pull/4310))

### Metrics

- Add in-development support for `otlp/stdout` exporter via `OTEL_METRICS_EXPORTER`.
  ([#4183](https://github.com/open-telemetry/opentelemetry-specification/pull/4183))
- Remove the recommendation to not synchronize access to `MeterConfig.disabled`.
  ([#4310](https://github.com/open-telemetry/opentelemetry-specification/pull/4310))

### Logs

- Add in-development support for `otlp/stdout` exporter via `OTEL_LOGS_EXPORTER`.
 ([#4183](https://github.com/open-telemetry/opentelemetry-specification/pull/4183))
- Remove the recommendation to not synchronize access to `LoggerConfig.disabled`.
  ([#4310](https://github.com/open-telemetry/opentelemetry-specification/pull/4310))
- Remove the in-development isolating log record processor.
  ([#4301](https://github.com/open-telemetry/opentelemetry-specification/pull/4301))

### Events

- Deprecate Events API and SDK in favor of having Events support in the Logs API and SDK.
  ([#4319](https://github.com/open-telemetry/opentelemetry-specification/pull/4319))
- Change `event.name` attribute into top-level event name field.
  ([#4320](https://github.com/open-telemetry/opentelemetry-specification/pull/4320))

### Common

- Lay out core principles for Specification changes.
  ([#4286](https://github.com/open-telemetry/opentelemetry-specification/pull/4286))

### Supplementary Guidelines

- Add core principles for evaluating specification changes.
  ([#4286](https://github.com/open-telemetry/opentelemetry-specification/pull/4286))

## OTEPs

- The [open-telemetry/oteps](https://github.com/open-telemetry/oteps) repository was
  merged into the specification repository.
 ([#4288](https://github.com/open-telemetry/opentelemetry-specification/pull/4288))

## v1.39.0 (2024-11-06)

### Logs

- Simplify the name "Logs Instrumentation API" to just "Logs API".
  ([#4258](https://github.com/open-telemetry/opentelemetry-specification/pull/4258))
- Rename Log Bridge API to Logs API. Define the existing Logger methods to be
  Log Bridge Operations. Add EmitEvent to the Logger as an Instrumentation Operation.
  ([#4259](https://github.com/open-telemetry/opentelemetry-specification/pull/4259))

### Profiles

- Define required attributes for Mappings.
  ([#4197](https://github.com/open-telemetry/opentelemetry-specification/pull/4197))

### Compatibility

- Add requirement to allow extending Stable APIs.
  ([#4270](https://github.com/open-telemetry/opentelemetry-specification/pull/4270))

### SDK Configuration

- Clarify declarative configuration parse requirements for null vs empty.
  ([#4269](https://github.com/open-telemetry/opentelemetry-specification/pull/4269))

### Common

- Define prototype for proposed features in development.
  ([#4273](https://github.com/open-telemetry/opentelemetry-specification/pull/4273))

## v1.38.0 (2024-10-10)

### Traces

- Make all fields as identifying for Tracer. Previously attributes were omitted from being identifying.
  ([#4161](https://github.com/open-telemetry/opentelemetry-specification/pull/4161))
- Clarify that `Export` MUST NOT be called by simple and batching processors concurrently.
  ([#4205](https://github.com/open-telemetry/opentelemetry-specification/pull/4205))

### Metrics

- Make all fields as identifying for Meter. Previously attributes were omitted from being identifying.
  ([#4161](https://github.com/open-telemetry/opentelemetry-specification/pull/4161))
- Add support for filtering attribute keys for streams via an exclude list.
  ([#4188](https://github.com/open-telemetry/opentelemetry-specification/pull/4188))
- Clarify that `Enabled` only applies to synchronous instruments.
  ([#4211](https://github.com/open-telemetry/opentelemetry-specification/pull/4211))
- Clarify that applying cardinality limits should be done after attribute filtering.
  ([#4228](https://github.com/open-telemetry/opentelemetry-specification/pull/4228))
- Mark cardinality limits as stable.
  ([#4222](https://github.com/open-telemetry/opentelemetry-specification/pull/4222))

### Logs

- Make all fields as identifying for Logger. Previously attributes were omitted from being identifying.
  ([#4161](https://github.com/open-telemetry/opentelemetry-specification/pull/4161))
- Define `Enabled` parameters for `Logger`.
  ([#4203](https://github.com/open-telemetry/opentelemetry-specification/pull/4203))
  ([#4221](https://github.com/open-telemetry/opentelemetry-specification/pull/4221))
- Introduce initial placeholder for the new user-facing Logs API, adding references
  to existing API's informing of the coming changes while the definition is defined.
  ([#4236](https://github.com/open-telemetry/opentelemetry-specification/pull/4236))

### Common

- Define equality for attributes and collection of attributes.
  ([#4161](https://github.com/open-telemetry/opentelemetry-specification/pull/4161))
- Update Instrumentation Scope glossary entry with correct identifying fields
  ([#4244](https://github.com/open-telemetry/opentelemetry-specification/pull/4244))

## v1.37.0 (2024-09-13)

### Traces

- Minor clarification on BatchExportingProcessor behavior.
  ([#4164](https://github.com/open-telemetry/opentelemetry-specification/pull/4164))
- Clarify `SpanKind` description, extend it to cover links, add examples of
  nested client spans.
  ([#4178](https://github.com/open-telemetry/opentelemetry-specification/pull/4178))

### Metrics

- Clarify that `Export` MUST NOT be called by periodic exporting MetricReader concurrently.
  ([#4206](https://github.com/open-telemetry/opentelemetry-specification/pull/4206))

### Logs

- Clarify that log record mutations are visible in next registered processors.
  ([#4067](https://github.com/open-telemetry/opentelemetry-specification/pull/4067))
- Clarify that `Export` MUST NOT be called by simple and batching processors concurrently.
  ([#4173](https://github.com/open-telemetry/opentelemetry-specification/pull/4173))

### SDK Configuration

- Define instrumentation configuration API.
  ([#4128](https://github.com/open-telemetry/opentelemetry-specification/pull/4128))
- Mark exemplar filter env variable config as stable.
  ([#4191](https://github.com/open-telemetry/opentelemetry-specification/pull/4191))

### Common

- Update instrumentation library guidance to avoid naming collisions between external and OTel instrumentations.
  ([#4187](https://github.com/open-telemetry/opentelemetry-specification/pull/4187))
- Add natively instrumented to glossary.
  ([#4186](https://github.com/open-telemetry/opentelemetry-specification/pull/4186))

## v1.36.0 (2024-08-12)

### Traces

- Remove restriction that sampler description is immutable.
  ([#4137](https://github.com/open-telemetry/opentelemetry-specification/pull/4137))
- Add in-development `OnEnding` callback to SDK `SpanProcessor` interface.
  ([#4024](https://github.com/open-telemetry/opentelemetry-specification/pull/4024))

### Metrics

- Clarify metric reader / metric exporter relationship for temporality
  preference and default aggregation. Explicitly define configuration options
  for temporality preference and default aggregation of built-in exporters, and
  make default values explicit.
  ([#4142](https://github.com/open-telemetry/opentelemetry-specification/pull/4142))
- Add data point flags to the metric data model.
  ([#4135](https://github.com/open-telemetry/opentelemetry-specification/pull/4135))

### Logs

- The SDK MAY provide an operation that makes a deep clone of a `ReadWriteLogRecord`.
  ([#4090](https://github.com/open-telemetry/opentelemetry-specification/pull/4090))

### Baggage

- Clarify no empty string allowed in baggage names.
  ([#4144](https://github.com/open-telemetry/opentelemetry-specification/pull/4144))

### Compatibility

- Clarify prometheus exporter should have `host` and `port` configuration options.
  ([#4147](https://github.com/open-telemetry/opentelemetry-specification/pull/4147))

### Common

- Require separation of API and SDK artifacts.
  ([#4125](https://github.com/open-telemetry/opentelemetry-specification/pull/4125))

## v1.35.0 (2024-07-12)

### Logs

- Add the in-development isolating log record processor.
  ([#4062](https://github.com/open-telemetry/opentelemetry-specification/pull/4062))

### Compatibility

- Define casing for hex-encoded IDs and mark the "Trace Context in non-OTLP Log Formats" specification stable.
  ([#3909](https://github.com/open-telemetry/opentelemetry-specification/pull/3909))

## v1.34.0 (2024-06-11)

### Context

- No changes.

### Traces

- Clarify the trace SDK should log discarded events and links.
  ([#4064](https://github.com/open-telemetry/opentelemetry-specification/pull/4064))
- Add new in-development `Enabled` API to the `Tracer`.
  ([#4063](https://github.com/open-telemetry/opentelemetry-specification/pull/4063))

### Metrics

- Add new in-development `Enabled` API to meter instruments.
  ([#4063](https://github.com/open-telemetry/opentelemetry-specification/pull/4063))

### Logs

- Add the in-development `Enabled` API to the `Logger`.
  ([#4020](https://github.com/open-telemetry/opentelemetry-specification/pull/4020))

### Events

- Rename event payload to body.
  ([#4035](https://github.com/open-telemetry/opentelemetry-specification/pull/4035))
- Add specification for EventLogger and EventLoggerProvider.
  ([#4031](https://github.com/open-telemetry/opentelemetry-specification/pull/4031))
- Describe the use cases for events in greater detail.
  ([#3969](https://github.com/open-telemetry/opentelemetry-specification/pull/3969))

### Resource

- No changes.

### OpenTelemetry Protocol

- No changes.

### Compatibility

- Prometheus: Clarify location of unit suffix within metric names.
  ([#4057](https://github.com/open-telemetry/opentelemetry-specification/pull/4057))

### SDK Configuration

- No changes.

### Common

- OpenTelemetry clients MUST follow SemVer 2.0.0.
  ([#4039](https://github.com/open-telemetry/opentelemetry-specification/pull/4039))
- Rename "Experimental" to "Development" according to OTEP 0232.
  ([#4061](https://github.com/open-telemetry/opentelemetry-specification/pull/4061)),
  ([#4069](https://github.com/open-telemetry/opentelemetry-specification/pull/4069))

### Supplementary Guidelines

- Clarify that it is permissible to extend SDK interfaces without requiring a major version bump
  ([#4030](https://github.com/open-telemetry/opentelemetry-specification/pull/4030))

## v1.33.0 (2024-05-09)

### Context

### Traces

- Links with invalid SpanContext are recorded.
  ([#3928](https://github.com/open-telemetry/opentelemetry-specification/pull/3928))

### Metrics

- Change the exemplar behavior to be on by default.
  ([#3994](https://github.com/open-telemetry/opentelemetry-specification/pull/3994))
- Use normative language for exemplar default aggregations.
  ([#4009](https://github.com/open-telemetry/opentelemetry-specification/pull/4009))
- Mark Exemplars as stable.
  ([#3870](https://github.com/open-telemetry/opentelemetry-specification/pull/3870))
- Mark synchronous gauge as stable.
  ([#4019](https://github.com/open-telemetry/opentelemetry-specification/pull/4019))

### Logs

- Allow implementations to export duplicate keys in a map as an opt-in option.
  ([#3987](https://github.com/open-telemetry/opentelemetry-specification/pull/3987))

### Events

### Resource

### OpenTelemetry Protocol

### Compatibility

- Add name suggestion for option to apply resource attributes as metric attributes in Prometheus exporter.
  ([#3837](https://github.com/open-telemetry/opentelemetry-specification/pull/3837))

### SDK Configuration

- Clarify syntax for environment variable substitution regular expression
  ([#4001](https://github.com/open-telemetry/opentelemetry-specification/pull/4001))
- Error out on invalid identifiers in environment variable substitution.
  ([#4002](https://github.com/open-telemetry/opentelemetry-specification/pull/4002))
- Add end to end examples for file configuration
  ([#4018](https://github.com/open-telemetry/opentelemetry-specification/pull/4018))
- Clarify the schema for YAML configuration files
  ([#3973](https://github.com/open-telemetry/opentelemetry-specification/pull/3973))

### Common

### Supplementary Guidelines

## v1.32.0 (2024-04-11)

### Context

- No changes.

### Traces

- Remove the Jaeger Exporter.
  ([#3964](https://github.com/open-telemetry/opentelemetry-specification/pull/3964))

### Metrics

- Clarify that exemplar reservoir default may change in a minor version.
  ([#3943](https://github.com/open-telemetry/opentelemetry-specification/pull/3943))
- Add option to disable target info metric to Prometheus exporters.
  ([#3872](https://github.com/open-telemetry/opentelemetry-specification/pull/3872))
- Add synchronous gauge entry to sum monotonic table.
  ([#3977](https://github.com/open-telemetry/opentelemetry-specification/pull/3977))

### Logs

- Refine description of Instrumentation Scope.
  ([#3855](https://github.com/open-telemetry/opentelemetry-specification/pull/3855))
- Clarify that `ReadableLogRecord` and `ReadWriteLogRecord` can be represented using a single type.
  ([#3898](https://github.com/open-telemetry/opentelemetry-specification/pull/3898))
- Fix what can be modified via `ReadWriteLogRecord`.
  ([#3907](https://github.com/open-telemetry/opentelemetry-specification/pull/3907))

### Events

- No changes.

### Resource

- No changes.

### OpenTelemetry Protocol

- No changes.

### Compatibility

- Prometheus compatibility: Clarify naming of the target info metric, and differences between various Prometheus formats.
  ([#3871](https://github.com/open-telemetry/opentelemetry-specification/pull/3871))
- Prometheus compatibility: Clarify that the service triplet is required to be unique by semantic conventions.
  ([#3945](https://github.com/open-telemetry/opentelemetry-specification/pull/3945))
- Prometheus: represent Prometheus Info, StateSet and Unknown-typed metrics in OTLP.
  ([#3868](https://github.com/open-telemetry/opentelemetry-specification/pull/3868))
- Update and reorganize the prometheus sdk exporter specification.
  ([#3872](https://github.com/open-telemetry/opentelemetry-specification/pull/3872))

### SDK Configuration

- Define OTEL_EXPERIMENTAL_CONFIG_FILE to ignore other env vars, add env var substitution default syntax.
  ([#3948](https://github.com/open-telemetry/opentelemetry-specification/pull/3948))
- Clarify environment variable substitution is not recursive
  ([#3913](https://github.com/open-telemetry/opentelemetry-specification/pull/3913))
- Allow `env:` prefix in environment variable substitution syntax.
  ([#3974](https://github.com/open-telemetry/opentelemetry-specification/pull/3974))
- Add simple scope configuration to Tracer, Meter, Logger (experimental).
  ([#3877](https://github.com/open-telemetry/opentelemetry-specification/pull/3877))

### Common

- No changes.

### Supplementary Guidelines

- No changes.

## v1.31.0 (2024-03-13)

### Context

- Specify allowed characters for Baggage keys and values.
  ([#3801](https://github.com/open-telemetry/opentelemetry-specification/pull/3801))

### Traces

- Mark the AddLink() operation as stable.
  ([#3887](https://github.com/open-telemetry/opentelemetry-specification/pull/3887))

### Metrics

- Formalize the interaction between cardinality limit and overflow attribute.
  ([#3912](https://github.com/open-telemetry/opentelemetry-specification/pull/3912))

### Logs

- Fix: remove `name` from LogRecord example in the File Exporter example.
  ([#3886](https://github.com/open-telemetry/opentelemetry-specification/pull/3886))
- Remove implementation detail from Logs Bridge API.
  ([#3884](https://github.com/open-telemetry/opentelemetry-specification/pull/3884))
- Clarify that logs attributes are a superset of standard attributes.
  ([#3852](https://github.com/open-telemetry/opentelemetry-specification/pull/3852))
- Add support for empty values.
  ([#3853](https://github.com/open-telemetry/opentelemetry-specification/pull/3853))
- Mark standard output log record exporter as stable.
  ([#3922](https://github.com/open-telemetry/opentelemetry-specification/pull/3922))

### Events

- Add Provider to the Event API.
  ([#3878](https://github.com/open-telemetry/opentelemetry-specification/pull/3878))

### Resource

- No changes.

### OpenTelemetry Protocol

- No changes.

### Compatibility

- No changes.

### SDK Configuration

- No changes.

### Common

- Prohibit attribute value from evolving to contain complex types.
  ([#3858](https://github.com/open-telemetry/opentelemetry-specification/pull/3858))
- Tighten stability requirements for well-known attribute values.
  ([#3879](https://github.com/open-telemetry/opentelemetry-specification/pull/3879))

### Supplementary Guidelines

- No changes.

## v1.30.0 (2024-02-15)

### Context

- No changes.

### Traces

- No changes.

### Metrics

- Clarify metric view measurement processing.
  ([#3842](https://github.com/open-telemetry/opentelemetry-specification/pull/3842))
- Expose `ExemplarReservoir` as configuration parameter for views.
  Remove `ExemplarFilter` as an interface, now it is only configuration
  parameter.
  ([#3820](https://github.com/open-telemetry/opentelemetry-specification/pull/3820))

### Logs

- Fix `Resource` field type in Logs Data Model.
  ([#3826](https://github.com/open-telemetry/opentelemetry-specification/pull/3826))
- Remove confusing description from `Body` field in Logs Data Model to make it clear the Bridge API must support a structured body.
  ([#3827](https://github.com/open-telemetry/opentelemetry-specification/pull/3827))
- Deconstruct number scalar type to double and signed integer.
  ([#3854](https://github.com/open-telemetry/opentelemetry-specification/pull/3854))
- Remove use of Object-Oriented term `class` in log signal.
  ([#3882](https://github.com/open-telemetry/opentelemetry-specification/pull/3882))

### Resource

- No changes.

### OpenTelemetry Protocol

- Use `TracesData`, `MetricsData` and `LogsData` proto messages for file exporter.
  ([#3809](https://github.com/open-telemetry/opentelemetry-specification/pull/3809))

### Compatibility

- No changes.

### SDK Configuration

- Add file configuration section to spec compliance matrix.
  ([#3804](https://github.com/open-telemetry/opentelemetry-specification/pull/3804))
- Define mechanism for SDK extension components.
  ([#3802](https://github.com/open-telemetry/opentelemetry-specification/pull/3802))

### Common

- No changes.

### Supplementary Guidelines

- No changes.

## v1.29.0 (2024-01-10)

### Context & Baggage

- Align definition of Baggage with W3C Specification.
  ([#3800](https://github.com/open-telemetry/opentelemetry-specification/pull/3800))

### Traces

- Update OpenTelemetry to Zipkin Transformation to handle attributes from older semantic conventions in a backwards compatible way.
  ([#3794](https://github.com/open-telemetry/opentelemetry-specification/pull/3794))

### Metrics

- Define experimental MetricFilter as a mechanism to filter collected metrics by the MetricReader
  ([#3566](https://github.com/open-telemetry/opentelemetry-specification/pull/3566))
- Add optional configuration for Prometheus exporters to optionally remove unit and type suffixes.
  ([#3777](https://github.com/open-telemetry/opentelemetry-specification/pull/3777))
- Add optional configuration for Prometheus exporters to optionally drop `otel_scope_info` metric.
  ([#3796](https://github.com/open-telemetry/opentelemetry-specification/pull/3796))

### Logs

### Resource

### OpenTelemetry Protocol

### Compatibility

### SDK Configuration

- Define file configuration file format and env var substitution
  ([#3744](https://github.com/open-telemetry/opentelemetry-specification/pull/3744))

### Common

- Clarify that attribute keys are case-sensitive.
  ([#3784](https://github.com/open-telemetry/opentelemetry-specification/pull/3784))

### Supplementary Guidelines

## v1.28.0 (2023-12-07)

### Context

- No changes.

### Traces

- Stabilize how exceptions are recorded using the Trace SDK.
  ([#3769](https://github.com/open-telemetry/opentelemetry-specification/pull/3769))
- Add definition for standard output span exporter.
  ([#3740](https://github.com/open-telemetry/opentelemetry-specification/pull/3740))

### Metrics

- Add optional configuration for Prometheus exporters to promote resource attributes to metric attributes
  ([#3761](https://github.com/open-telemetry/opentelemetry-specification/pull/3761))
- Clarifications and flexibility in Exemplar speicification.
  ([#3760](https://github.com/open-telemetry/opentelemetry-specification/pull/3760))

### Logs

- Add definition for standard output log record exporter.
  ([#3741](https://github.com/open-telemetry/opentelemetry-specification/pull/3741))
- BREAKING: Change `event.name` definition to include `namespace` and removed `event.domain` from log event attributes.
  ([#3749](https://github.com/open-telemetry/opentelemetry-specification/pull/3749))
- BREAKING: Refine the arguments of the emit Event API. Instead of accepting
  a `LogRecord`, the individual arguments are enumerated along with the
  implementation requirements on how those arguments map to `LogRecord`.
  ([#3772](https://github.com/open-telemetry/opentelemetry-specification/pull/3772))

### Resource

- No changes.

### OpenTelemetry Protocol

- Clarify HTTP endpoint configuration option handling.
  ([#3739](https://github.com/open-telemetry/opentelemetry-specification/pull/3739))

### Compatibility

- No changes.

### SDK Configuration

- Add `console` as an exporter type that is supported via environment variable configuration.
  ([#3742](https://github.com/open-telemetry/opentelemetry-specification/pull/3742))

### Common

- No changes.

### Supplementary Guidelines

- No changes.

## v1.27.0 (2023-11-08)

### Context

- No changes.

### Traces

- Add a new AddLink() operation to Span (experimental).
  ([#3678](https://github.com/open-telemetry/opentelemetry-specification/pull/3678))

### Metrics

- No changes.

### Logs

- No changes.

### Resource

- No changes.

### OpenTelemetry Protocol

- New exporter implementations do not need to support
  `OTEL_EXPORTER_OTLP_SPAN_INSECURE` and `OTEL_EXPORTER_OTLP_METRIC_INSECURE`.
  ([#3719](https://github.com/open-telemetry/opentelemetry-specification/pull/3719))

### Compatibility

- No changes.

### SDK Configuration

- Define file configuration parse and create operations.
  ([#3437](https://github.com/open-telemetry/opentelemetry-specification/pull/3437))
- Add environment variable implementation guidelines.
  ([#3738](https://github.com/open-telemetry/opentelemetry-specification/pull/3738))

### Common

- Rename/replace `(client|server).socket.(address|port)` attributes with `network.(peer|local).(address|port)`.
  ([#3713](https://github.com/open-telemetry/opentelemetry-specification/pull/3713))

### Supplementary Guidelines

- No changes.

## v1.26.0 (2023-10-10)

### Context

- No changes.

### Traces

- `ParentBased` sampler is a decorator (not a composite).
  ([#3706](https://github.com/open-telemetry/opentelemetry-specification/pull/3706))

### Metrics

- Consistently use "advisory parameters" instead of "advice parameters".
  ([#3693](https://github.com/open-telemetry/opentelemetry-specification/pull/3693))
- Stabilize `ExplicitBucketBoundaries` instrument advisory parameter.
  ([#3694](https://github.com/open-telemetry/opentelemetry-specification/pull/3694))

### Logs

- Update two apache access logs mappings.
  ([#3712](https://github.com/open-telemetry/opentelemetry-specification/pull/3712))

### Resource

- No changes.

### OpenTelemetry Protocol

- No changes.

### Compatibility

- Prometheus exporters omit empty resources and scopes without attributes.
  ([#3660](https://github.com/open-telemetry/opentelemetry-specification/pull/3660))

### SDK Configuration

- Fix description of OTEL_ATTRIBUTE_COUNT_LIMIT
  ([#3714](https://github.com/open-telemetry/opentelemetry-specification/pull/3714))

### Common

- Add upgrading and version management documentation
  ([#3695](https://github.com/open-telemetry/opentelemetry-specification/pull/3695))

### Supplementary Guidelines

- No changes.

## v1.25.0 (2023-09-13)

### Context

- No changes.

### Traces

- No changes.

### Metrics

- Increase metric name maximum length from 63 to 255 characters.
  ([#3648](https://github.com/open-telemetry/opentelemetry-specification/pull/3648))
- MetricReader.Collect ignores Resource from MetricProducer.Produce.
  ([#3636](https://github.com/open-telemetry/opentelemetry-specification/pull/3636))
- Attribute sets not observed during async callbacks are not exported.
  ([#3242](https://github.com/open-telemetry/opentelemetry-specification/pull/3242))
- Promote MetricProducer specification to feature-freeze.
  ([#3655](https://github.com/open-telemetry/opentelemetry-specification/pull/3655))
- Add synchronous gauge instrument, clarify temporality selection influence on
  metric point persistence.
  ([#3540](https://github.com/open-telemetry/opentelemetry-specification/pull/3540))
- Clarify that advice is non-identifying.
  ([#3661](https://github.com/open-telemetry/opentelemetry-specification/pull/3661))
- Define the default size of the `SimpleFixedSizeExemplarReservoir` to be `1`.
  ([#3670](https://github.com/open-telemetry/opentelemetry-specification/pull/3670))
- Rename "advice" to "advisory parameters".
  ([#3662](https://github.com/open-telemetry/opentelemetry-specification/pull/3662))
- Clarify the minimal implementation of a `View`'s `attribute_keys` is an allow-list.
  ([#3680](https://github.com/open-telemetry/opentelemetry-specification/pull/3680))
- Add "/" to valid characters for instrument names
  ([#3684](https://github.com/open-telemetry/opentelemetry-specification/pull/3684))
- Stabilize the `MetricProducer`.
  ([#3685](https://github.com/open-telemetry/opentelemetry-specification/pull/3685))

### Logs

- Update GCP data model to use `TraceFlags` instead of
  `gcp.trace_sampled`. ([#3629](https://github.com/open-telemetry/opentelemetry-specification/pull/3629))

### Resource

- No changes.

### OpenTelemetry Protocol

- Fix and clarify definition of "transient error" in the OTLP exporter specification.
  ([#3653](https://github.com/open-telemetry/opentelemetry-specification/pull/3653))

### Compatibility

- OpenTracing Shim: Allow invalid but sampled SpanContext to be returned.
  ([#3471](https://github.com/open-telemetry/opentelemetry-specification/pull/3471))
- Prometheus: Allow changing metric names by default when translating from Prometheus to OpenTelemetry.
  ([#3679](https://github.com/open-telemetry/opentelemetry-specification/pull/3679))

### SDK Configuration

- No changes.

### Common

- No changes.

### Supplemenatary Guidelines

- No changes.

## v1.24.0 (2023-08-10)

### Context

- No changes.

### Traces

- No changes.

### Metrics

- Specify how to handle instrument name conflicts.
  ([#3626](https://github.com/open-telemetry/opentelemetry-specification/pull/3626))
- Add experimental metric attributes advice API.
  ([#3546](https://github.com/open-telemetry/opentelemetry-specification/pull/3546))
- Revise the exemplar default reservoirs.
  ([#3627](https://github.com/open-telemetry/opentelemetry-specification/pull/3627))
- Mark the default aggregation cardinality Experimental in MetricReader.
  ([#3619](https://github.com/open-telemetry/opentelemetry-specification/pull/3619))
- Mark Metric No-Op API as stable.
  ([#3642](https://github.com/open-telemetry/opentelemetry-specification/pull/3642))
- MetricProducers are provided as config to MetricReaders instead of through a RegisterProducer operation.
  ([#3613](https://github.com/open-telemetry/opentelemetry-specification/pull/3613))
- Refine `MetricProvider.ForceFlush` and define `ForceFlush` for periodic exporting MetricReader.
  ([#3563](https://github.com/open-telemetry/opentelemetry-specification/pull/3563))

### Logs

- Clarify how log appender use Scope name and attributes.
  ([#3583](https://github.com/open-telemetry/opentelemetry-specification/pull/3583))
- Mark No-Op Logs Bridge API as stable.
  ([#3642](https://github.com/open-telemetry/opentelemetry-specification/pull/3642))

### Resource

- No changes.

### Compatibility

- Prometheus exporters SHOULD provide configuration to disable the addition of `_total` suffixes.
  ([#3590](https://github.com/open-telemetry/opentelemetry-specification/pull/3590))

### SDK Configuration

- No changes.

### Common

- No changes.

### Supplemenatary Guidelines

- No changes.

## v1.23.0 (2023-07-12)

### Context

- No changes.

### Traces

- Refine SDK TracerProvider configuration section.
  ([#3559](https://github.com/open-telemetry/opentelemetry-specification/pull/3559))
- Make SDK Tracer Creation more normative.
  ([#3529](https://github.com/open-telemetry/opentelemetry-specification/pull/3529))

### Metrics

- Refine SDK MeterProvider configuration section.
  ([#3522](https://github.com/open-telemetry/opentelemetry-specification/pull/3522))
- Clarify metric view requirements and recommendations.
  ([#3524](https://github.com/open-telemetry/opentelemetry-specification/pull/3524))
- Change the view name to be the view's stream configuration name.
  ([#3524](https://github.com/open-telemetry/opentelemetry-specification/pull/3524))
- Make SDK Meter Creation more normative.
  ([#3529](https://github.com/open-telemetry/opentelemetry-specification/pull/3529))
- Clarify duplicate instrument registration scope to be a MeterProvider.
  ([#3538](https://github.com/open-telemetry/opentelemetry-specification/pull/3538))
- Clarify identical instrument definition for SDK.
  ([#3585](https://github.com/open-telemetry/opentelemetry-specification/pull/3585))

### Logs

- Refine SDK LoggerProvider configuration section.
  ([#3559](https://github.com/open-telemetry/opentelemetry-specification/pull/3559))
- Make SDK Logger Creation more normative.
  ([#3529](https://github.com/open-telemetry/opentelemetry-specification/pull/3529))

### Resource

- No changes.

### Compatibility

- NOTICE: Remove the Jaeger Exporter
  ([#3567](https://github.com/open-telemetry/opentelemetry-specification/pull/3567))
- Prometheus: Do not add `_total` suffix if the metric already ends in `_total`.
  ([#3581](https://github.com/open-telemetry/opentelemetry-specification/pull/3581))
- Prometheus type and unit suffixes are not trimmed by default.
  ([#3580](https://github.com/open-telemetry/opentelemetry-specification/pull/3580))

### SDK Configuration

- Extract Exemplar section and mark it as Experimental.
  ([#3533](https://github.com/open-telemetry/opentelemetry-specification/pull/3533))

### Common

- No changes.

### Supplemenatary Guidelines

- No changes.

## v1.22.0 (2023-06-09)

### Context

- No changes.

### Traces

- No changes.

### Metrics

- Make recommendation to reserve aggregator normative.
  ([#3526](https://github.com/open-telemetry/opentelemetry-specification/pull/3526))

### Logs

- No changes.

### Resource

- No changes.

### Compatibility

- No changes.

### OpenTelemetry Protocol

- Move OTLP specification to github.com/open-telemetry/opentelemetry-proto.
  ([#3454](https://github.com/open-telemetry/opentelemetry-specification/pull/3454))

### SDK Configuration

- No changes.

### Telemetry Schemas

- No changes.

### Common

- Explain why custom attributes are not recommended to be placed in OTel
  namespaces.
  ([#3507](https://github.com/open-telemetry/opentelemetry-specification/pull/3507))

### Supplemenatary Guidelines

- No changes.

## v1.21.0 (2023-05-09)

### Context

- No changes.

### Traces

- No changes.

### Metrics

- Add experimental histogram advice API.
  ([#3216](https://github.com/open-telemetry/opentelemetry-specification/pull/3216))
- Recommended non-prefixed units for metric instrument semantic conventions.
  ([#3312](https://github.com/open-telemetry/opentelemetry-specification/pull/3312))
- Recommended cardinality limits to protect metrics pipelines against
  excessive data production from a single instrument.
  ([#2960](https://github.com/open-telemetry/opentelemetry-specification/pull/2960))
- Specify second unit (`s`) and advice bucket boundaries of `[]`
  for `process.runtime.jvm.gc.duration`.
  ([#3458](https://github.com/open-telemetry/opentelemetry-specification/pull/3458))
- Add links to the JMX APIs that are the JVM runtime metric sources.
  ([#3463](https://github.com/open-telemetry/opentelemetry-specification/pull/3463))

### Logs

- Clarify parameters for emitting a log record.
  ([#3345](https://github.com/open-telemetry/opentelemetry-specification/pull/3354))
- Drop logger include_trace_context parameter.
  ([#3397](https://github.com/open-telemetry/opentelemetry-specification/pull/3397))
- Clarify how ObservedTimestamp field is set if unspecified
  ([#3385](https://github.com/open-telemetry/opentelemetry-specification/pull/3385))
- Mark logs bridge API / SDK as stable.
  ([#3376](https://github.com/open-telemetry/opentelemetry-specification/pull/3376))
- Mark LogRecord Environment Variables as stable.
  ([#3449](https://github.com/open-telemetry/opentelemetry-specification/pull/3449))

### Resource

### Semantic Conventions

- The Semantic Conventions have moved to a separate repository
  [github.com/open-telemetry/semantic-conventions](https://github.com/open-telemetry/semantic-conventions).
  There will be no future semantic conventions release from this repository.
  ([#3489](https://github.com/open-telemetry/opentelemetry-specification/pull/3489))

### Compatibility

- Mark OpenCensus compatibility spec as stable
  ([#3425](https://github.com/open-telemetry/opentelemetry-specification/pull/3425))

### OpenTelemetry Protocol

- No changes.

### SDK Configuration

- Lay initial groundwork for file configuration
  ([#3360](https://github.com/open-telemetry/opentelemetry-specification/pull/3360))
- Move file configuration schema to `opentelemetry-configuration`.
  ([#3412](https://github.com/open-telemetry/opentelemetry-specification/pull/3412))
- Move `sdk-configuration.md` and `sdk-environment-variables.md`
  to `/specification/configuration/`.
  ([#3434](https://github.com/open-telemetry/opentelemetry-specification/pull/3434))

### Telemetry Schemas

- No changes.

### Common

- Add log entries to specification README.md contents.
  ([#3435](https://github.com/open-telemetry/opentelemetry-specification/pull/3435))

### Supplemenatary Guidelines

- Add guidance to use service-supported propagation formats as default for AWS SDK client calls.
  ([#3212](https://github.com/open-telemetry/opentelemetry-specification/pull/3212))

## v1.20.0 (2023-04-07)

### Context

- No changes.

### Traces

- Clarify required parent information in ReadableSpan. Technically a relaxation,
  but previously it was easy to overlook certain properties were required.
  [#3257](https://github.com/open-telemetry/opentelemetry-specification/pull/3257)
- Remove underspecified and unused Span decorator from Trace SDK.
  ([#3363](https://github.com/open-telemetry/opentelemetry-specification/pull/3363))

### Metrics

- Clarify that units should use UCUM case sensitive variant.
  ([#3306](https://github.com/open-telemetry/opentelemetry-specification/pull/3306))
- Remove No-Op instrument and Meter creation requirements.
  ([#3322](https://github.com/open-telemetry/opentelemetry-specification/pull/3322))
- Fixed attributes requirement level in semantic conventions for hardware metrics
  ([#3258](https://github.com/open-telemetry/opentelemetry-specification/pull/3258))

### Logs

- Update log readme "request context" to "trace context".
  ([#3332](https://github.com/open-telemetry/opentelemetry-specification/pull/3332))
- Remove log readme document status.
  ([#3334](https://github.com/open-telemetry/opentelemetry-specification/pull/3334))
- Break out compatibility document on recording trace context in non-OTLP Log Format
  ([#3331](https://github.com/open-telemetry/opentelemetry-specification/pull/3331))
- Ensure Logs Bridge API doesn't contain SDK implementation details
  ([#3275](https://github.com/open-telemetry/opentelemetry-specification/pull/3275))
- Add Log Bridge API artifact naming guidance
  ([#3346](https://github.com/open-telemetry/opentelemetry-specification/pull/3346))
- Add log appender / bridge to glossary.
  ([#3335](https://github.com/open-telemetry/opentelemetry-specification/pull/3335))

### Resource

- No changes.

### Semantic Conventions

- Clarify that attribute requirement levels apply to the instrumentation library
  ([#3289](https://github.com/open-telemetry/opentelemetry-specification/pull/3289))
- Fix grammatical number of metric units.
  ([#3298](https://github.com/open-telemetry/opentelemetry-specification/pull/3298))
- Rename `net.app.protocol.(name|version)` to `net.protocol.(name|version)`
  ([#3272](https://github.com/open-telemetry/opentelemetry-specification/pull/3272))
- Replace `http.flavor` with `net.protocol.(name|version)`
  ([#3272](https://github.com/open-telemetry/opentelemetry-specification/pull/3272))
- Metric requirement levels are now stable
  ([#3271](https://github.com/open-telemetry/opentelemetry-specification/pull/3271))
- BREAKING: remove `messaging.destination.kind` and `messaging.source.kind`.
  ([#3214](https://github.com/open-telemetry/opentelemetry-specification/pull/3214),
  [#3348](https://github.com/open-telemetry/opentelemetry-specification/pull/3348))
- Define attributes collected for `cosmosdb` by Cosmos DB SDK
  ([#3097](https://github.com/open-telemetry/opentelemetry-specification/pull/3097))
- Clarify stability requirements of semantic conventions
  ([#3225](https://github.com/open-telemetry/opentelemetry-specification/pull/3225))
- BREAKING: Change span statuses for gRPC server spans.
  ([#3333](https://github.com/open-telemetry/opentelemetry-specification/pull/3333))
- Stabilize key components of `service.*` and `telemetry.sdk.*` resource
  semantic conventions.
  ([#3202](https://github.com/open-telemetry/opentelemetry-specification/pull/3202))
- Fixed attributes requirement level in semantic conventions for hardware metrics
  ([#3258](https://github.com/open-telemetry/opentelemetry-specification/pull/3258))
- Added AWS S3 semantic conventions.
  ([#3251](https://github.com/open-telemetry/opentelemetry-specification/pull/3251))
- Fix units in the Kafka metric semantic conventions.
  ([#3300](https://github.com/open-telemetry/opentelemetry-specification/pull/3300))
- Add Trino to Database specific conventions
  ([#3347](https://github.com/open-telemetry/opentelemetry-specification/pull/3347))
- Change `db.statement` to only be collected if there is sanitization.
  ([#3127](https://github.com/open-telemetry/opentelemetry-specification/pull/3127))
- BREAKING: Remove `http.status_code` attribute from the
  `http.server.active_requests` metric.
  ([#3366](https://github.com/open-telemetry/opentelemetry-specification/pull/3366))
- Mark attribute requirement levels as stable
  ([#3368](https://github.com/open-telemetry/opentelemetry-specification/pull/3368))

### Compatibility

- No changes.

### OpenTelemetry Protocol

- Declare OTLP stable.
  ([#3274](https://github.com/open-telemetry/opentelemetry-specification/pull/3274))

### SDK Configuration

- No changes.

### Telemetry Schemas

- No changes.

### Common

- No changes.

## v1.19.0 (2023-03-06)

### Context

- No changes.

### Traces

- No changes.

### Metrics

- Add unit to View's Instrument selection criteria.
  ([#3184](https://github.com/open-telemetry/opentelemetry-specification/pull/3184))
- Add metric requirement levels "Required", "Recommended", and "Opt-In".
  ([#3237](https://github.com/open-telemetry/opentelemetry-specification/pull/3237))

### Logs

- Rename Logs API to Logs Bridge API to prevent confusion.
  ([#3197](https://github.com/open-telemetry/opentelemetry-specification/pull/3197))
- Move event language from log README to event-api.
  ([#3252](https://github.com/open-telemetry/opentelemetry-specification/pull/3252))

### Resource

- Clarify how to collect `host.id` for non-containerized systems.
  ([#3173](https://github.com/open-telemetry/opentelemetry-specification/pull/3173))

### Semantic Conventions

- Move X-Ray Env Variable propagation to span link instead of parent for AWS Lambda.
  ([#3166](https://github.com/open-telemetry/opentelemetry-specification/pull/3166))
- Add heroku resource semantic conventions.
  [#3075](https://github.com/open-telemetry/opentelemetry-specification/pull/3075)
- BREAKING: Rename faas.execution to faas.invocation_id
  ([#3209](https://github.com/open-telemetry/opentelemetry-specification/pull/3209))
- BREAKING: Change faas.max_memory units to Bytes instead of MB
  ([#3209](https://github.com/open-telemetry/opentelemetry-specification/pull/3209))
- BREAKING: Expand scope of faas.id to cloud.resource_id
  ([#3188](https://github.com/open-telemetry/opentelemetry-specification/pull/3188))
- Add Connect RPC specific conventions
  ([#3116](https://github.com/open-telemetry/opentelemetry-specification/pull/3116))
- Rename JVM metric attribute value from `nonheap` to `non_heap`
  ([#3250](https://github.com/open-telemetry/opentelemetry-specification/pull/3250))
- Mark the attribute naming guidelines in the specification as stable.
  ([#3220](https://github.com/open-telemetry/opentelemetry-specification/pull/3220))
- Mark telemetry schema readme stable.
  ([#3221](https://github.com/open-telemetry/opentelemetry-specification/pull/3221))
- Remove mention of `net.transport` from HTTP semantic conventions
  ([#3244](https://github.com/open-telemetry/opentelemetry-specification/pull/3244))
- Clarifies that if an HTTP client request is explicitly made to an IP address,
  e.g. `http://x.x.x.x:8080`, then `net.peer.name` SHOULD be the IP address `x.x.x.x`
  ([#3276](https://github.com/open-telemetry/opentelemetry-specification/pull/3276))
- Mark `net.sock.host.port` as conditionally required.
  ([#3246](https://github.com/open-telemetry/opentelemetry-specification/pull/3246))
- Rename Optional attribute requirement level to Opt-In.
  ([#3228](https://github.com/open-telemetry/opentelemetry-specification/pull/3228))
- Rename `http.user_agent` to `user_agent.original`.
  ([#3190](https://github.com/open-telemetry/opentelemetry-specification/pull/3190))
- Expand the declaration of `pool.name`.
  ([#3050](https://github.com/open-telemetry/opentelemetry-specification/pull/3050))

### Compatibility

- Update Zipkin remoteEndpoint preferences.
  ([#3087](https://github.com/open-telemetry/opentelemetry-specification/pull/3087))

### OpenTelemetry Protocol

- Declare OTLP/JSON Stable.
  ([#2930](https://github.com/open-telemetry/opentelemetry-specification/pull/2930))

### SDK Configuration

- No changes.

### Telemetry Schemas

- No changes.

### Common

- No changes.

## v1.18.0 (2023-02-09)

### Context

- No changes.

### Traces

- Clarify guidance regarding excessive logging when attributes are dropped
  or truncated.
  ([#3151](https://github.com/open-telemetry/opentelemetry-specification/pull/3151))

### Metrics

- No changes.

### Logs

- Define BatchLogRecordProcessor default configuration values.
  ([#3002](https://github.com/open-telemetry/opentelemetry-specification/pull/3002))
- Clarify guidance regarding excessive logging when attributes are dropped
  or truncated.
  ([#3151](https://github.com/open-telemetry/opentelemetry-specification/pull/3151))

### Resource

- No changes.

### Semantic Conventions

- Add Cloud Spanner and Microsoft SQL Server Compact to db.system semantic conventions
  ([#3105](https://github.com/open-telemetry/opentelemetry-specification/pull/3105)).
- Enable semantic convention tooling for metrics in spec
  ([#3119](https://github.com/open-telemetry/opentelemetry-specification/pull/3119))
- Rename google openshift platform attribute from `google_cloud_openshift` to `gcp_openshift`
  to match the existing `cloud.provider` prefix.
  ([#3095](https://github.com/open-telemetry/opentelemetry-specification/pull/3095))
- Changes http server span names from `{http.route}` to `{http.method} {http.route}`
  (when route is available), and from `HTTP {http.method}` to `{http.method}` (when
  route is not available).
  Changes http client span names from `HTTP {http.method}` to `{http.method}`.
  ([#3165](https://github.com/open-telemetry/opentelemetry-specification/pull/3165))
- Mark `http.server.duration` and `http.client.duration` metrics as required, and mark
  all other HTTP metrics as optional.
  [#3158](https://github.com/open-telemetry/opentelemetry-specification/pull/3158)
- Add `net.host.port` to `http.server.active_requests` metrics attributes.
  [#3158](https://github.com/open-telemetry/opentelemetry-specification/pull/3158)
- `http.route` SHOULD contain the "application root" if there is one.
  ([#3164](https://github.com/open-telemetry/opentelemetry-specification/pull/3164))

### Compatibility

- Add condition with sum and count for Prometheus summaries
  ([3059](https://github.com/open-telemetry/opentelemetry-specification/pull/3059)).
- Clarify prometheus unit conversions
  ([#3066](https://github.com/open-telemetry/opentelemetry-specification/pull/3066)).
- Define conversion mapping from OTel Exponential Histograms to Prometheus Native
  Histograms.
  ([#3079](https://github.com/open-telemetry/opentelemetry-specification/pull/3079))
- Fix Prometheus histogram metric suffixes. Bucket series end in `_bucket`
  ([#3018](https://github.com/open-telemetry/opentelemetry-specification/pull/3018)).

### OpenTelemetry Protocol

- No changes.

### SDK Configuration

- Add log-specific attribute limit configuration and clarify that general
  attribute limit configuration also apply to log records
  ([#2861](https://github.com/open-telemetry/opentelemetry-specification/pull/2861)).

### Telemetry Schemas

- No changes.

### Common

- No changes.

## v1.17.0 (2023-01-17)

### Context

- No changes.

### Traces

- Clarify that the BatchSpanProcessor should export batches when the queue reaches the batch size
  ([#3024](https://github.com/open-telemetry/opentelemetry-specification/pull/3024))
- Deprecate jaeger exporter, scheduled for spec removal in July 2023.
  [#2858](https://github.com/open-telemetry/opentelemetry-specification/pull/2858)

### Metrics

- Rename built-in ExemplarFilters to AlwaysOn, AlwaysOff and TraceBased.
  ([#2919](https://github.com/open-telemetry/opentelemetry-specification/pull/2919))
- Add `MaxScale` config option to Exponential Bucket Histogram Aggregation.
  ([#3017](https://github.com/open-telemetry/opentelemetry-specification/pull/3017))
- Rename exponential bucket histogram aggregation to base 2 exponential histogram
  aggregation. Rename "OTEL_EXPORTER_OTLP_METRICS_DEFAULT_HISTOGRAM_AGGREGATION"
  value from "exponential_bucket_histogram" to
  "base2_exponential_bucket_histogram". Mark exponential histogram data model and
  base2 exponential histogram aggregation as stable.
  ([#3041](https://github.com/open-telemetry/opentelemetry-specification/pull/3041))

### Logs

- Clarify usage of log body for structured logs
  ([#3023](https://github.com/open-telemetry/opentelemetry-specification/pull/3023))
- Move appendices from Data Model to new Data Model Appendix document
  ([#3207](https://github.com/open-telemetry/opentelemetry-specification/pull/3207))

### Resource

- No changes.

### Semantic Conventions

- Clarify common HTTP attributes apply to both clients and servers
  ([#3044](https://github.com/open-telemetry/opentelemetry-specification/pull/3044))
- Add `code.lineno` source code attribute
  ([#3029](https://github.com/open-telemetry/opentelemetry-specification/pull/3029))
- Add ClickHouse to db.system semantic conventions
  ([#3011](https://github.com/open-telemetry/opentelemetry-specification/pull/3011))
- Refactor messaging attributes and per-message attributes in batching scenarios.
  ([#2957](https://github.com/open-telemetry/opentelemetry-specification/pull/2957)).
  BREAKING: rename `messaging.consumer_id` to `messaging.consumer.id`,
  `messaging.destination` to `messaging.destination.name`,
  `messaging.temp_destination` to `messaging.destination.temporary`,
  `messaging.destination_kind` to `messaging.destination.kind`,
  `messaging.message_id` to `messaging.message.id`,
  `messaging.protocol` to `net.app.protocol.name`,
  `messaging.protocol_version`, `net.app.protocol.version`,
  `messaging.conversation_id` to `messaging.message.conversation_id`,
  `messaging.message_payload_size_bytes` to `messaging.message.payload_size_bytes`,
  `messaging.message_payload_compressed_size_bytes` to `messaging.message.payload_compressed_size_bytes`,
  `messaging.rabbitmq.routing_key`: `messaging.rabbitmq.destination.routing_key`,
  `messaging.kafka.message_key` to `messaging.kafka.message.key`,
  `messaging.kafka.consumer_group` to `messaging.kafka.consumer.group`,
  `messaging.kafka.partition` to `messaging.kafka.destination.partition`,
  `messaging.kafka.tombstone` to `messaging.kafka.message.tombstone`,
  `messaging.rocketmq.message_type` to `messaging.rocketmq.message.type`,
  `messaging.rocketmq.message_tag` to `messaging.rocketmq.message.tag`,
  `messaging.rocketmq.message_keys` to `messaging.rocketmq.message.keys`;
  Removed `messaging.url`;
  Renamed `send` operation to `publish`;
  Split `destination` and `source` namespaces and clarify per-message attributes in batching scenarios.

### Compatibility

- Add Tracer.Close() to the OpenTracing Shim layer.
- Add OpenCensus migration guide and add BinaryPropagation as an option to gRPC
  instrumentation for OpenCensus compatibility
  ([#3015](https://github.com/open-telemetry/opentelemetry-specification/pull/3015)).

### OpenTelemetry Protocol

- Add table for OTLP/HTTP response code and client retry recommendation
  ([#3028](https://github.com/open-telemetry/opentelemetry-specification/pull/3028))
- Remove spaces from example exporter User-Agent header to conform to RFC7231 & RFC7230.
  [#3052](https://github.com/open-telemetry/opentelemetry-specification/pull/3052)

### SDK Configuration

- Rename knowns values for "OTEL_METRICS_EXEMPLAR_FILTER" to "always_on",
  "always_off" and "trace_based".
  ([#2919](https://github.com/open-telemetry/opentelemetry-specification/pull/2919))

### Telemetry Schemas

- No changes.

### Common

- No changes.

## v1.16.0 (2022-12-08)

### Context

- No changes.

### Traces

- No changes.

### Metrics

- Define Experimental MetricProducer as a third-party provider of metric data to MetricReaders.
  ([#2951](https://github.com/open-telemetry/opentelemetry-specification/pull/2951))
- Add OTLP exporter temporality preference named "LowMemory" which
  configures Synchronous Counter and Histogram instruments to use
  Delta aggregation temporality, which allows them to shed memory
  following a cardinality explosion, thus use less memory.
  ([#2961](https://github.com/open-telemetry/opentelemetry-specification/pull/2961))

### Logs

- Clarification on what an Event is, and what the event.domain and event.name attributes represent
  ([#2848](https://github.com/open-telemetry/opentelemetry-specification/pull/2848))
- Move `event.domain` from InstrumentationScope attributes to LogRecord
  attributes.
  ([#2940](https://github.com/open-telemetry/opentelemetry-specification/pull/2940))
- Split out Event API from Log API
  ([#2941](https://github.com/open-telemetry/opentelemetry-specification/pull/2941))
- Clarify data modification in `LogRecordProcessor`.
  ([#2969](https://github.com/open-telemetry/opentelemetry-specification/pull/2969))
- Make sure it is very clear we are not building a Logging API.
  ([#2966](https://github.com/open-telemetry/opentelemetry-specification/pull/2966))

### Resource

- Extend Cloud Platform Enum with OpenShift entry for all supported cloud providers.
  ([#2985](https://github.com/open-telemetry/opentelemetry-specification/pull/2985))

### Semantic Conventions

- Add `process.runtime.jvm.gc.duration` metric to semantic conventions.
  ([#2903](https://github.com/open-telemetry/opentelemetry-specification/pull/2903))
- Make http.status_code metric attribute an int.
  ([#2943](https://github.com/open-telemetry/opentelemetry-specification/pull/2943))
- Add IBM Cloud as a cloud provider.
  ([#2965](https://github.com/open-telemetry/opentelemetry-specification/pull/2965))
- Add semantic conventions for Feature Flags
  ([#2529](https://github.com/open-telemetry/opentelemetry-specification/pull/2529))
- Rename `rpc.request.metadata.<key>` and `rpc.response.metadata.<key>` to
  `rpc.grpc.request.metadata.<key>` and `rpc.grpc.response.metadata.<key>`
  ([#2981](https://github.com/open-telemetry/opentelemetry-specification/pull/2981))
- List the machine-id as potential source for a unique host.id
  ([#2978](https://github.com/open-telemetry/opentelemetry-specification/pull/2978))
- Add `messaging.kafka.message.offset` attribute.
  ([#2982](https://github.com/open-telemetry/opentelemetry-specification/pull/2982))
- Update hardware metrics to use `direction` as per general semantic conventions
  ([#2942](https://github.com/open-telemetry/opentelemetry-specification/pull/2942))

### Compatibility

- Add OpenCensus metric bridge specification.
  ([#2979](https://github.com/open-telemetry/opentelemetry-specification/pull/2979))

### OpenTelemetry Protocol

- No changes.

### SDK Configuration

- Specify handling of invalid numeric environment variables
  ([#2963](https://github.com/open-telemetry/opentelemetry-specification/pull/2963))

### Telemetry Schemas

- No changes.

### Common

- No changes.

## v1.15.0 (2022-11-09)

### Context

- No changes.

### Traces

- Rename `http.retry_count` to `http.resend_count` and clarify its meaning.
  ([#2743](https://github.com/open-telemetry/opentelemetry-specification/pull/2743))

### Metrics

- Handle duplicate description comments during Prometheus conversion.
  ([#2890](https://github.com/open-telemetry/opentelemetry-specification/pull/2890))
- Allow to configure min/max recording in the exponential histogram aggregation.
  ([#2904](https://github.com/open-telemetry/opentelemetry-specification/pull/2904))
- Add table of instrument additive property
  ([#2906](https://github.com/open-telemetry/opentelemetry-specification/pull/2906))

### Logs

- Add `Context` as argument to `LogRecordProcessor#onEmit`.
  ([#2927](https://github.com/open-telemetry/opentelemetry-specification/pull/2927))

### Resource

- No changes.

### Semantic Conventions

- Change to messaging.kafka.max.lag from UpDownCounter to Gauge (and rename it)
  ([#2837](https://github.com/open-telemetry/opentelemetry-specification/pull/2837))
- Add daemon attribute to jvm threads metric
  ([#2828](https://github.com/open-telemetry/opentelemetry-specification/pull/2828))
- Add gRPC request and response metadata semantic conventions
  ([#2874](https://github.com/open-telemetry/opentelemetry-specification/pull/2874))
- Add `process.paging.faults` metric to semantic conventions
  ([#2827](https://github.com/open-telemetry/opentelemetry-specification/pull/2827))
- Define semantic conventions yaml for non-otlp conventions
  ([#2850](https://github.com/open-telemetry/opentelemetry-specification/pull/2850))
- Add more semantic convetion attributes of Apache RocketMQ
  ([#2881](https://github.com/open-telemetry/opentelemetry-specification/pull/2881))
- Add `process.runtime.jvm.memory.usage_after_last_gc` metric to semantic conventions.
  ([#2901](https://github.com/open-telemetry/opentelemetry-specification/pull/2901))

### Compatibility

- Specify how Prometheus exporters and receivers handle instrumentation scope.
  ([#2703](https://github.com/open-telemetry/opentelemetry-specification/pull/2703)).

### OpenTelemetry Protocol

- Clarify that lowerCamelCase field names MUST be used for OTLP/JSON
  ([#2829](https://github.com/open-telemetry/opentelemetry-specification/pull/2829))

### SDK Configuration

- No changes.

### Telemetry Schemas

- No changes.

### Common

- Clarify that Scope is defined at build time
  ([#2878](https://github.com/open-telemetry/opentelemetry-specification/pull/2878))

## v1.14.0 (2022-10-04)

### Context

- No changes.

### Traces

- No changes.

### Metrics

- Changed the default buckets for Explicit Bucket Histogram to better match the
  official Prometheus clients.
  ([#2770](https://github.com/open-telemetry/opentelemetry-specification/pull/2770)).
- Fix OpenMetrics valid label keys, and specify prometheus conversion for metric name.
  ([#2788](https://github.com/open-telemetry/opentelemetry-specification/pull/2788))

### Logs

- Add environment variables for configuring the `BatchLogRecordProcessor`.
  ([#2785](https://github.com/open-telemetry/opentelemetry-specification/pull/2785))
- Fix inconsistencies in log README
  ([#2800](https://github.com/open-telemetry/opentelemetry-specification/pull/2800)).

### Resource

- Add `browser.mobile` and `browser.language` resource attributes
  ([#2761](https://github.com/open-telemetry/opentelemetry-specification/pull/2761))

### Semantic Conventions

- Add `process.context_switches`, and `process.open_file_descriptors`, to the
  metrics semantic conventions
  ([#2706](https://github.com/open-telemetry/opentelemetry-specification/pull/2706))
- Add exceptions to the logs semantic conventions
  ([#2819](https://github.com/open-telemetry/opentelemetry-specification/pull/2819))
- Make context propagation requirements explicit for messaging semantic conventions
  ([#2750](https://github.com/open-telemetry/opentelemetry-specification/pull/2750)).
- Update http metrics to use `http.route` instead of `http.target` for servers,
  drop `http.url` for clients
  ([#2818](https://github.com/open-telemetry/opentelemetry-specification/pull/2818)).

### Compatibility

- No changes.

### OpenTelemetry Protocol

- Add user agent to OTLP exporter specification
  ([#2684](https://github.com/open-telemetry/opentelemetry-specification/pull/2684))
- Prohibit usage of enum value name strings in OTLP/JSON
  ([#2758](https://github.com/open-telemetry/opentelemetry-specification/pull/2758))
- Clarify that unknown fields must be ignored when receiving OTLP/JSON
  ([#2816](https://github.com/open-telemetry/opentelemetry-specification/pull/2816))
- Add OTLP exporter user agent to the spec compliance matrix
  ([#2842](https://github.com/open-telemetry/opentelemetry-specification/pull/2842)).

### SDK Configuration

- Add the OTEL_SDK_DISABLED environment variable to the SDK configuration.
  ([2679](https://github.com/open-telemetry/opentelemetry-specification/pull/2679))
- Add the definition of a Boolean environment variable
  ([#2755](https://github.com/open-telemetry/opentelemetry-specification/pull/2755)).

### Telemetry Schemas

- No changes.

### Common

- No changes.

## v1.13.0 (2022-09-19)

### Context

- No changes.

### Traces

- Clarify the return of `Export(batch)` in the Batch Span Processor and exporter concurrency
  ([#2452](https://github.com/open-telemetry/opentelemetry-specification/pull/2452))
- Clarify that Context should not be mutable when setting a span
  ([#2637](https://github.com/open-telemetry/opentelemetry-specification/pull/2637))
- Clarify that `ForceFlush` is a required method on `SpanExporter` interface
  ([#2654](https://github.com/open-telemetry/opentelemetry-specification/pull/2654))

### Metrics

- Add experimental `OTEL_EXPORTER_OTLP_DEFAULT_HISTOGRAM_AGGREGATION` variable for
  configuring default histogram aggregation of OTLP metric exporter
  ([#2619](https://github.com/open-telemetry/opentelemetry-specification/pull/2619))
- Clarify async instrument callback identity
  ([#2538](https://github.com/open-telemetry/opentelemetry-specification/pull/2538))
- Prometheus export: Only monotonic sum are counters (with `_total`)
  ([#2644](https://github.com/open-telemetry/opentelemetry-specification/pull/2644))
- [OM/OTLP] Use `_created` for StartTimeUnixNano and vice-versa
  ([#2645](https://github.com/open-telemetry/opentelemetry-specification/pull/2645))
- Prometheus compatibility: use target_info metric instead of "target" info MF
  ([#2701](https://github.com/open-telemetry/opentelemetry-specification/pull/2701))
- Add optional Zero Threshold for Exponential Histograms to the metrics data model
  ([#2665](https://github.com/open-telemetry/opentelemetry-specification/pull/2665))
- Change the inclusivity of exponential histogram bounds
  ([#2633](https://github.com/open-telemetry/opentelemetry-specification/pull/2633))
- Add `process.threads` host metric semantic convention.
  ([#2705](https://github.com/open-telemetry/opentelemetry-specification/pull/2705)).

### Logs

- Update log SDK to allow log processors to mutate log records
  ([#2681](https://github.com/open-telemetry/opentelemetry-specification/pull/2681)).
- Add experimental Events and Logs API specification
  ([#2676](https://github.com/open-telemetry/opentelemetry-specification/pull/2676))
- Align log SDK and API component naming
  ([#2768](https://github.com/open-telemetry/opentelemetry-specification/pull/2768)).
- Add the signal-specific OTEL_EXPORTER_OTLP_LOGS_* environment variables
  ([#2782](https://github.com/open-telemetry/opentelemetry-specification/pull/2782)).

### Resource

- Update the version of the W3C Baggage specification used for `OTEL_RESOURCE_ATTRIBUTES`
  ([#2670](https://github.com/open-telemetry/opentelemetry-specification/pull/2670))

### Semantic Conventions

- Add `net.app.protocol.*` attributes
  ([#2602](https://github.com/open-telemetry/opentelemetry-specification/pull/2602))
- Add network metrics to process semantic conventions
  ([#2556](https://github.com/open-telemetry/opentelemetry-specification/pull/2556))
- Adopt attribute requirement levels in semantic conventions
  ([#2594](https://github.com/open-telemetry/opentelemetry-specification/pull/2594))
- Add semantic conventions for GraphQL
  ([#2456](https://github.com/open-telemetry/opentelemetry-specification/pull/2456))
- Change `cloudevents.event_spec_version` and `cloudevents.event_type` level from `required` to `recommended`
  ([#2618](https://github.com/open-telemetry/opentelemetry-specification/pull/2618))
- Change `faas.document.time` and `faas.time` level from `required` to `recommended`
  ([#2627](https://github.com/open-telemetry/opentelemetry-specification/pull/2627))
- Add `rpc.grpc.status_code` to RPC metric semantic conventions
  ([#2604](https://github.com/open-telemetry/opentelemetry-specification/pull/2604))
- Add `http.*.*.size` metric semantic conventions for tracking size of requests
  / responses for http servers / clients
  ([#2588](https://github.com/open-telemetry/opentelemetry-specification/pull/2588))
- BREAKING: rename `net.peer.ip` to `net.sock.peer.addr`, `net.host.ip` to `net.sock.host.addr`,
  `net.peer.name` to `net.sock.peer.name` for socket-level instrumentation.
  Define socket-level attributes and clarify logical peer and host attributes meaning
  ([#2594](https://github.com/open-telemetry/opentelemetry-specification/pull/2594))
- Add semantic conventions for JVM buffer pool usage
  ([#2650](https://github.com/open-telemetry/opentelemetry-specification/pull/2650))
- Improve the definition of `state` attribute for metric `system.network.connections`
  ([#2663](https://github.com/open-telemetry/opentelemetry-specification/pull/2663))
- Add `process.parent_pid` attribute for use in reporting parent process id (PID)
  ([#2691](https://github.com/open-telemetry/opentelemetry-specification/pull/2691))
- Add OpenSearch to db.system semantic conventions
  ([#2718](https://github.com/open-telemetry/opentelemetry-specification/pull/2718))
- Clarify when "count" is used instead of pluralization
  ([#2613](https://github.com/open-telemetry/opentelemetry-specification/pull/2613))
- Add the convention 'type' to the YAML definitions for all existing semantic conventions
  ([#2693](https://github.com/open-telemetry/opentelemetry-specification/pull/2693))
- Remove alternative attribute sets from HTTP semantic conventions
  ([#2469](https://github.com/open-telemetry/opentelemetry-specification/pull/2469))

### Compatibility

- No changes.

### OpenTelemetry Protocol

- Add support for partial success in an OTLP export response
  ([#2696](https://github.com/open-telemetry/opentelemetry-specification/pull/2696))

### SDK Configuration

- Mark `OTEL_METRIC_EXPORT_INTERVAL`, `OTEL_METRIC_EXPORT_TIMEOUT`
  environment variables as Stable
  ([#2658](https://github.com/open-telemetry/opentelemetry-specification/pull/2658))

### Telemetry Schemas

- Introduce "split" metric schema transformation
  ([#2653](https://github.com/open-telemetry/opentelemetry-specification/pull/2653))

### Common

- Introduce Instrumentation Scope Attributes
  ([#2579](https://github.com/open-telemetry/opentelemetry-specification/pull/2579))
  - Define Instrumentation Scope Attributes as non identifiers
    ([#2789](https://github.com/open-telemetry/opentelemetry-specification/pull/2789))

## v1.12.0 (2022-06-10)

### Context

- No changes.

### Traces

- No changes.

### Metrics

- Clarify that API support for multi-instrument callbacks is permitted.
  ([#2263](https://github.com/open-telemetry/opentelemetry-specification/pull/2263)).
- Clarify SDK behavior when view conflicts are present
  ([#2462](https://github.com/open-telemetry/opentelemetry-specification/pull/2462)).
- Clarify MetricReader.Collect result
  ([#2495](https://github.com/open-telemetry/opentelemetry-specification/pull/2495)).
- Specify optional support for an Exponential Histogram Aggregation.
  ([#2252](https://github.com/open-telemetry/opentelemetry-specification/pull/2252))
- Update Prometheus Sums for handling delta counter case
  ([#2570](https://github.com/open-telemetry/opentelemetry-specification/pull/2570)).
- Supplementary guidance for metrics additive property
  ([#2571](https://github.com/open-telemetry/opentelemetry-specification/pull/2571)).

### Logs

- OTLP Logs are now Stable
  ([#2565](https://github.com/open-telemetry/opentelemetry-specification/pull/2565))

### Resource

- No changes.

### Semantic Conventions

- Add semantic conventions for JVM CPU metrics
  ([#2292](https://github.com/open-telemetry/opentelemetry-specification/pull/2292))
- Add details for FaaS conventions for Azure Functions and allow FaaS/Cloud
  resources as span attributes on incoming FaaS spans
  ([#2502](https://github.com/open-telemetry/opentelemetry-specification/pull/2502))
- Define attribute requirement levels
  ([#2522](https://github.com/open-telemetry/opentelemetry-specification/pull/2522))
- Initial addition of Kafka metrics
  ([#2485](https://github.com/open-telemetry/opentelemetry-specification/pull/2485)).
- Add semantic conventions for Kafka consumer metrics
  ([#2536](https://github.com/open-telemetry/opentelemetry-specification/pull/2536))
- Add database connection pool metrics semantic conventions
  ([#2273](https://github.com/open-telemetry/opentelemetry-specification/pull/2273)).
- Specify how to obtain a Ruby thread's id
  ([#2508](https://github.com/open-telemetry/opentelemetry-specification/pull/2508)).
- Refactor jvm classes semantic conventions
  ([#2550](https://github.com/open-telemetry/opentelemetry-specification/pull/2550)).
- Add browser.* attributes
  ([#2353](https://github.com/open-telemetry/opentelemetry-specification/pull/2353)).
- Change JVM runtime metric `process.runtime.jvm.memory.max`
  to `process.runtime.jvm.memory.limit`
  ([#2605](https://github.com/open-telemetry/opentelemetry-specification/pull/2605)).
- Add semantic conventions for hardware metrics
  ([#2518](https://github.com/open-telemetry/opentelemetry-specification/pull/2518)).

### Compatibility

- No changes.

### OpenTelemetry Protocol

- No changes.

### SDK Configuration

- No changes.

### Telemetry Schemas

- No changes.

### Common

- Move non-otlp.md to common directory
  ([#2587](https://github.com/open-telemetry/opentelemetry-specification/pull/2587)).

## v1.11.0 (2022-05-04)

### Context

- No changes.

### Traces

- No changes.

### Metrics

- Clarify that API support for multi-instrument callbacks is permitted.
  ([#2263](https://github.com/open-telemetry/opentelemetry-specification/pull/2263)).
- Drop histogram aggregation, default to explicit bucket histogram
  ([#2429](https://github.com/open-telemetry/opentelemetry-specification/pull/2429))
- Clarify SDK behavior when view conflicts are present
  ([#2462](https://github.com/open-telemetry/opentelemetry-specification/pull/2462)).
- Add support for exemplars on OpenMetrics counters
  ([#2483](https://github.com/open-telemetry/opentelemetry-specification/pull/2483))
- Clarify MetricReader.Collect result
  ([#2495](https://github.com/open-telemetry/opentelemetry-specification/pull/2495)).
- Add database connection pool metrics semantic conventions
  ([#2273](https://github.com/open-telemetry/opentelemetry-specification/pull/2273)).

### Logs

- Update `com.google.*` to `gcp.*` in logs data model
  ([#2514](https://github.com/open-telemetry/opentelemetry-specification/pull/2514)).

### Resource

- No changes.

### Semantic Conventions

- Note added that `net.peer.name` SHOULD NOT be set if capturing it would require an
  extra reverse DNS lookup. And moved `net.peer.name` from common http attributes to
  just client http attributes.
  ([#2446](https://github.com/open-telemetry/opentelemetry-specification/pull/2446))
- Add `net.host.name` and `net.host.ip` conventions for rpc server spans.
  ([#2447](https://github.com/open-telemetry/opentelemetry-specification/pull/2447))
- Allow all metric conventions to be either synchronous or asynchronous.
  ([#2458](https://github.com/open-telemetry/opentelemetry-specification/pull/2458)
- Update JVM metrics with JMX Gatherer values
  ([#2478](https://github.com/open-telemetry/opentelemetry-specification/pull/2478))
- Add HTTP/3
  ([#2507](https://github.com/open-telemetry/opentelemetry-specification/pull/2507))
- Map SunOS to solaris for os.type resource attribute
  ([#2509](https://github.com/open-telemetry/opentelemetry-specification/pull/2509))

### Compatibility

- No changes.

### OpenTelemetry Protocol

- Clarify gRPC insecure option ([#2476](https://github.com/open-telemetry/opentelemetry-specification/pull/2476))
- Specify that OTLP/gRPC clients should retry on `RESOURCE_EXHAUSTED` code only if the server signals backpressure to indicate a possible recovery.
  ([#2480](https://github.com/open-telemetry/opentelemetry-specification/pull/2480))

### SDK Configuration

- No changes.

### Telemetry Schemas

- No changes.

### Common

- Define semantic conventions and instrumentation stability.
  ([#2180](https://github.com/open-telemetry/opentelemetry-specification/pull/2180))
- Loosen requirement for a major version bump
  ([#2510](https://github.com/open-telemetry/opentelemetry-specification/pull/2510)).

## v1.10.0 (2022-04-01)

### Context

- No changes.

### Traces

- Introduce the concept of Instrumentation Scope to replace/extend Instrumentation
  Library. The Tracer is now associated with Instrumentation Scope
  ([#2276](https://github.com/open-telemetry/opentelemetry-specification/pull/2276)).
- Add `OTEL_EXPORTER_JAEGER_PROTOCOL` environment variable to select the protocol
  used by the Jaeger exporter.
  ([#2341](https://github.com/open-telemetry/opentelemetry-specification/pull/2341))
- Add documentation REQUIREMENT for adding attributes at span creation.
  ([#2383](https://github.com/open-telemetry/opentelemetry-specification/pull/2383)).

### Metrics

- Initial Prometheus <-> OTLP datamodel specification
  ([#2266](https://github.com/open-telemetry/opentelemetry-specification/pull/2266))
- Introduce the concept of Instrumentation Scope to replace/extend Instrumentation
  Library. The Meter is now associated with Instrumentation Scope
  ([#2276](https://github.com/open-telemetry/opentelemetry-specification/pull/2276)).
- Specify the behavior of duplicate instrumentation registration in the API, specify
  duplicate conflicts in the data model, specify how the SDK is meant to report and
  assist the user when these conflicts arise.
  ([#2317](https://github.com/open-telemetry/opentelemetry-specification/pull/2317)).
- Clarify that expectations for user callback behavior are documentation REQUIREMENTs.
  ([#2361](https://github.com/open-telemetry/opentelemetry-specification/pull/2361)).
- Specify how to handle prometheus exemplar timestamp and attributes
  ([#2376](https://github.com/open-telemetry/opentelemetry-specification/pull/2376))
- Clarify that the periodic metric reader is the default metric reader to be
  paired with push metric exporters (OTLP, stdout, in-memory)
  ([#2379](https://github.com/open-telemetry/opentelemetry-specification/pull/2379)).
- Convert OpenMetrics Info and StateSet metrics to non-monotonic sums
  ([#2380](https://github.com/open-telemetry/opentelemetry-specification/pull/2380))
- Clarify that MetricReader has one-to-one mapping to MeterProvider.
  ([#2406](https://github.com/open-telemetry/opentelemetry-specification/pull/2406)).
- For prometheus metrics without sums, leave the sum unset
  ([#2413](https://github.com/open-telemetry/opentelemetry-specification/pull/2413))
- Specify default configuration for a periodic metric reader that is associated with
  the stdout metric exporter.
  ([#2415](https://github.com/open-telemetry/opentelemetry-specification/pull/2415)).
- Clarify the manner in which aggregation and temporality preferences
  are encoded via MetricReader parameters "on the basis of instrument
  kind".  Rename the environment variable
  `OTEL_EXPORTER_OTLP_METRICS_TEMPORALITY_PREFERENCE` used to set the
  preference to be used when auto-configuring an OTLP Exporter,
  defaults to CUMULATIVE, with DELTA an option that makes Counter,
  Asynchronous Counter, and Histogram instruments choose Delta
  temporality by default.
  ([#2404](https://github.com/open-telemetry/opentelemetry-specification/pull/2404)).
- Clarify that instruments are enabled by default, even when Views are configured.
  Require support for the match-all View expression having `name=*` to support
  disabling instruments by default.
  ([#2417](https://github.com/open-telemetry/opentelemetry-specification/pull/2417)).
- Mark Metrics SDK spec as Mixed, with most components moving to Stable, while
  Exemplar remaining Feature-freeze.
  ([#2304](https://github.com/open-telemetry/opentelemetry-specification/pull/2304))
- Clarify how metric metadata and type suffixes are handled
  ([#2440](https://github.com/open-telemetry/opentelemetry-specification/pull/2440))

### Logs

- Add draft logging library SDK specification
  ([#2328](https://github.com/open-telemetry/opentelemetry-specification/pull/2328))
- Add InstrumentationScope/Logger Name to log data model
  ([#2359](https://github.com/open-telemetry/opentelemetry-specification/pull/2359))
- Remove `flush` method on LogEmitter
  ([#2405](https://github.com/open-telemetry/opentelemetry-specification/pull/2405))
- Declare Log Data Model Stable
  ([#2387](https://github.com/open-telemetry/opentelemetry-specification/pull/2387))

### Resource

- No changes.

### Semantic Conventions

- Define span structure for HTTP retries and redirects.
  ([#2078](https://github.com/open-telemetry/opentelemetry-specification/pull/2078))
- Changed `rpc.system` to an enum (allowing custom values), and changed the
  `rpc.system` value for .NET WCF from `wcf` to `dotnet_wcf`.
  ([#2377](https://github.com/open-telemetry/opentelemetry-specification/pull/2377))
- Define JavaScript runtime semantic conventions.
  ([#2290](https://github.com/open-telemetry/opentelemetry-specification/pull/2290))
- Add semantic conventions for [CloudEvents](https://cloudevents.io).
  ([#1978](https://github.com/open-telemetry/opentelemetry-specification/pull/1978))
- Add `process.cpu.utilization` metric.
  ([#2436](https://github.com/open-telemetry/opentelemetry-specification/pull/2436))
- Add `rpc.system` value for Apache Dubbo.
  ([#2453](https://github.com/open-telemetry/opentelemetry-specification/pull/2453))

### Compatibility

- Mark the OpenTracing compatibility section as stable.
  ([#2327](https://github.com/open-telemetry/opentelemetry-specification/pull/2327))

### OpenTelemetry Protocol

- Add experimental JSON serialization format
  ([#2235](https://github.com/open-telemetry/opentelemetry-specification/pull/2235))
- Parameters for private key and its chain added
  ([#2370](https://github.com/open-telemetry/opentelemetry-specification/pull/2370))

### SDK Configuration

- No changes.

### Telemetry Schemas

- No changes.

### Common

- Describe how to convert non-string primitives for protocols which only support strings
  ([#2343](https://github.com/open-telemetry/opentelemetry-specification/pull/2343))
- Add "Mapping Arbitrary Data to OTLP AnyValue" document.
  ([#2385](https://github.com/open-telemetry/opentelemetry-specification/pull/2385))

## v1.9.0 (2022-02-10)

### Context

- No changes.

### Traces

- Clarify `StartSpan` returning the parent as a non-recording Span when no SDK
  is in use.
  ([#2121](https://github.com/open-telemetry/opentelemetry-specification/pull/2121))
- Align Jaeger remote sampler endpoint with OTLP endpoint.
  ([#2246](https://github.com/open-telemetry/opentelemetry-specification/pull/2246))
- Add JaegerRemoteSampler spec.
  ([#2222](https://github.com/open-telemetry/opentelemetry-specification/pull/2222))
- Add support for probability sampling in the OpenTelemetry `tracestate` entry and
  add optional specification for consistent probability sampling.
  ([#2047](https://github.com/open-telemetry/opentelemetry-specification/pull/2047))
- Change description and default value of `OTEL_EXPORTER_JAEGER_ENDPOINT` environment
  variable to point to the correct HTTP port and correct description of
  `OTEL_TRACES_EXPORTER`.
  ([#2333](https://github.com/open-telemetry/opentelemetry-specification/pull/2333))

### Metrics

- Rename None aggregation to Drop.
  ([#2101](https://github.com/open-telemetry/opentelemetry-specification/pull/2101))
- Add details to the Prometheus Exporter requirements.
  ([#2124](https://github.com/open-telemetry/opentelemetry-specification/pull/2124))
- Consolidate the aggregation/aggregator term.
  ([#2153](https://github.com/open-telemetry/opentelemetry-specification/pull/2153))
- Remove the concept of supported temporality, keep preferred.
  ([#2154](https://github.com/open-telemetry/opentelemetry-specification/pull/2154))
- Rename extra dimensions to extra attributes.
  ([#2162](https://github.com/open-telemetry/opentelemetry-specification/pull/2162))
- Mark In-memory, OTLP and Stdout exporter specs as Stable.
  ([#2175](https://github.com/open-telemetry/opentelemetry-specification/pull/2175))
- Remove usage of baggage in View from initial SDK specification.
  ([#2215](https://github.com/open-telemetry/opentelemetry-specification/pull/2215))
- Add to the supplemental guidelines for metric SDK authors text about implementing
  attribute-removal Views for asynchronous instruments.
  ([#2208](https://github.com/open-telemetry/opentelemetry-specification/pull/2208))
- Clarify integer count instrument units.
  ([#2210](https://github.com/open-telemetry/opentelemetry-specification/pull/2210))
- Use UCUM units in Metrics Semantic Conventions.
  ([#2199](https://github.com/open-telemetry/opentelemetry-specification/pull/2199))
- Add semantic conventions for process metrics.
  [#2032](https://github.com/open-telemetry/opentelemetry-specification/pull/2061)
- Changed default Prometheus Exporter host from `0.0.0.0` to `localhost`.
  ([#2282](https://github.com/open-telemetry/opentelemetry-specification/pull/2282))
- Clarified wildcard and predicate support in metrics SDK View API.
  ([#2325](https://github.com/open-telemetry/opentelemetry-specification/pull/2325))
- Changed the Exemplar wording, exemplar should be turned off by default.
  ([#2414](https://github.com/open-telemetry/opentelemetry-specification/pull/2414))

### Logs

- Fix attributes names in Google Cloud Logging mapping.
  ([#2093](https://github.com/open-telemetry/opentelemetry-specification/pull/2093))
- Add OTEL_LOGS_EXPORTER environment variable.
  ([#2196](https://github.com/open-telemetry/opentelemetry-specification/pull/2196))
- Added ObservedTimestamp to the Log Data Model.
  ([#2184](https://github.com/open-telemetry/opentelemetry-specification/pull/2184))
- Change mapping for log_name of Google Cloud Logging.
  ([#2092](https://github.com/open-telemetry/opentelemetry-specification/pull/2092))
- Drop Log name.
  field ([#2271](https://github.com/open-telemetry/opentelemetry-specification/pull/2271))

### Resource

- No changes.

### Semantic Conventions

- Align runtime metric and resource namespaces
  ([#2112](https://github.com/open-telemetry/opentelemetry-specification/pull/2112))
- Prohibit usage of retired names in semantic conventions.
  ([#2191](https://github.com/open-telemetry/opentelemetry-specification/pull/2191))
- Add `device.manufacturer` to describe mobile device manufacturers.
  ([2100](https://github.com/open-telemetry/opentelemetry-specification/pull/2100))
- Change golang namespace to 'go', rather than 'gc'
  ([#2262](https://github.com/open-telemetry/opentelemetry-specification/pull/2262))
- Add JVM memory runtime semantic
  conventions. ([#2272](https://github.com/open-telemetry/opentelemetry-specification/pull/2272))
- Add opentracing.ref_type semantic convention.
  ([#2297](https://github.com/open-telemetry/opentelemetry-specification/pull/2297))

### Compatibility

- Simplify Baggage handling in the OpenTracing Shim layer.
  ([#2194](https://github.com/open-telemetry/opentelemetry-specification/pull/2194))
- State that ONLY error mapping can happen in the OpenTracing Shim layer.
  ([#2148](https://github.com/open-telemetry/opentelemetry-specification/pull/2148))
- Define the instrumentation library name for the OpenTracing Shim.
  ([#2227](https://github.com/open-telemetry/opentelemetry-specification/pull/2227))
- Add a Start Span section to the OpenTracing Shim.
  ([#2228](https://github.com/open-telemetry/opentelemetry-specification/pull/2228))

### OpenTelemetry Protocol

- Rename `OTEL_EXPORTER_OTLP_SPAN_INSECURE` to `OTEL_EXPORTER_OTLP_TRACES_INSECURE` and
  `OTEL_EXPORTER_OTLP_METRIC_INSECURE` to `OTEL_EXPORTER_OTLP_METRICS_INSECURE`
  so they match the naming of all other OTLP environment variables.
  ([#2240](https://github.com/open-telemetry/opentelemetry-specification/pull/2240))

### SDK Configuration

- No changes.

### Telemetry Schemas

- No changes.

## v1.8.0 (2021-11-12)

### Context

- Add a section for OTel specific values in TraceState.
  ([#1852](https://github.com/open-telemetry/opentelemetry-specification/pull/1852))
- Add `none` as a possible value for `OTEL_PROPAGATORS` to disable context
  propagation.
  ([#2052](https://github.com/open-telemetry/opentelemetry-specification/pull/2052))

### Traces

- No changes.

### Metrics

- Add optional min / max fields to histogram data model.
  ([#1915](https://github.com/open-telemetry/opentelemetry-specification/pull/1915),
  [#1983](https://github.com/open-telemetry/opentelemetry-specification/pull/1983))
- Add exponential histogram to the metrics data model.
  ([#1935](https://github.com/open-telemetry/opentelemetry-specification/pull/1935))
- Add clarifications on how to handle numerical limits.
  ([#2007](https://github.com/open-telemetry/opentelemetry-specification/pull/2007))
- Add environment variables for Periodic exporting MetricReader.
  ([#2038](https://github.com/open-telemetry/opentelemetry-specification/pull/2038))
- Specify that the SDK must support exporters to access meter information.
  ([#2040](https://github.com/open-telemetry/opentelemetry-specification/pull/2040))
- Add clarifications on how to determine aggregation temporality.
  ([#2013](https://github.com/open-telemetry/opentelemetry-specification/pull/2013),
  [#2032](https://github.com/open-telemetry/opentelemetry-specification/pull/2032))
- Mark Metrics API spec as Stable.
  ([#2104](https://github.com/open-telemetry/opentelemetry-specification/pull/2104))
- Clarify, fix and expand documentation sections:
  ([#1966](https://github.com/open-telemetry/opentelemetry-specification/pull/1966)),
  ([#1981](https://github.com/open-telemetry/opentelemetry-specification/pull/1981)),
  ([#1995](https://github.com/open-telemetry/opentelemetry-specification/pull/1995)),
  ([#2002](https://github.com/open-telemetry/opentelemetry-specification/pull/2002)),
  ([#2010](https://github.com/open-telemetry/opentelemetry-specification/pull/2010))

### Logs

- Fix Syslog severity number mapping in the example.
  ([#2091](https://github.com/open-telemetry/opentelemetry-specification/pull/2091))
- Add log.* attributes.
  ([#2022](https://github.com/open-telemetry/opentelemetry-specification/pull/2022))

### Resource

- No changes.

### Semantic Conventions

- Add `k8s.container.restart_count` Resource attribute.
  ([#1945](https://github.com/open-telemetry/opentelemetry-specification/pull/1945))
- Add "IBM z/Architecture" (`s390x`) to `host.arch`
  ([#2055](https://github.com/open-telemetry/opentelemetry-specification/pull/2055))
- BREAKING: Remove db.cassandra.keyspace and db.hbase.namespace, and clarify db.name
  ([#1973](https://github.com/open-telemetry/opentelemetry-specification/pull/1973))
- Add AWS App Runner as a cloud platform
  ([#2004](https://github.com/open-telemetry/opentelemetry-specification/pull/2004))
- Add Tencent Cloud as a cloud provider.
  ([#2006](https://github.com/open-telemetry/opentelemetry-specification/pull/2006))
- Don't set Span.Status for 4xx http status codes for SERVER spans.
  ([#1998](https://github.com/open-telemetry/opentelemetry-specification/pull/1998))
- Add attributes for Apache RocketMQ.
  ([#1904](https://github.com/open-telemetry/opentelemetry-specification/pull/1904))
- Define http tracing attributes provided at span creation time
  ([#1916](https://github.com/open-telemetry/opentelemetry-specification/pull/1916))
- Change meaning and discourage use of `faas.trigger` for FaaS clients (outgoing).
  ([#1921](https://github.com/open-telemetry/opentelemetry-specification/pull/1921))
- Clarify difference between container.name and k8s.container.name
  ([#1980](https://github.com/open-telemetry/opentelemetry-specification/pull/1980))

### Compatibility

- No changes.

### OpenTelemetry Protocol

- Clarify default for OTLP endpoint should, not must, be https
  ([#1997](https://github.com/open-telemetry/opentelemetry-specification/pull/1997))
- Specify the behavior of the OTLP endpoint variables for OTLP/HTTP more strictly
  ([#1975](https://github.com/open-telemetry/opentelemetry-specification/pull/1975),
  [#1985](https://github.com/open-telemetry/opentelemetry-specification/pull/1985))
- Make OTLP/HTTP the recommended default transport ([#1969](https://github.com/open-telemetry/opentelemetry-specification/pull/1969))

### SDK Configuration

- Unset and empty environment variables are equivalent.
  ([#2045](https://github.com/open-telemetry/opentelemetry-specification/pull/2045))

### Telemetry Schemas

Added telemetry schemas documents to the specification ([#2008](https://github.com/open-telemetry/opentelemetry-specification/pull/2008))

## v1.7.0 (2021-09-30)

### Context

- No changes.

### Traces

- Prefer global user defined limits over model-specific default values.
  ([#1893](https://github.com/open-telemetry/opentelemetry-specification/pull/1893))
- Generalize the "message" event to apply to all RPC systems not just gRPC
  ([#1914](https://github.com/open-telemetry/opentelemetry-specification/pull/1914))

### Metrics

- Added Experimental Metrics SDK specification.
  ([#1673](https://github.com/open-telemetry/opentelemetry-specification/pull/1673),
  [#1730](https://github.com/open-telemetry/opentelemetry-specification/pull/1730),
  [#1840](https://github.com/open-telemetry/opentelemetry-specification/pull/1840),
  [#1842](https://github.com/open-telemetry/opentelemetry-specification/pull/1842),
  [#1864](https://github.com/open-telemetry/opentelemetry-specification/pull/1864),
  [#1828](https://github.com/open-telemetry/opentelemetry-specification/pull/1828),
  [#1888](https://github.com/open-telemetry/opentelemetry-specification/pull/1888),
  [#1912](https://github.com/open-telemetry/opentelemetry-specification/pull/1912),
  [#1913](https://github.com/open-telemetry/opentelemetry-specification/pull/1913),
  [#1938](https://github.com/open-telemetry/opentelemetry-specification/pull/1938),
  [#1958](https://github.com/open-telemetry/opentelemetry-specification/pull/1958))
- Add FaaS metrics semantic conventions ([#1736](https://github.com/open-telemetry/opentelemetry-specification/pull/1736))
- Update env variable values to match other env variables
  ([#1965](https://github.com/open-telemetry/opentelemetry-specification/pull/1965))

### Logs

- No changes.

### Resource

- Exempt Resource from attribute limits.
  ([#1892](https://github.com/open-telemetry/opentelemetry-specification/pull/1892))

### Semantic Conventions

- BREAKING: Change enum member IDs to lowercase without spaces, not starting with numbers.
  Change values of `net.host.connection.subtype` to match.
  ([#1863](https://github.com/open-telemetry/opentelemetry-specification/pull/1863))
- Lambda instrumentations should check if X-Ray parent context is valid
  ([#1867](https://github.com/open-telemetry/opentelemetry-specification/pull/1867))
- Update YAML definitions for events
  ([#1843](https://github.com/open-telemetry/opentelemetry-specification/pull/1843)):
  - Mark exception as semconv type "event".
  - Add YAML definitions for grpc events.
- Add `messaging.consumer_id` to differentiate between message consumers.
  ([#1810](https://github.com/open-telemetry/opentelemetry-specification/pull/1810))
- Clarifications for `http.client_ip` and `http.host`.
  ([#1890](https://github.com/open-telemetry/opentelemetry-specification/pull/1890))
- Add HTTP request and response headers semantic conventions.
  ([#1898](https://github.com/open-telemetry/opentelemetry-specification/pull/1898))

### Compatibility

- No changes.

### OpenTelemetry Protocol

- Add environment variables for configuring the OTLP exporter protocol (`grpc`, `http/protobuf`, `http/json`) ([#1880](https://github.com/open-telemetry/opentelemetry-specification/pull/1880))
- Allow implementations to use their own default for OTLP compression, with `none` denotating no compression
  ([#1923](https://github.com/open-telemetry/opentelemetry-specification/pull/1923))
- Clarify OTLP server components MUST support none/gzip compression
  ([#1955](https://github.com/open-telemetry/opentelemetry-specification/pull/1955))
- Change OTLP/HTTP port from 4317 to 4318 ([#1970](https://github.com/open-telemetry/opentelemetry-specification/pull/1970))

### SDK Configuration

- Change default value for OTEL_EXPORTER_JAEGER_AGENT_PORT to 6831.
  ([#1812](https://github.com/open-telemetry/opentelemetry-specification/pull/1812))
- See also the changes for OTLP configuration listed under "OpenTelemetry Protocol" above.

## v1.6.0 (2021-08-06)

### Context

- No changes.

### Traces

- Add generalized attribute count and attribute value length limits and relevant
  environment variables.
  ([#1130](https://github.com/open-telemetry/opentelemetry-specification/pull/1130))
- Adding environment variables for event and link attribute limits. ([#1751](https://github.com/open-telemetry/opentelemetry-specification/pull/1751))
- Adding SDK configuration for Jaeger remote sampler ([#1791](https://github.com/open-telemetry/opentelemetry-specification/pull/1791))

### Metrics

- Metrics API specification Feature-freeze.
  ([#1833](https://github.com/open-telemetry/opentelemetry-specification/pull/1833))
- Remove MetricProcessor from the SDK spec (for now)
  ([#1840](https://github.com/open-telemetry/opentelemetry-specification/pull/1840))

### Logs

- No changes.

### Resource

- No changes.

### Semantic Conventions

- Add mobile-related network state: `net.host.connection.type`, `net.host.connection.subtype` & `net.host.carrier.*` [#1647](https://github.com/open-telemetry/opentelemetry-specification/issues/1647)
- Adding alibaba cloud as a cloud provider.
  ([#1831](https://github.com/open-telemetry/opentelemetry-specification/pull/1831))

### Compatibility

- No changes.

### OpenTelemetry Protocol

- Allow for OTLP/gRPC exporters to handle endpoint configuration without a scheme while still requiring them to support an endpoint configuration that includes a scheme of `http` or `https`. Reintroduce the insecure configuration option for OTLP/gRPC exporters. ([#1729](https://github.com/open-telemetry/opentelemetry-specification/pull/1729))
- Adding requirement to implement at least one of two transports: `grpc` or `http/protobuf`.
  ([#1790](https://github.com/open-telemetry/opentelemetry-specification/pull/1790/files))

### SDK Configuration

- No changes.

## v1.5.0 (2021-07-08)

### Context

- No changes.

### Traces

- Adding environment variables for event and link attribute limits.
  ([#1751](https://github.com/open-telemetry/opentelemetry-specification/pull/1751))
- Clarify some details about span kind and the meanings of the values.
  ([#1738](https://github.com/open-telemetry/opentelemetry-specification/pull/1738))
- Clarify meaning of the Certificate File option.
  ([#1803](https://github.com/open-telemetry/opentelemetry-specification/pull/1803))
- Adding environment variables for event and link attribute limits. ([#1751](https://github.com/open-telemetry/opentelemetry-specification/pull/1751))

### Metrics

- Clarify the limit on the instrument unit.
  ([#1762](https://github.com/open-telemetry/opentelemetry-specification/pull/1762))

### Logs

- Declare OTLP Logs Beta. ([#1741](https://github.com/open-telemetry/opentelemetry-specification/pull/1741))

### Resource

- No changes.

### Semantic Conventions

- Clean up FaaS semantic conventions, add `aws.lambda.invoked_arn`.
  ([#1781](https://github.com/open-telemetry/opentelemetry-specification/pull/1781))
- Remove `rpc.jsonrpc.method`, clarify that `rpc.method` should be used instead.
  ([#1748](https://github.com/open-telemetry/opentelemetry-specification/pull/1748))

### Compatibility

- No changes.

### OpenTelemetry Protocol

- No changes.

### SDK Configuration

- Allow selecting multiple exporters via `OTEL_TRACES_EXPORTER` and `OTEL_METRICS_EXPORTER`
  by using a comma-separated list. ([#1758](https://github.com/open-telemetry/opentelemetry-specification/pull/1758))

## v1.4.0 (2021-06-07)

### Context

- No changes.

### Traces

- Add schema_url support to `Tracer`. ([#1666](https://github.com/open-telemetry/opentelemetry-specification/pull/1666))
- Add Dropped Links Count to non-otlp exporters section ([#1697](https://github.com/open-telemetry/opentelemetry-specification/pull/1697))
- Add note about reporting dropped counts for attributes, events, links. ([#1699](https://github.com/open-telemetry/opentelemetry-specification/pull/1699))

### Metrics

- Add schema_url support to `Meter`. ([#1666](https://github.com/open-telemetry/opentelemetry-specification/pull/1666))
- Adds detail about when to use `StartTimeUnixNano` and handling of unknown start-time resets. ([#1646](https://github.com/open-telemetry/opentelemetry-specification/pull/1646))
- Expand `Gauge` metric description in the data model ([#1661](https://github.com/open-telemetry/opentelemetry-specification/pull/1661))
- Expand `Histogram` metric description in the data model ([#1664](https://github.com/open-telemetry/opentelemetry-specification/pull/1664))
- Added Experimental Metrics API specification.
  ([#1401](https://github.com/open-telemetry/opentelemetry-specification/pull/1401),
  [#1557](https://github.com/open-telemetry/opentelemetry-specification/pull/1557),
  [#1578](https://github.com/open-telemetry/opentelemetry-specification/pull/1578),
  [#1590](https://github.com/open-telemetry/opentelemetry-specification/pull/1590),
  [#1594](https://github.com/open-telemetry/opentelemetry-specification/pull/1594),
  [#1617](https://github.com/open-telemetry/opentelemetry-specification/pull/1617),
  [#1645](https://github.com/open-telemetry/opentelemetry-specification/pull/1645),
  [#1657](https://github.com/open-telemetry/opentelemetry-specification/pull/1657),
  [#1665](https://github.com/open-telemetry/opentelemetry-specification/pull/1665),
  [#1672](https://github.com/open-telemetry/opentelemetry-specification/pull/1672),
  [#1674](https://github.com/open-telemetry/opentelemetry-specification/pull/1674),
  [#1675](https://github.com/open-telemetry/opentelemetry-specification/pull/1675),
  [#1703](https://github.com/open-telemetry/opentelemetry-specification/pull/1703),
  [#1704](https://github.com/open-telemetry/opentelemetry-specification/pull/1704),
  [#1731](https://github.com/open-telemetry/opentelemetry-specification/pull/1731),
  [#1733](https://github.com/open-telemetry/opentelemetry-specification/pull/1733))
- Mark relevant portions of Metrics Data Model stable ([#1728](https://github.com/open-telemetry/opentelemetry-specification/pull/1728))

### Logs

- No changes.

### Resource

- Add schema_url support to `Resource`. ([#1692](https://github.com/open-telemetry/opentelemetry-specification/pull/1692))
- Clarify result of Resource merging and ResourceDetector aggregation in case of error. ([#1726](https://github.com/open-telemetry/opentelemetry-specification/pull/1726))

### Semantic Conventions

- Add JSON RPC specific conventions ([#1643](https://github.com/open-telemetry/opentelemetry-specification/pull/1643)).
- Add Memcached to Database specific conventions ([#1689](https://github.com/open-telemetry/opentelemetry-specification/pull/1689)).
- Add semantic convention attributes for the host device and added OS name and version ([#1596](https://github.com/open-telemetry/opentelemetry-specification/pull/1596)).
- Add CockroachDB to Database specific conventions ([#1725](https://github.com/open-telemetry/opentelemetry-specification/pull/1725)).

### Compatibility

- No changes.

### OpenTelemetry Protocol

- No changes.

### SDK Configuration

- Add `OTEL_SERVICE_NAME` environment variable. ([#1677](https://github.com/open-telemetry/opentelemetry-specification/pull/1677))

## v1.3.0 (2021-05-05)

### Context

- No changes.

### Traces

- `Get Tracer` should use an empty string if the specified `name` is null. ([#1654](https://github.com/open-telemetry/opentelemetry-specification/pull/1654))
- Clarify how to record dropped attribute count in non-OTLP formats. ([#1662](https://github.com/open-telemetry/opentelemetry-specification/pull/1662))

### Metrics

- Expand description of Event Model and Instruments. ([#1614](https://github.com/open-telemetry/opentelemetry-specification/pull/1614))
- Flesh out metric identity and single-write principle. ([#1574](https://github.com/open-telemetry/opentelemetry-specification/pull/1574))
- Expand `Sum` metric description in the data model and delta-to-cumulative handling. ([#1618](https://github.com/open-telemetry/opentelemetry-specification/pull/1618))
- Remove the "Func" name, use "Asynchronous" and "Observable". ([#1645](https://github.com/open-telemetry/opentelemetry-specification/pull/1645))
- Add details to UpDownCounter API. ([#1665](https://github.com/open-telemetry/opentelemetry-specification/pull/1665))
- Add details to Histogram API. ([#1657](https://github.com/open-telemetry/opentelemetry-specification/pull/1657))

### Logs

- Clarify "key/value pair list" vs "map" in Log Data Model. ([#1604](https://github.com/open-telemetry/opentelemetry-specification/pull/1604))

### Semantic Conventions

- Fix the inconsistent formatting of semantic convention enums. ([#1598](https://github.com/open-telemetry/opentelemetry-specification/pull/1598/))
- Add details for filling resource for AWS Lambda. ([#1610](https://github.com/open-telemetry/opentelemetry-specification/pull/1610))
- Add already specified `messaging.rabbitmq.routing_key` span attribute key to the respective YAML file. ([#1651](https://github.com/open-telemetry/opentelemetry-specification/pull/1651))
- Clarify usage of "otel." attribute namespace. ([#1640](https://github.com/open-telemetry/opentelemetry-specification/pull/1640))
- Add possibility to disable `db.statement` via instrumentation configuration. ([#1659](https://github.com/open-telemetry/opentelemetry-specification/pull/1659))

### Compatibility

- No changes.

### OpenTelemetry Protocol

- Fix incorrect table of transient errors. ([#1642](https://github.com/open-telemetry/opentelemetry-specification/pull/1642))
- Clarify that 64 bit integer numbers are decimal strings in OTLP/JSON. ([#1637](https://github.com/open-telemetry/opentelemetry-specification/pull/1637))

### SDK Configuration

- Add `OTEL_EXPORTER_JAEGER_TIMEOUT` environment variable. ([#1612](https://github.com/open-telemetry/opentelemetry-specification/pull/1612))
- Add `OTEL_EXPORTER_ZIPKIN_TIMEOUT` environment variable. ([#1636](https://github.com/open-telemetry/opentelemetry-specification/pull/1636))

## v1.2.0 (2021-04-14)

### Context

- Clarify composite `TextMapPropagator` method required and optional arguments. ([#1541](https://github.com/open-telemetry/opentelemetry-specification/pull/1541))
- Clarify B3 requirements and configuration. ([#1570](https://github.com/open-telemetry/opentelemetry-specification/pull/1570))

### Traces

- Add `ForceFlush` to `Span Exporter` interface ([#1467](https://github.com/open-telemetry/opentelemetry-specification/pull/1467))
- Clarify the description for the `TraceIdRatioBased` sampler needs to include the sampler's sampling ratio. ([#1536](https://github.com/open-telemetry/opentelemetry-specification/pull/1536))
- Define the fallback tracer name for invalid values.
  ([#1534](https://github.com/open-telemetry/opentelemetry-specification/pull/1534))
- Clarify non-blocking requirement from span API End. ([#1555](https://github.com/open-telemetry/opentelemetry-specification/pull/1555))
- Remove the Included Propagators section from trace API specification that was a duplicate of the Propagators Distribution of the context specification. ([#1556](https://github.com/open-telemetry/opentelemetry-specification/pull/1556))
- Remove the Baggage API propagator notes that conflict with the API Propagators Operations section and fix [#1526](https://github.com/open-telemetry/opentelemetry-specification/issues/1526). ([#1575](https://github.com/open-telemetry/opentelemetry-specification/pull/1575))

### Metrics

- Adds new metric data model specification ([#1512](https://github.com/open-telemetry/opentelemetry-specification/pull/1512))

### Semantic Conventions

- Add semantic conventions for AWS SDK operations and DynamoDB ([#1422](https://github.com/open-telemetry/opentelemetry-specification/pull/1422))
- Add details for filling semantic conventions for AWS Lambda ([#1442](https://github.com/open-telemetry/opentelemetry-specification/pull/1442))
- Update semantic conventions to distinguish between int and double ([#1550](https://github.com/open-telemetry/opentelemetry-specification/pull/1550))
- Add semantic convention for AWS ECS task revision ([#1581](https://github.com/open-telemetry/opentelemetry-specification/pull/1581))

### Compatibility

- Add initial OpenTracing compatibility section.
  ([#1101](https://github.com/open-telemetry/opentelemetry-specification/pull/1101))

## v1.1.0 (2021-03-11)

### Traces

- Implementations can ignore links with invalid SpanContext([#1492](https://github.com/open-telemetry/opentelemetry-specification/pull/1492))
- Add `none` as a possible value for OTEL_TRACES_EXPORTER to disable export
  ([#1439](https://github.com/open-telemetry/opentelemetry-specification/pull/1439))
- Add [`ForceFlush`](/specification/trace/sdk.md#forceflush) to SDK's `TracerProvider` ([#1452](https://github.com/open-telemetry/opentelemetry-specification/pull/1452))

### Metrics

- Add `none` as a possible value for OTEL_METRICS_EXPORTER to disable export
  ([#1439](https://github.com/open-telemetry/opentelemetry-specification/pull/1439))

### Logs

### Semantic Conventions

- Add `elasticsearch` to `db.system` semantic conventions ([#1463](https://github.com/open-telemetry/opentelemetry-specification/pull/1463))
- Add `arch` to `host` semantic conventions ([#1483](https://github.com/open-telemetry/opentelemetry-specification/pull/1483))
- Add `runtime` to `container` semantic conventions ([#1482](https://github.com/open-telemetry/opentelemetry-specification/pull/1482))
- Rename `gcp_gke` to `gcp_kubernetes_engine` to have consistency with other
Google products under `cloud.infrastructure_service` ([#1496](https://github.com/open-telemetry/opentelemetry-specification/pull/1496))
- `http.url` MUST NOT contain credentials ([#1502](https://github.com/open-telemetry/opentelemetry-specification/pull/1502))
- Add `aws.eks.cluster.arn` to EKS specific semantic conventions ([#1484](https://github.com/open-telemetry/opentelemetry-specification/pull/1484))
- Rename `zone` to `availability_zone` in `cloud` semantic conventions ([#1495](https://github.com/open-telemetry/opentelemetry-specification/pull/1495))
- Rename `cloud.infrastructure_service` to `cloud.platform` ([#1530](https://github.com/open-telemetry/opentelemetry-specification/pull/1530))
- Add section describing that libraries and the collector should autogenerate
the semantic convention keys. ([#1515](https://github.com/open-telemetry/opentelemetry-specification/pull/1515))

## v1.0.1 (2021-02-11)

- Fix rebase issue for span limit default values ([#1429](https://github.com/open-telemetry/opentelemetry-specification/pull/1429))

## v1.0.0 (2021-02-10)

New:

- Add `cloud.infrastructure_service` resource attribute
  ([#1112](https://github.com/open-telemetry/opentelemetry-specification/pull/1112))
- Add `SpanLimits` as a configuration for the TracerProvider([#1416](https://github.com/open-telemetry/opentelemetry-specification/pull/1416))

Updates:

- Add `http.server.active_requests` to count in-flight HTTP requests
  ([#1378](https://github.com/open-telemetry/opentelemetry-specification/pull/1378))
- Update default limit for span attributes, events, links to 128([#1419](https://github.com/open-telemetry/opentelemetry-specification/pull/1419))
- Update OT Trace propagator environment variable to match latest name([#1406](https://github.com/open-telemetry/opentelemetry-specification/pull/1406))
- Remove Metrics SDK specification to avoid confusion, clarify that Metrics API
  specification is not recommended for client implementation
  ([#1401](https://github.com/open-telemetry/opentelemetry-specification/pull/1401))
- Rename OTEL_TRACE_SAMPLER and OTEL_TRACE_SAMPLER_ARG env variables to OTEL_TRACES_SAMPLER and OTEL_TRACES_SAMPLER_ARG
  ([#1382](https://github.com/open-telemetry/opentelemetry-specification/pull/1382))
- Mark some entries in compliance matrix as optional([#1359](https://github.com/open-telemetry/opentelemetry-specification/pull/1359))
  SDKs are free to provide support at their discretion.
- Rename signal-specific variables for `OTLP_EXPORTER_*` to `OTLP_EXPORTER_TRACES_*` and `OTLP_EXPORTER_METRICS_*`([#1362](https://github.com/open-telemetry/opentelemetry-specification/pull/1362))
- Versioning and stability guarantees for OpenTelemetry clients([#1291](https://github.com/open-telemetry/opentelemetry-specification/pull/1291))
- Additional Cassandra semantic attributes
  ([#1217](https://github.com/open-telemetry/opentelemetry-specification/pull/1217))
- OTEL_EXPORTER environment variable replaced with OTEL_TRACES_EXPORTER and
  OTEL_METRICS_EXPORTER which each accept only a single value, not a list.
  ([#1318](https://github.com/open-telemetry/opentelemetry-specification/pull/1318))
- `process.runtime.description` resource convention: Add `java.vm.name`
  ([#1242](https://github.com/open-telemetry/opentelemetry-specification/pull/1242))
- Refine span name guideline for SQL database spans
  ([#1219](https://github.com/open-telemetry/opentelemetry-specification/pull/1219))
- Add RPC semantic conventions for metrics
  ([#1162](https://github.com/open-telemetry/opentelemetry-specification/pull/1162))
- Clarify `Description` usage on `Status` API
  ([#1257](https://github.com/open-telemetry/opentelemetry-specification/pull/1257))
- Add/Update `Status` + `error` mapping for Jaeger & Zipkin Exporters
  ([#1257](https://github.com/open-telemetry/opentelemetry-specification/pull/1257))
- Resource's service.name MUST have a default value, service.instance.id is not
  required.
  ([#1269](https://github.com/open-telemetry/opentelemetry-specification/pull/1269))
  - Clarified in [#1294](https://github.com/open-telemetry/opentelemetry-specification/pull/1294)
- Add requirement that the SDK allow custom generation of Trace IDs and Span IDs
  ([#1006](https://github.com/open-telemetry/opentelemetry-specification/pull/1006))
- Add default ratio when TraceIdRatioSampler is specified by environment variable but
  no ratio is.
  ([#1322](https://github.com/open-telemetry/opentelemetry-specification/pull/1322))
- Require schemed endpoints for OTLP exporters
  ([1234](https://github.com/open-telemetry/opentelemetry-specification/pull/1234))
- Resource SDK: Reverse (suggested) order of Resource.Merge parameters, remove
  special case for empty strings
  ([#1345](https://github.com/open-telemetry/opentelemetry-specification/pull/1345))
- Resource attributes: lowerecased the allowed values of the `aws.ecs.launchtype`
  attribute
  ([#1339](https://github.com/open-telemetry/opentelemetry-specification/pull/1339))
- Trace Exporters: Fix TODOs in Jaeger exporter spec
  ([#1374](https://github.com/open-telemetry/opentelemetry-specification/pull/1374))
- Clarify that Jaeger/Zipkin exporters must rely on the default Resource to
  get service.name if none was specified.
  ([#1386](https://github.com/open-telemetry/opentelemetry-specification/pull/1386))
- Modify OTLP/Zipkin Exporter format variables for 1.0 (allowing further specification post 1.0)
  ([#1358](https://github.com/open-telemetry/opentelemetry-specification/pull/1358))
- Add `k8s.node` semantic conventions ([#1390](https://github.com/open-telemetry/opentelemetry-specification/pull/1390))
- Clarify stability for both OTLP/HTTP and signals in OTLP.
  ([#1400](https://github.com/open-telemetry/opentelemetry-specification/pull/1400/files))

## v0.7.0 (11-18-2020)

New:

- Document service name mapping for Jaeger exporters
  ([1222](https://github.com/open-telemetry/opentelemetry-specification/pull/1222))
- Change default OTLP port number
  ([#1221](https://github.com/open-telemetry/opentelemetry-specification/pull/1221))
- Add performance benchmark specification
  ([#748](https://github.com/open-telemetry/opentelemetry-specification/pull/748))
- Enforce that the Baggage API must be fully functional, even without an installed SDK.
  ([#1103](https://github.com/open-telemetry/opentelemetry-specification/pull/1103))
- Rename "Canonical status code" to "Status code"
  ([#1081](https://github.com/open-telemetry/opentelemetry-specification/pull/1081))
- Add Metadata for Baggage entries, and clarify W3C Baggage Propagator implementation
  ([#1066](https://github.com/open-telemetry/opentelemetry-specification/pull/1066))
- Change Status to be consistent with Link and Event
  ([#1067](https://github.com/open-telemetry/opentelemetry-specification/pull/1067))
- Clarify env variables in otlp exporter
  ([#975](https://github.com/open-telemetry/opentelemetry-specification/pull/975))
- Add Prometheus exporter environment variables
  ([#1021](https://github.com/open-telemetry/opentelemetry-specification/pull/1021))
- Default propagators in un-configured API must be no-op
  ([#930](https://github.com/open-telemetry/opentelemetry-specification/pull/930))
- Define resource mapping for Jaeger exporters
  ([#891](https://github.com/open-telemetry/opentelemetry-specification/pull/891))
- Add resource semantic conventions for operating systems
  ([#693](https://github.com/open-telemetry/opentelemetry-specification/pull/693))
- Add semantic convention for source code attributes
  ([#901](https://github.com/open-telemetry/opentelemetry-specification/pull/901))
- Add semantic conventions for outgoing Function as a Service (FaaS) invocations
  ([#862](https://github.com/open-telemetry/opentelemetry-specification/pull/862))
- Add resource semantic convention for deployment environment
  ([#606](https://github.com/open-telemetry/opentelemetry-specification/pull/606/))
- Refine semantic conventions for messaging systems and add specific attributes for Kafka
  ([#1027](https://github.com/open-telemetry/opentelemetry-specification/pull/1027))
- Clarification of the behavior of the Trace API, re: context propagation, in
  the absence of an installed SDK
- Add API and semantic conventions for recording exceptions as Span Events
  ([#697](https://github.com/open-telemetry/opentelemetry-specification/pull/697))
  * API was extended to allow adding arbitrary event attributes ([#874](https://github.com/open-telemetry/opentelemetry-specification/pull/874))
  * `exception.escaped` semantic span event attribute was added
    ([#784](https://github.com/open-telemetry/opentelemetry-specification/pull/784),
    [#946](https://github.com/open-telemetry/opentelemetry-specification/pull/946))
- Allow samplers to modify tracestate
  ([#988](https://github.com/open-telemetry/opentelemetry-specification/pull/988/))
- Update the header name for otel baggage, and version date
  ([#981](https://github.com/open-telemetry/opentelemetry-specification/pull/981))
- Define PropagationOnly Span to simplify active Span logic in Context
  ([#994](https://github.com/open-telemetry/opentelemetry-specification/pull/994))
- Add limits to the number of attributes, events, and links in SDK Spans
  ([#942](https://github.com/open-telemetry/opentelemetry-specification/pull/942))
- Add Metric SDK specification (partial): covering terminology and Accumulator component
  ([#626](https://github.com/open-telemetry/opentelemetry-specification/pull/626))
- Clarify context interaction for trace module
  ([#1063](https://github.com/open-telemetry/opentelemetry-specification/pull/1063))
- Add `Shutdown` function to `*Provider` SDK
  ([#1074](https://github.com/open-telemetry/opentelemetry-specification/pull/1074))
- Add semantic conventions for system metrics
  ([#937](https://github.com/open-telemetry/opentelemetry-specification/pull/937))
- Add `db.sql.table` to semantic conventions, allow `db.operation` for SQL
  ([#1141](https://github.com/open-telemetry/opentelemetry-specification/pull/1141))
- Add OTEL_TRACE_SAMPLER env variable definition
  ([#1136](https://github.com/open-telemetry/opentelemetry-specification/pull/1136/))
- Add guidelines for OpenMetrics interoperability
  ([#1154](https://github.com/open-telemetry/opentelemetry-specification/pull/1154))
- Add OTEL_TRACE_SAMPLER_ARG env variable definition
  ([#1202](https://github.com/open-telemetry/opentelemetry-specification/pull/1202))

Updates:

- Clarify null SHOULD NOT be allowed even in arrays
  ([#1214](https://github.com/open-telemetry/opentelemetry-specification/pull/1214))
- Remove ordering SHOULD-requirement for attributes
  ([#1212](https://github.com/open-telemetry/opentelemetry-specification/pull/1212))
- Make `process.pid` optional, split `process.command_args` from `command_line`
  ([#1137](https://github.com/open-telemetry/opentelemetry-specification/pull/1137))
- Renamed `CorrelationContext` to `Baggage`:
  ([#857](https://github.com/open-telemetry/opentelemetry-specification/pull/857))
- Add semantic convention for NGINX custom HTTP 499 status code.
- Adapt semantic conventions for the span name of messaging systems
  ([#690](https://github.com/open-telemetry/opentelemetry-specification/pull/690))
- Remove lazy Event and Link API from Span interface
  ([#840](https://github.com/open-telemetry/opentelemetry-specification/pull/840))
  * SIGs are recommended to remove any existing implementation of the lazy APIs
    to avoid conflicts/breaking changes in case they will be reintroduced to the
    spec in future.
- Provide clear definitions for readable and read/write span interfaces in the
  SDK
  ([#669](https://github.com/open-telemetry/opentelemetry-specification/pull/669))
  * SpanProcessors must provide read/write access at least in OnStart.
- Specify how `Probability` sampler is used with `ParentOrElse` sampler.
- Clarify event timestamp origin and range
  ([#839](https://github.com/open-telemetry/opentelemetry-specification/pull/839))
- Clean up api-propagators.md, by extending documentation and removing redundant
  sections
  ([#577](https://github.com/open-telemetry/opentelemetry-specification/pull/577))
- Rename HTTPText propagator to TextMap
  ([#793](https://github.com/open-telemetry/opentelemetry-specification/pull/793))
- Rename ParentOrElse sampler to ParentBased and add multiple delegate samplers
  ([#610](https://github.com/open-telemetry/opentelemetry-specification/pull/610))
- Rename ProbabilitySampler to TraceIdRatioBasedSampler and add requirements
  ([#611](https://github.com/open-telemetry/opentelemetry-specification/pull/611))
- Version attributes no longer have a prefix such as semver:
  ([#873](https://github.com/open-telemetry/opentelemetry-specification/pull/873))
- Add semantic conventions for process runtime
  ([#882](https://github.com/open-telemetry/opentelemetry-specification/pull/882),
   [#1137](https://github.com/open-telemetry/opentelemetry-specification/pull/1137))
- Use hex encoding for trace id and span id fields in OTLP JSON encoding:
  ([#911](https://github.com/open-telemetry/opentelemetry-specification/pull/911))
- Explicitly specify the SpanContext APIs IsValid and IsRemote as required
  ([#914](https://github.com/open-telemetry/opentelemetry-specification/pull/914))
- A full `Context` is the only way to specify a parent of a `Span`.
  `SpanContext` or even `Span` are not allowed anymore.
  ([#875](https://github.com/open-telemetry/opentelemetry-specification/pull/875))
- Remove obsolete `http.status_text` from semantic conventions
  ([#972](https://github.com/open-telemetry/opentelemetry-specification/pull/972))
- Define `null` as an invalid value for attributes and declare attempts to set
  `null` as undefined behavior
  ([#992](https://github.com/open-telemetry/opentelemetry-specification/pull/992))
- SDK: Rename the `Decision` values for `SamplingResult`s to `DROP`, `RECORD_ONLY`
  and `RECORD_AND_SAMPLE` for consistency
  ([#938](https://github.com/open-telemetry/opentelemetry-specification/pull/938),
  [#956](https://github.com/open-telemetry/opentelemetry-specification/pull/956))
- Metrics API: Replace "Additive" with "Adding", "Non-Additive" with "Grouping"
  ([#983](https://github.com/open-telemetry/opentelemetry-specification/pull/983)
- Move active span interaction in the Trace API to a separate class
  ([#923](https://github.com/open-telemetry/opentelemetry-specification/pull/923))
- Metrics SDK: Specify LastValue default aggregation for ValueObserver
  ([#984](https://github.com/open-telemetry/opentelemetry-specification/pull/984)
- Metrics SDK: Specify TBD default aggregation for ValueRecorder
  ([#984](https://github.com/open-telemetry/opentelemetry-specification/pull/984)
- Trace SDK: Sampler.ShouldSample gets parent Context instead of SpanContext
  ([#881](https://github.com/open-telemetry/opentelemetry-specification/pull/881))
- SDK: Specify known values, as well as basic error handling for OTEL_PROPAGATORS.
  ([#962](https://github.com/open-telemetry/opentelemetry-specification/pull/962))
  ([#995](https://github.com/open-telemetry/opentelemetry-specification/pull/995))
- SDK: Specify when to generate new IDs with sampling
  ([#1225](https://github.com/open-telemetry/opentelemetry-specification/pull/1225))
- Remove custom header name for Baggage, use official header
  ([#993](https://github.com/open-telemetry/opentelemetry-specification/pull/993))
- Trace API: Clarifications for `Span.End`, e.g. IsRecording becomes false after End
  ([#1011](https://github.com/open-telemetry/opentelemetry-specification/pull/1011))
- Update semantic conventions for gRPC for new Span Status
  ([#1156](https://github.com/open-telemetry/opentelemetry-specification/pull/1156))

## v0.6.0 (2020-07-01)

New:

- Add span attribute to indicate cold starts of Function as a Service executions
  ([#650](https://github.com/open-telemetry/opentelemetry-specification/pull/650))
- Add conventions for naming of exporter packages
  ([#629](https://github.com/open-telemetry/opentelemetry-specification/pull/629))
- Add semantic conventions for container id
  ([#673](https://github.com/open-telemetry/opentelemetry-specification/pull/673))
- Add semantic conventions for HTTP content length
  ([#641](https://github.com/open-telemetry/opentelemetry-specification/pull/641))
- Add semantic conventions for process resource
  ([#635](https://github.com/open-telemetry/opentelemetry-specification/pull/635))
- Add peer.service to provide a user-configured name for a remote service
  ([#652](https://github.com/open-telemetry/opentelemetry-specification/pull/652))

Updates:

- Improve root Span description
  ([#645](https://github.com/open-telemetry/opentelemetry-specification/pull/645))
- Extend semantic conventions for RPC and allow non-gRPC calls
  ([#604](https://github.com/open-telemetry/opentelemetry-specification/pull/604))
- Revise and extend semantic conventions for databases
  ([#575](https://github.com/open-telemetry/opentelemetry-specification/pull/575))
- Clarify Tracer vs TracerProvider in tracing API and SDK spec.
  ([#619](https://github.com/open-telemetry/opentelemetry-specification/pull/619))
  Most importantly:
  * Configuration should be stored not per Tracer but in the TracerProvider.
  * Active spans are not per Tracer.
- Do not set any value in Context upon failed extraction
  ([#671](https://github.com/open-telemetry/opentelemetry-specification/pull/671))
- Clarify semantic conventions around span start and end time
  ([#592](https://github.com/open-telemetry/opentelemetry-specification/pull/592))

## v0.5.0 (06-02-2020)

- Define Log Data Model.
- Remove SpanId from Sampler input.
- Clarify what it will mean for a vendor to "support OpenTelemetry".
- Clarify Tracers should reference an InstrumentationLibrary rather than a
  Resource.
- Replace ALWAYS_PARENT sampler with a composite ParentOrElse sampler.
- Incorporate old content on metrics calling conventions, label sets.
- Update api-metrics-user.md and api-metrics-meter.md with the latest metrics
  API.
- Normalize Instrumentation term for instrumentations.
- Change w3c correlation context to custom header.

## v0.4.0 (2020-05-12)

- [OTEP-83](oteps/0083-component.md)
  Introduce the notion of InstrumentationLibrary.
- [OTEP-88](oteps/metrics/0088-metric-instrument-optional-refinements.md)
  Metrics API instrument foundation.
- [OTEP-91](oteps/logs/0091-logs-vocabulary.md)
  Logs vocabulary.
- [OTEP-92](oteps/logs/0092-logs-vision.md)
  Logs Vision.
- [OTEP-90](oteps/metrics/0090-remove-labelset-from-metrics-api.md)
  Remove LabelSet from the metrics API.
- [OTEP-98](oteps/metrics/0098-metric-instruments-explained.md)
  Explain the metric instruments.
- [OTEP-99](oteps/0099-otlp-http.md)
  OTLP/HTTP: HTTP Transport Extension for OTLP.
- Define handling of null and empty attribute values.
- Rename Setter.put to Setter.set
- Add glossary for typically misused terms.
- Clarify that resources are immutable.
- Clarify that SpanContext.IsRemote is false on remote children.
- Move specifications into sub-directories per signal.
- Remove references to obsolete `peer.*` attributes.
- Span semantic conventions for for messaging systems.
- Span semantic conventions for function as a service.
- Remove the handling of retries from trace exporters.
- Remove Metrics' default keys.
- Add some clarifying language to the semantics of metric instrument naming.
- Allow injectors and extractors to be separate interfaces.
- Add an explanation on why Context Restore operation is needed.
- Document special Zipkin conversion cases.

## v0.3.0 (2020-02-21)

- [OTEP-0059](oteps/trace/0059-otlp-trace-data-format.md)
  Add OTLP Trace Data Format specification.
- [OTEP-0066](oteps/0066-separate-context-propagation.md)
  Separate Layer for Context Propagation.
- [OTEP-0070](oteps/metrics/0070-metric-bound-instrument.md)
  Rename metric instrument "Handles" to "Bound Instruments".
- [OTEP-0072](oteps/metrics/0072-metric-observer.md)
  Metric Observer instrument specification (refinement).
- [OTEP-0080](oteps/metrics/0080-remove-metric-gauge.md)
  Remove the Metric Gauge instrument, recommend use of other instruments.
- Update 0003-measure-metric-type to match current Specification.
- Update 0009-metric-handles to match current Specification.
- Clarify named tracers and meters.
- Remove SamplingHint from the Sampling OTEP (OTEP-0006).
- Remove component attribute.
- Allow non-string Resource label values.
- Allow array values for attributes.
- Add service version to Resource attributes.
- Add general, general identity, network and VM image attribute conventions.
- Add a section on transformation to Zipkin Spans.
- Add a section on SDK default configuration.
- Enhance semantic conventions for HTTP/RPC.
- Provide guidelines for low-cardinality span names.
- SDK Tracer: Replace TracerFactory with TracerProvider.
- Update Resource to be in the SDK.

## v0.2.0 (2019-10-22)

- [OTEP-0001](oteps/0001-telemetry-without-manual-instrumentation.md)
  Added Auto-Instrumentation.
- [OTEP-0002](oteps/trace/0002-remove-spandata.md):
  Removed SpanData interface in favor of Span Start and End options.
- [OTEP-0003](oteps/metrics/0003-measure-metric-type.md)
  Consolidatesd pre-aggregated and raw metrics APIs.
- [OTEP-0008](oteps/metrics/0008-metric-observer.md)
  Added Metrics Observers API.
- [OTEP-0009](oteps/metrics/0009-metric-handles.md)
  Added Metrics Handle API.
- [OTEP-0010](oteps/metrics/0010-cumulative-to-counter.md)
  Rename "Cumulative" to "Counter" in the Metrics API.
- [OTEP-006](oteps/trace/0006-sampling.md)
  Moved sampling from the API tp the SDK.
- [OTEP-0007](oteps/0007-no-out-of-band-reporting.md)
  Moved support for out-of-band telemetry from the API to the SDK.
- [OTEP-0016](oteps/0016-named-tracers.md)
  Added named providers for Tracers and Meters.
- Added design goals and requirements for a telemetry data exchange protocol.
- Added a Span Processor interface for intercepting span start and end
  invocations.
- Added a Span Exporter interface for processing batches of spans.
- Replaced DistributedContext.GetIterator with GetEntries.
- Added clarifications and adjustments to improve cross-language applicability.
- Added a specification for SDK configuration.

## v0.1.0 (2019-06-21)

- Added API proposal for the converged OpenTracing/OpenCensus project is
  complete.<|MERGE_RESOLUTION|>--- conflicted
+++ resolved
@@ -35,17 +35,14 @@
 
 ### SDK Configuration
 
-<<<<<<< HEAD
-- Add `Get distribution config` operation to the `Config Provider` specification.
+- Declarative configuration: add `Get distribution config` operation to the `Config Provider` specification.
   ([#4770](https://github.com/open-telemetry/opentelemetry-specification/issues/4770))
-=======
 - Declarative configuration: clarify default behavior and validation
   requirements of `create` and `parse`.
   ([#4780](https://github.com/open-telemetry/opentelemetry-specification/pull/4780))
 - Declarative configuration: add optional programmatic customization to
   `create`, and add related supplemental guidelines.
   ([#4777](https://github.com/open-telemetry/opentelemetry-specification/pull/4777))
->>>>>>> d783245c
 
 ### Common
 
