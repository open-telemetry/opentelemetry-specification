--- conflicted
+++ resolved
@@ -13,13 +13,10 @@
   ([#891](https://github.com/open-telemetry/opentelemetry-specification/pull/891))
 - Add resource semantic conventions for operating systems
   ([#693](https://github.com/open-telemetry/opentelemetry-specification/pull/693))
-<<<<<<< HEAD
 - Add semantic convention for source code attributes
   ([#901](https://github.com/open-telemetry/opentelemetry-specification/pull/901))
-=======
 - Add semantic conventions for outgoing Function as a Service (FaaS) invocations
   ([#862](https://github.com/open-telemetry/opentelemetry-specification/pull/862))
->>>>>>> b1eebae6
 - Clarification of the behavior of the Trace API, re: context propagation, in
   the absence of an installed SDK
 - Add Span API and semantic conventions for recording exceptions
