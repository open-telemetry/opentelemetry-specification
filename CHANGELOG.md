--- conflicted
+++ resolved
@@ -31,7 +31,7 @@
 
 ### Supplementary Guidelines
 
-## v1.38.0 (2024-10-09)
+## v1.38.0 (2024-10-10)
 
 ### Traces
 
@@ -60,26 +60,9 @@
 - Define `Enabled` parameters for `Logger`.
   ([#4203](https://github.com/open-telemetry/opentelemetry-specification/pull/4203))
   ([#4221](https://github.com/open-telemetry/opentelemetry-specification/pull/4221))
-<<<<<<< HEAD
-=======
-- Make all fields as identifying for Logger. Previously attributes were omitted from being identifying.
-  ([#4161](https://github.com/open-telemetry/opentelemetry-specification/pull/4161))
 - Introduce initial placeholder for the new user-facing Logs API, adding references
   to existing API's informing of the coming changes while the definition is defined.
   ([#4236](https://github.com/open-telemetry/opentelemetry-specification/pull/4236))
-
-### Events
-
-### Baggage
-
-### Resource
-
-### OpenTelemetry Protocol
-
-### Compatibility
-
-### SDK Configuration
->>>>>>> 233efaf6
 
 ### Common
 
