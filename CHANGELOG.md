# Changelog

Please update changelog as part of any significant pull request. Place short
description of your change into "Unreleased" section. As part of release process
content of "Unreleased" section content will generate release notes for the
release.

## Unreleased

### Context

### Traces

### Metrics

<<<<<<< HEAD
### Logs

### Resource

### Compatibility

### SDK Configuration

### Common

### Supplemenatary Guidelines

## v1.24.0 (2023-08-08)

### Context

- No changes.

### Traces

- No changes.

### Metrics

=======
- Specify how to handle instrument name conflicts.
  ([#3626](https://github.com/open-telemetry/opentelemetry-specification/pull/3626))
>>>>>>> 2038b785
- Add experimental metric attributes advice API.
  ([#3546](https://github.com/open-telemetry/opentelemetry-specification/pull/3546))
- Revise the exemplar default reservoirs.
  ([#3627](https://github.com/open-telemetry/opentelemetry-specification/pull/3627))
- Mark the default aggregation cardinality Experimental in MetricReader.
  ([#3619](https://github.com/open-telemetry/opentelemetry-specification/pull/3619))
- Mark Metric No-Op API as stable.
  ([#3642](https://github.com/open-telemetry/opentelemetry-specification/pull/3642))
- MetricProducers are provided as config to MetricReaders instead of through a RegisterProducer operation.
  ([#3613](https://github.com/open-telemetry/opentelemetry-specification/pull/3613))
- Refine `MetricProvider.ForceFlush` and define `ForceFlush` for periodic exporting MetricReader.
  ([#3563](https://github.com/open-telemetry/opentelemetry-specification/pull/3563))

### Logs

- Clarify how log appender use Scope name and attributes.
  ([#3583](https://github.com/open-telemetry/opentelemetry-specification/pull/3583))
- Mark No-Op Logs Bridge API as stable.
  ([#3642](https://github.com/open-telemetry/opentelemetry-specification/pull/3642))

### Resource

- No changes.

### Compatibility

- Prometheus exporters SHOULD provide configuration to disable the addition of `_total` suffixes.
  ([#3590](https://github.com/open-telemetry/opentelemetry-specification/pull/3590))

### SDK Configuration

- No changes.

### Common

- No changes.

### Supplemenatary Guidelines

- No changes.

## v1.23.0 (2023-07-12)

### Context

- No changes.

### Traces

- Refine SDK TracerProvider configuration section.
  ([#3559](https://github.com/open-telemetry/opentelemetry-specification/pull/3559))
- Make SDK Tracer Creation more normative.
  ([#3529](https://github.com/open-telemetry/opentelemetry-specification/pull/3529))

### Metrics

- Refine SDK MeterProvider configuration section.
  ([#3522](https://github.com/open-telemetry/opentelemetry-specification/pull/3522))
- Clarify metric view requirements and recommendations.
  ([#3524](https://github.com/open-telemetry/opentelemetry-specification/pull/3524))
- Change the view name to be the view's stream configuration name.
  ([#3524](https://github.com/open-telemetry/opentelemetry-specification/pull/3524))
- Make SDK Meter Creation more normative.
  ([#3529](https://github.com/open-telemetry/opentelemetry-specification/pull/3529))
- Clarify duplicate instrument registration scope to be a MeterProvider.
  ([#3538](https://github.com/open-telemetry/opentelemetry-specification/pull/3538))
- Clarify identical instrument definition for SDK.
  ([#3585](https://github.com/open-telemetry/opentelemetry-specification/pull/3585))

### Logs

- Refine SDK LoggerProvider configuration section.
  ([#3559](https://github.com/open-telemetry/opentelemetry-specification/pull/3559))
- Make SDK Logger Creation more normative.
  ([#3529](https://github.com/open-telemetry/opentelemetry-specification/pull/3529))

### Resource

- No changes.

### Compatibility

- NOTICE: Remove the Jaeger Exporter
  ([#3567](https://github.com/open-telemetry/opentelemetry-specification/pull/3567))
- Prometheus: Do not add `_total` suffix if the metric already ends in `_total`.
  ([#3581](https://github.com/open-telemetry/opentelemetry-specification/pull/3581))
- Prometheus type and unit suffixes are not trimmed by default.
  ([#3580](https://github.com/open-telemetry/opentelemetry-specification/pull/3580))

### SDK Configuration

- Extract Exemplar section and mark it as Experimental.
  ([#3533](https://github.com/open-telemetry/opentelemetry-specification/pull/3533))

### Common

- No changes.

### Supplemenatary Guidelines

- No changes.

## v1.22.0 (2023-06-09)

### Context

- No changes.

### Traces

- No changes.

### Metrics

- Make recommendation to reserve aggregator normative.
  ([#3526](https://github.com/open-telemetry/opentelemetry-specification/pull/3526))

### Logs

- No changes.

### Resource

- No changes.

### Compatibility

- No changes.

### OpenTelemetry Protocol

- Move OTLP specification to github.com/open-telemetry/opentelemetry-proto.
  ([#3454](https://github.com/open-telemetry/opentelemetry-specification/pull/3454))

### SDK Configuration

- No changes.

### Telemetry Schemas

- No changes.

### Common

- Explain why custom attributes are not recommended to be placed in OTel
  namespaces.
  ([#3507](https://github.com/open-telemetry/opentelemetry-specification/pull/3507))

### Supplemenatary Guidelines

- No changes.

## v1.21.0 (2023-05-09)

### Context

- No changes.

### Traces

- No changes.

### Metrics

- Add experimental histogram advice API.
  ([#3216](https://github.com/open-telemetry/opentelemetry-specification/pull/3216))
- Recommended non-prefixed units for metric instrument semantic conventions.
  ([#3312](https://github.com/open-telemetry/opentelemetry-specification/pull/3312))
- Recommended cardinality limits to protect metrics pipelines against
  excessive data production from a single instrument.
  ([#2960](https://github.com/open-telemetry/opentelemetry-specification/pull/2960))
- Specify second unit (`s`) and advice bucket boundaries of `[]`
  for `process.runtime.jvm.gc.duration`.
  ([#3458](https://github.com/open-telemetry/opentelemetry-specification/pull/3458))
- Add links to the JMX APIs that are the JVM runtime metric sources.
  ([#3463](https://github.com/open-telemetry/opentelemetry-specification/pull/3463))

### Logs

- Clarify parameters for emitting a log record.
  ([#3345](https://github.com/open-telemetry/opentelemetry-specification/pull/3354))
- Drop logger include_trace_context parameter.
  ([#3397](https://github.com/open-telemetry/opentelemetry-specification/pull/3397))
- Clarify how ObservedTimestamp field is set if unspecified
  ([#3385](https://github.com/open-telemetry/opentelemetry-specification/pull/3385))
- Mark logs bridge API / SDK as stable.
  ([#3376](https://github.com/open-telemetry/opentelemetry-specification/pull/3376))
- Mark LogRecord Environment Variables as stable.
  ([#3449](https://github.com/open-telemetry/opentelemetry-specification/pull/3449))

### Resource

### Semantic Conventions

- The Semantic Conventions have moved to a separate repository
  [github.com/open-telemetry/semantic-conventions](https://github.com/open-telemetry/semantic-conventions).
  There will be no future semantic conventions release from this repository.
  ([#3489](https://github.com/open-telemetry/opentelemetry-specification/pull/3489))

### Compatibility

- Mark OpenCensus compatibility spec as stable
  ([#3425](https://github.com/open-telemetry/opentelemetry-specification/pull/3425))

### OpenTelemetry Protocol

- No changes.

### SDK Configuration

- Lay initial groundwork for file configuration
  ([#3360](https://github.com/open-telemetry/opentelemetry-specification/pull/3360))
- Move file configuration schema to `opentelemetry-configuration`.
  ([#3412](https://github.com/open-telemetry/opentelemetry-specification/pull/3412))
- Move `sdk-configuration.md` and `sdk-environment-variables.md`
  to `/specification/configuration/`.
  ([#3434](https://github.com/open-telemetry/opentelemetry-specification/pull/3434))

### Telemetry Schemas

- No changes.

### Common

- Add log entries to specification README.md contents.
  ([#3435](https://github.com/open-telemetry/opentelemetry-specification/pull/3435))

### Supplemenatary Guidelines

- Add guidance to use service-supported propagation formats as default for AWS SDK client calls.
  ([#3212](https://github.com/open-telemetry/opentelemetry-specification/pull/3212))

## v1.20.0 (2023-04-07)

### Context

- No changes.

### Traces

- Clarify required parent information in ReadableSpan. Technically a relaxation,
  but previously it was easy to overlook certain properties were required.
  [#3257](https://github.com/open-telemetry/opentelemetry-specification/pull/3257)
- Remove underspecified and unused Span decorator from Trace SDK.
  ([#3363](https://github.com/open-telemetry/opentelemetry-specification/pull/3363))

### Metrics

- Clarify that units should use UCUM case sensitive variant.
  ([#3306](https://github.com/open-telemetry/opentelemetry-specification/pull/3306))
- Remove No-Op instrument and Meter creation requirements.
  ([#3322](https://github.com/open-telemetry/opentelemetry-specification/pull/3322))
- Fixed attributes requirement level in semantic conventions for hardware metrics
  ([#3258](https://github.com/open-telemetry/opentelemetry-specification/pull/3258))

### Logs

- Update log readme "request context" to "trace context".
  ([#3332](https://github.com/open-telemetry/opentelemetry-specification/pull/3332))
- Remove log readme document status.
  ([#3334](https://github.com/open-telemetry/opentelemetry-specification/pull/3334))
- Break out compatibility document on recording trace context in non-OTLP Log Format
  ([#3331](https://github.com/open-telemetry/opentelemetry-specification/pull/3331))
- Ensure Logs Bridge API doesn't contain SDK implementation details
  ([#3275](https://github.com/open-telemetry/opentelemetry-specification/pull/3275))
- Add Log Bridge API artifact naming guidance
  ([#3346](https://github.com/open-telemetry/opentelemetry-specification/pull/3346))
- Add log appender / bridge to glossary.
  ([#3335](https://github.com/open-telemetry/opentelemetry-specification/pull/3335))

### Resource

- No changes.

### Semantic Conventions

- Clarify that attribute requirement levels apply to the instrumentation library
  ([#3289](https://github.com/open-telemetry/opentelemetry-specification/pull/3289))
- Fix grammatical number of metric units.
  ([#3298](https://github.com/open-telemetry/opentelemetry-specification/pull/3298))
- Rename `net.app.protocol.(name|version)` to `net.protocol.(name|version)`
  ([#3272](https://github.com/open-telemetry/opentelemetry-specification/pull/3272))
- Replace `http.flavor` with `net.protocol.(name|version)`
  ([#3272](https://github.com/open-telemetry/opentelemetry-specification/pull/3272))
- Metric requirement levels are now stable
  ([#3271](https://github.com/open-telemetry/opentelemetry-specification/pull/3271))
- BREAKING: remove `messaging.destination.kind` and `messaging.source.kind`.
  ([#3214](https://github.com/open-telemetry/opentelemetry-specification/pull/3214),
  [#3348](https://github.com/open-telemetry/opentelemetry-specification/pull/3348))
- Define attributes collected for `cosmosdb` by Cosmos DB SDK
  ([#3097](https://github.com/open-telemetry/opentelemetry-specification/pull/3097))
- Clarify stability requirements of semantic conventions
  ([#3225](https://github.com/open-telemetry/opentelemetry-specification/pull/3225))
- BREAKING: Change span statuses for gRPC server spans.
  ([#3333](https://github.com/open-telemetry/opentelemetry-specification/pull/3333))
- Stabilize key components of `service.*` and `telemetry.sdk.*` resource
  semantic conventions.
  ([#3202](https://github.com/open-telemetry/opentelemetry-specification/pull/3202))
- Fixed attributes requirement level in semantic conventions for hardware metrics
  ([#3258](https://github.com/open-telemetry/opentelemetry-specification/pull/3258))
- Added AWS S3 semantic conventions.
  ([#3251](https://github.com/open-telemetry/opentelemetry-specification/pull/3251))
- Fix units in the Kafka metric semantic conventions.
  ([#3300](https://github.com/open-telemetry/opentelemetry-specification/pull/3300))
- Add Trino to Database specific conventions
  ([#3347](https://github.com/open-telemetry/opentelemetry-specification/pull/3347))
- Change `db.statement` to only be collected if there is sanitization.
  ([#3127](https://github.com/open-telemetry/opentelemetry-specification/pull/3127))
- BREAKING: Remove `http.status_code` attribute from the
  `http.server.active_requests` metric.
  ([#3366](https://github.com/open-telemetry/opentelemetry-specification/pull/3366))
- Mark attribute requirement levels as stable
  ([#3368](https://github.com/open-telemetry/opentelemetry-specification/pull/3368))

### Compatibility

- No changes.

### OpenTelemetry Protocol

- Declare OTLP stable.
  ([#3274](https://github.com/open-telemetry/opentelemetry-specification/pull/3274))

### SDK Configuration

- No changes.

### Telemetry Schemas

- No changes.

### Common

- No changes.

## v1.19.0 (2023-03-06)

### Context

- No changes.

### Traces

- No changes.

### Metrics

- Add unit to View's Instrument selection criteria.
  ([#3184](https://github.com/open-telemetry/opentelemetry-specification/pull/3184))
- Add metric requirement levels "Required", "Recommended", and "Opt-In".
  ([#3237](https://github.com/open-telemetry/opentelemetry-specification/pull/3237))

### Logs

- Rename Logs API to Logs Bridge API to prevent confusion.
  ([#3197](https://github.com/open-telemetry/opentelemetry-specification/pull/3197))
- Move event language from log README to event-api.
  ([#3252](https://github.com/open-telemetry/opentelemetry-specification/pull/3252))

### Resource

- Clarify how to collect `host.id` for non-containerized systems.
  ([#3173](https://github.com/open-telemetry/opentelemetry-specification/pull/3173))

### Semantic Conventions

- Move X-Ray Env Variable propagation to span link instead of parent for AWS Lambda.
  ([#3166](https://github.com/open-telemetry/opentelemetry-specification/pull/3166))
- Add heroku resource semantic conventions.
  [#3075](https://github.com/open-telemetry/opentelemetry-specification/pull/3075)
- BREAKING: Rename faas.execution to faas.invocation_id
  ([#3209](https://github.com/open-telemetry/opentelemetry-specification/pull/3209))
- BREAKING: Change faas.max_memory units to Bytes instead of MB
  ([#3209](https://github.com/open-telemetry/opentelemetry-specification/pull/3209))
- BREAKING: Expand scope of faas.id to cloud.resource_id
  ([#3188](https://github.com/open-telemetry/opentelemetry-specification/pull/3188))
- Add Connect RPC specific conventions
  ([#3116](https://github.com/open-telemetry/opentelemetry-specification/pull/3116))
- Rename JVM metric attribute value from `nonheap` to `non_heap`
  ([#3250](https://github.com/open-telemetry/opentelemetry-specification/pull/3250))
- Mark the attribute naming guidelines in the specification as stable.
  ([#3220](https://github.com/open-telemetry/opentelemetry-specification/pull/3220))
- Mark telemetry schema readme stable.
  ([#3221](https://github.com/open-telemetry/opentelemetry-specification/pull/3221))
- Remove mention of `net.transport` from HTTP semantic conventions
  ([#3244](https://github.com/open-telemetry/opentelemetry-specification/pull/3244))
- Clarifies that if an HTTP client request is explicitly made to an IP address,
  e.g. `http://x.x.x.x:8080`, then `net.peer.name` SHOULD be the IP address `x.x.x.x`
  ([#3276](https://github.com/open-telemetry/opentelemetry-specification/pull/3276))
- Mark `net.sock.host.port` as conditionally required.
  ([#3246](https://github.com/open-telemetry/opentelemetry-specification/pull/3246))
- Rename Optional attribute requirement level to Opt-In.
  ([#3228](https://github.com/open-telemetry/opentelemetry-specification/pull/3228))
- Rename `http.user_agent` to `user_agent.original`.
  ([#3190](https://github.com/open-telemetry/opentelemetry-specification/pull/3190))
- Expand the declaration of `pool.name`.
  ([#3050](https://github.com/open-telemetry/opentelemetry-specification/pull/3050))

### Compatibility

- Update Zipkin remoteEndpoint preferences.
  ([#3087](https://github.com/open-telemetry/opentelemetry-specification/pull/3087))

### OpenTelemetry Protocol

- Declare OTLP/JSON Stable.
  ([#2930](https://github.com/open-telemetry/opentelemetry-specification/pull/2930))

### SDK Configuration

- No changes.

### Telemetry Schemas

- No changes.

### Common

- No changes.

## v1.18.0 (2023-02-09)

### Context

- No changes.

### Traces

- Clarify guidance regarding excessive logging when attributes are dropped
  or truncated.
  ([#3151](https://github.com/open-telemetry/opentelemetry-specification/pull/3151))

### Metrics

- No changes.

### Logs

- Define BatchLogRecordProcessor default configuration values.
  ([#3002](https://github.com/open-telemetry/opentelemetry-specification/pull/3002))
- Clarify guidance regarding excessive logging when attributes are dropped
  or truncated.
  ([#3151](https://github.com/open-telemetry/opentelemetry-specification/pull/3151))

### Resource

- No changes.

### Semantic Conventions

- Add Cloud Spanner and Microsoft SQL Server Compact to db.system semantic conventions
  ([#3105](https://github.com/open-telemetry/opentelemetry-specification/pull/3105)).
- Enable semantic convention tooling for metrics in spec
  ([#3119](https://github.com/open-telemetry/opentelemetry-specification/pull/3119))
- Rename google openshift platform attribute from `google_cloud_openshift` to `gcp_openshift`
  to match the existing `cloud.provider` prefix.
  ([#3095](https://github.com/open-telemetry/opentelemetry-specification/pull/3095))
- Changes http server span names from `{http.route}` to `{http.method} {http.route}`
  (when route is available), and from `HTTP {http.method}` to `{http.method}` (when
  route is not available).
  Changes http client span names from `HTTP {http.method}` to `{http.method}`.
  ([#3165](https://github.com/open-telemetry/opentelemetry-specification/pull/3165))
- Mark `http.server.duration` and `http.client.duration` metrics as required, and mark
  all other HTTP metrics as optional.
  [#3158](https://github.com/open-telemetry/opentelemetry-specification/pull/3158)
- Add `net.host.port` to `http.server.active_requests` metrics attributes.
  [#3158](https://github.com/open-telemetry/opentelemetry-specification/pull/3158)
- `http.route` SHOULD contain the "application root" if there is one.
  ([#3164](https://github.com/open-telemetry/opentelemetry-specification/pull/3164))

### Compatibility

- Add condition with sum and count for Prometheus summaries
  ([3059](https://github.com/open-telemetry/opentelemetry-specification/pull/3059)).
- Clarify prometheus unit conversions
  ([#3066](https://github.com/open-telemetry/opentelemetry-specification/pull/3066)).
- Define conversion mapping from OTel Exponential Histograms to Prometheus Native
  Histograms.
  ([#3079](https://github.com/open-telemetry/opentelemetry-specification/pull/3079))
- Fix Prometheus histogram metric suffixes. Bucket series end in `_bucket`
  ([#3018](https://github.com/open-telemetry/opentelemetry-specification/pull/3018)).

### OpenTelemetry Protocol

- No changes.

### SDK Configuration

- Add log-specific attribute limit configuration and clarify that general
  attribute limit configuration also apply to log records
  ([#2861](https://github.com/open-telemetry/opentelemetry-specification/pull/2861)).

### Telemetry Schemas

- No changes.

### Common

- No changes.

## v1.17.0 (2023-01-17)

### Context

- No changes.

### Traces

- Clarify that the BatchSpanProcessor should export batches when the queue reaches the batch size
  ([#3024](https://github.com/open-telemetry/opentelemetry-specification/pull/3024))
- Deprecate jaeger exporter, scheduled for spec removal in July 2023.
  [#2858](https://github.com/open-telemetry/opentelemetry-specification/pull/2858)

### Metrics

- Rename built-in ExemplarFilters to AlwaysOn, AlwaysOff and TraceBased.
  ([#2919](https://github.com/open-telemetry/opentelemetry-specification/pull/2919))
- Add `MaxScale` config option to Exponential Bucket Histogram Aggregation.
  ([#3017](https://github.com/open-telemetry/opentelemetry-specification/pull/3017))
- Rename exponential bucket histogram aggregation to base 2 exponential histogram
  aggregation. Rename "OTEL_EXPORTER_OTLP_METRICS_DEFAULT_HISTOGRAM_AGGREGATION"
  value from "exponential_bucket_histogram" to
  "base2_exponential_bucket_histogram". Mark exponential histogram data model and
  base2 exponential histogram aggregation as stable.
  ([#3041](https://github.com/open-telemetry/opentelemetry-specification/pull/3041))

### Logs

- Clarify usage of log body for structured logs
  ([#3023](https://github.com/open-telemetry/opentelemetry-specification/pull/3023))
- Move appendices from Data Model to new Data Model Appendix document
  ([#3207](https://github.com/open-telemetry/opentelemetry-specification/pull/3207))

### Resource

- No changes.

### Semantic Conventions

- Clarify common HTTP attributes apply to both clients and servers
  ([#3044](https://github.com/open-telemetry/opentelemetry-specification/pull/3044))
- Add `code.lineno` source code attribute
  ([#3029](https://github.com/open-telemetry/opentelemetry-specification/pull/3029))
- Add ClickHouse to db.system semantic conventions
  ([#3011](https://github.com/open-telemetry/opentelemetry-specification/pull/3011))
- Refactor messaging attributes and per-message attributes in batching scenarios.
  ([#2957](https://github.com/open-telemetry/opentelemetry-specification/pull/2957)).
  BREAKING: rename `messaging.consumer_id` to `messaging.consumer.id`,
  `messaging.destination` to `messaging.destination.name`,
  `messaging.temp_destination` to `messaging.destination.temporary`,
  `messaging.destination_kind` to `messaging.destination.kind`,
  `messaging.message_id` to `messaging.message.id`,
  `messaging.protocol` to `net.app.protocol.name`,
  `messaging.protocol_version`, `net.app.protocol.version`,
  `messaging.conversation_id` to `messaging.message.conversation_id`,
  `messaging.message_payload_size_bytes` to `messaging.message.payload_size_bytes`,
  `messaging.message_payload_compressed_size_bytes` to `messaging.message.payload_compressed_size_bytes`,
  `messaging.rabbitmq.routing_key`: `messaging.rabbitmq.destination.routing_key`,
  `messaging.kafka.message_key` to `messaging.kafka.message.key`,
  `messaging.kafka.consumer_group` to `messaging.kafka.consumer.group`,
  `messaging.kafka.partition` to `messaging.kafka.destination.partition`,
  `messaging.kafka.tombstone` to `messaging.kafka.message.tombstone`,
  `messaging.rocketmq.message_type` to `messaging.rocketmq.message.type`,
  `messaging.rocketmq.message_tag` to `messaging.rocketmq.message.tag`,
  `messaging.rocketmq.message_keys` to `messaging.rocketmq.message.keys`;
  Removed `messaging.url`;
  Renamed `send` operation to `publish`;
  Split `destination` and `source` namespaces and clarify per-message attributes in batching scenarios.

### Compatibility

- Add Tracer.Close() to the OpenTracing Shim layer.
- Add OpenCensus migration guide and add BinaryPropagation as an option to gRPC
  instrumentation for OpenCensus compatibility
  ([#3015](https://github.com/open-telemetry/opentelemetry-specification/pull/3015)).

### OpenTelemetry Protocol

- Add table for OTLP/HTTP response code and client retry recommendation
  ([#3028](https://github.com/open-telemetry/opentelemetry-specification/pull/3028))
- Remove spaces from example exporter User-Agent header to conform to RFC7231 & RFC7230.
  [#3052](https://github.com/open-telemetry/opentelemetry-specification/pull/3052)

### SDK Configuration

- Rename knowns values for "OTEL_METRICS_EXEMPLAR_FILTER" to "always_on",
  "always_off" and "trace_based".
  ([#2919](https://github.com/open-telemetry/opentelemetry-specification/pull/2919))

### Telemetry Schemas

- No changes.

### Common

- No changes.

## v1.16.0 (2022-12-08)

### Context

- No changes.

### Traces

- No changes.

### Metrics

- Define Experimental MetricProducer as a third-party provider of metric data to MetricReaders.
  ([#2951](https://github.com/open-telemetry/opentelemetry-specification/pull/2951))
- Add OTLP exporter temporality preference named "LowMemory" which
  configures Synchronous Counter and Histogram instruments to use
  Delta aggregation temporality, which allows them to shed memory
  following a cardinality explosion, thus use less memory.
  ([#2961](https://github.com/open-telemetry/opentelemetry-specification/pull/2961))

### Logs

- Clarification on what an Event is, and what the event.domain and event.name attributes represent
  ([#2848](https://github.com/open-telemetry/opentelemetry-specification/pull/2848))
- Move `event.domain` from InstrumentationScope attributes to LogRecord
  attributes.
  ([#2940](https://github.com/open-telemetry/opentelemetry-specification/pull/2940))
- Split out Event API from Log API
  ([#2941](https://github.com/open-telemetry/opentelemetry-specification/pull/2941))
- Clarify data modification in `LogRecordProcessor`.
  ([#2969](https://github.com/open-telemetry/opentelemetry-specification/pull/2969))
- Make sure it is very clear we are not building a Logging API.
  ([#2966](https://github.com/open-telemetry/opentelemetry-specification/pull/2966))

### Resource

- Extend Cloud Platform Enum with OpenShift entry for all supported cloud providers.
  ([#2985](https://github.com/open-telemetry/opentelemetry-specification/pull/2985))

### Semantic Conventions

- Add `process.runtime.jvm.gc.duration` metric to semantic conventions.
  ([#2903](https://github.com/open-telemetry/opentelemetry-specification/pull/2903))
- Make http.status_code metric attribute an int.
  ([#2943](https://github.com/open-telemetry/opentelemetry-specification/pull/2943))
- Add IBM Cloud as a cloud provider.
  ([#2965](https://github.com/open-telemetry/opentelemetry-specification/pull/2965))
- Add semantic conventions for Feature Flags
  ([#2529](https://github.com/open-telemetry/opentelemetry-specification/pull/2529))
- Rename `rpc.request.metadata.<key>` and `rpc.response.metadata.<key>` to
  `rpc.grpc.request.metadata.<key>` and `rpc.grpc.response.metadata.<key>`
  ([#2981](https://github.com/open-telemetry/opentelemetry-specification/pull/2981))
- List the machine-id as potential source for a unique host.id
  ([#2978](https://github.com/open-telemetry/opentelemetry-specification/pull/2978))
- Add `messaging.kafka.message.offset` attribute.
  ([#2982](https://github.com/open-telemetry/opentelemetry-specification/pull/2982))
- Update hardware metrics to use `direction` as per general semantic conventions
  ([#2942](https://github.com/open-telemetry/opentelemetry-specification/pull/2942))

### Compatibility

- Add OpenCensus metric bridge specification.
  ([#2979](https://github.com/open-telemetry/opentelemetry-specification/pull/2979))

### OpenTelemetry Protocol

- No changes.

### SDK Configuration

- Specify handling of invalid numeric environment variables
  ([#2963](https://github.com/open-telemetry/opentelemetry-specification/pull/2963))

### Telemetry Schemas

- No changes.

### Common

- No changes.

## v1.15.0 (2022-11-09)

### Context

- No changes.

### Traces

- Rename `http.retry_count` to `http.resend_count` and clarify its meaning.
  ([#2743](https://github.com/open-telemetry/opentelemetry-specification/pull/2743))

### Metrics

- Handle duplicate description comments during Prometheus conversion.
  ([#2890](https://github.com/open-telemetry/opentelemetry-specification/pull/2890))
- Allow to configure min/max recording in the exponential histogram aggregation.
  ([#2904](https://github.com/open-telemetry/opentelemetry-specification/pull/2904))
- Add table of instrument additive property
  ([#2906](https://github.com/open-telemetry/opentelemetry-specification/pull/2906))

### Logs

- Add `Context` as argument to `LogRecordProcessor#onEmit`.
  ([#2927](https://github.com/open-telemetry/opentelemetry-specification/pull/2927))

### Resource

- No changes.

### Semantic Conventions

- Change to messaging.kafka.max.lag from UpDownCounter to Gauge (and rename it)
  ([#2837](https://github.com/open-telemetry/opentelemetry-specification/pull/2837))
- Add daemon attribute to jvm threads metric
  ([#2828](https://github.com/open-telemetry/opentelemetry-specification/pull/2828))
- Add gRPC request and response metadata semantic conventions
  ([#2874](https://github.com/open-telemetry/opentelemetry-specification/pull/2874))
- Add `process.paging.faults` metric to semantic conventions
  ([#2827](https://github.com/open-telemetry/opentelemetry-specification/pull/2827))
- Define semantic conventions yaml for non-otlp conventions
  ([#2850](https://github.com/open-telemetry/opentelemetry-specification/pull/2850))
- Add more semantic convetion attributes of Apache RocketMQ
  ([#2881](https://github.com/open-telemetry/opentelemetry-specification/pull/2881))
- Add `process.runtime.jvm.memory.usage_after_last_gc` metric to semantic conventions.
  ([#2901](https://github.com/open-telemetry/opentelemetry-specification/pull/2901))

### Compatibility

- Specify how Prometheus exporters and receivers handle instrumentation scope.
  ([#2703](https://github.com/open-telemetry/opentelemetry-specification/pull/2703)).

### OpenTelemetry Protocol

- Clarify that lowerCamelCase field names MUST be used for OTLP/JSON
  ([#2829](https://github.com/open-telemetry/opentelemetry-specification/pull/2829))

### SDK Configuration

- No changes.

### Telemetry Schemas

- No changes.

### Common

- Clarify that Scope is defined at build time
  ([#2878](https://github.com/open-telemetry/opentelemetry-specification/pull/2878))

## v1.14.0 (2022-10-04)

### Context

- No changes.

### Traces

- No changes.

### Metrics

- Changed the default buckets for Explicit Bucket Histogram to better match the
  official Prometheus clients.
  ([#2770](https://github.com/open-telemetry/opentelemetry-specification/pull/2770)).
- Fix OpenMetrics valid label keys, and specify prometheus conversion for metric name.
  ([#2788](https://github.com/open-telemetry/opentelemetry-specification/pull/2788))

### Logs

- Add environment variables for configuring the `BatchLogRecordProcessor`.
  ([#2785](https://github.com/open-telemetry/opentelemetry-specification/pull/2785))
- Fix inconsistencies in log README
  ([#2800](https://github.com/open-telemetry/opentelemetry-specification/pull/2800)).

### Resource

- Add `browser.mobile` and `browser.language` resource attributes
  ([#2761](https://github.com/open-telemetry/opentelemetry-specification/pull/2761))

### Semantic Conventions

- Add `process.context_switches`, and `process.open_file_descriptors`, to the
  metrics semantic conventions
  ([#2706](https://github.com/open-telemetry/opentelemetry-specification/pull/2706))
- Add exceptions to the logs semantic conventions
  ([#2819](https://github.com/open-telemetry/opentelemetry-specification/pull/2819))
- Make context propagation requirements explicit for messaging semantic conventions
  ([#2750](https://github.com/open-telemetry/opentelemetry-specification/pull/2750)).
- Update http metrics to use `http.route` instead of `http.target` for servers,
  drop `http.url` for clients
  ([#2818](https://github.com/open-telemetry/opentelemetry-specification/pull/2818)).

### Compatibility

- No changes.

### OpenTelemetry Protocol

- Add user agent to OTLP exporter specification
  ([#2684](https://github.com/open-telemetry/opentelemetry-specification/pull/2684))
- Prohibit usage of enum value name strings in OTLP/JSON
  ([#2758](https://github.com/open-telemetry/opentelemetry-specification/pull/2758))
- Clarify that unknown fields must be ignored when receiving OTLP/JSON
  ([#2816](https://github.com/open-telemetry/opentelemetry-specification/pull/2816))
- Add OTLP exporter user agent to the spec compliance matrix
  ([#2842](https://github.com/open-telemetry/opentelemetry-specification/pull/2842)).

### SDK Configuration

- Add the OTEL_SDK_DISABLED environment variable to the SDK configuration.
  ([2679](https://github.com/open-telemetry/opentelemetry-specification/pull/2679))
- Add the definition of a Boolean environment variable
  ([#2755](https://github.com/open-telemetry/opentelemetry-specification/pull/2755)).

### Telemetry Schemas

- No changes.

### Common

- No changes.

## v1.13.0 (2022-09-19)

### Context

- No changes.

### Traces

- Clarify the return of `Export(batch)` in the Batch Span Processor and exporter concurrency
  ([#2452](https://github.com/open-telemetry/opentelemetry-specification/pull/2452))
- Clarify that Context should not be mutable when setting a span
  ([#2637](https://github.com/open-telemetry/opentelemetry-specification/pull/2637))
- Clarify that `ForceFlush` is a required method on `SpanExporter` interface
  ([#2654](https://github.com/open-telemetry/opentelemetry-specification/pull/2654))

### Metrics

- Add experimental `OTEL_EXPORTER_OTLP_DEFAULT_HISTOGRAM_AGGREGATION` variable for
  configuring default histogram aggregation of OTLP metric exporter
  ([#2619](https://github.com/open-telemetry/opentelemetry-specification/pull/2619))
- Clarify async instrument callback identity
  ([#2538](https://github.com/open-telemetry/opentelemetry-specification/pull/2538))
- Prometheus export: Only monotonic sum are counters (with `_total`)
  ([#2644](https://github.com/open-telemetry/opentelemetry-specification/pull/2644))
- [OM/OTLP] Use `_created` for StartTimeUnixNano and vice-versa
  ([#2645](https://github.com/open-telemetry/opentelemetry-specification/pull/2645))
- Prometheus compatibility: use target_info metric instead of "target" info MF
  ([#2701](https://github.com/open-telemetry/opentelemetry-specification/pull/2701))
- Add optional Zero Threshold for Exponential Histograms to the metrics data model
  ([#2665](https://github.com/open-telemetry/opentelemetry-specification/pull/2665))
- Change the inclusivity of exponential histogram bounds
  ([#2633](https://github.com/open-telemetry/opentelemetry-specification/pull/2633))
- Add `process.threads` host metric semantic convention.
  ([#2705](https://github.com/open-telemetry/opentelemetry-specification/pull/2705)).

### Logs

- Update log SDK to allow log processors to mutate log records
  ([#2681](https://github.com/open-telemetry/opentelemetry-specification/pull/2681)).
- Add experimental Events and Logs API specification
  ([#2676](https://github.com/open-telemetry/opentelemetry-specification/pull/2676))
- Align log SDK and API component naming
  ([#2768](https://github.com/open-telemetry/opentelemetry-specification/pull/2768)).
- Add the signal-specific OTEL_EXPORTER_OTLP_LOGS_* environment variables
  ([#2782](https://github.com/open-telemetry/opentelemetry-specification/pull/2782)).

### Resource

- Update the version of the W3C Baggage specification used for `OTEL_RESOURCE_ATTRIBUTES`
  ([#2670](https://github.com/open-telemetry/opentelemetry-specification/pull/2670))

### Semantic Conventions

- Add `net.app.protocol.*` attributes
  ([#2602](https://github.com/open-telemetry/opentelemetry-specification/pull/2602))
- Add network metrics to process semantic conventions
  ([#2556](https://github.com/open-telemetry/opentelemetry-specification/pull/2556))
- Adopt attribute requirement levels in semantic conventions
  ([#2594](https://github.com/open-telemetry/opentelemetry-specification/pull/2594))
- Add semantic conventions for GraphQL
  ([#2456](https://github.com/open-telemetry/opentelemetry-specification/pull/2456))
- Change `cloudevents.event_spec_version` and `cloudevents.event_type` level from `required` to `recommended`
  ([#2618](https://github.com/open-telemetry/opentelemetry-specification/pull/2618))
- Change `faas.document.time` and `faas.time` level from `required` to `recommended`
  ([#2627](https://github.com/open-telemetry/opentelemetry-specification/pull/2627))
- Add `rpc.grpc.status_code` to RPC metric semantic conventions
  ([#2604](https://github.com/open-telemetry/opentelemetry-specification/pull/2604))
- Add `http.*.*.size` metric semantic conventions for tracking size of requests
  / responses for http servers / clients
  ([#2588](https://github.com/open-telemetry/opentelemetry-specification/pull/2588))
- BREAKING: rename `net.peer.ip` to `net.sock.peer.addr`, `net.host.ip` to `net.sock.host.addr`,
  `net.peer.name` to `net.sock.peer.name` for socket-level instrumentation.
  Define socket-level attributes and clarify logical peer and host attributes meaning
  ([#2594](https://github.com/open-telemetry/opentelemetry-specification/pull/2594))
- Add semantic conventions for JVM buffer pool usage
  ([#2650](https://github.com/open-telemetry/opentelemetry-specification/pull/2650))
- Improve the definition of `state` attribute for metric `system.network.connections`
  ([#2663](https://github.com/open-telemetry/opentelemetry-specification/pull/2663))
- Add `process.parent_pid` attribute for use in reporting parent process id (PID)
  ([#2691](https://github.com/open-telemetry/opentelemetry-specification/pull/2691))
- Add OpenSearch to db.system semantic conventions
  ([#2718](https://github.com/open-telemetry/opentelemetry-specification/pull/2718))
- Clarify when "count" is used instead of pluralization
  ([#2613](https://github.com/open-telemetry/opentelemetry-specification/pull/2613))
- Add the convention 'type' to the YAML definitions for all existing semantic conventions
  ([#2693](https://github.com/open-telemetry/opentelemetry-specification/pull/2693))
- Remove alternative attribute sets from HTTP semantic conventions
  ([#2469](https://github.com/open-telemetry/opentelemetry-specification/pull/2469))

### Compatibility

- No changes.

### OpenTelemetry Protocol

- Add support for partial success in an OTLP export response
  ([#2696](https://github.com/open-telemetry/opentelemetry-specification/pull/2696))

### SDK Configuration

- Mark `OTEL_METRIC_EXPORT_INTERVAL`, `OTEL_METRIC_EXPORT_TIMEOUT`
  environment variables as Stable
  ([#2658](https://github.com/open-telemetry/opentelemetry-specification/pull/2658))

### Telemetry Schemas

- Introduce "split" metric schema transformation
  ([#2653](https://github.com/open-telemetry/opentelemetry-specification/pull/2653))

### Common

- Introduce Instrumentation Scope Attributes
  ([#2579](https://github.com/open-telemetry/opentelemetry-specification/pull/2579))
  - Define Instrumentation Scope Attributes as non identifiers
    ([#2789](https://github.com/open-telemetry/opentelemetry-specification/pull/2789))

## v1.12.0 (2022-06-10)

### Context

- No changes.

### Traces

- No changes.

### Metrics

- Clarify that API support for multi-instrument callbacks is permitted.
  ([#2263](https://github.com/open-telemetry/opentelemetry-specification/pull/2263)).
- Clarify SDK behavior when view conflicts are present
  ([#2462](https://github.com/open-telemetry/opentelemetry-specification/pull/2462)).
- Clarify MetricReader.Collect result
  ([#2495](https://github.com/open-telemetry/opentelemetry-specification/pull/2495)).
- Specify optional support for an Exponential Histogram Aggregation.
  ([#2252](https://github.com/open-telemetry/opentelemetry-specification/pull/2252))
- Update Prometheus Sums for handling delta counter case
  ([#2570](https://github.com/open-telemetry/opentelemetry-specification/pull/2570)).
- Supplementary guidance for metrics additive property
  ([#2571](https://github.com/open-telemetry/opentelemetry-specification/pull/2571)).

### Logs

- OTLP Logs are now Stable
  ([#2565](https://github.com/open-telemetry/opentelemetry-specification/pull/2565))

### Resource

- No changes.

### Semantic Conventions

- Add semantic conventions for JVM CPU metrics
  ([#2292](https://github.com/open-telemetry/opentelemetry-specification/pull/2292))
- Add details for FaaS conventions for Azure Functions and allow FaaS/Cloud
  resources as span attributes on incoming FaaS spans
  ([#2502](https://github.com/open-telemetry/opentelemetry-specification/pull/2502))
- Define attribute requirement levels
  ([#2522](https://github.com/open-telemetry/opentelemetry-specification/pull/2522))
- Initial addition of Kafka metrics
  ([#2485](https://github.com/open-telemetry/opentelemetry-specification/pull/2485)).
- Add semantic conventions for Kafka consumer metrics
  ([#2536](https://github.com/open-telemetry/opentelemetry-specification/pull/2536))
- Add database connection pool metrics semantic conventions
  ([#2273](https://github.com/open-telemetry/opentelemetry-specification/pull/2273)).
- Specify how to obtain a Ruby thread's id
  ([#2508](https://github.com/open-telemetry/opentelemetry-specification/pull/2508)).
- Refactor jvm classes semantic conventions
  ([#2550](https://github.com/open-telemetry/opentelemetry-specification/pull/2550)).
- Add browser.* attributes
  ([#2353](https://github.com/open-telemetry/opentelemetry-specification/pull/2353)).
- Change JVM runtime metric `process.runtime.jvm.memory.max`
  to `process.runtime.jvm.memory.limit`
  ([#2605](https://github.com/open-telemetry/opentelemetry-specification/pull/2605)).
- Add semantic conventions for hardware metrics
  ([#2518](https://github.com/open-telemetry/opentelemetry-specification/pull/2518)).

### Compatibility

- No changes.

### OpenTelemetry Protocol

- No changes.

### SDK Configuration

- No changes.

### Telemetry Schemas

- No changes.

### Common

- Move non-otlp.md to common directory
  ([#2587](https://github.com/open-telemetry/opentelemetry-specification/pull/2587)).

## v1.11.0 (2022-05-04)

### Context

- No changes.

### Traces

- No changes.

### Metrics

- Clarify that API support for multi-instrument callbacks is permitted.
  ([#2263](https://github.com/open-telemetry/opentelemetry-specification/pull/2263)).
- Drop histogram aggregation, default to explicit bucket histogram
  ([#2429](https://github.com/open-telemetry/opentelemetry-specification/pull/2429))
- Clarify SDK behavior when view conflicts are present
  ([#2462](https://github.com/open-telemetry/opentelemetry-specification/pull/2462)).
- Add support for exemplars on OpenMetrics counters
  ([#2483](https://github.com/open-telemetry/opentelemetry-specification/pull/2483))
- Clarify MetricReader.Collect result
  ([#2495](https://github.com/open-telemetry/opentelemetry-specification/pull/2495)).
- Add database connection pool metrics semantic conventions
  ([#2273](https://github.com/open-telemetry/opentelemetry-specification/pull/2273)).

### Logs

- Update `com.google.*` to `gcp.*` in logs data model
  ([#2514](https://github.com/open-telemetry/opentelemetry-specification/pull/2514)).

### Resource

- No changes.

### Semantic Conventions

- Note added that `net.peer.name` SHOULD NOT be set if capturing it would require an
  extra reverse DNS lookup. And moved `net.peer.name` from common http attributes to
  just client http attributes.
  ([#2446](https://github.com/open-telemetry/opentelemetry-specification/pull/2446))
- Add `net.host.name` and `net.host.ip` conventions for rpc server spans.
  ([#2447](https://github.com/open-telemetry/opentelemetry-specification/pull/2447))
- Allow all metric conventions to be either synchronous or asynchronous.
  ([#2458](https://github.com/open-telemetry/opentelemetry-specification/pull/2458)
- Update JVM metrics with JMX Gatherer values
  ([#2478](https://github.com/open-telemetry/opentelemetry-specification/pull/2478))
- Add HTTP/3
  ([#2507](https://github.com/open-telemetry/opentelemetry-specification/pull/2507))
- Map SunOS to solaris for os.type resource attribute
  ([#2509](https://github.com/open-telemetry/opentelemetry-specification/pull/2509))

### Compatibility

- No changes.

### OpenTelemetry Protocol

- Clarify gRPC insecure option ([#2476](https://github.com/open-telemetry/opentelemetry-specification/pull/2476))
- Specify that OTLP/gRPC clients should retry on `RESOURCE_EXHAUSTED` code only if the server signals backpressure to indicate a possible recovery.
  ([#2480](https://github.com/open-telemetry/opentelemetry-specification/pull/2480))

### SDK Configuration

- No changes.

### Telemetry Schemas

- No changes.

### Common

- Define semantic conventions and instrumentation stability.
  ([#2180](https://github.com/open-telemetry/opentelemetry-specification/pull/2180))
- Loosen requirement for a major version bump
  ([#2510](https://github.com/open-telemetry/opentelemetry-specification/pull/2510)).

## v1.10.0 (2022-04-01)

### Context

- No changes.

### Traces

- Introduce the concept of Instrumentation Scope to replace/extend Instrumentation
  Library. The Tracer is now associated with Instrumentation Scope
  ([#2276](https://github.com/open-telemetry/opentelemetry-specification/pull/2276)).
- Add `OTEL_EXPORTER_JAEGER_PROTOCOL` environment variable to select the protocol
  used by the Jaeger exporter.
  ([#2341](https://github.com/open-telemetry/opentelemetry-specification/pull/2341))
- Add documentation REQUIREMENT for adding attributes at span creation.
  ([#2383](https://github.com/open-telemetry/opentelemetry-specification/pull/2383)).

### Metrics

- Initial Prometheus <-> OTLP datamodel specification
  ([#2266](https://github.com/open-telemetry/opentelemetry-specification/pull/2266))
- Introduce the concept of Instrumentation Scope to replace/extend Instrumentation
  Library. The Meter is now associated with Instrumentation Scope
  ([#2276](https://github.com/open-telemetry/opentelemetry-specification/pull/2276)).
- Specify the behavior of duplicate instrumentation registration in the API, specify
  duplicate conflicts in the data model, specify how the SDK is meant to report and
  assist the user when these conflicts arise.
  ([#2317](https://github.com/open-telemetry/opentelemetry-specification/pull/2317)).
- Clarify that expectations for user callback behavior are documentation REQUIREMENTs.
  ([#2361](https://github.com/open-telemetry/opentelemetry-specification/pull/2361)).
- Specify how to handle prometheus exemplar timestamp and attributes
  ([#2376](https://github.com/open-telemetry/opentelemetry-specification/pull/2376))
- Clarify that the periodic metric reader is the default metric reader to be
  paired with push metric exporters (OTLP, stdout, in-memory)
  ([#2379](https://github.com/open-telemetry/opentelemetry-specification/pull/2379)).
- Convert OpenMetrics Info and StateSet metrics to non-monotonic sums
  ([#2380](https://github.com/open-telemetry/opentelemetry-specification/pull/2380))
- Clarify that MetricReader has one-to-one mapping to MeterProvider.
  ([#2406](https://github.com/open-telemetry/opentelemetry-specification/pull/2406)).
- For prometheus metrics without sums, leave the sum unset
  ([#2413](https://github.com/open-telemetry/opentelemetry-specification/pull/2413))
- Specify default configuration for a periodic metric reader that is associated with
  the stdout metric exporter.
  ([#2415](https://github.com/open-telemetry/opentelemetry-specification/pull/2415)).
- Clarify the manner in which aggregation and temporality preferences
  are encoded via MetricReader parameters "on the basis of instrument
  kind".  Rename the environment variable
  `OTEL_EXPORTER_OTLP_METRICS_TEMPORALITY_PREFERENCE` used to set the
  preference to be used when auto-configuring an OTLP Exporter,
  defaults to CUMULATIVE, with DELTA an option that makes Counter,
  Asynchronous Counter, and Histogram instruments choose Delta
  temporality by default.
  ([#2404](https://github.com/open-telemetry/opentelemetry-specification/pull/2404)).
- Clarify that instruments are enabled by default, even when Views are configured.
  Require support for the match-all View expression having `name=*` to support
  disabling instruments by default.
  ([#2417](https://github.com/open-telemetry/opentelemetry-specification/pull/2417)).
- Mark Metrics SDK spec as Mixed, with most components moving to Stable, while
  Exemplar remaining Feature-freeze.
  ([#2304](https://github.com/open-telemetry/opentelemetry-specification/pull/2304))
- Clarify how metric metadata and type suffixes are handled
  ([#2440](https://github.com/open-telemetry/opentelemetry-specification/pull/2440))

### Logs

- Add draft logging library SDK specification
  ([#2328](https://github.com/open-telemetry/opentelemetry-specification/pull/2328))
- Add InstrumentationScope/Logger Name to log data model
  ([#2359](https://github.com/open-telemetry/opentelemetry-specification/pull/2359))
- Remove `flush` method on LogEmitter
  ([#2405](https://github.com/open-telemetry/opentelemetry-specification/pull/2405))
- Declare Log Data Model Stable
  ([#2387](https://github.com/open-telemetry/opentelemetry-specification/pull/2387))

### Resource

- No changes.

### Semantic Conventions

- Define span structure for HTTP retries and redirects.
  ([#2078](https://github.com/open-telemetry/opentelemetry-specification/pull/2078))
- Changed `rpc.system` to an enum (allowing custom values), and changed the
  `rpc.system` value for .NET WCF from `wcf` to `dotnet_wcf`.
  ([#2377](https://github.com/open-telemetry/opentelemetry-specification/pull/2377))
- Define JavaScript runtime semantic conventions.
  ([#2290](https://github.com/open-telemetry/opentelemetry-specification/pull/2290))
- Add semantic conventions for [CloudEvents](https://cloudevents.io).
  ([#1978](https://github.com/open-telemetry/opentelemetry-specification/pull/1978))
- Add `process.cpu.utilization` metric.
  ([#2436](https://github.com/open-telemetry/opentelemetry-specification/pull/2436))
- Add `rpc.system` value for Apache Dubbo.
  ([#2453](https://github.com/open-telemetry/opentelemetry-specification/pull/2453))

### Compatibility

- Mark the OpenTracing compatibility section as stable.
  ([#2327](https://github.com/open-telemetry/opentelemetry-specification/pull/2327))

### OpenTelemetry Protocol

- Add experimental JSON serialization format
  ([#2235](https://github.com/open-telemetry/opentelemetry-specification/pull/2235))
- Parameters for private key and its chain added
  ([#2370](https://github.com/open-telemetry/opentelemetry-specification/pull/2370))

### SDK Configuration

- No changes.

### Telemetry Schemas

- No changes.

### Common

- Describe how to convert non-string primitives for protocols which only support strings
  ([#2343](https://github.com/open-telemetry/opentelemetry-specification/pull/2343))
- Add "Mapping Arbitrary Data to OTLP AnyValue" document.
  ([#2385](https://github.com/open-telemetry/opentelemetry-specification/pull/2385))

## v1.9.0 (2022-02-10)

### Context

- No changes.

### Traces

- Clarify `StartSpan` returning the parent as a non-recording Span when no SDK
  is in use.
  ([#2121](https://github.com/open-telemetry/opentelemetry-specification/pull/2121))
- Align Jaeger remote sampler endpoint with OTLP endpoint.
  ([#2246](https://github.com/open-telemetry/opentelemetry-specification/pull/2246))
- Add JaegerRemoteSampler spec.
  ([#2222](https://github.com/open-telemetry/opentelemetry-specification/pull/2222))
- Add support for probability sampling in the OpenTelemetry `tracestate` entry and
  add optional specification for consistent probability sampling.
  ([#2047](https://github.com/open-telemetry/opentelemetry-specification/pull/2047))
- Change description and default value of `OTEL_EXPORTER_JAEGER_ENDPOINT` environment
  variable to point to the correct HTTP port and correct description of
  `OTEL_TRACES_EXPORTER`.
  ([#2333](https://github.com/open-telemetry/opentelemetry-specification/pull/2333))

### Metrics

- Rename None aggregation to Drop.
  ([#2101](https://github.com/open-telemetry/opentelemetry-specification/pull/2101))
- Add details to the Prometheus Exporter requirements.
  ([#2124](https://github.com/open-telemetry/opentelemetry-specification/pull/2124))
- Consolidate the aggregation/aggregator term.
  ([#2153](https://github.com/open-telemetry/opentelemetry-specification/pull/2153))
- Remove the concept of supported temporality, keep preferred.
  ([#2154](https://github.com/open-telemetry/opentelemetry-specification/pull/2154))
- Rename extra dimensions to extra attributes.
  ([#2162](https://github.com/open-telemetry/opentelemetry-specification/pull/2162))
- Mark In-memory, OTLP and Stdout exporter specs as Stable.
  ([#2175](https://github.com/open-telemetry/opentelemetry-specification/pull/2175))
- Remove usage of baggage in View from initial SDK specification.
  ([#2215](https://github.com/open-telemetry/opentelemetry-specification/pull/2215))
- Add to the supplemental guidelines for metric SDK authors text about implementing
  attribute-removal Views for asynchronous instruments.
  ([#2208](https://github.com/open-telemetry/opentelemetry-specification/pull/2208))
- Clarify integer count instrument units.
  ([#2210](https://github.com/open-telemetry/opentelemetry-specification/pull/2210))
- Use UCUM units in Metrics Semantic Conventions.
  ([#2199](https://github.com/open-telemetry/opentelemetry-specification/pull/2199))
- Add semantic conventions for process metrics.
  [#2032](https://github.com/open-telemetry/opentelemetry-specification/pull/2061)
- Changed default Prometheus Exporter host from `0.0.0.0` to `localhost`.
  ([#2282](https://github.com/open-telemetry/opentelemetry-specification/pull/2282))
- Clarified wildcard and predicate support in metrics SDK View API.
  ([#2325](https://github.com/open-telemetry/opentelemetry-specification/pull/2325))
- Changed the Exemplar wording, exemplar should be turned off by default.
  ([#2414](https://github.com/open-telemetry/opentelemetry-specification/pull/2414))

### Logs

- Fix attributes names in Google Cloud Logging mapping.
  ([#2093](https://github.com/open-telemetry/opentelemetry-specification/pull/2093))
- Add OTEL_LOGS_EXPORTER environment variable.
  ([#2196](https://github.com/open-telemetry/opentelemetry-specification/pull/2196))
- Added ObservedTimestamp to the Log Data Model.
  ([#2184](https://github.com/open-telemetry/opentelemetry-specification/pull/2184))
- Change mapping for log_name of Google Cloud Logging.
  ([#2092](https://github.com/open-telemetry/opentelemetry-specification/pull/2092))
- Drop Log name.
  field ([#2271](https://github.com/open-telemetry/opentelemetry-specification/pull/2271))

### Resource

- No changes.

### Semantic Conventions

- Align runtime metric and resource namespaces
  ([#2112](https://github.com/open-telemetry/opentelemetry-specification/pull/2112))
- Prohibit usage of retired names in semantic conventions.
  ([#2191](https://github.com/open-telemetry/opentelemetry-specification/pull/2191))
- Add `device.manufacturer` to describe mobile device manufacturers.
  ([2100](https://github.com/open-telemetry/opentelemetry-specification/pull/2100))
- Change golang namespace to 'go', rather than 'gc'
  ([#2262](https://github.com/open-telemetry/opentelemetry-specification/pull/2262))
- Add JVM memory runtime semantic
  conventions. ([#2272](https://github.com/open-telemetry/opentelemetry-specification/pull/2272))
- Add opentracing.ref_type semantic convention.
  ([#2297](https://github.com/open-telemetry/opentelemetry-specification/pull/2297))

### Compatibility

- Simplify Baggage handling in the OpenTracing Shim layer.
  ([#2194](https://github.com/open-telemetry/opentelemetry-specification/pull/2194))
- State that ONLY error mapping can happen in the OpenTracing Shim layer.
  ([#2148](https://github.com/open-telemetry/opentelemetry-specification/pull/2148))
- Define the instrumentation library name for the OpenTracing Shim.
  ([#2227](https://github.com/open-telemetry/opentelemetry-specification/pull/2227))
- Add a Start Span section to the OpenTracing Shim.
  ([#2228](https://github.com/open-telemetry/opentelemetry-specification/pull/2228))

### OpenTelemetry Protocol

- Rename `OTEL_EXPORTER_OTLP_SPAN_INSECURE` to `OTEL_EXPORTER_OTLP_TRACES_INSECURE` and
  `OTEL_EXPORTER_OTLP_METRIC_INSECURE` to `OTEL_EXPORTER_OTLP_METRICS_INSECURE`
  so they match the naming of all other OTLP environment variables.
  ([#2240](https://github.com/open-telemetry/opentelemetry-specification/pull/2240))

### SDK Configuration

- No changes.

### Telemetry Schemas

- No changes.

## v1.8.0 (2021-11-12)

### Context

- Add a section for OTel specific values in TraceState.
  ([#1852](https://github.com/open-telemetry/opentelemetry-specification/pull/1852))
- Add `none` as a possible value for `OTEL_PROPAGATORS` to disable context
  propagation.
  ([#2052](https://github.com/open-telemetry/opentelemetry-specification/pull/2052))

### Traces

- No changes.

### Metrics

- Add optional min / max fields to histogram data model.
  ([#1915](https://github.com/open-telemetry/opentelemetry-specification/pull/1915),
  [#1983](https://github.com/open-telemetry/opentelemetry-specification/pull/1983))
- Add exponential histogram to the metrics data model.
  ([#1935](https://github.com/open-telemetry/opentelemetry-specification/pull/1935))
- Add clarifications on how to handle numerical limits.
  ([#2007](https://github.com/open-telemetry/opentelemetry-specification/pull/2007))
- Add environment variables for Periodic exporting MetricReader.
  ([#2038](https://github.com/open-telemetry/opentelemetry-specification/pull/2038))
- Specify that the SDK must support exporters to access meter information.
  ([#2040](https://github.com/open-telemetry/opentelemetry-specification/pull/2040))
- Add clarifications on how to determine aggregation temporality.
  ([#2013](https://github.com/open-telemetry/opentelemetry-specification/pull/2013),
  [#2032](https://github.com/open-telemetry/opentelemetry-specification/pull/2032))
- Mark Metrics API spec as Stable.
  ([#2104](https://github.com/open-telemetry/opentelemetry-specification/pull/2104))
- Clarify, fix and expand documentation sections:
  ([#1966](https://github.com/open-telemetry/opentelemetry-specification/pull/1966)),
  ([#1981](https://github.com/open-telemetry/opentelemetry-specification/pull/1981)),
  ([#1995](https://github.com/open-telemetry/opentelemetry-specification/pull/1995)),
  ([#2002](https://github.com/open-telemetry/opentelemetry-specification/pull/2002)),
  ([#2010](https://github.com/open-telemetry/opentelemetry-specification/pull/2010))

### Logs

- Fix Syslog severity number mapping in the example.
  ([#2091](https://github.com/open-telemetry/opentelemetry-specification/pull/2091))
- Add log.* attributes.
  ([#2022](https://github.com/open-telemetry/opentelemetry-specification/pull/2022))

### Resource

- No changes.

### Semantic Conventions

- Add `k8s.container.restart_count` Resource attribute.
  ([#1945](https://github.com/open-telemetry/opentelemetry-specification/pull/1945))
- Add "IBM z/Architecture" (`s390x`) to `host.arch`
  ([#2055](https://github.com/open-telemetry/opentelemetry-specification/pull/2055))
- BREAKING: Remove db.cassandra.keyspace and db.hbase.namespace, and clarify db.name
  ([#1973](https://github.com/open-telemetry/opentelemetry-specification/pull/1973))
- Add AWS App Runner as a cloud platform
  ([#2004](https://github.com/open-telemetry/opentelemetry-specification/pull/2004))
- Add Tencent Cloud as a cloud provider.
  ([#2006](https://github.com/open-telemetry/opentelemetry-specification/pull/2006))
- Don't set Span.Status for 4xx http status codes for SERVER spans.
  ([#1998](https://github.com/open-telemetry/opentelemetry-specification/pull/1998))
- Add attributes for Apache RocketMQ.
  ([#1904](https://github.com/open-telemetry/opentelemetry-specification/pull/1904))
- Define http tracing attributes provided at span creation time
  ([#1916](https://github.com/open-telemetry/opentelemetry-specification/pull/1916))
- Change meaning and discourage use of `faas.trigger` for FaaS clients (outgoing).
  ([#1921](https://github.com/open-telemetry/opentelemetry-specification/pull/1921))
- Clarify difference between container.name and k8s.container.name
  ([#1980](https://github.com/open-telemetry/opentelemetry-specification/pull/1980))

### Compatibility

- No changes.

### OpenTelemetry Protocol

- Clarify default for OTLP endpoint should, not must, be https
  ([#1997](https://github.com/open-telemetry/opentelemetry-specification/pull/1997))
- Specify the behavior of the OTLP endpoint variables for OTLP/HTTP more strictly
  ([#1975](https://github.com/open-telemetry/opentelemetry-specification/pull/1975),
  [#1985](https://github.com/open-telemetry/opentelemetry-specification/pull/1985))
- Make OTLP/HTTP the recommended default transport ([#1969](https://github.com/open-telemetry/opentelemetry-specification/pull/1969))

### SDK Configuration

- Unset and empty environment variables are equivalent.
  ([#2045](https://github.com/open-telemetry/opentelemetry-specification/pull/2045))

### Telemetry Schemas

Added telemetry schemas documents to the specification ([#2008](https://github.com/open-telemetry/opentelemetry-specification/pull/2008))

## v1.7.0 (2021-09-30)

### Context

- No changes.

### Traces

- Prefer global user defined limits over model-specific default values.
  ([#1893](https://github.com/open-telemetry/opentelemetry-specification/pull/1893))
- Generalize the "message" event to apply to all RPC systems not just gRPC
  ([#1914](https://github.com/open-telemetry/opentelemetry-specification/pull/1914))

### Metrics

- Added Experimental Metrics SDK specification.
  ([#1673](https://github.com/open-telemetry/opentelemetry-specification/pull/1673),
  [#1730](https://github.com/open-telemetry/opentelemetry-specification/pull/1730),
  [#1840](https://github.com/open-telemetry/opentelemetry-specification/pull/1840),
  [#1842](https://github.com/open-telemetry/opentelemetry-specification/pull/1842),
  [#1864](https://github.com/open-telemetry/opentelemetry-specification/pull/1864),
  [#1828](https://github.com/open-telemetry/opentelemetry-specification/pull/1828),
  [#1888](https://github.com/open-telemetry/opentelemetry-specification/pull/1888),
  [#1912](https://github.com/open-telemetry/opentelemetry-specification/pull/1912),
  [#1913](https://github.com/open-telemetry/opentelemetry-specification/pull/1913),
  [#1938](https://github.com/open-telemetry/opentelemetry-specification/pull/1938),
  [#1958](https://github.com/open-telemetry/opentelemetry-specification/pull/1958))
- Add FaaS metrics semantic conventions ([#1736](https://github.com/open-telemetry/opentelemetry-specification/pull/1736))
- Update env variable values to match other env variables
  ([#1965](https://github.com/open-telemetry/opentelemetry-specification/pull/1965))

### Logs

- No changes.

### Resource

- Exempt Resource from attribute limits.
  ([#1892](https://github.com/open-telemetry/opentelemetry-specification/pull/1892))

### Semantic Conventions

- BREAKING: Change enum member IDs to lowercase without spaces, not starting with numbers.
  Change values of `net.host.connection.subtype` to match.
  ([#1863](https://github.com/open-telemetry/opentelemetry-specification/pull/1863))
- Lambda instrumentations should check if X-Ray parent context is valid
  ([#1867](https://github.com/open-telemetry/opentelemetry-specification/pull/1867))
- Update YAML definitions for events
  ([#1843](https://github.com/open-telemetry/opentelemetry-specification/pull/1843)):
  - Mark exception as semconv type "event".
  - Add YAML definitions for grpc events.
- Add `messaging.consumer_id` to differentiate between message consumers.
  ([#1810](https://github.com/open-telemetry/opentelemetry-specification/pull/1810))
- Clarifications for `http.client_ip` and `http.host`.
  ([#1890](https://github.com/open-telemetry/opentelemetry-specification/pull/1890))
- Add HTTP request and response headers semantic conventions.
  ([#1898](https://github.com/open-telemetry/opentelemetry-specification/pull/1898))

### Compatibility

- No changes.

### OpenTelemetry Protocol

- Add environment variables for configuring the OTLP exporter protocol (`grpc`, `http/protobuf`, `http/json`) ([#1880](https://github.com/open-telemetry/opentelemetry-specification/pull/1880))
- Allow implementations to use their own default for OTLP compression, with `none` denotating no compression
  ([#1923](https://github.com/open-telemetry/opentelemetry-specification/pull/1923))
- Clarify OTLP server components MUST support none/gzip compression
  ([#1955](https://github.com/open-telemetry/opentelemetry-specification/pull/1955))
- Change OTLP/HTTP port from 4317 to 4318 ([#1970](https://github.com/open-telemetry/opentelemetry-specification/pull/1970))

### SDK Configuration

- Change default value for OTEL_EXPORTER_JAEGER_AGENT_PORT to 6831.
  ([#1812](https://github.com/open-telemetry/opentelemetry-specification/pull/1812))
- See also the changes for OTLP configuration listed under "OpenTelemetry Protocol" above.

## v1.6.0 (2021-08-06)

### Context

- No changes.

### Traces

- Add generalized attribute count and attribute value length limits and relevant
  environment variables.
  ([#1130](https://github.com/open-telemetry/opentelemetry-specification/pull/1130))
- Adding environment variables for event and link attribute limits. ([#1751](https://github.com/open-telemetry/opentelemetry-specification/pull/1751))
- Adding SDK configuration for Jaeger remote sampler ([#1791](https://github.com/open-telemetry/opentelemetry-specification/pull/1791))

### Metrics

- Metrics API specification Feature-freeze.
  ([#1833](https://github.com/open-telemetry/opentelemetry-specification/pull/1833))
- Remove MetricProcessor from the SDK spec (for now)
  ([#1840](https://github.com/open-telemetry/opentelemetry-specification/pull/1840))

### Logs

- No changes.

### Resource

- No changes.

### Semantic Conventions

- Add mobile-related network state: `net.host.connection.type`, `net.host.connection.subtype` & `net.host.carrier.*` [#1647](https://github.com/open-telemetry/opentelemetry-specification/issues/1647)
- Adding alibaba cloud as a cloud provider.
  ([#1831](https://github.com/open-telemetry/opentelemetry-specification/pull/1831))

### Compatibility

- No changes.

### OpenTelemetry Protocol

- Allow for OTLP/gRPC exporters to handle endpoint configuration without a scheme while still requiring them to support an endpoint configuration that includes a scheme of `http` or `https`. Reintroduce the insecure configuration option for OTLP/gRPC exporters. ([#1729](https://github.com/open-telemetry/opentelemetry-specification/pull/1729))
- Adding requirement to implement at least one of two transports: `grpc` or `http/protobuf`.
  ([#1790](https://github.com/open-telemetry/opentelemetry-specification/pull/1790/files))

### SDK Configuration

- No changes.

## v1.5.0 (2021-07-08)

### Context

- No changes.

### Traces

- Adding environment variables for event and link attribute limits.
  ([#1751](https://github.com/open-telemetry/opentelemetry-specification/pull/1751))
- Clarify some details about span kind and the meanings of the values.
  ([#1738](https://github.com/open-telemetry/opentelemetry-specification/pull/1738))
- Clarify meaning of the Certificate File option.
  ([#1803](https://github.com/open-telemetry/opentelemetry-specification/pull/1803))
- Adding environment variables for event and link attribute limits. ([#1751](https://github.com/open-telemetry/opentelemetry-specification/pull/1751))

### Metrics

- Clarify the limit on the instrument unit.
  ([#1762](https://github.com/open-telemetry/opentelemetry-specification/pull/1762))

### Logs

- Declare OTLP Logs Beta. ([#1741](https://github.com/open-telemetry/opentelemetry-specification/pull/1741))

### Resource

- No changes.

### Semantic Conventions

- Clean up FaaS semantic conventions, add `aws.lambda.invoked_arn`.
  ([#1781](https://github.com/open-telemetry/opentelemetry-specification/pull/1781))
- Remove `rpc.jsonrpc.method`, clarify that `rpc.method` should be used instead.
  ([#1748](https://github.com/open-telemetry/opentelemetry-specification/pull/1748))

### Compatibility

- No changes.

### OpenTelemetry Protocol

- No changes.

### SDK Configuration

- Allow selecting multiple exporters via `OTEL_TRACES_EXPORTER` and `OTEL_METRICS_EXPORTER`
  by using a comma-separated list. ([#1758](https://github.com/open-telemetry/opentelemetry-specification/pull/1758))

## v1.4.0 (2021-06-07)

### Context

- No changes.

### Traces

- Add schema_url support to `Tracer`. ([#1666](https://github.com/open-telemetry/opentelemetry-specification/pull/1666))
- Add Dropped Links Count to non-otlp exporters section ([#1697](https://github.com/open-telemetry/opentelemetry-specification/pull/1697))
- Add note about reporting dropped counts for attributes, events, links. ([#1699](https://github.com/open-telemetry/opentelemetry-specification/pull/1699))

### Metrics

- Add schema_url support to `Meter`. ([#1666](https://github.com/open-telemetry/opentelemetry-specification/pull/1666))
- Adds detail about when to use `StartTimeUnixNano` and handling of unknown start-time resets. ([#1646](https://github.com/open-telemetry/opentelemetry-specification/pull/1646))
- Expand `Gauge` metric description in the data model ([#1661](https://github.com/open-telemetry/opentelemetry-specification/pull/1661))
- Expand `Histogram` metric description in the data model ([#1664](https://github.com/open-telemetry/opentelemetry-specification/pull/1664))
- Added Experimental Metrics API specification.
  ([#1401](https://github.com/open-telemetry/opentelemetry-specification/pull/1401),
  [#1557](https://github.com/open-telemetry/opentelemetry-specification/pull/1557),
  [#1578](https://github.com/open-telemetry/opentelemetry-specification/pull/1578),
  [#1590](https://github.com/open-telemetry/opentelemetry-specification/pull/1590),
  [#1594](https://github.com/open-telemetry/opentelemetry-specification/pull/1594),
  [#1617](https://github.com/open-telemetry/opentelemetry-specification/pull/1617),
  [#1645](https://github.com/open-telemetry/opentelemetry-specification/pull/1645),
  [#1657](https://github.com/open-telemetry/opentelemetry-specification/pull/1657),
  [#1665](https://github.com/open-telemetry/opentelemetry-specification/pull/1665),
  [#1672](https://github.com/open-telemetry/opentelemetry-specification/pull/1672),
  [#1674](https://github.com/open-telemetry/opentelemetry-specification/pull/1674),
  [#1675](https://github.com/open-telemetry/opentelemetry-specification/pull/1675),
  [#1703](https://github.com/open-telemetry/opentelemetry-specification/pull/1703),
  [#1704](https://github.com/open-telemetry/opentelemetry-specification/pull/1704),
  [#1731](https://github.com/open-telemetry/opentelemetry-specification/pull/1731),
  [#1733](https://github.com/open-telemetry/opentelemetry-specification/pull/1733))
- Mark relevant portions of Metrics Data Model stable ([#1728](https://github.com/open-telemetry/opentelemetry-specification/pull/1728))

### Logs

- No changes.

### Resource

- Add schema_url support to `Resource`. ([#1692](https://github.com/open-telemetry/opentelemetry-specification/pull/1692))
- Clarify result of Resource merging and ResourceDetector aggregation in case of error. ([#1726](https://github.com/open-telemetry/opentelemetry-specification/pull/1726))

### Semantic Conventions

- Add JSON RPC specific conventions ([#1643](https://github.com/open-telemetry/opentelemetry-specification/pull/1643)).
- Add Memcached to Database specific conventions ([#1689](https://github.com/open-telemetry/opentelemetry-specification/pull/1689)).
- Add semantic convention attributes for the host device and added OS name and version ([#1596](https://github.com/open-telemetry/opentelemetry-specification/pull/1596)).
- Add CockroachDB to Database specific conventions ([#1725](https://github.com/open-telemetry/opentelemetry-specification/pull/1725)).

### Compatibility

- No changes.

### OpenTelemetry Protocol

- No changes.

### SDK Configuration

- Add `OTEL_SERVICE_NAME` environment variable. ([#1677](https://github.com/open-telemetry/opentelemetry-specification/pull/1677))

## v1.3.0 (2021-05-05)

### Context

- No changes.

### Traces

- `Get Tracer` should use an empty string if the specified `name` is null. ([#1654](https://github.com/open-telemetry/opentelemetry-specification/pull/1654))
- Clarify how to record dropped attribute count in non-OTLP formats. ([#1662](https://github.com/open-telemetry/opentelemetry-specification/pull/1662))

### Metrics

- Expand description of Event Model and Instruments. ([#1614](https://github.com/open-telemetry/opentelemetry-specification/pull/1614))
- Flesh out metric identity and single-write principle. ([#1574](https://github.com/open-telemetry/opentelemetry-specification/pull/1574))
- Expand `Sum` metric description in the data model and delta-to-cumulative handling. ([#1618](https://github.com/open-telemetry/opentelemetry-specification/pull/1618))
- Remove the "Func" name, use "Asynchronous" and "Observable". ([#1645](https://github.com/open-telemetry/opentelemetry-specification/pull/1645))
- Add details to UpDownCounter API. ([#1665](https://github.com/open-telemetry/opentelemetry-specification/pull/1665))
- Add details to Histogram API. ([#1657](https://github.com/open-telemetry/opentelemetry-specification/pull/1657))

### Logs

- Clarify "key/value pair list" vs "map" in Log Data Model. ([#1604](https://github.com/open-telemetry/opentelemetry-specification/pull/1604))

### Semantic Conventions

- Fix the inconsistent formatting of semantic convention enums. ([#1598](https://github.com/open-telemetry/opentelemetry-specification/pull/1598/))
- Add details for filling resource for AWS Lambda. ([#1610](https://github.com/open-telemetry/opentelemetry-specification/pull/1610))
- Add already specified `messaging.rabbitmq.routing_key` span attribute key to the respective YAML file. ([#1651](https://github.com/open-telemetry/opentelemetry-specification/pull/1651))
- Clarify usage of "otel." attribute namespace. ([#1640](https://github.com/open-telemetry/opentelemetry-specification/pull/1640))
- Add possibility to disable `db.statement` via instrumentation configuration. ([#1659](https://github.com/open-telemetry/opentelemetry-specification/pull/1659))

### Compatibility

- No changes.

### OpenTelemetry Protocol

- Fix incorrect table of transient errors. ([#1642](https://github.com/open-telemetry/opentelemetry-specification/pull/1642))
- Clarify that 64 bit integer numbers are decimal strings in OTLP/JSON. ([#1637](https://github.com/open-telemetry/opentelemetry-specification/pull/1637))

### SDK Configuration

- Add `OTEL_EXPORTER_JAEGER_TIMEOUT` environment variable. ([#1612](https://github.com/open-telemetry/opentelemetry-specification/pull/1612))
- Add `OTEL_EXPORTER_ZIPKIN_TIMEOUT` environment variable. ([#1636](https://github.com/open-telemetry/opentelemetry-specification/pull/1636))

## v1.2.0 (2021-04-14)

### Context

- Clarify composite `TextMapPropagator` method required and optional arguments. ([#1541](https://github.com/open-telemetry/opentelemetry-specification/pull/1541))
- Clarify B3 requirements and configuration. ([#1570](https://github.com/open-telemetry/opentelemetry-specification/pull/1570))

### Traces

- Add `ForceFlush` to `Span Exporter` interface ([#1467](https://github.com/open-telemetry/opentelemetry-specification/pull/1467))
- Clarify the description for the `TraceIdRatioBased` sampler needs to include the sampler's sampling ratio. ([#1536](https://github.com/open-telemetry/opentelemetry-specification/pull/1536))
- Define the fallback tracer name for invalid values.
  ([#1534](https://github.com/open-telemetry/opentelemetry-specification/pull/1534))
- Clarify non-blocking requirement from span API End. ([#1555](https://github.com/open-telemetry/opentelemetry-specification/pull/1555))
- Remove the Included Propagators section from trace API specification that was a duplicate of the Propagators Distribution of the context specification. ([#1556](https://github.com/open-telemetry/opentelemetry-specification/pull/1556))
- Remove the Baggage API propagator notes that conflict with the API Propagators Operations section and fix [#1526](https://github.com/open-telemetry/opentelemetry-specification/issues/1526). ([#1575](https://github.com/open-telemetry/opentelemetry-specification/pull/1575))

### Metrics

- Adds new metric data model specification ([#1512](https://github.com/open-telemetry/opentelemetry-specification/pull/1512))

### Semantic Conventions

- Add semantic conventions for AWS SDK operations and DynamoDB ([#1422](https://github.com/open-telemetry/opentelemetry-specification/pull/1422))
- Add details for filling semantic conventions for AWS Lambda ([#1442](https://github.com/open-telemetry/opentelemetry-specification/pull/1442))
- Update semantic conventions to distinguish between int and double ([#1550](https://github.com/open-telemetry/opentelemetry-specification/pull/1550))
- Add semantic convention for AWS ECS task revision ([#1581](https://github.com/open-telemetry/opentelemetry-specification/pull/1581))

### Compatibility

- Add initial OpenTracing compatibility section.
  ([#1101](https://github.com/open-telemetry/opentelemetry-specification/pull/1101))

## v1.1.0 (2021-03-11)

### Traces

- Implementations can ignore links with invalid SpanContext([#1492](https://github.com/open-telemetry/opentelemetry-specification/pull/1492))
- Add `none` as a possible value for OTEL_TRACES_EXPORTER to disable export
  ([#1439](https://github.com/open-telemetry/opentelemetry-specification/pull/1439))
- Add [`ForceFlush`](/specification/trace/sdk.md#forceflush) to SDK's `TracerProvider` ([#1452](https://github.com/open-telemetry/opentelemetry-specification/pull/1452))

### Metrics

- Add `none` as a possible value for OTEL_METRICS_EXPORTER to disable export
  ([#1439](https://github.com/open-telemetry/opentelemetry-specification/pull/1439))

### Logs

### Semantic Conventions

- Add `elasticsearch` to `db.system` semantic conventions ([#1463](https://github.com/open-telemetry/opentelemetry-specification/pull/1463))
- Add `arch` to `host` semantic conventions ([#1483](https://github.com/open-telemetry/opentelemetry-specification/pull/1483))
- Add `runtime` to `container` semantic conventions ([#1482](https://github.com/open-telemetry/opentelemetry-specification/pull/1482))
- Rename `gcp_gke` to `gcp_kubernetes_engine` to have consistency with other
Google products under `cloud.infrastructure_service` ([#1496](https://github.com/open-telemetry/opentelemetry-specification/pull/1496))
- `http.url` MUST NOT contain credentials ([#1502](https://github.com/open-telemetry/opentelemetry-specification/pull/1502))
- Add `aws.eks.cluster.arn` to EKS specific semantic conventions ([#1484](https://github.com/open-telemetry/opentelemetry-specification/pull/1484))
- Rename `zone` to `availability_zone` in `cloud` semantic conventions ([#1495](https://github.com/open-telemetry/opentelemetry-specification/pull/1495))
- Rename `cloud.infrastructure_service` to `cloud.platform` ([#1530](https://github.com/open-telemetry/opentelemetry-specification/pull/1530))
- Add section describing that libraries and the collector should autogenerate
the semantic convention keys. ([#1515](https://github.com/open-telemetry/opentelemetry-specification/pull/1515))

## v1.0.1 (2021-02-11)

- Fix rebase issue for span limit default values ([#1429](https://github.com/open-telemetry/opentelemetry-specification/pull/1429))

## v1.0.0 (2021-02-10)

New:

- Add `cloud.infrastructure_service` resource attribute
  ([#1112](https://github.com/open-telemetry/opentelemetry-specification/pull/1112))
- Add `SpanLimits` as a configuration for the TracerProvider([#1416](https://github.com/open-telemetry/opentelemetry-specification/pull/1416))

Updates:

- Add `http.server.active_requests` to count in-flight HTTP requests
  ([#1378](https://github.com/open-telemetry/opentelemetry-specification/pull/1378))
- Update default limit for span attributes, events, links to 128([#1419](https://github.com/open-telemetry/opentelemetry-specification/pull/1419))
- Update OT Trace propagator environment variable to match latest name([#1406](https://github.com/open-telemetry/opentelemetry-specification/pull/1406))
- Remove Metrics SDK specification to avoid confusion, clarify that Metrics API
  specification is not recommended for client implementation
  ([#1401](https://github.com/open-telemetry/opentelemetry-specification/pull/1401))
- Rename OTEL_TRACE_SAMPLER and OTEL_TRACE_SAMPLER_ARG env variables to OTEL_TRACES_SAMPLER and OTEL_TRACES_SAMPLER_ARG
  ([#1382](https://github.com/open-telemetry/opentelemetry-specification/pull/1382))
- Mark some entries in compliance matrix as optional([#1359](https://github.com/open-telemetry/opentelemetry-specification/pull/1359))
  SDKs are free to provide support at their discretion.
- Rename signal-specific variables for `OTLP_EXPORTER_*` to `OTLP_EXPORTER_TRACES_*` and `OTLP_EXPORTER_METRICS_*`([#1362](https://github.com/open-telemetry/opentelemetry-specification/pull/1362))
- Versioning and stability guarantees for OpenTelemetry clients([#1291](https://github.com/open-telemetry/opentelemetry-specification/pull/1291))
- Additional Cassandra semantic attributes
  ([#1217](https://github.com/open-telemetry/opentelemetry-specification/pull/1217))
- OTEL_EXPORTER environment variable replaced with OTEL_TRACES_EXPORTER and
  OTEL_METRICS_EXPORTER which each accept only a single value, not a list.
  ([#1318](https://github.com/open-telemetry/opentelemetry-specification/pull/1318))
- `process.runtime.description` resource convention: Add `java.vm.name`
  ([#1242](https://github.com/open-telemetry/opentelemetry-specification/pull/1242))
- Refine span name guideline for SQL database spans
  ([#1219](https://github.com/open-telemetry/opentelemetry-specification/pull/1219))
- Add RPC semantic conventions for metrics
  ([#1162](https://github.com/open-telemetry/opentelemetry-specification/pull/1162))
- Clarify `Description` usage on `Status` API
  ([#1257](https://github.com/open-telemetry/opentelemetry-specification/pull/1257))
- Add/Update `Status` + `error` mapping for Jaeger & Zipkin Exporters
  ([#1257](https://github.com/open-telemetry/opentelemetry-specification/pull/1257))
- Resource's service.name MUST have a default value, service.instance.id is not
  required.
  ([#1269](https://github.com/open-telemetry/opentelemetry-specification/pull/1269))
  - Clarified in [#1294](https://github.com/open-telemetry/opentelemetry-specification/pull/1294)
- Add requirement that the SDK allow custom generation of Trace IDs and Span IDs
  ([#1006](https://github.com/open-telemetry/opentelemetry-specification/pull/1006))
- Add default ratio when TraceIdRatioSampler is specified by environment variable but
  no ratio is.
  ([#1322](https://github.com/open-telemetry/opentelemetry-specification/pull/1322))
- Require schemed endpoints for OTLP exporters
  ([1234](https://github.com/open-telemetry/opentelemetry-specification/pull/1234))
- Resource SDK: Reverse (suggested) order of Resource.Merge parameters, remove
  special case for empty strings
  ([#1345](https://github.com/open-telemetry/opentelemetry-specification/pull/1345))
- Resource attributes: lowerecased the allowed values of the `aws.ecs.launchtype`
  attribute
  ([#1339](https://github.com/open-telemetry/opentelemetry-specification/pull/1339))
- Trace Exporters: Fix TODOs in Jaeger exporter spec
  ([#1374](https://github.com/open-telemetry/opentelemetry-specification/pull/1374))
- Clarify that Jaeger/Zipkin exporters must rely on the default Resource to
  get service.name if none was specified.
  ([#1386](https://github.com/open-telemetry/opentelemetry-specification/pull/1386))
- Modify OTLP/Zipkin Exporter format variables for 1.0 (allowing further specification post 1.0)
  ([#1358](https://github.com/open-telemetry/opentelemetry-specification/pull/1358))
- Add `k8s.node` semantic conventions ([#1390](https://github.com/open-telemetry/opentelemetry-specification/pull/1390))
- Clarify stability for both OTLP/HTTP and signals in OTLP.
  ([#1400](https://github.com/open-telemetry/opentelemetry-specification/pull/1400/files))

## v0.7.0 (11-18-2020)

New:

- Document service name mapping for Jaeger exporters
  ([1222](https://github.com/open-telemetry/opentelemetry-specification/pull/1222))
- Change default OTLP port number
  ([#1221](https://github.com/open-telemetry/opentelemetry-specification/pull/1221))
- Add performance benchmark specification
  ([#748](https://github.com/open-telemetry/opentelemetry-specification/pull/748))
- Enforce that the Baggage API must be fully functional, even without an installed SDK.
  ([#1103](https://github.com/open-telemetry/opentelemetry-specification/pull/1103))
- Rename "Canonical status code" to "Status code"
  ([#1081](https://github.com/open-telemetry/opentelemetry-specification/pull/1081))
- Add Metadata for Baggage entries, and clarify W3C Baggage Propagator implementation
  ([#1066](https://github.com/open-telemetry/opentelemetry-specification/pull/1066))
- Change Status to be consistent with Link and Event
  ([#1067](https://github.com/open-telemetry/opentelemetry-specification/pull/1067))
- Clarify env variables in otlp exporter
  ([#975](https://github.com/open-telemetry/opentelemetry-specification/pull/975))
- Add Prometheus exporter environment variables
  ([#1021](https://github.com/open-telemetry/opentelemetry-specification/pull/1021))
- Default propagators in un-configured API must be no-op
  ([#930](https://github.com/open-telemetry/opentelemetry-specification/pull/930))
- Define resource mapping for Jaeger exporters
  ([#891](https://github.com/open-telemetry/opentelemetry-specification/pull/891))
- Add resource semantic conventions for operating systems
  ([#693](https://github.com/open-telemetry/opentelemetry-specification/pull/693))
- Add semantic convention for source code attributes
  ([#901](https://github.com/open-telemetry/opentelemetry-specification/pull/901))
- Add semantic conventions for outgoing Function as a Service (FaaS) invocations
  ([#862](https://github.com/open-telemetry/opentelemetry-specification/pull/862))
- Add resource semantic convention for deployment environment
  ([#606](https://github.com/open-telemetry/opentelemetry-specification/pull/606/))
- Refine semantic conventions for messaging systems and add specific attributes for Kafka
  ([#1027](https://github.com/open-telemetry/opentelemetry-specification/pull/1027))
- Clarification of the behavior of the Trace API, re: context propagation, in
  the absence of an installed SDK
- Add API and semantic conventions for recording exceptions as Span Events
  ([#697](https://github.com/open-telemetry/opentelemetry-specification/pull/697))
  * API was extended to allow adding arbitrary event attributes ([#874](https://github.com/open-telemetry/opentelemetry-specification/pull/874))
  * `exception.escaped` semantic span event attribute was added
    ([#784](https://github.com/open-telemetry/opentelemetry-specification/pull/784),
    [#946](https://github.com/open-telemetry/opentelemetry-specification/pull/946))
- Allow samplers to modify tracestate
  ([#988](https://github.com/open-telemetry/opentelemetry-specification/pull/988/))
- Update the header name for otel baggage, and version date
  ([#981](https://github.com/open-telemetry/opentelemetry-specification/pull/981))
- Define PropagationOnly Span to simplify active Span logic in Context
  ([#994](https://github.com/open-telemetry/opentelemetry-specification/pull/994))
- Add limits to the number of attributes, events, and links in SDK Spans
  ([#942](https://github.com/open-telemetry/opentelemetry-specification/pull/942))
- Add Metric SDK specification (partial): covering terminology and Accumulator component
  ([#626](https://github.com/open-telemetry/opentelemetry-specification/pull/626))
- Clarify context interaction for trace module
  ([#1063](https://github.com/open-telemetry/opentelemetry-specification/pull/1063))
- Add `Shutdown` function to `*Provider` SDK
  ([#1074](https://github.com/open-telemetry/opentelemetry-specification/pull/1074))
- Add semantic conventions for system metrics
  ([#937](https://github.com/open-telemetry/opentelemetry-specification/pull/937))
- Add `db.sql.table` to semantic conventions, allow `db.operation` for SQL
  ([#1141](https://github.com/open-telemetry/opentelemetry-specification/pull/1141))
- Add OTEL_TRACE_SAMPLER env variable definition
  ([#1136](https://github.com/open-telemetry/opentelemetry-specification/pull/1136/))
- Add guidelines for OpenMetrics interoperability
  ([#1154](https://github.com/open-telemetry/opentelemetry-specification/pull/1154))
- Add OTEL_TRACE_SAMPLER_ARG env variable definition
  ([#1202](https://github.com/open-telemetry/opentelemetry-specification/pull/1202))

Updates:

- Clarify null SHOULD NOT be allowed even in arrays
  ([#1214](https://github.com/open-telemetry/opentelemetry-specification/pull/1214))
- Remove ordering SHOULD-requirement for attributes
  ([#1212](https://github.com/open-telemetry/opentelemetry-specification/pull/1212))
- Make `process.pid` optional, split `process.command_args` from `command_line`
  ([#1137](https://github.com/open-telemetry/opentelemetry-specification/pull/1137))
- Renamed `CorrelationContext` to `Baggage`:
  ([#857](https://github.com/open-telemetry/opentelemetry-specification/pull/857))
- Add semantic convention for NGINX custom HTTP 499 status code.
- Adapt semantic conventions for the span name of messaging systems
  ([#690](https://github.com/open-telemetry/opentelemetry-specification/pull/690))
- Remove lazy Event and Link API from Span interface
  ([#840](https://github.com/open-telemetry/opentelemetry-specification/pull/840))
  * SIGs are recommended to remove any existing implementation of the lazy APIs
    to avoid conflicts/breaking changes in case they will be reintroduced to the
    spec in future.
- Provide clear definitions for readable and read/write span interfaces in the
  SDK
  ([#669](https://github.com/open-telemetry/opentelemetry-specification/pull/669))
  * SpanProcessors must provide read/write access at least in OnStart.
- Specify how `Probability` sampler is used with `ParentOrElse` sampler.
- Clarify event timestamp origin and range
  ([#839](https://github.com/open-telemetry/opentelemetry-specification/pull/839))
- Clean up api-propagators.md, by extending documentation and removing redundant
  sections
  ([#577](https://github.com/open-telemetry/opentelemetry-specification/pull/577))
- Rename HTTPText propagator to TextMap
  ([#793](https://github.com/open-telemetry/opentelemetry-specification/pull/793))
- Rename ParentOrElse sampler to ParentBased and add multiple delegate samplers
  ([#610](https://github.com/open-telemetry/opentelemetry-specification/pull/610))
- Rename ProbabilitySampler to TraceIdRatioBasedSampler and add requirements
  ([#611](https://github.com/open-telemetry/opentelemetry-specification/pull/611))
- Version attributes no longer have a prefix such as semver:
  ([#873](https://github.com/open-telemetry/opentelemetry-specification/pull/873))
- Add semantic conventions for process runtime
  ([#882](https://github.com/open-telemetry/opentelemetry-specification/pull/882),
   [#1137](https://github.com/open-telemetry/opentelemetry-specification/pull/1137))
- Use hex encoding for trace id and span id fields in OTLP JSON encoding:
  ([#911](https://github.com/open-telemetry/opentelemetry-specification/pull/911))
- Explicitly specify the SpanContext APIs IsValid and IsRemote as required
  ([#914](https://github.com/open-telemetry/opentelemetry-specification/pull/914))
- A full `Context` is the only way to specify a parent of a `Span`.
  `SpanContext` or even `Span` are not allowed anymore.
  ([#875](https://github.com/open-telemetry/opentelemetry-specification/pull/875))
- Remove obsolete `http.status_text` from semantic conventions
  ([#972](https://github.com/open-telemetry/opentelemetry-specification/pull/972))
- Define `null` as an invalid value for attributes and declare attempts to set
  `null` as undefined behavior
  ([#992](https://github.com/open-telemetry/opentelemetry-specification/pull/992))
- SDK: Rename the `Decision` values for `SamplingResult`s to `DROP`, `RECORD_ONLY`
  and `RECORD_AND_SAMPLE` for consistency
  ([#938](https://github.com/open-telemetry/opentelemetry-specification/pull/938),
  [#956](https://github.com/open-telemetry/opentelemetry-specification/pull/956))
- Metrics API: Replace "Additive" with "Adding", "Non-Additive" with "Grouping"
  ([#983](https://github.com/open-telemetry/opentelemetry-specification/pull/983)
- Move active span interaction in the Trace API to a separate class
  ([#923](https://github.com/open-telemetry/opentelemetry-specification/pull/923))
- Metrics SDK: Specify LastValue default aggregation for ValueObserver
  ([#984](https://github.com/open-telemetry/opentelemetry-specification/pull/984)
- Metrics SDK: Specify TBD default aggregation for ValueRecorder
  ([#984](https://github.com/open-telemetry/opentelemetry-specification/pull/984)
- Trace SDK: Sampler.ShouldSample gets parent Context instead of SpanContext
  ([#881](https://github.com/open-telemetry/opentelemetry-specification/pull/881))
- SDK: Specify known values, as well as basic error handling for OTEL_PROPAGATORS.
  ([#962](https://github.com/open-telemetry/opentelemetry-specification/pull/962))
  ([#995](https://github.com/open-telemetry/opentelemetry-specification/pull/995))
- SDK: Specify when to generate new IDs with sampling
  ([#1225](https://github.com/open-telemetry/opentelemetry-specification/pull/1225))
- Remove custom header name for Baggage, use official header
  ([#993](https://github.com/open-telemetry/opentelemetry-specification/pull/993))
- Trace API: Clarifications for `Span.End`, e.g. IsRecording becomes false after End
  ([#1011](https://github.com/open-telemetry/opentelemetry-specification/pull/1011))
- Update semantic conventions for gRPC for new Span Status
  ([#1156](https://github.com/open-telemetry/opentelemetry-specification/pull/1156))

## v0.6.0 (2020-07-01)

New:

- Add span attribute to indicate cold starts of Function as a Service executions
  ([#650](https://github.com/open-telemetry/opentelemetry-specification/pull/650))
- Add conventions for naming of exporter packages
  ([#629](https://github.com/open-telemetry/opentelemetry-specification/pull/629))
- Add semantic conventions for container id
  ([#673](https://github.com/open-telemetry/opentelemetry-specification/pull/673))
- Add semantic conventions for HTTP content length
  ([#641](https://github.com/open-telemetry/opentelemetry-specification/pull/641))
- Add semantic conventions for process resource
  ([#635](https://github.com/open-telemetry/opentelemetry-specification/pull/635))
- Add peer.service to provide a user-configured name for a remote service
  ([#652](https://github.com/open-telemetry/opentelemetry-specification/pull/652))

Updates:

- Improve root Span description
  ([#645](https://github.com/open-telemetry/opentelemetry-specification/pull/645))
- Extend semantic conventions for RPC and allow non-gRPC calls
  ([#604](https://github.com/open-telemetry/opentelemetry-specification/pull/604))
- Revise and extend semantic conventions for databases
  ([#575](https://github.com/open-telemetry/opentelemetry-specification/pull/575))
- Clarify Tracer vs TracerProvider in tracing API and SDK spec.
  ([#619](https://github.com/open-telemetry/opentelemetry-specification/pull/619))
  Most importantly:
  * Configuration should be stored not per Tracer but in the TracerProvider.
  * Active spans are not per Tracer.
- Do not set any value in Context upon failed extraction
  ([#671](https://github.com/open-telemetry/opentelemetry-specification/pull/671))
- Clarify semantic conventions around span start and end time
  ([#592](https://github.com/open-telemetry/opentelemetry-specification/pull/592))

## v0.5.0 (06-02-2020)

- Define Log Data Model.
- Remove SpanId from Sampler input.
- Clarify what it will mean for a vendor to "support OpenTelemetry".
- Clarify Tracers should reference an InstrumentationLibrary rather than a
  Resource.
- Replace ALWAYS_PARENT sampler with a composite ParentOrElse sampler.
- Incorporate old content on metrics calling conventions, label sets.
- Update api-metrics-user.md and api-metrics-meter.md with the latest metrics
  API.
- Normalize Instrumentation term for instrumentations.
- Change w3c correlation context to custom header.

## v0.4.0 (2020-05-12)

- [OTEP-83](https://github.com/open-telemetry/oteps/blob/main/text/0083-component.md)
  Introduce the notion of InstrumentationLibrary.
- [OTEP-88](https://github.com/open-telemetry/oteps/blob/main/text/metrics/0088-metric-instrument-optional-refinements.md)
  Metrics API instrument foundation.
- [OTEP-91](https://github.com/open-telemetry/oteps/blob/main/text/logs/0091-logs-vocabulary.md)
  Logs vocabulary.
- [OTEP-92](https://github.com/open-telemetry/oteps/blob/main/text/logs/0092-logs-vision.md)
  Logs Vision.
- [OTEP-90](https://github.com/open-telemetry/oteps/blob/main/text/metrics/0090-remove-labelset-from-metrics-api.md)
  Remove LabelSet from the metrics API.
- [OTEP-98](https://github.com/open-telemetry/oteps/blob/main/text/metrics/0098-metric-instruments-explained.md)
  Explain the metric instruments.
- [OTEP-99](https://github.com/open-telemetry/oteps/blob/main/text/0099-otlp-http.md)
  OTLP/HTTP: HTTP Transport Extension for OTLP.
- Define handling of null and empty attribute values.
- Rename Setter.put to Setter.set
- Add glossary for typically misused terms.
- Clarify that resources are immutable.
- Clarify that SpanContext.IsRemote is false on remote children.
- Move specifications into sub-directories per signal.
- Remove references to obsolete `peer.*` attributes.
- Span semantic conventions for for messaging systems.
- Span semantic conventions for function as a service.
- Remove the handling of retries from trace exporters.
- Remove Metrics' default keys.
- Add some clarifying language to the semantics of metric instrument naming.
- Allow injectors and extractors to be separate interfaces.
- Add an explanation on why Context Restore operation is needed.
- Document special Zipkin conversion cases.

## v0.3.0 (2020-02-21)

- [OTEP-0059](https://github.com/open-telemetry/oteps/blob/main/text/trace/0059-otlp-trace-data-format.md)
  Add OTLP Trace Data Format specification.
- [OTEP-0066](https://github.com/open-telemetry/oteps/blob/main/text/0066-separate-context-propagation.md)
  Separate Layer for Context Propagation.
- [OTEP-0070](https://github.com/open-telemetry/oteps/blob/main/text/metrics/0070-metric-bound-instrument.md)
  Rename metric instrument "Handles" to "Bound Instruments".
- [OTEP-0072](https://github.com/open-telemetry/oteps/blob/main/text/metrics/0072-metric-observer.md)
  Metric Observer instrument specification (refinement).
- [OTEP-0080](https://github.com/open-telemetry/oteps/blob/main/text/metrics/0080-remove-metric-gauge.md)
  Remove the Metric Gauge instrument, recommend use of other instruments.
- Update 0003-measure-metric-type to match current Specification.
- Update 0009-metric-handles to match current Specification.
- Clarify named tracers and meters.
- Remove SamplingHint from the Sampling OTEP (OTEP-0006).
- Remove component attribute.
- Allow non-string Resource label values.
- Allow array values for attributes.
- Add service version to Resource attributes.
- Add general, general identity, network and VM image attribute conventions.
- Add a section on transformation to Zipkin Spans.
- Add a section on SDK default configuration.
- Enhance semantic conventions for HTTP/RPC.
- Provide guidelines for low-cardinality span names.
- SDK Tracer: Replace TracerFactory with TracerProvider.
- Update Resource to be in the SDK.

## v0.2.0 (2019-10-22)

- [OTEP-0001](https://github.com/open-telemetry/oteps/blob/main/text/0001-telemetry-without-manual-instrumentation.md)
  Added Auto-Instrumentation.
- [OTEP-0002](https://github.com/open-telemetry/oteps/blob/main/text/trace/0002-remove-spandata.md):
  Removed SpanData interface in favor of Span Start and End options.
- [OTEP-0003](https://github.com/open-telemetry/oteps/blob/main/text/metrics/0003-measure-metric-type.md)
  Consolidatesd pre-aggregated and raw metrics APIs.
- [OTEP-0008](https://github.com/open-telemetry/oteps/blob/main/text/metrics/0008-metric-observer.md)
  Added Metrics Observers API.
- [OTEP-0009](https://github.com/open-telemetry/oteps/blob/main/text/metrics/0009-metric-handles.md)
  Added Metrics Handle API.
- [OTEP-0010](https://github.com/open-telemetry/oteps/blob/main/text/metrics/0010-cumulative-to-counter.md)
  Rename "Cumulative" to "Counter" in the Metrics API.
- [OTEP-006](https://github.com/open-telemetry/oteps/blob/main/text/trace/0006-sampling.md)
  Moved sampling from the API tp the SDK.
- [OTEP-0007](https://github.com/open-telemetry/oteps/blob/main/text/0007-no-out-of-band-reporting.md)
  Moved support for out-of-band telemetry from the API to the SDK.
- [OTEP-0016](https://github.com/open-telemetry/oteps/blob/main/text/0016-named-tracers.md)
  Added named providers for Tracers and Meters.
- Added design goals and requirements for a telemetry data exchange protocol.
- Added a Span Processor interface for intercepting span start and end
  invocations.
- Added a Span Exporter interface for processing batches of spans.
- Replaced DistributedContext.GetIterator with GetEntries.
- Added clarifications and adjustments to improve cross-language applicability.
- Added a specification for SDK configuration.

## v0.1.0 (2019-06-21)

- Added API proposal for the converged OpenTracing/OpenCensus project is
  complete.<|MERGE_RESOLUTION|>--- conflicted
+++ resolved
@@ -13,7 +13,6 @@
 
 ### Metrics
 
-<<<<<<< HEAD
 ### Logs
 
 ### Resource
@@ -26,22 +25,20 @@
 
 ### Supplemenatary Guidelines
 
-## v1.24.0 (2023-08-08)
-
-### Context
-
-- No changes.
-
-### Traces
-
-- No changes.
-
-### Metrics
-
-=======
+## v1.24.0 (2023-08-09)
+
+### Context
+
+- No changes.
+
+### Traces
+
+- No changes.
+
+### Metrics
+
 - Specify how to handle instrument name conflicts.
   ([#3626](https://github.com/open-telemetry/opentelemetry-specification/pull/3626))
->>>>>>> 2038b785
 - Add experimental metric attributes advice API.
   ([#3546](https://github.com/open-telemetry/opentelemetry-specification/pull/3546))
 - Revise the exemplar default reservoirs.
