--- conflicted
+++ resolved
@@ -33,7 +33,7 @@
 
 ### OTEPs
 
-## v1.43.0 (2025-03-13)
+## v1.43.0 (2025-03-14)
 
 ### Traces
 
@@ -57,14 +57,11 @@
 - Add Advanced Processing to Logs Supplementary Guidelines.
   ([#4407](https://github.com/open-telemetry/opentelemetry-specification/pull/4407))
 
-<<<<<<< HEAD
-=======
 ### OTEPs
 
 - Composite Head Samplers.
   ([#4321](https://github.com/open-telemetry/opentelemetry-specification/pull/4321))
 
->>>>>>> 51d0e4b9
 ## v1.42.0 (2025-02-18)
 
 ### Traces
