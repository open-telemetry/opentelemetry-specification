# OpenTelemetry: A Roadmap to Convergence

This document covers the milestones for the project. Each repository in
OpenTelemetry project need to adjust milestones to this plan based on
project-specific estimates.

It is recommended to align language versions to the spec versions they
implement.

For each language, we want to quickly achieve parity with existing OpenTracing
and OpenCensus implementations. For languages which have both an OpenTracing and
OpenCensus implementation, we would like to achieve parity in OpenTelemetry by
**first quarter of 2020**, and sunset the existing OpenTracing and OpenCensus
projects in the **second quarter of 2020**.

Original plans of sunsetting older SDKs in **November, 2019** was changed as we
discovered a lot of unaccounted work and production testing will be delayed by
holidays season. We are still committed to deliver high quality previews of
languages SDKs in **2019**.

## Switching to OpenTelemetry

Parity can be defined as the following features:

- A set of interfaces which implement the OpenTelemetry specification in a given
  programming language.
- An SDK implementing OpenTelemetry specification.
- Backwards compatibility with OpenTracing and OpenCensus via bridges.
- Metadata helpers or other means for recording common operations defined in the
  OpenTelemetry [semantic conventions](specification/data-semantic-conventions.md).
- Tests which provide evidence of interoperability.
- Benchmarks which provide evidence of expected resource utilization.
- Documentation and getting started guide.

## Milestones

With OpenTelemetry we strive for consistency and unification. It is important
for users of OpenTelemetry to get the same look and feel of APIs and consistent
data collection across all languages. Consistency is achieved thru the
specifications and cross-language test cases.

As OpenTracing and OpenCensus projects converge we write specifications the same
time as we develop libraries.

We will refer to [API
Proposal](https://github.com/open-telemetry/opentelemetry-specification/milestone/1)
Alpha v0.1 release.

### Alpha v0.2

The spirit of this release is to have a demo-able product that anybody can start
playing with and start implementing instrumentation adaptors and data collectors
for various scenarios.

As part of this release we ask to implement Tracing and Metrics exporters so it
will be easy to visualize the scenarios. For Tracing - either Jaeger or Zipkin
can be selected, for Metrics - Prometheus.

**Proposed deadline:** Alpha v0.2 specs complete by 10/4

#### API specs for Alpha v0.2

Alpha v0.1 received a lot of feedback. As part of an Alpha release there will be
a few major areas of improvement - change for out of band span reporting API and
the merged pre-aggregated and non-aggregated metrics API. There are other
changes as well.

We already plan for the next iteraion and we know that API is expected to be
changed for the Alpha v0.3 milestone. The big improvements in works are
initialization and configuring logic as well as context propagation detachment.

#### SDK specs for Alpha v0.2

There were no formal SDK proposal. So this milestone will define SDK data
structures and public methods for the first time.

In scope of SDK Alpha release are:

- Basic telemetry pipeline for traces complete
  - Built-in samplers (percentage sampler).
  - SpanProcessor interface and implementations:
  - Default and built-in processors
    - Batching processors with the options to block when the queue is full
      processor
  - Exporter interface
- Distributed context
  - Basic implementation
- Metrics
  - Metrics processor
  - Metrics exporting interface
  - Default and built-in processors
    - Aggregation processor
  - Metrics aggregation implementation

Also in scope:

- Jaeger and/or Zipkin exporter
- Prometheus exporter

### Alpha v0.2 release validation

Languages will ship alpha releases shortly after specification will be complete.
The main purpose of this release is to start implementing data collectors and
use API and SDK for the user scenarios. This will ensure validation of concepts
and public surface.

Note, we DO expect changes in APIs for the Alpha v0.3 release.

### Alpha v0.3 release

The spirit of beta release is to deliver a product with the stable, almost the
release candidate level of APIs and interfaces.

After the beta release of language SDKs we do expect that languages public
surface may change, but we do not expect any major changes in conceptual level
in specifications.

**Proposed deadline**: Specification complete by Nov 15th.

In scope of SDK Alpha v0.3 release are:

<<<<<<< HEAD
- Collector support for OpenTelemetry protocol
- OpenTelemetry exporters

Required Spec RFCs for Alpha v0.2:

- Global Init
- Context (separate baggage, renaming, etc)
- Protocol
- Semantic Conventions
=======
-	Collector support for Otel protocol
-	Otel exporters
Required Spec RFCs for Alpha v0.3:
-	Global Init
-	Context (separate baggage, renaming, etc)
-	Protocol
-	Semantic Conventions
>>>>>>> e4d17101

### Getting to release

By end of year the basic language SDKs will be complete and we will begin
stabilization work. Also OpenCensus can be switched to the OpenTelemetry SDK. As
well as instrumentation adapters can be implemented. So we will have early
adopters.

By early September we committed to provide a production ready full-featured
OpenTelemetry SDK in Java. End user feedback is one the critical force to make
the API and SDK right. Thus we don’t plan to release **1.0** release and call it
**0.9**. As OpenTelemetry was built based on two mature SDKs we do not expect
major changes after September. However, as with any big projects, we anticipate
some issues with the new API and SDKs.

Depending on users engagement we hope to get to the 1.0 as early as the end of
September.

Note, as specification work delayed other languages may not have production
ready SDK in early September. Milestones have to be set individually in every
language.<|MERGE_RESOLUTION|>--- conflicted
+++ resolved
@@ -119,25 +119,15 @@
 
 In scope of SDK Alpha v0.3 release are:
 
-<<<<<<< HEAD
 - Collector support for OpenTelemetry protocol
 - OpenTelemetry exporters
 
-Required Spec RFCs for Alpha v0.2:
+Required Spec RFCs for Alpha v0.3:
 
 - Global Init
 - Context (separate baggage, renaming, etc)
 - Protocol
 - Semantic Conventions
-=======
--	Collector support for Otel protocol
--	Otel exporters
-Required Spec RFCs for Alpha v0.3:
--	Global Init
--	Context (separate baggage, renaming, etc)
--	Protocol
--	Semantic Conventions
->>>>>>> e4d17101
 
 ### Getting to release
 
