--- conflicted
+++ resolved
@@ -1,11 +1,8 @@
 # Span
-<<<<<<< HEAD
  
-=======
 
 ... parts of this document moved to [terminology.md](../terminology.md) ...
 
->>>>>>> 4c699f42
 A span contains a SpanContext and allows users to record tracing events based on the data model 
 defined [here][SpanDataModel].
 
