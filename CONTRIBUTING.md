# Contributing

Welcome to OpenTelemetry specifications repository!

Before you start - see OpenTelemetry general
[contributing](https://github.com/open-telemetry/community/blob/master/CONTRIBUTING.md)
requirements and recommendations.

## Sign the CLA

Before you can contribute, you will need to sign the [Contributor License
Agreement](https://identity.linuxfoundation.org/projects/cncf).

## Proposing a change

Significant changes should go through the [RFC process](https://github.com/open-telemetry/rfcs).

## Writing specs

Specification is written in markdown format. Please make sure files are rendered
OK on GitHub.

<<<<<<< HEAD
Be sure to clearly define the specification requirements using the key words
defined in [BCP 14](https://tools.ietf.org/html/bcp14)
[[RFC2119](https://tools.ietf.org/html/rfc2119)]
[[RFC8174](https://tools.ietf.org/html/rfc8174)] while making sure to heed the
guidance layed out in [RFC2119](https://tools.ietf.org/html/rfc2119) about the
sparing use of imperatives:

> Imperatives of the type defined in this memo must be used with care
> and sparingly.  In particular, they MUST only be used where it is
> actually required for interoperation or to limit behavior which has
> potential for causing harm (e.g., limiting retransmisssions)  For
> example, they must not be used to try to impose a particular method
> on implementors where the method is not required for
> interoperability.

It is important to build a specification that is clear and useful, not
one that is needlessly restrictive and complex.
=======
### Markdown style

Markdown files should be properly formatted before a pull request is sent out.
In this repository we follow the
[markdownlint rules](https://github.com/DavidAnson/markdownlint#rules--aliases)
with some customizations. See [mdlstyle](.mdlstyle.rb) or
[settings](.vscode/settings.json) for details.
>>>>>>> bb408ad7

We highly encourage to use line breaks in markdown files at `80` characters
wide. There are tools that can do it for you effectively. Please submit proposal
to include your editor settings required to enable this behavior so the out of
the box settings for this repository will be consistent.

To check for style violations, use

```bash
# Ruby and gem are required for mdl
gem install mdl
mdl -c .mdlrc .
```

To fix style violations, follow the
[instruction](https://github.com/DavidAnson/markdownlint#optionsresultversion)
with the Node version of markdownlint. If you are using Visual Studio Code,
you can also use the `fixAll` command of the
[vscode markdownlint extension](hhttps://github.com/DavidAnson/vscode-markdownlint).

### Misspell check

In addition, please make sure to clean up typos before you submit the change.

To check for typos, use

```bash
# Golang is needed for the misspell tool.
make install-misspell
make misspell
```

To quickly fix typos, use

```bash
make misspell-correction
```<|MERGE_RESOLUTION|>--- conflicted
+++ resolved
@@ -20,7 +20,6 @@
 Specification is written in markdown format. Please make sure files are rendered
 OK on GitHub.
 
-<<<<<<< HEAD
 Be sure to clearly define the specification requirements using the key words
 defined in [BCP 14](https://tools.ietf.org/html/bcp14)
 [[RFC2119](https://tools.ietf.org/html/rfc2119)]
@@ -38,7 +37,7 @@
 
 It is important to build a specification that is clear and useful, not
 one that is needlessly restrictive and complex.
-=======
+
 ### Markdown style
 
 Markdown files should be properly formatted before a pull request is sent out.
@@ -46,7 +45,6 @@
 [markdownlint rules](https://github.com/DavidAnson/markdownlint#rules--aliases)
 with some customizations. See [mdlstyle](.mdlstyle.rb) or
 [settings](.vscode/settings.json) for details.
->>>>>>> bb408ad7
 
 We highly encourage to use line breaks in markdown files at `80` characters
 wide. There are tools that can do it for you effectively. Please submit proposal
